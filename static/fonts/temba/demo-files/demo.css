body {
  padding: 0;
  margin: 0;
  font-family: sans-serif;
  font-size: 1em;
  line-height: 1.5;
  color: #555;
  background: #fff;
}
h1 {
  font-size: 1.5em;
  font-weight: normal;
}
small {
  font-size: .66666667em;
}
a {
  color: #e74c3c;
  text-decoration: none;
}
a:hover, a:focus {
  box-shadow: 0 1px #e74c3c;
}
.bshadow0, input {
  box-shadow: inset 0 -2px #e7e7e7;
}
input:hover {
  box-shadow: inset 0 -2px #ccc;
}
input, fieldset {
  font-family: sans-serif;
  font-size: 1em;
  margin: 0;
  padding: 0;
  border: 0;
}
input {
  color: inherit;
  line-height: 1.5;
  height: 1.5em;
  padding: .25em 0;
}
input:focus {
  outline: none;
  box-shadow: inset 0 -2px #449fdb;
}
.glyph {
  font-size: 16px;
  width: 15em;
  padding-bottom: 1em;
  margin-right: 4em;
  margin-bottom: 1em;
  float: left;
  overflow: hidden;
}
.liga {
  width: 80%;
  width: calc(100% - 2.5em);
}
.talign-right {
  text-align: right;
}
.talign-center {
  text-align: center;
}
.bgc1 {
  background: #f1f1f1;
}
.fgc1 {
  color: #999;
}
.fgc0 {
  color: #000;
}
p {
  margin-top: 1em;
  margin-bottom: 1em;
}
.mvm {
  margin-top: .75em;
  margin-bottom: .75em;
}
.mtn {
  margin-top: 0;
}
.mtl, .mal {
  margin-top: 1.5em;
}
.mbl, .mal {
  margin-bottom: 1.5em;
}
.mal, .mhl {
  margin-left: 1.5em;
  margin-right: 1.5em;
}
.mhmm {
  margin-left: 1em;
  margin-right: 1em;
}
.mls {
  margin-left: .25em;
}
.ptl {
  padding-top: 1.5em;
}
.pbs, .pvs {
  padding-bottom: .25em;
}
.pvs, .pts {
  padding-top: .25em;
}
.unit {
  float: left;
}
.unitRight {
  float: right;
}
.size1of2 {
  width: 50%;
}
.size1of1 {
  width: 100%;
}
.clearfix:before, .clearfix:after {
  content: " ";
  display: table;
}
.clearfix:after {
  clear: both;
}
.hidden-true {
  display: none;
}
.textbox0 {
  width: 3em;
  background: #f1f1f1;
  padding: .25em .5em;
  line-height: 1.5;
  height: 1.5em;
}
#testDrive {
  display: block;
  padding-top: 24px;
  line-height: 1.5;
}
.fs0 {
  font-size: 16px;
}
.fs1 {
<<<<<<< HEAD
  font-size: 32px;
}
.fs2 {
  font-size: 28px;
=======
    font-size: 24px;
}
.fs2 {
    font-size: 20px;
>>>>>>> 5e61b862
}
.fs3 {
  font-size: 32px;
}
.fs4 {
<<<<<<< HEAD
  font-size: 20px;
=======
    font-size: 28px;
>>>>>>> 5e61b862
}
<|MERGE_RESOLUTION|>--- conflicted
+++ resolved
@@ -147,25 +147,14 @@
   font-size: 16px;
 }
 .fs1 {
-<<<<<<< HEAD
   font-size: 32px;
 }
 .fs2 {
-  font-size: 28px;
-=======
-    font-size: 24px;
-}
-.fs2 {
-    font-size: 20px;
->>>>>>> 5e61b862
+  font-size: 32px;
 }
 .fs3 {
-  font-size: 32px;
+  font-size: 20px;
 }
 .fs4 {
-<<<<<<< HEAD
-  font-size: 20px;
-=======
-    font-size: 28px;
->>>>>>> 5e61b862
+  font-size: 28px;
 }
