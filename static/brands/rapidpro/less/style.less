@import "../../../less/variables.less";

// RapidPro blue
@color-primary: #0c6596;
@color-secondary: #f3f3f3;

#splash {
<<<<<<< HEAD
  margin-top: -30px;
  background-image: url('/media/brands/rapidpro/splash.jpg') !important;
  background-position: 0px 0px !important;
=======
  margin-top: -40px;
  background: url('/sitestatic/brands/rapidpro/splash.jpg') 0px 0px !important;
>>>>>>> 2e4f9292
  background-size: cover !important;
  width: 100%;
  height: 0px;
  padding-bottom: 40%;

  h1.description {
    color: @color-secondary;
    position:absolute;
    top: 50px;
    font-weight: 100;
    width: 350px;
    font-size: 38px;
    line-height: 110%;
    padding-left:50px;
    text-shadow: 1px 1px 8px #111;
  }

  h5.contact-signup {
    position: absolute;
    right: 20px;
    bottom: 20px;
    color: #fff;
    text-shadow: 1px 1px #000;

    a {
      color: #eee;
    }
  }
}

a.logo {
  margin-left: -45px;
  margin-top: 15px;
  font-size: 65px;
}<|MERGE_RESOLUTION|>--- conflicted
+++ resolved
@@ -5,14 +5,8 @@
 @color-secondary: #f3f3f3;
 
 #splash {
-<<<<<<< HEAD
-  margin-top: -30px;
-  background-image: url('/media/brands/rapidpro/splash.jpg') !important;
-  background-position: 0px 0px !important;
-=======
   margin-top: -40px;
-  background: url('/sitestatic/brands/rapidpro/splash.jpg') 0px 0px !important;
->>>>>>> 2e4f9292
+  background: url('/media/brands/rapidpro/splash.jpg') 0px 0px !important;
   background-size: cover !important;
   width: 100%;
   height: 0px;
