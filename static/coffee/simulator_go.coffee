getRequest = ->
  return {
  }

getStartRequest = ->
  scope = $("#ctlr").data('$scope')
  request = getRequest()

  request['trigger'] = {
    type: "manual",
    contact: {
      uuid: uuid(),
      name: contactName,
      urns: ["tel:+12065551212"],
      created_on: new Date(),
    }
    flow: {uuid: scope.flow.metadata.uuid, name: scope.flow.metadata.name}
    triggered_on: new Date()
  }
  return request

window.simStart = ->
  window.session = null
  window.resetForm()
  request = getStartRequest()
  $.post(getSimulateURL(), JSON.stringify(request)).done (results) ->
    window.session = results.session

    # first clear our body
    $(".simulator-body").html ""

    # the initial flow doesn't get a flow start event
    scope = $("#ctlr").data('$scope')
    window.addMessage("Entering the flow \"" + scope.flow.metadata.name + "\"", "log")

    window.updateResults(results)

window.sendUpdate = (postData) ->
  request = getRequest()
  request['session'] = window.session
  request['resume'] = {
    type: "msg",
    msg: {
      text: postData.new_message,
      uuid: uuid(),
      urn: "tel:+12065551212",
      created_on: new Date(),
    },
    resumed_on: new Date(),
    contact: window.session.contact
  }

  $.post(getSimulateURL(), JSON.stringify(request)).done (results) ->
    window.session = results.session
    window.updateResults(results)
    window.resetForm()

window.showModal = (title, body) ->
  modal = new ConfirmationModal(title, body);
  modal.show();
  return modal

window.updateResults = (data) ->

  if data.events
    for event in data.events
<<<<<<< HEAD
      window.renderSimEvent(event)
=======
      if event.type == "broadcast_created"
        window.addMessage("Broadcast sent with text \"" + event.translations[event.base_language].text + "\"", "MT")
      else if event.type == "contact_field_changed"
        window.addMessage("Updated " + event.field.name + " to \"" + event.value.text + "\"", "log")
      else if event.type == "contact_groups_changed"
        if event.groups_added
          for group in event.groups_added
            window.addMessage("Added to group \"" + group.name + "\"", "log")
        if event.groups_removed
          for group in event.groups_removed
            window.addMessage("Removed from group \"" + group.name + "\"", "log")
      else if event.type == "contact_language_changed"
        window.addMessage("Updated language to \"" + event.language + "\"", "log")
      else if event.type == "contact_name_changed"
        window.addMessage("Updated name to \"" + event.name + "\"", "log")
      else if event.type == "contact_timezone_changed"
        window.addMessage("Updated timezone to \"" + event.timezone + "\"", "log")
      else if event.type == "contact_urns_changed"
        msg = "Updated contact URNs to:\n"
        for urn in event.urns
          msg += urn + "\n"
        window.addMessage(msg, "log")
      else if event.type == "email_created"
        msg = "Email sent to "
        delim = ""
        for address in event.addresses
          msg += delim + address
          delim = ", "
        msg += "with subject \"" + event.subject + "\""
        window.addMessage(msg, "log")
      else if event.type == "flow_triggered" or event.type == "flow_entered"
        window.addMessage("Entering the flow \"" + event.flow.name + "\"", "log")
      else if event.type == "input_labels_added"
        msg = "Message labeled with "
        delim = ""
        for label in event.labels
          msg += delim + "\"" + label.name + "\""
          delim = ", "
        window.addMessage(msg, "log")
      else if event.type == "msg_created"
        window.addMessage(event.msg.text, "MT")
        if event.msg.quick_replies?
          quick_replies = "<div class=\"quick-replies\">"
          for reply in event.msg.quick_replies
            quick_replies += "<button class=\"btn quick-reply\" data-payload=\"" + reply + "\"> " + reply + "</button>"
          quick_replies += "</div>"
          $(".simulator-body").append(quick_replies)
      else if event.type == "run_result_changed"
        slugged = event.name.toLowerCase().replace(/([^a-z0-9]+)/g, '_')
        window.addMessage("Saving @flow." + slugged + " as \"" + event.value + "\"", "log")
      else if event.type == "session_triggered"
        window.addMessage("Started other contacts in " + event.flow.name, "log")
      else if event.type == "webhook_called"
        webhookEvent = event
        window.addMessage("Called " + event.url + " which returned " + event.status, "log", null, null, () ->
          modal = showModal("Webhook Result", "<pre>" + webhookEvent.response + "</pre>")
          modal.setListeners({}, true)
          modal.hideSecondaryButton()
        )
      else if event.type == "error"
        window.addMessage(event.text, 'error')
        if (event.fatal)
          $('#simulator').addClass('disabled')
>>>>>>> 50f5ae7d

  $(".simulator-body").scrollTop($(".simulator-body")[0].scrollHeight)
  $("#simulator textarea").val("")

  $(".btn.quick-reply").on "click", (event) ->
    payload = event.target.innerText
    window.sendSimulationMessage(payload)

  if data.session
    if data.session.status == 'completed'
      # the initial flow doesn't get a flow exit event
      scope = $("#ctlr").data('$scope')
      window.addMessage("Exited the flow \"" + scope.flow.metadata.name + "\"", "log")
      $('#simulator').addClass('disabled')

    # we need to construct the old style activity format
    visited = {}

    lastExit = null
    for run in data.session.runs
      for segment in run.path
        if lastExit
          key = lastExit + ':' + segment.node_uuid
          if key not of visited
            visited[key] = 0
          visited[key] = visited[key] + 1

        lastExit = segment.exit_uuid
        activity = {}
        activity[segment.node_uuid] = 1

    legacyFormat = {
      'activity': activity,
      'visited': visited
    }

    updateActivity(legacyFormat)


window.renderSimEvent = (event) ->
  switch event.type
    when "broadcast_created"
      window.addMessage("Broadcast sent with text \"" + event.translations[event.base_language].text + "\"", "MT")

    when "contact_field_changed"
      window.addMessage("Updated " + event.field.name + " to \"" + event.value.text + "\"", "log")

    when "contact_groups_changed"
      if event.groups_added
        for group in event.groups_added
          window.addMessage("Added to group \"" + group.name + "\"", "log")
      if event.groups_removed
        for group in event.groups_removed
          window.addMessage("Removed from group \"" + group.name + "\"", "log")

    when "contact_language_changed"
      window.addMessage("Updated language to \"" + event.language + "\"", "log")

    when "contact_name_changed"
      window.addMessage("Updated name to \"" + event.name + "\"", "log")

    when "contact_timezone_changed"
      window.addMessage("Updated timezone to \"" + event.timezone + "\"", "log")

    when "contact_urns_changed"
      msg = "Updated contact URNs to:\n"
      for urn in event.urns
        msg += urn + "\n"
      window.addMessage(msg, "log")

    when "email_created"
      msg = "Email sent to "
      delim = ""
      for address in event.addresses
        msg += delim + address
        delim = ", "
      msg += "with subject \"" + event.subject + "\""
      window.addMessage(msg, "log")

    when "error"
      window.addMessage(event.text, 'error')
      if (event.fatal)
        $('#simulator').addClass('disabled')

    when "flow_entered"
      window.addMessage("Entering the flow \"" + event.flow.name + "\"", "log")

    when "input_labels_added"
      msg = "Message labeled with "
      delim = ""
      for label in event.labels
        msg += delim + "\"" + label.name + "\""
        delim = ", "
      window.addMessage(msg, "log")

    when "ivr_created"
      # TODO handle case where message has audio
      window.addMessage(event.msg.text, "MT")

    when "msg_created"
      window.addMessage(event.msg.text, "MT")
      if event.msg.quick_replies?
        quick_replies = "<div class=\"quick-replies\">"
        for reply in event.msg.quick_replies
          quick_replies += "<button class=\"btn quick-reply\" data-payload=\"" + reply + "\"> " + reply + "</button>"
        quick_replies += "</div>"
        $(".simulator-body").append(quick_replies)

    when "run_result_changed"
      slugged = event.name.toLowerCase().replace(/([^a-z0-9]+)/g, '_')
      window.addMessage("Saving @flow." + slugged + " as \"" + event.value + "\"", "log")

    when "session_triggered"
      window.addMessage("Started other contacts in " + event.flow.name, "log")

    when "webhook_called"
      webhookEvent = event
      window.addMessage("Called " + event.url + " which returned " + event.status, "log", null, null, () ->
        modal = showModal("Webhook Result", "<pre>" + webhookEvent.response + "</pre>")
        modal.setListeners({}, true)
        modal.hideSecondaryButton()
      )<|MERGE_RESOLUTION|>--- conflicted
+++ resolved
@@ -64,73 +64,7 @@
 
   if data.events
     for event in data.events
-<<<<<<< HEAD
       window.renderSimEvent(event)
-=======
-      if event.type == "broadcast_created"
-        window.addMessage("Broadcast sent with text \"" + event.translations[event.base_language].text + "\"", "MT")
-      else if event.type == "contact_field_changed"
-        window.addMessage("Updated " + event.field.name + " to \"" + event.value.text + "\"", "log")
-      else if event.type == "contact_groups_changed"
-        if event.groups_added
-          for group in event.groups_added
-            window.addMessage("Added to group \"" + group.name + "\"", "log")
-        if event.groups_removed
-          for group in event.groups_removed
-            window.addMessage("Removed from group \"" + group.name + "\"", "log")
-      else if event.type == "contact_language_changed"
-        window.addMessage("Updated language to \"" + event.language + "\"", "log")
-      else if event.type == "contact_name_changed"
-        window.addMessage("Updated name to \"" + event.name + "\"", "log")
-      else if event.type == "contact_timezone_changed"
-        window.addMessage("Updated timezone to \"" + event.timezone + "\"", "log")
-      else if event.type == "contact_urns_changed"
-        msg = "Updated contact URNs to:\n"
-        for urn in event.urns
-          msg += urn + "\n"
-        window.addMessage(msg, "log")
-      else if event.type == "email_created"
-        msg = "Email sent to "
-        delim = ""
-        for address in event.addresses
-          msg += delim + address
-          delim = ", "
-        msg += "with subject \"" + event.subject + "\""
-        window.addMessage(msg, "log")
-      else if event.type == "flow_triggered" or event.type == "flow_entered"
-        window.addMessage("Entering the flow \"" + event.flow.name + "\"", "log")
-      else if event.type == "input_labels_added"
-        msg = "Message labeled with "
-        delim = ""
-        for label in event.labels
-          msg += delim + "\"" + label.name + "\""
-          delim = ", "
-        window.addMessage(msg, "log")
-      else if event.type == "msg_created"
-        window.addMessage(event.msg.text, "MT")
-        if event.msg.quick_replies?
-          quick_replies = "<div class=\"quick-replies\">"
-          for reply in event.msg.quick_replies
-            quick_replies += "<button class=\"btn quick-reply\" data-payload=\"" + reply + "\"> " + reply + "</button>"
-          quick_replies += "</div>"
-          $(".simulator-body").append(quick_replies)
-      else if event.type == "run_result_changed"
-        slugged = event.name.toLowerCase().replace(/([^a-z0-9]+)/g, '_')
-        window.addMessage("Saving @flow." + slugged + " as \"" + event.value + "\"", "log")
-      else if event.type == "session_triggered"
-        window.addMessage("Started other contacts in " + event.flow.name, "log")
-      else if event.type == "webhook_called"
-        webhookEvent = event
-        window.addMessage("Called " + event.url + " which returned " + event.status, "log", null, null, () ->
-          modal = showModal("Webhook Result", "<pre>" + webhookEvent.response + "</pre>")
-          modal.setListeners({}, true)
-          modal.hideSecondaryButton()
-        )
-      else if event.type == "error"
-        window.addMessage(event.text, 'error')
-        if (event.fatal)
-          $('#simulator').addClass('disabled')
->>>>>>> 50f5ae7d
 
   $(".simulator-body").scrollTop($(".simulator-body")[0].scrollHeight)
   $("#simulator textarea").val("")
@@ -215,7 +149,7 @@
       if (event.fatal)
         $('#simulator').addClass('disabled')
 
-    when "flow_entered"
+    when "flow_entered", "flow_triggered"
       window.addMessage("Entering the flow \"" + event.flow.name + "\"", "log")
 
     when "input_labels_added"
