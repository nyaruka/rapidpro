getRequest = ->
  return {
  }

getStartRequest = ->
  scope = $("#ctlr").data('$scope')
  request = getRequest()

  request['trigger'] = {
    type: "manual",
    contact: {
      uuid: uuid(),
      name: contactName,
      urns: ["tel:+12065551212"],
      created_on: new Date(),
    }
    flow: {uuid: scope.flow.metadata.uuid, name: scope.flow.metadata.name},
    connection: {},
    triggered_on: new Date()
  }
  return request

window.simStart = ->
  window.session = null
  window.resetForm()
  request = getStartRequest()
  $.post(getSimulateURL(), JSON.stringify(request)).done (results) ->
    window.session = results.session

    # first clear our body
    $(".simulator-body").html ""

    # the initial flow doesn't get a flow start event
    scope = $("#ctlr").data('$scope')
    window.addSimMessage("log", "Entering the flow \"" + scope.flow.metadata.name + "\"")

    window.updateResults(results)

window.sendUpdate = (postData) ->
  request = getRequest()
  request['session'] = window.session
  request['resume'] = {
    type: "msg",
    msg: {
      text: postData.new_message,
      uuid: uuid(),
      urn: "tel:+12065551212",
      created_on: new Date(),
    },
    resumed_on: new Date(),
    contact: window.session.contact
  }

  $.post(getSimulateURL(), JSON.stringify(request)).done (results) ->
    window.session = results.session
    window.updateResults(results)
    window.resetForm()

window.showModal = (title, body) ->
  modal = new ConfirmationModal(title, body);
  modal.show();
  return modal

window.updateResults = (data) ->

  if data.events
    for event in data.events
      window.renderSimEvent(event)

  $(".simulator-body").scrollTop($(".simulator-body")[0].scrollHeight)
  $("#simulator textarea").val("")

  $(".btn.quick-reply").on "click", (event) ->
    payload = event.target.innerText
    window.sendSimulationMessage(payload)

  if data.session
    if data.session.status == 'completed'
      # the initial flow doesn't get a flow exit event
      scope = $("#ctlr").data('$scope')
      window.addSimMessage("log", "Exited the flow \"" + scope.flow.metadata.name + "\"")
      $('#simulator').addClass('disabled')

    # we need to construct the old style activity format
    visited = {}

    lastExit = null
    for run in data.session.runs
      for segment in run.path
        if lastExit
          key = lastExit + ':' + segment.node_uuid
          if key not of visited
            visited[key] = 0
          visited[key] = visited[key] + 1

        lastExit = segment.exit_uuid
        activity = {}
        activity[segment.node_uuid] = 1

    legacyFormat = {
      'activity': activity,
      'visited': visited
    }

    updateActivity(legacyFormat)


window.renderSimEvent = (event) ->
  switch event.type
    when "broadcast_created"
<<<<<<< HEAD
      window.addMessage("Broadcast sent with text \"" + event.translations[event.base_language].text + "\"", "MT")

    when "contact_field_changed"
      window.addMessage("Updated " + event.field.name + " to \"" + event.value.text + "\"", "log")
=======
      window.addSimMessage("MT", "Broadcast sent with text \"" + event.translations[event.base_language].text + "\"")

    when "contact_field_changed"
      window.addSimMessage("log", "Updated " + event.field.name + " to \"" + event.value.text + "\"")
>>>>>>> 9989bee0

    when "contact_groups_changed"
      if event.groups_added
        for group in event.groups_added
<<<<<<< HEAD
          window.addMessage("Added to group \"" + group.name + "\"", "log")
      if event.groups_removed
        for group in event.groups_removed
          window.addMessage("Removed from group \"" + group.name + "\"", "log")

    when "contact_language_changed"
      window.addMessage("Updated language to \"" + event.language + "\"", "log")

    when "contact_name_changed"
      window.addMessage("Updated name to \"" + event.name + "\"", "log")

    when "contact_timezone_changed"
      window.addMessage("Updated timezone to \"" + event.timezone + "\"", "log")
=======
          window.addSimMessage("log", "Added to group \"" + group.name + "\"")
      if event.groups_removed
        for group in event.groups_removed
          window.addSimMessage("log", "Removed from group \"" + group.name + "\"")

    when "contact_language_changed"
      window.addSimMessage("log", "Updated language to \"" + event.language + "\"")

    when "contact_name_changed"
      window.addSimMessage("log", "Updated name to \"" + event.name + "\"")

    when "contact_timezone_changed"
      window.addSimMessage("log", "Updated timezone to \"" + event.timezone + "\"")
>>>>>>> 9989bee0

    when "contact_urns_changed"
      msg = "Updated contact URNs to:\n"
      for urn in event.urns
        msg += urn + "\n"
<<<<<<< HEAD
      window.addMessage(msg, "log")
=======
      window.addSimMessage("log", msg)
>>>>>>> 9989bee0

    when "email_created"
      msg = "Email sent to "
      delim = ""
      for address in event.addresses
        msg += delim + address
        delim = ", "
      msg += "with subject \"" + event.subject + "\""
<<<<<<< HEAD
      window.addMessage(msg, "log")

    when "error"
      window.addMessage(event.text, 'error')
=======
      window.addSimMessage("log", msg)

    when "error"
      window.addSimMessage("error", event.text)
>>>>>>> 9989bee0
      if (event.fatal)
        $('#simulator').addClass('disabled')

    when "flow_entered", "flow_triggered"
<<<<<<< HEAD
      window.addMessage("Entering the flow \"" + event.flow.name + "\"", "log")
=======
      window.addSimMessage("log", "Entering the flow \"" + event.flow.name + "\"")
>>>>>>> 9989bee0

    when "input_labels_added"
      msg = "Message labeled with "
      delim = ""
      for label in event.labels
        msg += delim + "\"" + label.name + "\""
        delim = ", "
<<<<<<< HEAD
      window.addMessage(msg, "log")

    when "ivr_created"
      # TODO handle case where message has audio
      window.addMessage(event.msg.text, "MT")

    when "msg_created"
      window.addMessage(event.msg.text, "MT")
      if event.msg.quick_replies?
        quick_replies = "<div class=\"quick-replies\">"
        for reply in event.msg.quick_replies
          quick_replies += "<button class=\"btn quick-reply\" data-payload=\"" + reply + "\"> " + reply + "</button>"
        quick_replies += "</div>"
        $(".simulator-body").append(quick_replies)

    when "run_result_changed"
      slugged = event.name.toLowerCase().replace(/([^a-z0-9]+)/g, '_')
      window.addMessage("Saving @flow." + slugged + " as \"" + event.value + "\"", "log")

    when "session_triggered"
      window.addMessage("Started other contacts in " + event.flow.name, "log")

    when "webhook_called"
      webhookEvent = event
      window.addMessage("Called " + event.url + " which returned " + event.status, "log", null, null, () ->
        modal = showModal("Webhook Result", "<pre>" + webhookEvent.response + "</pre>")
        modal.setListeners({}, true)
        modal.hideSecondaryButton()
      )
=======
      window.addSimMessage("log", msg)

    when "msg_created"
      window.addSimMessage("MT", event.msg.text, event.msg.attachments)

      if event.msg.quick_replies?
        window.setSimQuickReplies(event.msg.quick_replies)

    when "run_result_changed"
      slugged = event.name.toLowerCase().replace(/([^a-z0-9]+)/g, '_')
      window.addSimMessage("log", "Saving @flow." + slugged + " as \"" + event.value + "\"")

    when "session_triggered"
      window.addSimMessage("log", "Started other contacts in " + event.flow.name)

    when "webhook_called"
      webhookEvent = event
      window.addSimMessage("log", "Called " + event.url + " which returned " + event.status, null, () ->
        modal = showModal("Webhook Result", "<pre>" + webhookEvent.response + "</pre>")
        modal.setListeners({}, true)
        modal.hideSecondaryButton()
      )


window.addSimMessage = (type, text, attachments=null, onClick=null) ->
  classes = ["imsg"]
  media_viewer = null

  if type == "log" or type == "error"
    classes = ["ilog"]

  if type == "MO"
    classes.push("to")
  else if type == "MT"
    classes.push("from")
  else if type == "error"
    classes.push("ierror")

  if onClick
    classes.push("link")

  if attachments and attachments.length > 0
      attachment = attachments[0]
      [media_type, url] = attachment.split(':', 2)

      classes.push("media-msg")

      if media_type != 'geo'
        media_type = media_type.split('/')[0]

        if not url.startsWith("http")
          url = window.mediaURL + url

        if media_type == 'image'
          media_viewer = "<span class=\"media-file\"><img src=\"" + url + "\"></span>"
        else if media_type == 'video'
          media_viewer = "<span class=\"media-file\"><video controls src=\"" + url + "\"></span>"
        else if media_type == 'audio'
          media_viewer = "<span class=\"media-file\"><audio controls src=\"" + url + "\"></span>"

  ele = '<div class="' + classes.join(" ") + '">' + text + '</div>'
  if media_viewer
      ele += media_viewer

  ele = $(ele)
  if onClick
    ele.bind("click", onClick)

  ele = $(".simulator-body").append(ele)


window.setSimQuickReplies = (replies) ->
  quick_replies = "<div class=\"quick-replies\">"
  for reply in replies
    quick_replies += "<button class=\"btn quick-reply\" data-payload=\"" + reply + "\"> " + reply + "</button>"
  quick_replies += "</div>"
  $(".simulator-body").append(quick_replies)
>>>>>>> 9989bee0
<|MERGE_RESOLUTION|>--- conflicted
+++ resolved
@@ -108,36 +108,14 @@
 window.renderSimEvent = (event) ->
   switch event.type
     when "broadcast_created"
-<<<<<<< HEAD
-      window.addMessage("Broadcast sent with text \"" + event.translations[event.base_language].text + "\"", "MT")
-
-    when "contact_field_changed"
-      window.addMessage("Updated " + event.field.name + " to \"" + event.value.text + "\"", "log")
-=======
       window.addSimMessage("MT", "Broadcast sent with text \"" + event.translations[event.base_language].text + "\"")
 
     when "contact_field_changed"
       window.addSimMessage("log", "Updated " + event.field.name + " to \"" + event.value.text + "\"")
->>>>>>> 9989bee0
 
     when "contact_groups_changed"
       if event.groups_added
         for group in event.groups_added
-<<<<<<< HEAD
-          window.addMessage("Added to group \"" + group.name + "\"", "log")
-      if event.groups_removed
-        for group in event.groups_removed
-          window.addMessage("Removed from group \"" + group.name + "\"", "log")
-
-    when "contact_language_changed"
-      window.addMessage("Updated language to \"" + event.language + "\"", "log")
-
-    when "contact_name_changed"
-      window.addMessage("Updated name to \"" + event.name + "\"", "log")
-
-    when "contact_timezone_changed"
-      window.addMessage("Updated timezone to \"" + event.timezone + "\"", "log")
-=======
           window.addSimMessage("log", "Added to group \"" + group.name + "\"")
       if event.groups_removed
         for group in event.groups_removed
@@ -151,17 +129,12 @@
 
     when "contact_timezone_changed"
       window.addSimMessage("log", "Updated timezone to \"" + event.timezone + "\"")
->>>>>>> 9989bee0
 
     when "contact_urns_changed"
       msg = "Updated contact URNs to:\n"
       for urn in event.urns
         msg += urn + "\n"
-<<<<<<< HEAD
-      window.addMessage(msg, "log")
-=======
       window.addSimMessage("log", msg)
->>>>>>> 9989bee0
 
     when "email_created"
       msg = "Email sent to "
@@ -170,26 +143,15 @@
         msg += delim + address
         delim = ", "
       msg += "with subject \"" + event.subject + "\""
-<<<<<<< HEAD
-      window.addMessage(msg, "log")
-
-    when "error"
-      window.addMessage(event.text, 'error')
-=======
       window.addSimMessage("log", msg)
 
     when "error"
       window.addSimMessage("error", event.text)
->>>>>>> 9989bee0
       if (event.fatal)
         $('#simulator').addClass('disabled')
 
     when "flow_entered", "flow_triggered"
-<<<<<<< HEAD
-      window.addMessage("Entering the flow \"" + event.flow.name + "\"", "log")
-=======
       window.addSimMessage("log", "Entering the flow \"" + event.flow.name + "\"")
->>>>>>> 9989bee0
 
     when "input_labels_added"
       msg = "Message labeled with "
@@ -197,38 +159,10 @@
       for label in event.labels
         msg += delim + "\"" + label.name + "\""
         delim = ", "
-<<<<<<< HEAD
-      window.addMessage(msg, "log")
+      window.addSimMessage("log", msg)
 
     when "ivr_created"
-      # TODO handle case where message has audio
-      window.addMessage(event.msg.text, "MT")
-
-    when "msg_created"
-      window.addMessage(event.msg.text, "MT")
-      if event.msg.quick_replies?
-        quick_replies = "<div class=\"quick-replies\">"
-        for reply in event.msg.quick_replies
-          quick_replies += "<button class=\"btn quick-reply\" data-payload=\"" + reply + "\"> " + reply + "</button>"
-        quick_replies += "</div>"
-        $(".simulator-body").append(quick_replies)
-
-    when "run_result_changed"
-      slugged = event.name.toLowerCase().replace(/([^a-z0-9]+)/g, '_')
-      window.addMessage("Saving @flow." + slugged + " as \"" + event.value + "\"", "log")
-
-    when "session_triggered"
-      window.addMessage("Started other contacts in " + event.flow.name, "log")
-
-    when "webhook_called"
-      webhookEvent = event
-      window.addMessage("Called " + event.url + " which returned " + event.status, "log", null, null, () ->
-        modal = showModal("Webhook Result", "<pre>" + webhookEvent.response + "</pre>")
-        modal.setListeners({}, true)
-        modal.hideSecondaryButton()
-      )
-=======
-      window.addSimMessage("log", msg)
+      window.addSimMessage("MT", event.msg.text, event.msg.attachments)
 
     when "msg_created"
       window.addSimMessage("MT", event.msg.text, event.msg.attachments)
@@ -304,5 +238,4 @@
   for reply in replies
     quick_replies += "<button class=\"btn quick-reply\" data-payload=\"" + reply + "\"> " + reply + "</button>"
   quick_replies += "</div>"
-  $(".simulator-body").append(quick_replies)
->>>>>>> 9989bee0
+  $(".simulator-body").append(quick_replies)