window.simulation = false
moving_sim = false
level_classes = {"I": "iinfo", "W": "iwarn", "E": "ierror"}

window.updateSimulator = (data) ->
  ussd = if window.ussd then "ussd" else ""

  $(".simulator-body").html ""
  i = 0

  $('.simulator-body').data('message-count', data.messages.length)

  if data.ruleset
    $('.simulator-footer .media-button').hide()

    if data.ruleset.ruleset_type == 'wait_gps'
      $('.simulator-footer .imessage').hide()
      $('.simulator-footer .gps-button').show()
    else if data.ruleset.ruleset_type == 'wait_photo'
      $('.simulator-footer .imessage').hide()
      $('.simulator-footer .photo-button').show()
    else if data.ruleset.ruleset_type == 'wait_video'
      $('.simulator-footer .imessage').hide()
      $('.simulator-footer .video-button').show()
    else if data.ruleset.ruleset_type == 'wait_audio'
      $('.simulator-footer .imessage').hide()
      $('.simulator-footer .audio-button').show()
    else
      $('.simulator-footer .imessage').show()
  else
    $('.simulator-footer .media-button').hide()
    $('.simulator-footer .imessage').show()

  while i < data.messages.length
    msg = data.messages[i]

    model = (if (msg.model is "msg") then "imsg" else "ilog")
    level = (if msg.level? then level_classes[msg.level] else "")
    direction = (if (msg.direction is "O") then "from" else "to")

    media_type = null
    media_viewer_elt = null

<<<<<<< HEAD
    quick_replies = null
    url_buttons = null

    if msg.metadata
      params = JSON.parse(msg.metadata)
      if params.quick_replies? and params.quick_replies[0]?
        quick_replies = "<div id='quick-reply-content'>"
        for reply in params.quick_replies
          quick_replies += "<button class=\"btn quick-reply\" data-payload=\"" + reply.payload + "\"> " + reply.title + "</button>"
        quick_replies += "</div>"
      else if params.url_buttons? and params.url_buttons[0]?
        url_buttons = ''
        for button in params.url_buttons
          url_buttons += "<a class=\"btn button-reply\"href='" + button.url + "' target=\"_blank\"> " + button.title + "</a><br>"

    if msg.attachments
=======
    if msg.attachments and msg.attachments.length > 0
>>>>>>> 4a646062
      parts = msg.attachments[0].split(':')

      media_type = parts[0]
      media_url = 'http:' + parts.slice(2).join(":")

      if media_type == 'geo'
        media_type = 'icon-pin_drop'
      else
        media_type = media_type.split('/')[0]
        if media_type == 'image'
          media_type = 'icon-photo_camera'
          media_viewer_elt = "<span class=\"media-file\"><img src=\"" + media_url + "\"></span>"
        else if media_type == 'video'
          media_type = 'icon-videocam'
          media_viewer_elt = "<span class=\"media-file\"><video controls src=\"" + media_url + "\"></span>"
        else if media_type == 'audio'
          media_type = 'icon-mic'
          media_viewer_elt = "<span class=\"media-file\"><audio controls src=\"" + media_url + "\"></span>"

    ele = "<div class=\"" + model + " " + level + " " + direction + " " + ussd
    if media_type
      ele += " media-msg"
    ele += "\">"
    ele += msg.text

    if url_buttons
      ele += url_buttons
    ele += "</div>"

    if quick_replies
      ele_quick_replies = "<div class='ilog " + level + " " + direction + " " + ussd + "'>"
      ele_quick_replies += quick_replies
      ele_quick_replies += "</div>"
      ele += ele_quick_replies
    
    if media_type and media_viewer_elt
      ele += media_viewer_elt

    $(".simulator-body").append(ele)
    i++
  $(".simulator-body").scrollTop $(".simulator-body")[0].scrollHeight
  $("#simulator textarea").val ""

  $(".btn.quick-reply").on "click", (event) ->
    payload = event.target.innerText
    sendMessage(payload)

  if window.simulation

    # this is for angular to show activity
    scope = $('body').scope()
    if scope
      scope.$apply ->
        scope.visibleActivity =
          active: data.activity
          visited: data.visited

    for node in $('#workspace').children('.node')
      node = $(node).data('object')
      node.setActivity(data)

  activity = $('.activity:visible,.node .active:visible')
  if activity
    if activity.offset()
      top = activity.offset().top
      $('html, body').animate
        scrollTop : top - 200

$ ->
  $(window).scroll (evt) ->
    fitSimToScreen()

# Textarea expansion
# [eric] not entirely sure what sort of magic is happening here
toExpand = $("#simulator textarea")
initTextareaHeight = toExpand.height()
initSimulatorBody = $(".simulator-body").height()
resized = toExpand.height()
toExpand.autosize callback: ->
  currentResized = toExpand.height()
  unless currentResized is resized
    footer = currentResized + 10
    resized = currentResized
    $(".simulator-footer").css "height", footer
    $(".simulator-body").css "height", initSimulatorBody - footer + 30
    $(".simulator-body").scrollTop $(".simulator-body")[0].scrollHeight


# check form errors
checkForm = (newMessage) ->
  valid = true
  if newMessage is ""
    $("#simulator textarea").addClass "error"
    valid = false
  else if newMessage.length > 160
    $("#simulator textarea").val ""
    $("#simulator textarea").addClass "error"
    valid = false
  toExpand.css "height", initTextareaHeight
  $(".simulator-footer").css "height", initTextareaHeight + 10
  $(".simulator-body").css "height", "360px"
  return valid

processForm = (postData) ->
    # if we are currently saving to don't post message yet
    scope = $('html').scope('scope')
    if scope and scope.saving
      setTimeout ->
        processForm(postData)
      , 500
      return

    $.post(getSimulateURL(), JSON.stringify(postData)).done (data) ->

      # reset our form input
      $('.simulator-footer .media-button').hide()
      $('.simulator-footer .imessage').show()
      window.updateSimulator(data)

      # hide loading first
      $(".simulator-loading").css "display", "none"
      $(".simulator-body").css "height", "360px"

    $("#simulator textarea").removeClass "error"

sendMessage = (newMessage) ->
  if checkForm(newMessage)
    processForm({new_message: newMessage})

sendPhoto = ->
  processForm({new_photo: true})

sendVideo = ->
  processForm({new_video: true})

sendAudio = ->
  processForm({new_audio: true})

sendGPS = ->
  processForm({new_gps: true})

fitSimToScreen = ->
  top = $(window).scrollTop()
  sim = $("#simulator")
  workspace = $("#workspace")
  showSim = $("#show-simulator")

  if top > 110 and not sim.hasClass('scrollfix')
    sim.addClass('scrollfix')
    showSim.addClass('scrollfix')
  else if top <= 110 and sim.hasClass('scrollfix')
    sim.removeClass('scrollfix')
    showSim.removeClass('scrollfix')

  simTop = sim.offset().top
  simBottom = sim.height() + simTop
  workspaceBottom = workspace.offset().top + workspace.height()

  if simTop > top + 10 and sim.hasClass('on-footer')
    sim.removeClass('on-footer')
  else
    if simBottom > workspaceBottom - 30 and not sim.hasClass('on-footer')
      sim.addClass('on-footer')

    if simBottom < workspaceBottom and sim.hasClass('on-footer')
      sim.removeClass('on-footer')

hideSimulator = ->
  moving_sim = true
  sim = $("#simulator")
  sim.animate right: - (sim.outerWidth() + 10), 400, "easeOutExpo", ->
    sim.hide()
    showButton = $("#show-simulator")
    showButton.css({ right:  - (showButton.outerWidth() + 10)})
    showButton.show()
    showButton.stop().animate { right:0, width: 40 }, 400, "easeOutExpo"
    moving_sim = false

  window.simulation = false
  $("#toolbar .actions").fadeIn();

  # this is the hook into angular
  # show our normal activity when the sim is hidden
  scope = $('body').scope()
  if scope
    scope.$apply ->
      scope.visibleActivity = scope.activity

  if window.is_voice
    window.hangup()


getSimulateURL = ->
  scope = $('html').scope()
  if scope and scope.language
    return window.simulateURL + '?lang=' + scope.language.iso_code
  return window.simulateURL

showSimulator = (reset=false) ->

  messageCount = $(".simulator-body").data('message-count')
  # console.log("Messages: " + messageCount)

  if reset or not messageCount or messageCount == 0
    resetSimulator()
  else
    refreshSimulator()

  moving_sim = true
  fitSimToScreen()
  $("#toolbar .actions").fadeOut();
  $("#show-simulator").stop().animate { right: '-110px' }, 200, ->
    $(this).hide()
    $(this).find('.message').hide()
    sim = $("#simulator")
    sim.css({ right:  - (sim.outerWidth() + 10)})
    sim.show()
    sim.animate right: 30, 400, "easeOutExpo", ->
      $(".simulator-content textarea").focus()
      moving_sim = false
  window.simulation = true

window.refreshSimulator = ->

  # if we are currently saving to don't post message yet
  scope = $('html').scope('scope')
  if scope and scope.saving
    setTimeout(refreshSimulator, 500)
    return

  $.post(getSimulateURL(), JSON.stringify({ has_refresh:false })).done (data) ->
    window.updateSimulator(data)
    if window.ivr and window.simulation
      setTimeout(window.refreshSimulator, 2000)

window.resetSimulator = ->
  $(".simulator-body").html ""
  $(".simulator-body").append "<div class='ilog from'>One moment..</div>"

  # reset our form input
  $('.simulator-footer .media-button').hide()
  $('.simulator-footer .imessage').hide()

  # if we are currently saving to don't post message yet
  scope = $('html').scope('scope')
  if scope and scope.saving
    setTimeout(resetSimulator, 500)
    return

  $.post(getSimulateURL(), JSON.stringify({ has_refresh:true })).done (data) ->
    window.updateSimulator(data)
    if window.ivr and window.simulation
      setTimeout(window.refreshSimulator, 2000)

window.hangup = ->
  $(".simulator-body").html ""
  $.post(getSimulateURL(), JSON.stringify({ hangup:true })).done (data) ->

appendMessage = (newMessage, ussd=false) ->
  ussd = if ussd then "ussd " else ""
  imsgDiv = '<div class=\"imsg ' + ussd + 'to post-message\"></div>'
  $(imsgDiv).text(newMessage).appendTo(".simulator-body")
  $("#simulator textarea").val ""
  $(".simulator-loading").css "display", "block"
  # $(".simulator-body").css "height", $(".simulator-body").height() - 25
  $(".simulator-body").scrollTop $(".simulator-body")[0].scrollHeight

#-------------------------------------
# Event bindings
#-------------------------------------

$('#simulator .gps-button').on 'click', ->
  sendGPS();

$('#simulator .photo-button').on 'click', ->
  sendPhoto()

$('#simulator .video-button').on 'click', ->
  sendVideo()

$('#simulator .audio-button').on 'click', ->
  sendAudio()

# send new message to simulate
$("#simulator .send-message").on "click", ->
  newMessage = $("#simulator textarea").val()
  $(this).addClass("to-ignore")
  sendMessage(newMessage)

  # add the progress gif
  if window.ussd and newMessage.length <= 182
    appendMessage newMessage, true
  else if newMessage.length <= 160 and newMessage.length > 0
    appendMessage newMessage

# send new message on key press (enter)
$("#simulator textarea").keypress (event) ->
  if event.which is 13
    event.preventDefault()
    newMessage = $("#simulator textarea").val()
    sendMessage(newMessage)

    # add the progress gif
    if newMessage
      if window.ussd and newMessage.length <= 182
        appendMessage newMessage, true
      else if newMessage.length <= 160
        appendMessage newMessage

$("#show-simulator").hover ->
  if not moving_sim
    $(this).stop().animate {width: '110px'}, 200, "easeOutBack", ->
      $(this).find('.message').stop().fadeIn('fast')
, ->
  if not moving_sim
    $(this).find('.message').hide()
    $(this).stop().animate { width: '40px'}, 200, "easeOutBack", ->

verifyNumberSimulator = ->
  if window.ivr
    modal = new Modax(gettext("Start Test Call"), '/usersettings/phone/')
    modal.setIcon("icon-phone")
    modal.setListeners
      onSuccess: ->
        showSimulator(true)
    modal.show()

  else if window.ussd and not window.has_ussd_channel
    modal = new Modal(gettext("Missing USSD Channel"), gettext("There is no channel that supports USSD connected. Please connect a USSD channel first."))
    modal.setIcon("icon-phone")
    modal.setListeners
      onPrimary: ->
        modal.dismiss()
    modal.show()
  else
    showSimulator()

$("#show-simulator").click ->
  verifyNumberSimulator()

# toggle simulator
$("#toggle-simulator").on "click", ->
  if not $("#simulator").is(":visible")
    verifyNumberSimulator()
  else
    hideSimulator()

# close the simulator
$(".simulator-close").on "click", ->
  hideSimulator()

# refresh the simulator
$(".simulator-refresh").on "click", ->
  window.resetSimulator()
<|MERGE_RESOLUTION|>--- conflicted
+++ resolved
@@ -31,6 +31,7 @@
     $('.simulator-footer .media-button').hide()
     $('.simulator-footer .imessage').show()
 
+
   while i < data.messages.length
     msg = data.messages[i]
 
@@ -41,7 +42,6 @@
     media_type = null
     media_viewer_elt = null
 
-<<<<<<< HEAD
     quick_replies = null
     url_buttons = null
 
@@ -57,10 +57,7 @@
         for button in params.url_buttons
           url_buttons += "<a class=\"btn button-reply\"href='" + button.url + "' target=\"_blank\"> " + button.title + "</a><br>"
 
-    if msg.attachments
-=======
     if msg.attachments and msg.attachments.length > 0
->>>>>>> 4a646062
       parts = msg.attachments[0].split(':')
 
       media_type = parts[0]
@@ -79,6 +76,8 @@
         else if media_type == 'audio'
           media_type = 'icon-mic'
           media_viewer_elt = "<span class=\"media-file\"><audio controls src=\"" + media_url + "\"></span>"
+
+
 
     ele = "<div class=\"" + model + " " + level + " " + direction + " " + ussd
     if media_type
