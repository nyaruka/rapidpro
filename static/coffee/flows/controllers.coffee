--- conflicted
+++ resolved
@@ -1588,31 +1588,21 @@
 
     $scope.action.type = actionType
 
-<<<<<<< HEAD
     groups = []
-    for group in omnibox.groups
-      if group.id and group.name
-        groups.push
-          uuid: group.id
-          name: group.name
-      else
-        # other
-        groups.push(group)
-=======
     if not allGroups
-      groups = []
       for group in omnibox.groups
-        groups.push
-          uuid: group.id
-          name: group.name
->>>>>>> a27e4baa
+        if group.id and group.name
+          groups.push
+            uuid: group.id
+            name: group.name
+        else
+          # other
+          groups.push(group)
 
     $scope.action.msg = undefined
     $scope.action.groups = groups
 
-    if allGroups
-      $scope.action.groups = []
-    else
+    if not allGroups
       # add our list of variables
       for variable in omnibox.variables
         $scope.action.groups.push(variable.id)
