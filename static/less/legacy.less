// *****************************************************
// NOTE NOTE NOTE NOTE!!
//
// This file exists only to carry over non-less styles
// Do not add to this file, ultimately everything here
// needs to be moved into a page's extra-less block
// or should be converted into a master style in the
// main style.less file.
//
// *****************************************************

input {
  &#id_min_value {
    width: 60px;
  }

  &#id_max_value {
    width: 60px;
  }
}

// The dropdown options
.glyph.message-label.checked:before {
  content: "\e05a";
}

.glyph.message-label.partial:before {
  content: "\e003";
}

.glyph.message-label.checked-child:before {
  content: "\e003";
}


.glyph.checked:before {
  content: "\e05a";
}


.glyph.message-label:before {
  content: "\e004";
}

.glyph.message-label.checked:before {
  content: "\e05a";
}


.dropdown-submenu:hover>a:after {
  border-left-color: #CCC;
}


.label-menu .glyph {
  user-select: none;
  -webkit-user-select: none;
  -moz-user-select: none;
  color: #999;
  font-size: 12px;
  margin-top: 2px;
  width: 12px;
}

.label-menu.dropdown-menu a {
  padding-left: 10px;
  padding-right: 10px;

}

.dropdown-submenu>a::after {
  margin-right: -5px;
}

// the message list
td.value-received {
  text-align: right;
}

td.checkbox .glyph {
  font-size: 14px;
  user-select: none;
  -webkit-user-select: none;
  -moz-user-select: none;
}

.radio,
.checkbox {
  min-height: 18px;
  padding-left: 18px;
}

tr.sms:hover {
  cursor: pointer;
}

tr.sms.checked .glyph.message-checkbox:before {
  content: "\e05a";
}

.sms_list tbody td.checkbox {
  color: #777;
}

.glyph.message-checkbox:before {
  content: "\e004";
}

.glyph.message-checkbox,
.glyph.message-label {
  font-family: 'temba';
  speak: none;
  font-style: normal;
  font-weight: normal;
  line-height: 1;
  -webkit-font-smoothing: antialiased;
  float: left;
  margin-top: 3px;
  margin-right: 5px;
}

// overrides just for windows
.windows {

  .title-text>h1,
  .title-text {}
}

a:hover.clear-link {
  text-decoration: none;
}

.value-labels {
  float: right;
}

// android page
.rotate {
  -webkit-transform: rotate(-90deg);
  -moz-transform: rotate(-90deg);
  -ms-transform: rotate(-90deg);
  -o-transform: rotate(-90deg);
  filter: "progid:DXImageTransform.Microsoft.BasicImage(rotation=3)";
}

.float-left {
  float: left;
}

// contact read page

.send-form {
  width: 682px;
  padding-bottom: 10px;
  background-color: #efefef;
  padding-left: 20px;
  padding-right: 20px;
  padding-top: 18px;
  border-left: 1px solid #dedede;
  border-right: 1px solid #dedede;
  border-top: 1px solid #eee;
}

#id_text {
  width: 100%;
  height: 120px;
  margin-bottom: 15px;
}

#id_send {
  vertical-align: bottom;
  margin-bottom: 10px;
}

td.clickable a {
  color: rgb(51, 51, 51);
}

// *****************************************************
// styles.less purge 013117
// *****************************************************

// tweak toastr
.toast-bottom-full-width {
  margin-bottom: 20px;
}

.toast-info {
  background-color: rgba(0, 0, 0, 0.85);
}

// style all placeholder text

.force-wrap {
  word-break: break-all;
}

.spin {
  -webkit-animation: rotation 2s infinite linear;
}

@-webkit-keyframes rotation {
  from {
    -webkit-transform: rotate(0deg);
  }

  to {
    -webkit-transform: rotate(359deg);
  }
}

#page-container {
  .placeholder-text(#e6e6e6, 200);
}

// Tweaking bootstrap styling

[class^="icon-"],
[class*=" icon-"] {
  background-image: none;
}

.btn,
.btn-group,
.dropdown,
.dropdown-toggle,
.dropdown-menu,
.btn-group>.btn:first-child,
.btn-group>.btn:last-child {
  .rounded-corners(0);
}

.btn-group>.btn:last-child,
.btn-group>.dropdown-toggle {
  .rounded-corners(0);
}

.btn {
  &.btn-mini {
    padding: 1px 6px;
    margin-right: 0;
    margin-left: 0;
    float: left;
  }

  &.remove {
    margin-right: 5px;
  }

  &.disabled,
  &[disabled] {
    opacity: 0.15;
  }
}

.table-condensed th,
.table-condensed td {
  padding: 7px 6px;
}

.label,
.badge {
  text-shadow: none;
}

.dropdown-menu li>a:hover,
.dropdown-menu li>a:focus,
.dropdown-submenu:hover>a {
  background: @color-selected;
  color: @color-selected-font;
  text-shadow: none;
}

.nav>li>a {

  text-shadow: none;

  &:hover {
    background: @color-hovered;
    color: @color-hovered-font;
    text-shadow: none;
    margin-right: -15px;
  }
}

.nav-list {
  .active {
    >a {
      background: @color-selected;
      color: @color-selected-font;
      text-shadow: none;

      &:hover {
        background: @color-selected;
        color: @color-selected-font;
        text-shadow: none;
      }
    }
  }
}

.nav-list.level2 a {
  margin-right: -30px;

  &:hover {
    margin-right: -30px;
  }
}

li {
  list-style-type: none;
}

ul.recipients-list {
  li {
    padding: 0;
  }

  padding: 0;
  margin: 0;
}

// form stylig

form,
input {
  margin: 0;
}

.input-append .add-on,
.input-prepend .add-on,
.input-append .btn,
.input-prepend .btn {
  margin-left: -1px;
  vertical-align: top;
  .rounded-corners(0);
}

.input-append input,
.input-prepend input,
.input-append select,
.input-prepend select,
.input-append .uneditable-input,
.input-prepend .uneditable-input {
  position: relative;
  margin-bottom: 0;
  font-size: 14px;
  line-height: 14px;
  vertical-align: top;
  .rounded-corners(0);
}

.input-append .add-on,
.input-prepend .add-on {
  display: inline-block;
  width: auto;
  height: 25px;
  min-width: 16px;
  padding: 4px 5px;
  font-size: 14px;
  font-weight: 400;
  line-height: 25px;
  text-align: center;
  text-shadow: 0 1px 0 #fff;
  background-color: #eee;
  border: 1px solid #ccc;
}

.input-prepend .add-on:first-child,
.input-prepend .btn:first-child {
  .rounded-corners(0);
}

input,
textarea {
  width: 350px;
}

.controls .uneditable-input {
  width: 350px;
}

select,
textarea,
input[type="text"],
input[type="password"],
input[type="datetime"],
input[type="datetime-local"],
input[type="date"],
input[type="month"],
input[type="time"],
input[type="week"],
input[type="number"],
input[type="email"],
input[type="url"],
input[type="search"],
input[type="tel"],
input[type="color"],
.uneditable-input {
  display: inline-block;
  height: 25px;
  padding: 4px 6px;
  margin-bottom: 5px;
  font-size: 14px;
  color: #555;
  .rounded-corners(0);
}

.uneditable-input {
  line-height: 25px;
}

form.form-horizontal textarea,
form.form-vertical textarea {
  height: auto;
  margin-bottom: 5px;
}

.form-horizontal .controls,
.form-horizontal .form-control {
  margin-left: 10px;
}

.formax-form .form-horizontal .form-control {
  margin-left: 0px;
}

.form-horizontal .formax-vertical .form-control {
  margin-left: 0px;
}

.form-horizontal .control-label {
  float: left;
  width: 150px;
  padding-top: 5px;
  margin-right: 10px;
  text-align: right;
}

.smartmin-form-buttons,
.form-actions {
  background-color: transparent;
  border: 0;
}

.form-horizontal .smartmin-form-buttons {
  padding-left: 160px;
}

// nav styling

.nav>li>a {
  display: block;
  font-weight: 200;
  color: @color-links;
}

.nav-list>li>a {
  padding: 6px 15px;
}

.pagination ul>li>a,
.pagination ul>li>span {
  float: left;
  padding: 4px 12px;
  line-height: 20px;
  text-decoration: none;
  background-color: #ffffff;
  border: 0px solid #dddddd;
  border-left-width: 0;
}

.pagination ul {
  display: inline-block;
  margin-bottom: 0;
  margin-left: 0;
  .rounded-corners(0);
  -webkit-box-shadow: 0;
  -moz-box-shadow: 0;
  box-shadow: none;
}

.pagination a,
.pagination span {
  float: left;
  padding: 0 14px;
  line-height: 48px;
  text-decoration: none;
  background-color: #fff;
  // border: 1px solid #ddd;
  border-left-width: 0;
}

// pagination
.pagination a {
  float: left;
  padding: 0 14px;
  line-height: 48px;
  text-decoration: none;
  border: 0;
  border-left-width: 0;
}

.pagination a {
  line-height: 30px;
}

.pagination ul>li:first-child>a,
.pagination ul>li:first-child>span {
  border-left-width: 0px;
  .rounded-corners(0);
}

.pagination ul>li:last-child>a,
.pagination ul>li:last-child>span {
  .rounded-corners(0);
}

body.modal-open {
  overflow: hidden;
}

.btn.disabled {
  opacity: 0.2;
}

.recompile_3 {}

// *******************************
// Primary widget styling
// *******************************

html,
body {
  height: 100%;
}

body {
  font-family: @primary-font;
  font-weight: 200;
  text-transform: none;
}

.container {
  min-height: 100%;
  padding-top: -130px; // height of the header
  position: relative;
}

a {
  color: @color-links;
}

h1,
h2,
h3,
h4,
h5 {
  font-family: @helvetica, @roboto-thin, sans-serif;
  letter-spacing: 1px;
  padding: 0;
  text-transform: none;
  font-weight: 100;
  color: @color-font-grey;
}

h1 {
  font-size: 44px;
  line-height: 40px;
}

h2 {
  font-size: 42px;
}

h3 {
  font-size: 26px;
}

h4 {}

h5 {
  font-weight: 300;
  color: @color-font-lightgrey;
  margin-bottom: 5px;
}

// All site buttons
.btn {
  -webkit-border-radius: 0;
  -moz-border-radius: 0;
  border-radius: 0;
  background-image: none;
  border: 0;
  padding: 8px 20px;
  font-weight: 300;
  margin-right: 0px;
}

.btn-group .btn {
  margin-right: 0;
}

.btn-group .tooltip {
  top: -38px !important;
}

.btn-group.open {
  .btn.dropdown-toggle {
    background-color: @color-button - #222;
    color: @color-button-font;
    // text-shadow: 0 1px 0 rgba(0, 0, 0, 0.5);
    text-shadow: none;
  }
}

.btn-colored(@bg, @font) {
  border: 1px solid @bg - #060606;
  background-color: @bg;
  background-image: -webkit-linear-gradient(top, @bg, @bg - #101010);
  background: -moz-linear-gradient(top, @bg, @bg - #101010);
  color: @font;
  text-shadow: none;

  &:hover,
  &:focus,
  &:active,
  &.open {
    background-color: @bg - #111;
    background-image: none;
    color: @font;
    text-shadow: none;
  }
}

.btn {
  .btn-colored(@color-button, @color-button-font)
}

.btn-primary {
  .btn-colored(@color-button-primary, @color-button-primary-font);
}

.group-membership {
  display: inline-block;

  .btn.btn-primary {
    border: 0px;
  }
}

.btn-danger {
  .btn-colored(@color-button-danger, @color-button-danger-font);
}

.btn-success {
  .btn-colored(@color-button-success, @color-button-success-font);
}

.btn-tiny {
  padding: 3px 8px;
  font-size: 12px;
}

.label-info,
.badge-info {
  background-color: @color-label;
}

// label badges
.label {
  border: 1px solid @color-label - #111;
  .rounded-corners(0);
  font-weight: 200;
  font-size: 10px;
  padding: 2px 4px 0px 4px;
  margin-right: 0px;
  height: 16px;
  line-height: 16px;
  display: inline-block;
  white-space: nowrap;
  vertical-align: baseline;
  color: @color-font-white;
  padding-top: 0px;

  &.label-success {
    border: 1px solid @flat-mutedgreen - #333;
    background-color: @flat-mutedgreen - #222;
  }

  &.label-group {
    margin-right: -4px;
    margin-left: 0;
    padding: 2px 6px;

    &.remove {
      line-height: 14px;
      font-size: 14px;
      text-align: match-parent;
      padding: 2px 6px;
      margin-right: 1px;
      margin-top: 0px;
    }
  }
}

.label {
  &.btn {
    border: 0;
  }
}

.glyph {
  // default icon size
  line-height: 1;
  text-decoration: none;
  font-size: 16px;

  &.success {
    color: @color-font-success;
  }

  &.warning {
    color: @color-font-warning;
  }
}

a.logo {
  color: #fff;
  font-size: 96px;
  margin-top: -2px;
  text-decoration: none;

  .name {
    display: none;
  }
}

.spacer-right-10 {
  padding-right: 10px;
}

.spacer-bottom-12 {
  margin-bottom: 12px;
}

// *******************************
// The list tables we use on messages, contacts etc..
// *******************************

.search-details {
  float: left;
  padding-top: 20px;
  margin-bottom: -10px;
}


.list-container {
  .scroll-x();
}

table.list-table {
  td.value-phone {
    width: 100px;
  }

  td.value-received {
    width: 50px;
    text-align: right;
  }

  td.value-icon {
    width: 20px;
    text-align: right;
    padding-right: 0px;
  }

  tr:hover td {
    color: #000;
  }

  tr td.checkbox {
    cursor: pointer;
    color: @color-font-lightgrey;
  }

  tr:hover td.checkbox {
    color: @color-font-lightgrey;
  }

  tr:hover td.checkbox:hover {
    color: @flat-blue;
  }
}

.empty-message {
  padding: 30px 20px;
  font-size: 16px;
  font-weight: normal;
  letter-spacing: .1em;

  p {
    padding-top: 0;
    margin-top: 0;
  }
}

// *******************************
// Frame styling
// *******************************

.logo {
  position: absolute;
  left: 0;
  top: 0;
  z-index: 100;
  padding-left: 30px;
  padding-top: 20px;
}

<<<<<<< HEAD
#top-menu {
  //border: 1px solid purple;
  position: absolute;
  width: 600px;
  z-index: 1025;
  height: 60px;
  top: 38px;
  text-align: right;
  right: 20px;
  padding-right: 37px;

  // Main menu ring buttons
  li {
    border: 0px solid red;
    display: inline-block;
    position: relative;
    font-size: 40px;
    margin-left: 10px;
    z-index: 20;
    width: 55px;

    &.more {

      width: 5px;
      margin-left: 10px;
      padding-left: -5px;
      padding-right: -5px;

      a {
        width: 5px;
      }

      &:hover {
        .submenu {
          // display:block;
          // visibility: visible;
        }

        a.icon-more {
          &:before {
            content: "\e0be";
          }
          padding-bottom: 25px;
        }
      }
=======
#menu {
  z-index: 100;

  &.expanded {
    z-index: 5000;
  }

  .more {
    position: relative;

    a {
      font-size: 32px;
>>>>>>> 3dc184c9
    }

    .submenu-container {
      position: absolute;
      top: 35px;
      left: -12px;
      width: 55px;
      padding: 10px 5px;
      padding-bottom: 40px;
      z-index: 2000;
      // border: 1px solid red;

      .submenu {
        position: relative;

        width: 50px;

        top: 10px;
        background: #fff;
        .drop-shadow(0, 1px, 1px, 3px, .1, 0);
        .rounded-corners(5px);
        border: 1px solid @color-navbar;
        //border: 1px solid green;

        &::before {
          position: absolute;
          top: -7px;
          left: 19px;
          display: inline-block;
          border-right: 7px solid transparent;
          border-bottom: 7px solid #CCC;
          border-left: 7px solid transparent;
          border-bottom-color: rgba(255, 255, 255, 1);
          content: '';
        }

        a {
          font-size: 28px;
          color: @color-navlink;
          padding-top: 5px;
          display: inline-block;
          width: 50px;
          height: 50px;
          // border: 1px solid red;
          position: relative;
          margin-bottom: 10px;
          margin-top: 10px;
          margin-left: 0px;

          .title {
            border: 0px solid green;
            color: @color-navbar;
            padding: 0px;
            width: 50px;
            margin: 0;
            margin-left: 0px;
            margin-top: 8px;
          }
        }

      }
    }

    .title {
      font-family: @primary-font;
      font-size: 12px;
      text-align: center;
      width: 60px;
      height: 10px;
      margin-top: 5px;
      color: @color-menu;
      border: 0px solid green;
    }

    .notification {
      position: absolute;
      padding: 3px 3px;
      font-family: @primary-font;
      font-size: 12px;
      background: @color-notification;
      color: @color-menu;
      line-height: 12px;
      left: 34px;
      top: -10px;
      text-align: center;
      border-radius: 2px;
      -moz-border-radius: 2px;
      box-shadow: 1px 1px 0px @color-bg-grey;
      text-shadow: 0px -1px 0px rgba(0, 0, 0, 0.8);

      border: 0px solid maroon;

      &.icon-warning {
        font-family: temba;
      }
    }

    a {
      color: @color-menu;
      text-decoration: none;
      text-transform: lowercase;
      display: inline-block;
      border: 0px solid black;
      height: 50px;
      width: 60px;
      text-align: center;

      &.icon-nav-messages {
        &.active:before {
          content: "\e085";
        }
        &:hover:before {
          content: "\e085";
        }
      }

      &.icon-nav-learn {
        &.active:before {
          content: "\e0b9";
        }
        &:hover:before {
          content: "\e0b9";
        }
      }

      &.icon-nav-docs {
        &.active:before {
          content: "\f15c";
        }

        &:hover:before {
          content: "\f15c";
        }
      }

      &.icon-nav-analytics {
        &.active:before {
          content: "\e087";
        }
        &:hover:before {
          content: "\e087";
        }
      }

      &.icon-more {
        &.active:before {
          content: "\e0be";
        }
        &:hover:before {
          content: "\e0be";
        }
      }

      &.icon-nav-orgs {
        &.active:before {
          content: "\e0ad";
        }
        &:hover:before {
          content: "\e0ad";
        }
      }

      &.icon-nav-flows {
        &.active:before {
          content: "\e08c";
        }
        &:hover:before {
          content: "\e08c";
        }
      }

      &.icon-nav-contacts {
        &.active:before {
          content: "\e081";
        }
        &:hover:before {
          content: "\e081";
        }
      }

      &.icon-nav-channels {
        &.active:before {
          content: "\e098";
        }
        &:hover:before {
          content: "\e098";
        }
      }

      &.icon-nav-home {
        &.active:before {
          content: "\e083";
        }
        &:hover:before {
          content: "\e083";
        }
      }

      &.icon-nav-login {
        &:hover:before {
          content: "\e090";
        }
        &.active:before {
          content: "\e090";
        }

      }

      &.icon-nav-channels {

        &:hover:before {
          content: "\e098";
        }
        &.active:before {
          content: "\e098";
        }
      }

      &.icon-nav-pricing {
        &:hover:before {
          content: "\e09e";
        }
        &.active:before {
          content: "\e09e";
        }
      }

      &.icon-nav-groups {
        &.active:before {
          content: "\e08e";
        }
        &:hover:before {
          content: "\e08e";
        }
      }

      &.icon-nav-dashboard {
        &.active:before {
          content: "\e0a3";
        }
        &:hover:before {
          content: "\e0a3";
        }
      }

      &.icon-nav-android {
        &.active:before {
          content: "\e089";
        }
        &:hover:before {
          content: "\e089";
        }
      }

      &.icon-nav-triggers {
        &.active:before {
          content: "\e0a5";
        }
        &:hover:before {
          content: "\e0a5";
        }
      }

      &.icon-nav-locations {
        &.active:before {
          content: "\e601";
        }
        &:hover:before {
          content: "\e601";
        }
      }

      &.icon-nav-campaigns {

        &:hover:before {
          content: "\e0bc";
        }
        &.active:before {
          content: "\e0bc";
        }
      }

      &.icon-nav-blog {
        &.active:before {
          content: "\e0b7";
        }
        &:hover:before {
          content: "\e0b7";
        }
      }

      &.icon-nav-logout {
        &.active:before {
          content: "\e0c8";
        }
        &:hover:before {
          content: "\e0c8";
        }
      }

    }
  }

  @media all and (max-width: 767px) {
    // border:1px solid green;
    text-align: right;
    left: 0;
    top: 110px;
    width: 350px;
    text-align: left;
    padding: 0;



    li {
      // border:1px solid pink;
      width: 25px;
      height: 25px;
      font-size: 24px;
      text-align: left;
      padding-bottom: 10px;
      margin: 0;
      margin-right: 10px;

      &.more {
        .submenu-container {
          text-transform: lowercase;
          left: -20px;
          top: 14px;
<<<<<<< HEAD
=======
          display: block;

>>>>>>> 3dc184c9
          .submenu {
            .drop-shadow(0);

            a {
              height: 22px;
              font-size: 24px;
            }
          }
        }
      }

      .notification {
        font-size: 8px;
        left: 15px;
        top: -8px;
        line-height: 8px;
        width: 12px;
        height: 12px;
        padding: 1px;
        padding-top: 3px;
        padding-bottom: 0px;
      }

      a {
        width: 25px;
        height: 25px;
        padding: 0;
        .title {
          display: none;
        }
      }
    }
  }
}

.nav-alert {
  a {
    color: #fff;

    &:hover {
      text-decoration: none;
      color: #f3f3f3;
    }
  }

  &.interrupted {
    background: rgb(178, 23, 26)
  }

  .icon-warning {
    margin-right: 1px;
  }

  position: absolute;
  top: 110px;
  right: 30px;
  display: none;
  text-align: center;
  float: right;
  color: #fff;
  background: rgba(0, 0, 0, .15);
  margin-top: -0px;
  height: 20px;
  padding: 1px 20px;
  .border-radius(3px, 3px, 0px, 0px);
  font-size: 11px;
  font-weight: 200;

  @media all and (max-width: 767px) {
    .rounded-corners(3px);
    margin-top: 10px;
    right: 50px;
    top: 25px;
    width: 170px;
    background: none;
    text-align: left;
    font-size: 12px;
    padding: 0;
  }
}

a.org-choose {
  padding: 5px;
  background: #eee;
  margin-bottom: 10px;
  display: block;
  color: #333;
  line-height: 50px;
  width: 500px;
  height: 50px;

  .name {
    margin-left: 50px;
  }

  .icon-home {
    margin-top: 10px;
    margin-left: 10px;
    font-size: 30px;
    float: left;
  }

  &:hover {
    color: #f5f5f5;
    text-decoration: none;
    background-color: @flat-blue;
  }
}

.org-header {

  z-index: 1039;
  position: absolute;
  top: -7px;
  right: 30px;
  text-align: center;
  float: right;
  background: rgba(0, 0, 0, .15);
  margin-top: -0px;
  padding-top: 6px;
  font-size: 11px;
  max-width: 180px;
  .rounded-corners(3px);

  cursor: pointer;
  color: #fff;
  text-decoration: none;

  &:hover {
    text-decoration: none;
    color: #f3f3f3;
  }

  .toggle {
    margin-top: 1px;
    padding: 0px 5px;
  }

  .icon-warning {
    color: @color-notification;
  }

  .org {
    line-height: 14px;
    padding: 3px 10px 5px;
    width: 160px;
  }

  .other-orgs {
    width: 180px;

    .account-details {
      padding: 5px 0px;
      border-bottom: 1px solid #ccc;

      a {
        color: @color-navbar;
      }

      margin: 0 10px 3px;

      .org {
        padding: 0;
      }
    }

    .org {

      a {
        color: @color-navbar;

        &:hover {
          color: @color-navbar - #222;
        }
      }

      max-width: 200px;
    }

    background: #fff;
    margin: -2px -10px -10px;
    text-align: left;
    border: 1px solid @color-navbar - #111;
  }

  &.expanded {
    .other-orgs {
      display: inline-block;
      .border-radius(0, 0, 3px, 3px);
    }

    .drop-shadow(0, 1px, 1px, 3px, .1, 0);
  }

}

#header {

  background-color: @color-navbar;
  padding-top: 32px;
  padding-bottom: 20px;
  margin-bottom: 30px;
  border: 0px solid pink;
  z-index: 0;
  position: relative;
  height: 80px;

  @media all and (max-width: 940px) and (min-width: 767px) {
    min-width: 940px;
  }

  @media all and (max-width: 767px) {
    margin-left: -20px;
    margin-right: -20px;
    padding-left: 20px;
    padding-right: 20px;
    height: 100px;
  }

  #menu-right-container {
    height: 60px;
    // border: 1px solid purple;
    position: absolute;
    width: 600px;
    right: 0px;

    top: 10px;
    right: 0px;
    overflow-x: hidden;

    #menu-right {
      float: right;
      border: 1px solid yellow;
      height: 60px;
      width: 600px;
    }
  }

  #menu-left {
    height: 70px;
    border: 0px solid yellow;
  }
}

#print-header {
  text-align: right;
  font-size: 32px;
  margin-right: 20px;
  color: #666;
  display: none;
}

.instructions {
  font-size: 16px;
  margin-bottom: 20px;
  color: #999;
  line-height: 25px;
  width: 80%;
}

.instructions {
  @media screen {
    display: gone;
  }
}

// *******************************
// Form styling
// *******************************

form.smartmin-form {
  .help-block {
    margin-top: 0px !important;
  }

  .uneditable-input {
    margin-bottom: 5px;
  }

  select {
    margin-bottom: 9px;
  }

  .select2-container {
    margin-bottom: 5px;
  }

  ul.errorlist {
    margin: 0;

    li {
      color: @color-alert-error;
    }
  }

  .alert-error {
    .rounded-corners(0px);
  }
}

form.smartmin-form.form-horizontal {
  ul.errorlist {
    margin-left: 150px;
  }
}

.sort-placeholder {
  border-top: 1px solid @flat-white - #111;
  border-bottom: 1px solid @flat-white - #111;
  background-color: @flat-white + #090909;
  width: 94%;

}

input[type='text'].search-query {
  .rounded-corners(12px);
  width: 200px;
  padding: 5px 15px;
  padding-top: 2;
  font-size: 14px;
  font-weight: 200;

}

// *******************************
// Main content styling
// *******************************

.top-bar {
  margin-top: 5px;
  border-top: 0px;
}

.top-form {
  margin-top: 15px;
}

// main page header icon
.title-icon {
  .glyph {
    margin-top: 22px;
    font-size: 56px;
    line-height: 0;
    color: #999;
    float: left;
  }

  .glyph.icon-bubble-notification {
    margin-top: 35px;
  }

  +.title-text {
    margin-left: 85px;
  }
}

.title-text {
  h2 {
    margin-bottom: 0px;
    margin-top: 0px;
  }

  h5 {
    margin-bottom: 0px;
    margin-top: 2px;
  }
}

#gear-container {

  height: 46px;
  display: inline-block;

  .gear-menu {

    .dropdown-menu {
      left: -96px;

      li>a {
        padding: 8px 8px;

        &:hover {}
      }
    }

    .btn {
      padding: 8px 20px;
    }

    .glyph {
      color: @color-button-font;
    }

    .caret {
      border-top-color: @color-button-font;
    }
  }
}

// the big help treatment
#big-help {
  font-size: 250px;
  color: @flat-darkwhite;
  margin-top: 20px;

  @media (max-width: 2000px) {
    font-size: 180px;
    height: 200px;
    margin-left: 25px;
  }

  @media (max-width: 768px) {
    font-size: 80px;
    height: 200px;
    margin-left: 25px;
    display: none;
  }

  &.icon-vcard {
    margin-top: -30px;
  }
}

.medium-help {
  color: #999;
  height: 90px;
  font-size: 72px;
}

.medium-glyph {
  line-height: 1;
  font-size: 18px;
  text-decoration: none;
}

.italics {
  font-style: italic;
}

// *******************************
// List views
// *******************************

#sidebar-nav {
  border: 1px solid #e6e6e6;

  .nav.nav-list:not(.level2) {
    .scroll-y();
    height: 450px;

    li {
      a {
        font-size: 13px;
      }
    }
  }
}

// buttons at the top of the list
.message-buttons {
  margin-bottom: 0px;
}

tr.checked {
  td {
    background-color: @color-selected;
    color: @color-selected-font;
  }
}

// *******************************
// Select2, Omnibox
// *******************************

#omni {

  #omni-select2 {
    margin-top: 30px;
  }

  #loading {
    font-size: 14px;
    border: 1px solid @color-bg-lightgrey;
    padding: 10px 0;
    color: @color-font-lightestgrey;
    margin-top: 30px;
    background-image: url('../images/loader-bars.gif');
    background-repeat: no-repeat;
    background-position: 97% 50%;

    &:after {
      content: 'Loading recipients..';
      padding-left: 10px;
    }
  }
}

.select2-container-multi .select2-choices .select2-search-field input.select2-active {
  background: #fff url('../images/loader-bars.gif?asdfasdf') no-repeat 100% !important;
  box-shadow: none;
}

.select2tag {
  width: 50%;
}

.select2-match {
  text-decoration: underline;
}

// the input box inside, which guides the height of the unselected
.select2-container-multi .select2-choices .select2-search-field input {
  margin: 0 0;
  font-family: sans-serif;
  font-size: 14px;
  height: 20px;
  width: 100%;
  padding: 8px 4px;
}

// the item buttons that are selected
.select2-container-multi .select2-choices .select2-search-choice {
  margin-top: 6px;
  margin-bottom: -2px;
  line-height: 14px;
  font-size: 14px;
  height: 16px;
  color: #333;
  cursor: default;
}

.select2-container-multi .select2-choices {
  position: static;
}

.select2-container .select2-choice .select2-arrow {
  .rounded-corners(0);
}

.select2-choices,
.select2-results {
  .omni-option:before {
    font-family: temba;
    color: #999;
    font-size: 14px;
    margin-right: 5px;
  }

  .omni-group:before {
    content: "\e03c";
  }

  .omni-contact:before {
    content: "\e03b";
  }

  .omni-tel:before {
    content: "\e04a";
  }

  .omni-twitter:before {
    content: "\e007";
  }

  .omni-telegram:before {
    content: "\e900";
    padding-top: 5px;
  }
}

.select2-temba-field,
.select2-temba-user-group-field {
  width: 520px;
  box-shadow: inset 0 1px 1px rgba(0, 0, 0, 0.075);
  border-radius: 0px;
  -webkit-border-radius: 0px;
  margin-bottom: 5px;
}

.controls .select2-temba-field input:focus {
  box-shadow: none !important;
}

.select2-no-search {
  .select2-search {
    display: none;
  }
}

.select2-container .select2-choice {
  border-radius: 0px;
  -webkit-border-radius: 0px;
  -moz-border-radius: 0px;
  padding: 3px 5px;
  background: #FFFFFF;
  overflow: inherit;
  font-weight: 200;

  div {
    width: 20px;
    padding: 2px 5px;
    border-radius: 0px;
    -webkit-border-radius: 0px;
    -moz-border-radius: 0px;
    background-color: @color-bg-lightgrey;
    background-image: none;
  }
}

.select2-container {
  font-size: 14px;
}

.select2-highlighted {
  .omni-option:before {
    color: #eee;
  }
}

.select2-container .select2-choice .select2-arrow b {
  margin-top: 3px;
  margin-left: 3px;
}

.select2-container .select2-choice .select2-arrow {
  width: 23px;
}

#send-message {
  label {
    margin-top: 0px;
    color: #666;
  }

  #counter {
    font-size: 12px;
    float: right;
  }

  #errors {
    margin-top: 10px;
  }

}

// *******************************
// Smartmin
// *******************************
.control-group.error .control-label,
.control-group.error .help-block,
.control-group.error .help-inline {
  color: var(--color-error);
}

.controls {

  input,
  textarea,
  select {
    margin-bottom: 0px !important;

    &:focus {
      border-color: var(--color-focus) !important;
      box-shadow: inset 0 1px 1px rgba(0, 0, 0, 0.075), 0 0 8px rgba(var(--focus-rgb), 0.6) !important;
    }
  }
}


input:focus:invalid,
textarea:focus:invalid,
select:focus:invalid {
  // border-color: var(--color-error)!important;
  // color: var(--color-error) !important;
  color: var(--color-text) !important;
  border-color: var(--color-focus) !important;
  box-shadow: inset 0 1px 1px rgba(0, 0, 0, 0.075), 0 0 8px rgba(var(--focus-rgb), 0.6) !important;
}

.controls {
  temba-select {
    input:focus {
      box-shadow: none !important;
    }
  }
}

.control-group.error .control-label {
  color: var(--color-error) !important;
}

.control-group.error {

  input,
  select,
  texarea {
    border-color: var(--color-error);
    color: var(--color-error);

    &:focus,
    &.invalid:focus {
      border-color: var(--color-error) !important;
      color: var(--color-error) !important;
      box-shadow: inset 0 1px 1px rgba(var(--error-rgb), 0.075), 0 0 6px var(--color-error) !important;
    }
  }
}

form.smartmin-form .alert-error {
  background: rgba(255, 181, 181, .17);
  border: none;
  border-left: 6px solid var(--color-error);
  color: var(--color-error);
  padding: 10px;
  margin-bottom: 10px;
}

form.smartmin-form ul.errorlist {
  font-size: 12px;
}

form.smartmin-form ul.errorlist li {
  text-shadow: none;
  line-height: inherit;
}

.form-horizontal .form-actions {
  padding-left: 160px;
}

.form-actions {
  padding: 0px;
  margin-top: 0px;
}

// *******************************
// Modals
// *******************************
#modal-container {

  .smartmin-form-buttons,
  .form-actions {
    display: none;
  }

  .span12 {
    width: 100%;
    margin-left: 0;
  }

}

#active-modal .fetched-content {}

.modal,
.send-message {

  .span12 {
    width: 100%;
    margin-left: 0;
  }

  .smartmin-form-buttons,
  .form-actions {
    display: none;
  }

  .modal-header {
    padding: 10px 15px 8px 15px;
    border-bottom: 1px solid @color-bg-blue - #111;
    background: @color-alert-notice;
    color: @color-font-white;

    .title {
      color: @color-font-white;
    }

    #modal-title {
      color: @color-font-white;
      font-size: 22px;
      font-weight: 200;
      bottom: 15px;
      top: -2px;
      position: relative;
    }

    .glyph {
      color: @color-font-white;
      font-size: 23px;
      margin-right: 15px;

      &.icon-bubble-3 {
        margin-top: 4px;
      }
    }
  }

  .modal-body {

    padding: 20px;
    position: initial;

    .details {
      color: #ccc;
      margin-top: 15px;
      font-size: 14px;
      font-style: italic;
    }

    #send-form {
      #counter {
        margin-right: 3px;
      }

      .error {
        padding-left: 5px;
        border: none;
      }

    }

    .control-group,
    .form-group {
      margin-bottom: 0;
    }

    .control-label {
      width: auto;
      text-align: left;
      display: block;
      float: none;
    }

    .controls,
    .form-control {
      display: block;
      margin-left: 0;
      float: none;
    }

    .help-block {
      color: @color-font-lightgrey  !important;
      font-size: 12px !important;
      margin: 5px 0px 10px 0px !important;

      margin-block-start: 0;
      margin-block-end: 0;

      ul.errorlist {
        margin-top: 8px;

        li {
          color: var(--color-error) !important;
          padding: 3px 8px;
          border-left: 6px solid var(--color-error);
        }
      }
    }

    #modal-message {
      color: @flat-darkgrey;
    }
  }

  .modal-footer {
    .rounded-corners(0);
    background-color: @color-bg-lightgrey;
    border-top: 1px solid @color-font-lightestgrey;
    padding-top: 10px;

    .primary {
      float: right;
      margin-left: 10px;
    }

    .ussd-counter {
      float: left;
      margin: 12px 0 0;
      font-size: 13px;
      line-height: 18px;
    }
  }

  &.airtime-warning {
    .modal-header {
      background: @flat-grey + #333;
      border-bottom-color: @flat-grey + #111;
    }

    #modal-title {
      color: @flat-white;
      text-shadow: none;
    }

    .modal-footer {
      .primary {
        background: @flat-grey + #333;
        border-bottom-color: @flat-grey + #111;
      }
    }

  }

  &.alert {
    color: @color-font-black;
    padding: 0px;

    .modal-header {
      background: @color-alert-error;
      border-bottom: 1px solid @color-alert-error - #111;

      #modal-title {
        color: @flat-white;
        text-shadow: none;
      }

      .close {
        margin-right: 20px;
      }
    }

    .modal-footer {
      .primary {
        background: @color-alert-error;
        border: 1px solid @color-alert-error - #111;
      }
    }

    .glyph {
      color: @color-alert-error - #444;
    }

  }

  .error {
    color: @color-alert-error;
    font-size: 14px;
  }
}

.weight-200 {
  font-weight: 200;
}

.weight-100 {
  font-weight: 100;
}

// Styles used primarily in our API explorer

code {
  color: @color-bg-blue;
  padding: 1px 4px;
}

// style for the tooltip

div.tooltip.in {
  opacity: 1;
}

.header-margin {
  margin-left: 100px;
  margin-top: 4px;
}

// *******************************
// Time picker styling
// *******************************
.ui-timepicker-div .ui-widget-header {
  margin-bottom: 8px;
}

.ui-timepicker-div dl {
  text-align: left;
}

.ui-timepicker-div dl dt {
  width: 0px;
  margin-bottom: -25px;
  display: none;
}

.ui-timepicker-div dl dd {
  margin: 0 10px 10px 10px;
}

.ui-timepicker-div td {
  font-size: 90%;
}

.ui-tpicker-grid-label {
  background: none;
  border: none;
  margin: 0;
  padding: 0;
}

.ui-timepicker-rtl {
  direction: rtl;
}

.ui-timepicker-rtl dl {
  text-align: right;
}

.ui-corner-all {
  .rounded-corners(0);
}

#posterizer {
  display: none;
}

.loader-circles {
  background-image: url('../images/loader-circles.gif');
  width: 150px;
  height: 14px;
}

/*.btn-primary {
background: #997ad1;

&.hover {
background: #624e87;
}
}*/

// some surgery for IE
.ie {

  #big-help {
    font-size: 190px;
  }

  #header {
    a.charm {
      .glyph {
        position: absolute;
        font-size: 17px;
        margin-top: -21px;
      }
    }
  }

  .formax {
    .formax-container {
      .formax-form {

        margin-left: 60px;

        .category-input input {
          height: 25px;
        }

        .icon-link {
          margin-top: -4px;
        }

        #later-option {
          margin-top: -5px;
        }

        #start-datetime {
          margin-left: -5px;
          margin-top: 10px;
        }

      }
    }
  }

}

.select-row:hover {
  cursor: pointer;
}

.span9 .list-table {
  margin-top: 48px;
}

.modal-body {
  .row {
    margin-left: 0px;
  }

  input,
  textarea {
    width: 505px;
  }

  temba-select {
    input {
      width: inherit;
    }
  }

  .select2-container {
    /* Headsup this is select2 the style for width is inline this is the only way for now. */
    // width: 520px !important;
    width: 520px;
    margin-bottom: 5px;
  }

  .loader {
    display: none;
    width: 270px;
    margin: 0 auto;
    padding: 30px 0;
  }
}

/*.empty-list
.icon.icon-feed
.message
%h2 Triggering your Flows
.details
*/

.empty-list {
  position: relative;

  .icon {
    position: absolute;
    font-size: 180px;
    color: @flat-white;
    left: 30px;
    top: 5px;
  }

  .message {
    position: absolute;
  }
}

/* Schedules UI */
#start-datetime {
  width: 400px;
  font-size: 14px;
  font-weight: 200;
  line-height: 20px;
  color: #999;
  background-color: transparent;
  border: 0px solid #999;
  cursor: text;
}

.weekly-repeat-options {
  .btn-group {
    z-index: 0;

    .btn {
      padding: 2px 8px;
    }
  }
}

#start-datetime-value {
  display: none;
}

#modal .repeat-peroid,
.repeat-period {

  select {
    width: 100px;
    margin-top: 5px;
  }

  .control-label {
    float: left;
    text-align: left;
    margin-right: 5px;
    margin-top: 2px;
    width: 50px;
    display: block;
    font-size: 14px;
    font-weight: 200;
    line-height: 20px;
    color: #999;
  }
}

input[type='radio'] {
  margin-top: -5px;
  margin-right: 6px;
  margin-left: 6px;
}

#schedule-next-run>#start-datetime {
  color: #2E8BCC;

}

#start-datetime.hasDatepicker {
  &:focus {
    outline: none;
    text-shadow: none;
    box-shadow: none;
    -moz-box-shadow: none;
  }
}

#schedule-next-run>#start-datetime:hover {
  text-decoration: underline;
}

[data-handler=today] {
  display: none;
}

#id-schedule.fixed .formax-container {
  margin-left: 115px;
  margin-top: 15px;
}

#id-schedule .formax-container .formax-form input[value='Save'] {
  display: none;
}

.stop-button {
  margin-top: 20px
}

.fixed #form-buttons {
  border-top: 0px solid #ddd;
  margin-top: 20px;
  margin-left: -70px;
}

#schedule-options {
  font-size: 14px;
}

.schedule-options-label {
  display: initial;
  font-weight: 200;
}

.error {
  color: @color-font-white;
  background-color: @color-alert-error + #222;
  border: 1px solid @color-alert-error;
  text-shadow: none;
  width: 100%;

  ul.errorlist {
    margin: 0px;
  }

  &.control-group,
  &.form-group {
    // padding:0;
    color: @color-alert-error;
    background-color: #fff;
    border: 0;
    box-shadow: none;

    --focus-rgb: var(--error-rgb);
    --color-focus: var(--color-error);
    --widget-box-shadow-focused: inset 0 1px 1px rgba(0, 0, 0, 0.075), 0 0 8px rgba(var(--focus-rgb), 0.6);
    --color-widget-border: var(--color-error);
  }
}

.modal {
  .error {
    // padding:0;
    background-color: #fff;
    border: 1px solid @color-alert-error;

    &.control-group,
    &.form-group {
      // padding:0;
      background-color: #fff;
      border: 0;
      box-shadow: none;
    }
  }
}

.select2-container.error {
  background-color: #fff;
  padding: 0px;
}

.login {
  margin-top: 0px;

  width: 150px;

  padding: 3px 8px;
  margin: 0;

  &.TIER_249 {
    background: #EAE180;
  }

  &.TIER1 {}

  &.TIER_39 {
    background: #CB8D56;
    color: #fff;
  }

  &.FREE {
    background: #fff;
    color: @flat-blue;
  }

  &.TRIAL {
    background: #75AE82;
    color: #fff;
  }

}

// connect and disconnect in orgs
.disconnect-help {
  font-size: 16px;
  line-height: 20px;

  .account_details {
    padding: 15px 30px 0px 0px;

    .account_key {
      float: left;
      width: 140px;
      text-align: right;
      font-weight: 400;
    }

    .account_value {
      margin-left: 150px;
    }
  }
}

.org-button {
  width: 130px;
}

.glyph.notif-checkbox:before {
  content: "\e004";
}

.field-input.checked .glyph.notif-checkbox:before,
.view_toggle.checked .glyph.notif-checkbox:before {
  content: "\e05a";
}

.field-input .help-block {
  padding-top: 4px !important;
}

.glyph.notif-checkbox {
  font-family: 'temba';
  speak: none;
  font-style: normal;
  font-weight: normal;
  line-height: 1;
  -webkit-font-smoothing: antialiased;
  float: left;
  margin-top: 6px;
  margin-right: 5px;
}

.font-checkbox {
  padding: 10px 0px 5px 0px;

  #checkbox-label {
    display: none;
  }
}

.help-block {
  label {
    color: #333 !important;
  }
}

.span9 {

  .table {
    td {
      border-top: 0;
      border-bottom: 1px solid #ddd;
    }

    tr:first-child {
      border-top: 1px solid #ddd;
    }
  }

  .object-list {
    margin-top: 14px;

    tbody {

      tr.new {
        td {
          font-weight: bold;
        }
      }

      td {

        &.checkbox {
          padding-left: 6px;
          color: #777;
          width: 10px;

          &:hover {
            color: #6885c7;
          }

          .glyph {
            margin-top: 3px;
          }
        }

        &.field_name {
          white-space: nowrap;
        }

        &.value-text {
          width: 75%;

          .value-labels {
            float: right;
            white-space: nowrap;
          }
        }

        &.value-name {
          width: 90%;

          .icon-phone {
            color: @color-font-lightgrey;
            font-size: 16px;
            margin-right: 5px;
            margin-top: -1px;
          }

          .icon-mobile {
            color: @color-font-lightgrey;
            font-size: 16px;
            margin-right: 5px;
          }
        }

        &.value-status {
          white-space: nowrap;
          text-align: right;
        }

        &.value-phone {
          a {
            &:hover {
              text-decoration: none;
            }

          }
        }

        &.value-received {
          text-align: right;
        }

        .last-triggered {
          font-size: 13px;
        }

        .count {
          font-size: 11px;
          margin-left: 5px;
        }
      }
    }
  }

  .list-buttons-container {
    height: 35px;
    visibility: hidden;

    .list-buttons {

      button {
        min-width: 70px;

        .glyph {
          margin-right: 3px;
        }

        .glyph.icon-excel {
          margin-left: -2px;
        }
      }
    }
  }
}

tr.object-row:hover {
  cursor: pointer;
}

tr.object-row {
  -webkit-touch-callout: none;
  -webkit-user-select: none;
  -khtml-user-select: none;
  -moz-user-select: none;
  -ms-user-select: none;
  user-select: none;
}

.glyph.label-checkbox:before {
  content: "\e004";
}

.glyph.object-row-checkbox:before {
  content: "\e004";
}

tr.checked td .glyph.object-row-checkbox:before {
  content: "\e05a";
}

.glyph.label-checkbox.checked:before {
  content: "\e05a";
}

.glyph.label-checkbox.partial:before {
  content: "\e003";
}

.glyph.label-checkebox.checked-child:before {
  content: "\e003";
}

.glyph.checked:before {
  content: "\e05a";
}

.glyph.object-row-checkbox,
.glyph.label-checkbox {
  font-family: 'temba';
  speak: none;
  font-style: normal;
  font-weight: normal;
  line-height: 1;
  -webkit-font-smoothing: antialiased;
  float: left;
  margin-top: 6px;
  margin-right: 5px;
}

.form #number {
  width: 150px;
}

a:hover.clar-link {
  text-decoration: none;
}

// labels dropdown

.label-menu.dropdown-menu a {
  padding-left: 10px;
  padding-right: 10px;
}

.label-menu .glyph {
  user-select: none;
  -webkit-user-select: none;
  -moz-user-select: none;
  color: #999;
  font-size: 12px;
  margin-top: 2px;
  width: 12px;
}

li.level1 ul {
  display: none;
}

li.active ul {
  display: block;
}

ul.nav.level2 {
  display: none;
}

li.expanded ul.nav.level2 {
  display: block;
}

ul.level1 li.expanded ul {
  display: block;
}

.dropdown-submenu>a::after {
  margin-right: -5px;
}

.level2 li a {
  padding-left: 10px;
  margin-right: -30px;
}

// trigger list modal

.modal-body #stop-option,
.modal-body #later-option {
  width: auto;
}

.modal-body .repeat-period .control-label {
  float: left;
  width: 55px;
}

.modal-body .repeat-period {
  margin-top: 10px;
}

.modal-body .instructions {
  margin-bottom: 0px;
}

span.label a {
  color: #fff;
  text-decoration: none;
  margin: 0px;
}

.label-responses {
  background-color: #aaa;
  border-color: #aaa;
}

// Styling to mimic iOS messaging client

.imsg {
  .rounded-corners(12px);
  margin: 0 10px 5px;
  padding: 8px 20px;
  position: relative;
  word-wrap: break-word;
  min-height: 15px;
}

.imsg.to {
  background-color: #2095FE;
  color: #fff;
  margin-left: 30px;
}

.imsg.from {
  background-color: #E5E4E9;
  color: #363636;
  margin-right: 30px;
}

.imsg.to+.message.to,
.imsg.from+.message.from {
  margin-top: -7px;
}

.imsg:before {
  border-color: #2095FE;
  border-radius: 50% 50% 50% 50%;
  border-style: solid;
  border-width: 0 20px;
  bottom: 0;
  clip: rect(20px, 35px, 42px, 0px);
  content: " ";
  height: 40px;
  position: absolute;
  right: -50px;
  width: 30px;
}

.imsg.from:before {
  border-color: #E5E4E9;
  left: -50px;
  -webkit-transform: rotateY(180deg);
  -moz-transform: rotateY(180deg);
  transform: rotateY(180deg);
}

// completion custom styles

.atwho-view {
  width: 280px;
  max-width: 300px;
  color: #555555;

  .atwho-view-ul {
    color: #555555;

    .cur {
      background: #efefef;
      color: #555555;

      small {
        color: #555555;
      }

    }
  }
}

.completion-dropdown {

  .option-name {
    font-size: 1em;
  }

  .option-example {
    display: none;
  }

  .option-display {
    display: none;
  }

  .display-labels {
    display: none;
  }

  .cur>& {
    .option-display {
      display: block;
    }
  }

  .cur:first-child:last-child>& {
    .option-example {
      display: block;
      margin-top: 5px;
    }

    .display-labels {
      display: block;
      font-size: 0.75em;

    }

    .option-display {
      display: block;
      margin-top: 5px;
    }

  }

}

#intercom-container .intercom-launcher {
  bottom: 60px;
  right: 12px;
}

.featherlight .featherlight-image {
  max-width: 100%;
  max-height: 500px;
  width: auto;
}

.image-preview {
  max-height: 200px;
}

.image-full {
  // max-width:800px;
}

.download-link {
  position: absolute;
  right: 50px;
  bottom: 15px;
  font-size: 30px;
  color: @color-font-white;
}

.video-js {
  min-width: 300px;
  @big-play-bg-color: #ff00b7;
  @big-play-bg-alpha: 1;
}

.download {
  margin-top: 5px;
  padding: 5px;
  background: @color-font-lightestgrey;

  .icon {
    margin-right: 5px;
    margin-top: 2px;
  }

}

.select2-hidden-accessible {
  display: none;
}

.wrapped {
  /* forces wrapping of messages with no spaces, see http://stackoverflow.com/questions/26292408/ */
  max-width: 0;
  word-wrap: break-word;
  /* IE 10 */
  overflow-wrap: break-word;
}

#indicator {
  .loader {
    height: 1px;
    width: 100%;
    position: relative;
    overflow: hidden;
    background-color: #ddd;

    &:before {
      display: block;
      position: absolute;
      content: "";
      left: -200px;
      width: 200px;
      height: 1px;
      background-color: #2980b9;
      animation: loading 2s linear infinite;
    }
  }
}

@keyframes loading {
  from {
    left: -200px;
    width: 30%;
  }

  50% {
    width: 30%;
  }

  70% {
    width: 70%;
  }

  80% {
    left: 50%;
  }

  95% {
    left: 120%;
  }

  to {
    left: 100%;
  }
}

.nobreak {
  white-space: nowrap;
}

.breaks {
  overflow-wrap: break-word;
  word-wrap: break-word;

  -ms-word-break: break-all;
  word-break: break-word;

  -ms-hyphens: auto;
  -moz-hyphens: auto;
  -webkit-hyphens: auto;
  hyphens: auto;
}

@-moz-keyframes rotate {
  100% {
    -moz-transform: rotate(180deg);
  }
}

@-webkit-keyframes rotate {
  100% {
    -webkit-transform: rotate(180deg);
  }
}

@keyframes rotate {
  100% {
    -webkit-transform: rotate(180deg);
    transform: rotate(180deg);
  }
}

.greyed {
  color: rgba(0, 0, 0, .4);
}

.box-sizing {
  -webkit-box-sizing: border-box;
  /* Safari/Chrome, other WebKit */
  -moz-box-sizing: border-box;
  /* Firefox, other Gecko */
  box-sizing: border-box
    /* Opera/IE 8+ */
}

/* Message Bubble Colors */
.queued {
  color: @color-status-queued
}

.queued_instantly {
  color: @color-status-queued-instantly
}

.pending {
  color: @color-status-pending
}

.pending_instantly {
  color: @color-status-pending-instantly
}

.sent {
  color: @color-status-sent
}

.delivered {
  color: @color-status-delivered
}

.handled {
  color: @color-status-handled
}

.errored {
  color: @color-status-errored
}

.failed {
  color: @color-status-failed
}

/* Message table stylings */
.glyph {

  &.green {
    color: @color-status-green;
  }

  &.orange {
    color: @color-status-orange;
  }

  &.red {
    color: @color-status-red;
  }

  &.grey {
    color: @color-status-grey;
  }

  &.blue {
    color: @color-status-blue;
  }

  &.primary {
    color: @color-primary;
  }
}

[class^="icon-"],
[class*=" icon-"] {
  transition: transform 400ms;
  -webkit-transition: -webkit-transform 400ms;
}

img.image-full.featherlight-inner {
  max-height: 80%;
}

// *****************************************************
// NOTE NOTE NOTE NOTE!!
//
// This file exists only to carry over non-less styles
// Do not add to this file, ultimately everything here
// needs to be moved into a page's extra-less block
// or should be converted into a master style in the
// main style.less file.
//
// *****************************************************<|MERGE_RESOLUTION|>--- conflicted
+++ resolved
@@ -539,6 +539,7 @@
   font-family: @primary-font;
   font-weight: 200;
   text-transform: none;
+  overflow-x: hidden;
 }
 
 .container {
@@ -818,53 +819,6 @@
   padding-top: 20px;
 }
 
-<<<<<<< HEAD
-#top-menu {
-  //border: 1px solid purple;
-  position: absolute;
-  width: 600px;
-  z-index: 1025;
-  height: 60px;
-  top: 38px;
-  text-align: right;
-  right: 20px;
-  padding-right: 37px;
-
-  // Main menu ring buttons
-  li {
-    border: 0px solid red;
-    display: inline-block;
-    position: relative;
-    font-size: 40px;
-    margin-left: 10px;
-    z-index: 20;
-    width: 55px;
-
-    &.more {
-
-      width: 5px;
-      margin-left: 10px;
-      padding-left: -5px;
-      padding-right: -5px;
-
-      a {
-        width: 5px;
-      }
-
-      &:hover {
-        .submenu {
-          // display:block;
-          // visibility: visible;
-        }
-
-        a.icon-more {
-          &:before {
-            content: "\e0be";
-          }
-          padding-bottom: 25px;
-        }
-      }
-=======
 #menu {
   z-index: 100;
 
@@ -877,35 +831,29 @@
 
     a {
       font-size: 32px;
->>>>>>> 3dc184c9
     }
 
     .submenu-container {
       position: absolute;
       top: 35px;
-      left: -12px;
-      width: 55px;
+      left: -30px;
       padding: 10px 5px;
       padding-bottom: 40px;
       z-index: 2000;
-      // border: 1px solid red;
 
       .submenu {
         position: relative;
-
-        width: 50px;
-
+        width: 60px;
         top: 10px;
         background: #fff;
         .drop-shadow(0, 1px, 1px, 3px, .1, 0);
         .rounded-corners(5px);
         border: 1px solid @color-navbar;
-        //border: 1px solid green;
 
         &::before {
           position: absolute;
           top: -7px;
-          left: 19px;
+          left: 24px;
           display: inline-block;
           border-right: 7px solid transparent;
           border-bottom: 7px solid #CCC;
@@ -913,305 +861,56 @@
           border-bottom-color: rgba(255, 255, 255, 1);
           content: '';
         }
-
-        a {
-          font-size: 28px;
-          color: @color-navlink;
-          padding-top: 5px;
-          display: inline-block;
-          width: 50px;
-          height: 50px;
-          // border: 1px solid red;
-          position: relative;
-          margin-bottom: 10px;
-          margin-top: 10px;
-          margin-left: 0px;
-
-          .title {
-            border: 0px solid green;
-            color: @color-navbar;
-            padding: 0px;
-            width: 50px;
-            margin: 0;
-            margin-left: 0px;
-            margin-top: 8px;
-          }
-        }
-
       }
     }
-
-    .title {
-      font-family: @primary-font;
-      font-size: 12px;
-      text-align: center;
-      width: 60px;
-      height: 10px;
-      margin-top: 5px;
-      color: @color-menu;
-      border: 0px solid green;
-    }
-
-    .notification {
-      position: absolute;
-      padding: 3px 3px;
-      font-family: @primary-font;
-      font-size: 12px;
-      background: @color-notification;
-      color: @color-menu;
-      line-height: 12px;
-      left: 34px;
-      top: -10px;
-      text-align: center;
-      border-radius: 2px;
-      -moz-border-radius: 2px;
-      box-shadow: 1px 1px 0px @color-bg-grey;
-      text-shadow: 0px -1px 0px rgba(0, 0, 0, 0.8);
-
-      border: 0px solid maroon;
-
-      &.icon-warning {
-        font-family: temba;
-      }
-    }
-
-    a {
-      color: @color-menu;
-      text-decoration: none;
-      text-transform: lowercase;
-      display: inline-block;
-      border: 0px solid black;
-      height: 50px;
-      width: 60px;
-      text-align: center;
-
-      &.icon-nav-messages {
-        &.active:before {
-          content: "\e085";
-        }
-        &:hover:before {
-          content: "\e085";
-        }
-      }
-
-      &.icon-nav-learn {
-        &.active:before {
-          content: "\e0b9";
-        }
-        &:hover:before {
-          content: "\e0b9";
-        }
-      }
-
-      &.icon-nav-docs {
-        &.active:before {
-          content: "\f15c";
-        }
-
-        &:hover:before {
-          content: "\f15c";
-        }
-      }
-
-      &.icon-nav-analytics {
-        &.active:before {
-          content: "\e087";
-        }
-        &:hover:before {
-          content: "\e087";
-        }
-      }
-
-      &.icon-more {
-        &.active:before {
-          content: "\e0be";
-        }
-        &:hover:before {
-          content: "\e0be";
-        }
-      }
-
-      &.icon-nav-orgs {
-        &.active:before {
-          content: "\e0ad";
-        }
-        &:hover:before {
-          content: "\e0ad";
-        }
-      }
-
-      &.icon-nav-flows {
-        &.active:before {
-          content: "\e08c";
-        }
-        &:hover:before {
-          content: "\e08c";
-        }
-      }
-
-      &.icon-nav-contacts {
-        &.active:before {
-          content: "\e081";
-        }
-        &:hover:before {
-          content: "\e081";
-        }
-      }
-
-      &.icon-nav-channels {
-        &.active:before {
-          content: "\e098";
-        }
-        &:hover:before {
-          content: "\e098";
-        }
-      }
-
-      &.icon-nav-home {
-        &.active:before {
-          content: "\e083";
-        }
-        &:hover:before {
-          content: "\e083";
-        }
-      }
-
-      &.icon-nav-login {
-        &:hover:before {
-          content: "\e090";
-        }
-        &.active:before {
-          content: "\e090";
-        }
-
-      }
-
-      &.icon-nav-channels {
-
-        &:hover:before {
-          content: "\e098";
-        }
-        &.active:before {
-          content: "\e098";
-        }
-      }
-
-      &.icon-nav-pricing {
-        &:hover:before {
-          content: "\e09e";
-        }
-        &.active:before {
-          content: "\e09e";
-        }
-      }
-
-      &.icon-nav-groups {
-        &.active:before {
-          content: "\e08e";
-        }
-        &:hover:before {
-          content: "\e08e";
-        }
-      }
-
-      &.icon-nav-dashboard {
-        &.active:before {
-          content: "\e0a3";
-        }
-        &:hover:before {
-          content: "\e0a3";
-        }
-      }
-
-      &.icon-nav-android {
-        &.active:before {
-          content: "\e089";
-        }
-        &:hover:before {
-          content: "\e089";
-        }
-      }
-
-      &.icon-nav-triggers {
-        &.active:before {
-          content: "\e0a5";
-        }
-        &:hover:before {
-          content: "\e0a5";
-        }
-      }
-
-      &.icon-nav-locations {
-        &.active:before {
-          content: "\e601";
-        }
-        &:hover:before {
-          content: "\e601";
-        }
-      }
-
-      &.icon-nav-campaigns {
-
-        &:hover:before {
-          content: "\e0bc";
-        }
-        &.active:before {
-          content: "\e0bc";
-        }
-      }
-
-      &.icon-nav-blog {
-        &.active:before {
-          content: "\e0b7";
-        }
-        &:hover:before {
-          content: "\e0b7";
-        }
-      }
-
-      &.icon-nav-logout {
-        &.active:before {
-          content: "\e0c8";
-        }
-        &:hover:before {
-          content: "\e0c8";
-        }
-      }
-
-    }
   }
 
   @media all and (max-width: 767px) {
-    // border:1px solid green;
     text-align: right;
-    left: 0;
-    top: 110px;
-    width: 350px;
+    right: 25px !important;
+    top: 50px !important;
     text-align: left;
     padding: 0;
 
-
-
-    li {
+    a {
+      width: 42px !important;
+    }
+
+    .circle {
+      border-width: 2px !important;
+      width: 25px !important;
+      height: 25px !important;
+
+      div {
+        width: 13px !important;
+        height: 14px !important;
+        font-size: 14px !important;
+      }
+    }
+
+    .title {
+      display: none !important;
+    }
+
+    div {
       // border:1px solid pink;
-      width: 25px;
-      height: 25px;
-      font-size: 24px;
+      width: 15px;
+      height: 15px;
+      font-size: 15px;
       text-align: left;
-      padding-bottom: 10px;
       margin: 0;
-      margin-right: 10px;
 
       &.more {
+        height: 0;
+        width: 0;
+        visibility: hidden;
+
         .submenu-container {
           text-transform: lowercase;
           left: -20px;
           top: 14px;
-<<<<<<< HEAD
-=======
           display: block;
 
->>>>>>> 3dc184c9
           .submenu {
             .drop-shadow(0);
 
@@ -1223,25 +922,10 @@
         }
       }
 
-      .notification {
-        font-size: 8px;
-        left: 15px;
-        top: -8px;
-        line-height: 8px;
-        width: 12px;
-        height: 12px;
-        padding: 1px;
-        padding-top: 3px;
-        padding-bottom: 0px;
-      }
-
       a {
         width: 25px;
         height: 25px;
         padding: 0;
-        .title {
-          display: none;
-        }
       }
     }
   }
@@ -1428,7 +1112,6 @@
     margin-right: -20px;
     padding-left: 20px;
     padding-right: 20px;
-    height: 100px;
   }
 
   #menu-right-container {
