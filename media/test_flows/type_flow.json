{
  "campaigns": [], 
  "version": "10.1", 
  "site": "https://app.rapidpro.io", 
  "flows": [
    {
      "base_language": "base", 
      "action_sets": [
        {
          "y": 0, 
          "x": 92, 
          "destination": "9c941ba5-e4df-47e0-9a4f-594986ae1b1a", 
          "uuid": "bc3da5f2-6fe5-41f1-ac0e-ec2701189ef2", 
          "actions": [
            {
              "msg": {
                "base": "Send text"
              }, 
              "media": {}, 
              "send_all": false, 
              "type": "reply", 
              "uuid": "4dc98ff5-8d86-45f5-8336-8949029e893e"
            }
          ]
        }, 
        {
          "y": 257, 
          "x": 78, 
          "destination": "a4904b78-08b8-42fd-9479-27bcb1764bc4", 
          "uuid": "dac0c91f-3f3f-43d5-a2d9-5c1059998134", 
          "actions": [
            {
              "msg": {
                "base": "Send date"
              }, 
              "media": {}, 
              "send_all": false, 
              "type": "reply", 
              "uuid": "6f4fc213-3037-49e5-ac45-b956c48fd546"
            }
          ]
        }, 
        {
          "y": 540, 
          "x": 95, 
          "destination": "9994619b-e68d-4c94-90d6-af19fb944f7d", 
          "uuid": "9bbdc63c-4385-44e1-b573-a127f50d3d34", 
          "actions": [
            {
              "msg": {
                "base": "Send number"
              }, 
              "media": {}, 
              "send_all": false, 
              "type": "reply", 
              "uuid": "7177ef30-33ca-4b25-8af7-3213e0483b56"
            }
          ]
        }, 
        {
          "y": 825, 
          "x": 96, 
          "destination": "01cc820b-c516-4e68-8903-aa69866b11b6", 
          "uuid": "a4a37023-de22-4ac4-b431-da2a333c93cd", 
          "actions": [
            {
              "msg": {
                "base": "Send state"
              }, 
              "media": {}, 
              "send_all": false, 
              "type": "reply", 
              "uuid": "34d622bc-e2ad-44aa-b047-cfb38e2dc2cc"
            }
          ]
        }, 
        {
          "y": 1084, 
          "x": 94, 
          "destination": "9769918c-8ca4-4ec5-8b5b-bf94cc6746a9", 
          "uuid": "7e8dfcd5-6510-4060-9608-2c8faa3a8e0a", 
          "actions": [
            {
              "msg": {
                "base": "Send district"
              }, 
              "media": {}, 
              "send_all": false, 
              "type": "reply", 
              "uuid": "a4428571-9b86-49b8-97e1-6ffee3cddbaa"
            }
          ]
        }, 
        {
          "y": 1460, 
          "x": 73, 
          "destination": "ea2244de-7b23-4fbb-8f99-38cde3100de8", 
          "uuid": "605e2fe7-321a-4cce-b97b-877d75bd3b12", 
          "actions": [
            {
              "msg": {
                "base": "Send ward"
              }, 
              "media": {}, 
              "send_all": false, 
              "type": "reply", 
              "uuid": "5f8eb5aa-249b-4718-a502-8406dd0ae418"
            }
          ]
        }, 
        {
          "y": 1214, 
          "x": 284, 
          "destination": "498b1953-02f1-47dd-b9cb-1b51913e348f", 
          "uuid": "9769918c-8ca4-4ec5-8b5b-bf94cc6746a9", 
          "actions": [
            {
              "lang": "fre", 
              "type": "lang", 
              "name": "French", 
              "uuid": "56a4bca5-b9e5-4d04-883c-ca65d7c4d538"
            }
          ]
        }
      ], 
      "version": "10.1", 
      "flow_type": "F", 
      "entry": "bc3da5f2-6fe5-41f1-ac0e-ec2701189ef2", 
      "rule_sets": [
        {
          "uuid": "9c941ba5-e4df-47e0-9a4f-594986ae1b1a", 
          "rules": [
            {
              "category": {
                "base": "All Responses"
              }, 
              "uuid": "a4682f52-7869-4e64-bf9f-8d2c0a341d19", 
              "destination": "dac0c91f-3f3f-43d5-a2d9-5c1059998134", 
              "label": null, 
              "destination_type": "A", 
              "test": {
                "type": "true"
              }
            }
          ], 
          "ruleset_type": "wait_message", 
          "label": "Text", 
          "operand": "@step.value", 
          "finished_key": null, 
          "response_type": "", 
          "y": 146, 
          "x": 265, 
          "config": {}
        }, 
        {
          "uuid": "a4904b78-08b8-42fd-9479-27bcb1764bc4", 
          "rules": [
            {
              "category": {
                "base": "is a date"
              }, 
              "uuid": "e410616b-b5cd-4fd1-af42-9c6b6c9fe282", 
              "destination": "9bbdc63c-4385-44e1-b573-a127f50d3d34", 
              "label": null, 
              "destination_type": "A", 
              "test": {
                "type": "date"
              }
            }, 
            {
              "category": {
                "base": "Other"
              }, 
<<<<<<< HEAD
              "uuid": "c3cc966c-16e0-452c-977f-377d2661ecfd", 
              "destination": "932f07d9-f2c1-4af9-ae9a-65d48f4760d3",
              "label": null, 
              "destination_type": "A",
=======
              "uuid": "a720d0b1-0686-47be-a306-1543e470c6de", 
              "destination": "dac0c91f-3f3f-43d5-a2d9-5c1059998134", 
              "label": null, 
              "destination_type": "A", 
>>>>>>> 0e1d9775
              "test": {
                "type": "true"
              }
            }
          ], 
          "ruleset_type": "wait_message", 
          "label": "Date", 
          "operand": "@step.value", 
          "finished_key": null, 
          "response_type": "", 
          "y": 391, 
          "x": 273, 
          "config": {}
        }, 
        {
          "uuid": "9994619b-e68d-4c94-90d6-af19fb944f7d", 
          "rules": [
            {
              "category": {
                "base": "numeric"
              }, 
              "uuid": "c4881d22-57aa-4964-abbc-aaf26b875614", 
              "destination": "a4a37023-de22-4ac4-b431-da2a333c93cd", 
              "label": null, 
              "destination_type": "A", 
              "test": {
                "type": "number"
              }
            }, 
            {
              "category": {
                "base": "Other"
              }, 
              "uuid": "6cd3fb0c-070d-4060-bafc-badaebe5134e", 
              "destination": null, 
              "label": null, 
              "destination_type": null, 
              "test": {
                "type": "true"
              }
            }
          ], 
          "ruleset_type": "wait_message", 
          "label": "Number", 
          "operand": "@step.value", 
          "finished_key": null, 
          "response_type": "", 
          "y": 679, 
          "x": 267, 
          "config": {}
        }, 
        {
          "uuid": "01cc820b-c516-4e68-8903-aa69866b11b6", 
          "rules": [
            {
              "category": {
                "base": "state"
              }, 
              "uuid": "4ef398b1-d3f1-4023-b608-8803cc05dd20", 
              "destination": "7e8dfcd5-6510-4060-9608-2c8faa3a8e0a", 
              "label": null, 
              "destination_type": "A", 
              "test": {
                "type": "state"
              }
            }, 
            {
              "category": {
                "base": "Other"
              }, 
              "uuid": "38a4583c-cf73-454c-80e5-09910cf92f4b", 
              "destination": null, 
              "label": null, 
              "destination_type": null, 
              "test": {
                "type": "true"
              }
            }
          ], 
          "ruleset_type": "wait_message", 
          "label": "State", 
          "operand": "@step.value", 
          "finished_key": null, 
          "response_type": "", 
          "y": 956, 
          "x": 271, 
          "config": {}
        }, 
        {
          "uuid": "498b1953-02f1-47dd-b9cb-1b51913e348f", 
          "rules": [
            {
              "category": {
                "base": "district", 
                "fre": "le district"
              }, 
              "uuid": "47147597-00c6-44bc-95d2-bebec9f1a45b", 
              "destination": "605e2fe7-321a-4cce-b97b-877d75bd3b12", 
              "label": null, 
              "destination_type": "A", 
              "test": {
                "test": "@flow.state", 
                "type": "district"
              }
            }, 
            {
              "category": {
                "base": "Other"
              }, 
              "uuid": "1145c620-2512-4228-b561-80024bbd91ee", 
              "destination": null, 
              "label": null, 
              "destination_type": null, 
              "test": {
                "type": "true"
              }
            }
          ], 
          "ruleset_type": "wait_message", 
          "label": "District", 
          "operand": "@step.value", 
          "finished_key": null, 
          "response_type": "", 
          "y": 1355, 
          "x": 266, 
          "config": {}
        }, 
        {
          "uuid": "ea2244de-7b23-4fbb-8f99-38cde3100de8", 
          "rules": [
            {
              "category": {
                "base": "ward"
              }, 
              "uuid": "b5159826-a55a-4803-a656-64d47803e8bf", 
              "destination": null, 
              "label": null, 
              "destination_type": null, 
              "test": {
                "state": "@flow.state.", 
                "type": "ward", 
                "district": "@flow.distict"
              }
            }, 
            {
              "category": {
                "base": "Other"
              }, 
              "uuid": "c1aa2a53-4d85-4fdd-953e-7e24b06cc7ea", 
              "destination": null, 
              "label": null, 
              "destination_type": null, 
              "test": {
                "type": "true"
              }
            }
          ], 
          "ruleset_type": "wait_message", 
          "label": "Ward", 
          "operand": "@step.value", 
          "finished_key": null, 
          "response_type": "", 
          "y": 1584, 
          "x": 268, 
          "config": {}
        }
      ], 
      "metadata": {
        "expires": 10080, 
        "revision": 19, 
        "uuid": "d7468d97-b8d7-482e-a09c-d0bfe839c555", 
        "name": "Type Flow", 
        "saved_on": "2017-10-30T19:38:39.814935Z"
      }
    }
  ], 
  "triggers": [
    {
<<<<<<< HEAD
      "trigger_type": "K",
      "flow": {
        "name": "Type Flow",
        "uuid": "18098ea5-34e7-4a1f-b91c-55255b3cbffc"
      },
      "groups": [],
      "keyword": "types",
=======
      "trigger_type": "K", 
      "flow": {
        "name": "Type Flow", 
        "uuid": "d7468d97-b8d7-482e-a09c-d0bfe839c555"
      }, 
      "groups": [], 
      "keyword": "types", 
>>>>>>> 0e1d9775
      "channel": null
    }
  ]
}<|MERGE_RESOLUTION|>--- conflicted
+++ resolved
@@ -171,17 +171,10 @@
               "category": {
                 "base": "Other"
               }, 
-<<<<<<< HEAD
-              "uuid": "c3cc966c-16e0-452c-977f-377d2661ecfd", 
-              "destination": "932f07d9-f2c1-4af9-ae9a-65d48f4760d3",
-              "label": null, 
-              "destination_type": "A",
-=======
               "uuid": "a720d0b1-0686-47be-a306-1543e470c6de", 
               "destination": "dac0c91f-3f3f-43d5-a2d9-5c1059998134", 
               "label": null, 
               "destination_type": "A", 
->>>>>>> 0e1d9775
               "test": {
                 "type": "true"
               }
@@ -360,15 +353,6 @@
   ], 
   "triggers": [
     {
-<<<<<<< HEAD
-      "trigger_type": "K",
-      "flow": {
-        "name": "Type Flow",
-        "uuid": "18098ea5-34e7-4a1f-b91c-55255b3cbffc"
-      },
-      "groups": [],
-      "keyword": "types",
-=======
       "trigger_type": "K", 
       "flow": {
         "name": "Type Flow", 
@@ -376,7 +360,6 @@
       }, 
       "groups": [], 
       "keyword": "types", 
->>>>>>> 0e1d9775
       "channel": null
     }
   ]
