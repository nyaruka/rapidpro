--- conflicted
+++ resolved
@@ -1,26 +1,14 @@
-<<<<<<< HEAD
-<<<<<<< HEAD
-<<<<<<< HEAD
-=======
-=======
->>>>>>> 9bcc78539e15ec1c007be4aa76ac7279707c9fc9
-=======
 v5.5.21
 ----------
  * Optimze flow start list page with DB prefetching
  * Indicate on flow start list page where start was created by an API call
 
->>>>>>> bc34658b
 v5.5.20
 ----------
  * Use actual PO library to check for msgid differences
  * Migration to backfill FlowStart.start_type
  * Log error of WA channel failing to sync templates
 
-<<<<<<< HEAD
->>>>>>> 92ec4d94cd4ad55d49ff7a62d0eecfdf4db46b82
-=======
->>>>>>> 9bcc78539e15ec1c007be4aa76ac7279707c9fc9
 v5.5.19
 ----------
  * Add FlowStart.start_type
