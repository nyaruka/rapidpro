<<<<<<< HEAD
=======
v8.1.126 (2023-05-03)
-------------------------
 * Change cookie checking for UI so that we always default to new UI
 * Add color picker widget
 * Remove ability to store twilio credentials on the org

>>>>>>> af958a95
v8.1.125 (2023-05-02)
-------------------------
 * Tweak notifications index to match API endpoint
 * Add new internal API with a notifications endpoint
 * Use DRF defaults for STRICT_JSON and UNICODE_JSON
 * Remove unused .api URL suffixes

v8.1.124 (2023-05-01)
-------------------------
 * Make contact.modify work with new and old format
 * Make ticket a reserved field name

v8.1.123 (2023-04-27)
-------------------------
 * Hide Open Ticket option on contact read page if there's already an open a ticket
 * Rework soft and hard msg deleting to be more performant

v8.1.122 (2023-04-26)
-------------------------
 * Remove db constriants on Msg.flow and Msg.ticket

v8.1.121 (2023-04-26)
-------------------------
 * Tweak migration dependency
 * Show counts of tickets by topic on tickets menu

v8.1.120 (2023-04-25)
-------------------------
 * Add topic counts to the API endpoint
 * Add undocumented param to contacts API endpoint which allows URNs to be expanded
 * Data migration to backfill ticket counts by topic

v8.1.119 (2023-04-25)
-------------------------
 * Start writing ticket counts for topics

v8.1.118 (2023-04-24)
-------------------------
 * Fix deleting of flows and tickets which are referenced by messages
 * Fix pattern match for folder uuid
 * Stop writing TicketCount.assignee

v8.1.117 (2023-04-24)
-------------------------
 * Stop reading from TicketCount.assignee

v8.1.116 (2023-04-21)
-------------------------
 * Add more channel icons

v8.1.115 (2023-04-21)
-------------------------
 * Update icons
 * Add ticket topic folders

v8.1.114 (2023-04-20)
-------------------------
 * Add migration to backfill TicketCount.scope

v8.1.113 (2023-04-20)
-------------------------
 * Add scope field to TicketCount and start writing

v8.1.112 (2023-04-20)
-------------------------
 * Dropdowns for slow clickers
 * Tighten up animations
 * Use services for redis, elastic and postgres in CI

v8.1.111 (2023-04-18)
-------------------------
 * Fix and archive keyword triggers with no match_type

v8.1.110 (2023-04-18)
-------------------------
 * Prefetch flows on message views and make titles consistent

v8.1.109 (2023-04-18)
-------------------------
 * Add links for menu, add flow badge, update label badges
 * Remove Chikka channel type which no longer exists
 * Update mailroom_db command to allow connecting to non-file socket postgres

v8.1.108 (2023-04-17)
-------------------------
 * Add ticket field to msg model

v8.1.107 (2023-04-13)
-------------------------
 * Allow deleting of groups used in triggers

v8.1.106 (2023-04-13)
-------------------------
 * Don't show topics on tickets until clicked

v8.1.105 (2023-04-12)
-------------------------
 * Fix js items on context menus

v8.1.104 (2023-04-11)
-------------------------
 * Do not display schedule events for archived triggers
 * Don't require db superuser for test_db command
 * Make ticket banner expandable

v8.1.103 (2023-04-10)
-------------------------
 * Fix urls when searching and paging
 * Follow message on auto assign for unassigned folder

v8.1.102 (2023-04-10)
-------------------------
 * Add contact details pane, hide empty tabs
 * Auto assign tickets when sending messages
 * Add nicer ticket assignment using temba-contact-tickets component
 * Fix deleting of orgs with incidents

v8.1.101 (2023-04-06)
-------------------------
 * Add field search handler on tickets

v8.1.100 (2023-04-06)
-------------------------
 * Add fields to tickets

v8.1.99 (2023-04-06)
-------------------------
 * Add test util to make it easier to mess with brands
 * Drop Org.stripe_customer_id

v8.1.98 (2023-04-06)
-------------------------
 * Link contact name on tickets to the contact page if permitted
 * Drop Org.plan, plan_start and plan_end

v8.1.97 (2023-04-05)
-------------------------
 * Pull tickets out of contact chat
 * Scheduled messages to broadcasts with compose widget

v8.1.96 (2023-04-03)
-------------------------
 * Stop reading Org.plan and .plan_end
 * Bump redis from 4.5.3 to 4.5.4

v8.1.95 (2023-03-31)
-------------------------
 * Fix temba-store race on load

v8.1.94 (2023-03-29)
-------------------------
 * Bump version of openpyxl

v8.1.93 (2023-03-29)
-------------------------
 * Update Excel reading dependencies

v8.1.92 (2023-03-29)
-------------------------
 * Use unittests.mock.Mock in tests instead of custom mock_object

v8.1.91 (2023-03-28)
-------------------------
 * Upgrade redis library version

v8.1.90 (2023-03-27)
-------------------------
 * NOOP instead of assert if archiving msg which is already archived etc

v8.1.89 (2023-03-27)
-------------------------
 * Do not fail to release channel when missing mtn subscription id in config
 * Add incident type for org suspension

v8.1.88 (2023-03-23)
-------------------------
 * Fix suspending and unsuspending orgs so that it correctly updates children
 * Use a name for the active org that doesn't collide

v8.1.87 (2023-03-23)
-------------------------
 * Manually fix version number

v8.1.86 (2023-03-23)
-------------------------
 * Fix scrolling on WhatsApp templates page

v8.1.85 (2023-03-23)
-------------------------
 * Handle short screens better on run list page

v8.1.84 (2023-03-22)
-------------------------
 * Update to coverage 7.x

v8.1.83 (2023-03-22)
-------------------------
 * Use onSpload to wire handlers on account form

v8.1.82 (2023-03-22)
-------------------------
 * Support setting and removing the subscription URL for MTN channels

v8.1.81 (2023-03-21)
-------------------------
 * Update ruff and isort

v8.1.80 (2023-03-21)
-------------------------
 * Update black

v8.1.79 (2023-03-20)
-------------------------
 * Add mouseover text for temba-date
 * Reload page on org mismatch
 * Use embedded title instead of response header

v8.1.78 (2023-03-20)
-------------------------
 * Add globals to new ui
 * Make it harder to accidentally delete an org
 * Rewrite org deletion test and fix deletion issues

v8.1.77 (2023-03-16)
-------------------------
 * Limit groups to a single line on contact page

v8.1.76 (2023-03-16)
-------------------------
 * Remove unused fields and indexes on broadcast model
 * Reload page on version mismatch
 * Add support for MTN Developer Portal channel

v8.1.75 (2023-03-16)
-------------------------
 * Add menu path for org export and import
 * Fix legacy goto function for old UI
 * Warn users who go back to the old interface
 * Remove support for broadcasts with associated tickets

v8.1.74 (2023-03-15)
-------------------------
 * Show version number on public index page
 * Add poetry plugin to maintain version number in temba/__init__.py
 * Fix textinput inner scrolling

v8.1.73 (2023-03-15)
-------------------------
 * Stop returning type=flow|inbox on messages endpoint
 * Cleanup location app models

v8.1.72 (2023-03-14)
-------------------------
 * Convert Org.config and Channel.config to be real JSON

v8.1.71 (2023-03-14)
-------------------------
 * Strip out invalid HTTP header characters from page title response headers
 * Fix mailroom db command to patch uuid generation after migrations are run
 * Expose flow on messages API endpoint

v8.1.70 (2023-03-13)
-------------------------
 * Broad support for meta click for new tabs
 * Make Org.config and Channel.config non-null

v8.1.69 (2023-03-13)
-------------------------
 * Simplify use of config fields on channel update forms
 * Fix alias editor to use the new UI frame
 * Support updating Twilio credentials for T, TMS and TWA channels

v8.1.68 (2023-03-13)
-------------------------
 * Rework messages and broadcasts API endpoints to accept media ojects UUIDs as attachments
 * Make Msg.uuid and msg_type non-null

v8.1.67 (2023-03-10)
-------------------------
 * Fix layering for menu

v8.1.66 (2023-03-09)
-------------------------
 * Fix initial editor load
 * Schedule message validation

v8.1.65 (2023-03-09)
-------------------------
 * Update endpoints for messages and media

v8.1.64 (2023-03-08)
-------------------------
 * Tweak layout for editor
 * Cleanup fail_old_messages task. Use correct statuses and return number failed.

v8.1.63 (2023-03-08)
-------------------------
 * Adjust export download page for new UI
 * Make media list page (still staff only) filter by org and add index

v8.1.62 (2023-03-08)
-------------------------
 * Small z-index tweak

v8.1.61 (2023-03-07)
-------------------------
 * Tweak simulator placement in new ui

v8.1.60 (2023-03-07)
-------------------------
 * Encourage users to try the new interface
 * Add lightbox for contact history

v8.1.59 (2023-03-07)
-------------------------
 * Rework code depending on msg_type=I|F

v8.1.58 (2023-03-07)
-------------------------
 * Add missing channels migration
 * Use msg.created_by if set in ticket list view
 * Remove SMS type channel alerts

v8.1.57 (2023-03-06)
-------------------------
 * Move index on msg.external_id onto the model

v8.1.56 (2023-03-06)
-------------------------
 * Fix soft deleting of scheduled messages so schedule is deleted too
 * Stop saving JSONAsTextField values as null for empty dicts and lists
 * Update select s3 usage for msg exports to not rely on type=inbox|flow
 * Add created_by to Msg and populate on events in contact histories

v8.1.55 (2023-03-02)
-------------------------
 * Fix import for sync fcm task
 * Create new filters and partial indexes for Inbox, Flows and Archived

v8.1.54 (2023-03-02)
-------------------------
 * Fix enter on compose

v8.1.53 (2023-03-01)
-------------------------
 * Add compose component to contact chat
 * Pixel tweak on contact read page
 * Move more Android relayer code out of Channel

v8.1.52 (2023-03-01)
-------------------------
 * Simplify what we display for Android channels on read page

v8.1.50 (2023-02-28)
-------------------------
 * Make spload universal

v8.1.49 (2023-02-28)
-------------------------
 * Make spload work on formax pages

v8.1.48 (2023-02-28)
-------------------------
 * Add more goto(event)  
 * Fix content differing from page-load vs inline load  
 * Add page title for spa response headers  
 * Clean up subtitles on spa pages  
 * Add link to flow starts (and clean up list page styling)
 * Add link for webhook calls (and cleanup styling here too)  
 * Update styling for log pages for both old / new ui

v8.1.47 (2023-02-27)
-------------------------
 * Be less clever with page titles. Fix label js errors.
 * Make sure tests can run without making requests to external URLs
 * Unpublicize folder=incoming on messages API docs and re-add index with status=H

v8.1.46 (2023-02-23)
-------------------------
 * Fix external links in old ui

v8.1.45 (2023-02-23)
-------------------------
 * Fix external channel links
 * No longer intercept clicks in spa-content
 * Cleanup Channel model fields
 * Fix channel claim  external URLs in new UI

v8.1.44 (2023-02-23)
-------------------------
 * Exclude PENDING messages in contact history and API by org and contact
 * Add -id to msg fetch ordering in Contact.get_history
 * For both messages and tickets, replace the default indexes on org and contact with indexes that match the API ordering

v8.1.43 (2023-02-23)
-------------------------
 * Use statement level db trigger for broadcast msg counts
 * Update django to 4.1.7

v8.1.42 (2023-02-22)
-------------------------
 * Only look at queued messages when syncing android channels
 * Re-add Msg.STATUS_INITIALIZING to use for outgoing messages which fail to queue
 * Include STATUS_ERRORED messages in Outbox views

v8.1.41 (2023-02-22)
-------------------------
 * Remove suprious property

v8.1.40 (2023-02-22)
-------------------------
 * Fix contact imports in new ui
 * Fix menu refresh race
 * Remove window.lastFetch
 * Adjust menu paths for new UI channel views
 * Use SpaMixin to more channels extra views

v8.1.39 (2023-02-22)
-------------------------
 * Move Msg.update into android package
 * Make text optional on broadcasts endpoint (messages need text or attachments)

v8.1.38 (2023-02-21)
-------------------------
 * Fix dashboard not loading when content
 * Fix handling FCM sync failure

v8.1.37 (2023-02-21)
-------------------------
 * Don't lookup related fields in API if lookup value type is wrong
 * Update django 4.0.10
 * Fetching sent folder on messages endpoint should return messages ordered by -sent_on same as UI
 * Exclude unhandled messages from Incoming folder on messages API endpoint
 * More agressive menu refreshing
 * Move much of the old android relayer code into its own package
 * Add media API endpoint, undocumented for now
 * Open up new UI access to everyone

v8.1.36 (2023-02-20)
-------------------------
 * Cleanup use of validators in the API
 * Add support for Msg.TYPE_TEXT to be used (for now) for outgoing messages

v8.1.35 (2023-02-17)
-------------------------
 * Add org start redirection view
 * Convert Attachment to be a dataclass
 * Rework msg write serializer to create a transient Msg instance that the read serializer can use without hitting the db
 * Add unpublicized API endpoint to send a single message
 * Add msg_send to mailroom client

v8.1.34 (2023-02-16)
-------------------------
 * Drop raw_urns field on Broadcast
 * Pass group id instead of uuid to contact_search mailroom endpoint
 * Remove unused expression_migrate from mailroom client

v8.1.33 (2023-02-15)
-------------------------
 * Fix routing of current workspace to settings
 * Add Broadcast.urns which matches the JSON and FlowStart.urns

v8.1.32 (2023-02-14)
-------------------------
 * Drop Broadcast.urns and .send_all

v8.1.30 (2023-02-13)
-------------------------
 * Fix keyword triggers match type

v8.1.29 (2023-02-13)
-------------------------
 * Fix omnibox search for anon org to allow search by contact name
 * Prepare to drop Broadcast.send_all and .urns

v8.1.27 (2023-02-10)
-------------------------
 * Move all form text from Trigger model to forms
 * Add migration to convert URNs to contacts on scheduled broadcasts

v8.1.26 (2023-02-10)
-------------------------
 * Remove returning specific URNs from omniboxes and instead match contacts by URN
 * Rework spa menu eliminate mapping

v8.1.25 (2023-02-09)
-------------------------
 * Remove support for unused v1 omnibox format
 * Update broadcasts API endpoint to support attachments

v8.1.24 (2023-02-08)
-------------------------
 * Update to latest cryptography library
 * Add task to interrupt flow sessions after 90 days

v8.1.23 (2023-02-06)
-------------------------
 * Fix flow results redirecting to it's own page
 * Make sure WA numbers can only be claimed once

v8.1.22 (2023-02-06)
-------------------------
 * Update to latest django to get security fix

v8.1.21 (2023-02-06)
-------------------------
 * Fix export > import path on new ui
 * Fix login redirects from pjax calls

v8.1.20 (2023-02-02)
-------------------------
 * Add servicing menu on org read

v8.1.19 (2023-02-01)
-------------------------
 * Add Msg.quick_replies
 * Add Broadcast.query
 * More generic servicing for staff users

v8.1.18 (2023-02-01)
-------------------------
 * Drop un-used Media.name field

v8.1.17 (2023-01-31)
-------------------------
 * Fix modax from menu bug

v8.1.15 (2023-01-30)
-------------------------
 * Add new org chooser with avatars in new UI
 * Add dashboard to menu in new UI

v8.1.14 (2023-01-27)
-------------------------
 * Add ordering support for filters
 * Fix redirect ping pong when managing orgs
 * Tweak inspect_flows command to report spec veresion mismatches

v8.1.13 (2023-01-26)
-------------------------
 * Update flow editor

v8.1.12 (2023-01-26)
-------------------------
 * Add locale field to Msg

v8.1.11 (2023-01-25)
-------------------------
 * Add migration to alter flow language field to first update any remaining flows with 'base'

v8.1.10 (2023-01-25)
-------------------------
 * Require flow and broadcast base languages to 3 letters
 * Require broadcast.translations to be non-null

v8.1.9 (2023-01-25)
-------------------------
 * Drop unused broadcast fields

v8.1.8 (2023-01-24)
-------------------------
 * Make Broadcast.text nullable and stop writing it

v8.1.7 (2023-01-24)
-------------------------
 * Stop reading from Broadcast.text

v8.1.6 (2023-01-23)
-------------------------
 * Fix campaign imports so we don't import base as a language
 * Increase max-width for channel configuration page
 * Support bandwidth channel type

v8.1.5 (2023-01-23)
-------------------------
 * Data migration to backfill broadcast.translations and replace base with und

v8.1.4 (2023-01-20)
-------------------------
 * Update campaign message events with language base
 * Make servicing to use posterize

v8.1.3 (2023-01-19)
-------------------------
 * Tweak broadcasts API endpoint so it filters by is_active and hits index
 * Fix indexes used for tickets API endpoint
 * Remove unused indexes on contacts_contact
 * Bump engine version to 13.2

v8.1.2 (2023-01-19)
-------------------------
 * Fixes for content menu changes
 * Fix test_db to create orgs with flow languages

v8.1.1 (2023-01-18)
-------------------------
 * Restrict creating surveyor flows unless that is enabled as a feature
 * Always create braodcasts with status = QUEUED, create index for fetching queued broadcasts
 * Add new translations JSON field to broadcasts and start writing it
 * Remove support for creating broadcasts with legacy expressions
 * New content menu component

v8.1.0 (2023-01-17)
-------------------------
 * Update contact import styling
 * Implement squashed migrations
 * Stop trimming flow starts as this will be handled by archiver

v8.0.1 (2023-01-12)
-------------------------
 * Tweak migration dependencies to ensure clean installs run them in order that works
 * Add empty migrations required for squashing

v8.0.0 (2023-01-10)
-------------------------
 * Update deps

v7.5.149 (2023-01-10)
-------------------------
 * Drop FlowRunCount model

v7.5.148 (2023-01-09)
-------------------------
 * Stop squashing FlowRunCount
 * Add misisng index on FlowRunStatusCount and rework get_category_counts to be deterministic
 * Stop creating flows_flowruncount rows in db triggers and remove unsquashed index
 * Bump required pg_dump version for mailroom_db command to 14

v7.5.147 (2023-01-09)
-------------------------
 * Use und (Undetermined) as default flow language and add support for mul (Multiple)
 * Disallow empty and null flow languages, change default spec version to zero
 * Tweak migrate_flows to have smaller batch size and order by org to increase org assets cache hits

v7.5.146 (2023-01-05)
-------------------------
 * Cleanup migrate_flows command and stop excluding flows with version 11.12
 * Change sample flows language to eng
 * Refresh menu when tickets are updated
 * Fix frame-top analytics includes
 * Fix transparency issue with content menu on editor page

v7.5.145 (2023-01-04)
-------------------------
 * Update flow editor to include fix for no expiration route on ivr
 * Stop defaulting to base for new flow languages

v7.5.144 (2023-01-04)
-------------------------
 * Ensure all orgs have at least one flow language
 * Switch to using temba-date in more places

v7.5.143 (2023-01-02)
-------------------------
 * Update mailroom version for CI
 * Tidy up org creation (signups and grants)

v7.5.142 (2022-12-16)
-------------------------
 * Fix org listing when org has no users left

v7.5.141 (2022-12-16)
-------------------------
 * Fix searching for orgs on manage list page
 * Fix highcharts colors
 * Fix invalid template name

v7.5.140 (2022-12-15)
-------------------------
 * Fix flow results page

v7.5.136 (2022-12-15)
-------------------------
 * Tell codecov to ignore static/
 * Switch label action buttons to use temba-dropdown

v7.5.135 (2022-12-13)
-------------------------
 * Fix content menu display issues

v7.5.134 (2022-12-13)
-------------------------
 * Switch to yarn

v7.5.133 (2022-12-12)
-------------------------
 * Bump required python version to 3.10

v7.5.132 (2022-12-12)
-------------------------
 * Support Python 3.10

v7.5.131 (2022-12-09)
-------------------------
 * Replace .gauge on analytics backend with .gauges which allows backends to send guage values in bulk
 * Remove celery auto discovery for jiochat and wechat tasks which were removed

v7.5.130 (2022-12-09)
-------------------------
 * Record cron time in analytics

v7.5.129 (2022-12-08)
-------------------------
 * Cleanup cron task names
 * Split task to trim starts and sessions into two separate tasks
 * Expose all status counts on flows endpoint
 * Read from FlowRunStatusCount instead of FlowRunCount
 * Track flow start counts in statement rather than row level trigger

v7.5.128 (2022-12-07)
-------------------------
 * Record cron task last stats in redis
 * Switch from flake8 to ruff
 * Add data migration to convert exit_type counts to status counts

v7.5.127 (2022-12-07)
-------------------------
 * Fix counts for triggers on the menu

v7.5.126 (2022-12-06)
-------------------------
 * Add new count model for run statuses managed by by-statement db triggers

v7.5.125 (2022-12-05)
-------------------------
 * Tweak index used to find messages to retry so that it includes PENDING messages

v7.5.124 (2022-12-05)
-------------------------
 * Update to latest components
 * More updates for manage pages

v7.5.123 (2022-12-02)
-------------------------
 * Fix bulk labelling flows

v7.5.122 (2022-12-02)
-------------------------
 * Add user read page
 * Latest components
 * Rework notification and incident types to function more like other typed things
 * Add org timezone to manage page
 * Remove no longer used group list view
 * Log celery task completion by default and rework some tasks to return results included in the logging
 * Refresh browser on field deletion in legacy
 * Show org plan end as relative time
 * Don't show location field types as options on deploys where locations aren't enabled

v7.5.121 (2022-11-30)
-------------------------
 * Fix loading of notification types

v7.5.120 (2022-11-30)
-------------------------
 * Rework notification types to work more like channel types
 * Update API fields endpoint to use name and type for writes as well as reads
 * Remove unused field on campaign events write serializer
 * Change undocumented pinned field on fields endpoint to be featured
 * Add usages field to fields API endpoint, as well as name and type to replace label and value_type
 * Add Line error reference URL

v7.5.119 (2022-11-29)
-------------------------
 * Fix flow label in list buttons
 * Fix editor StartSessionForm bug for definitions without exclusions
 * Remove no longer needed check for plan=parent

v7.5.118 (2022-11-28)
-------------------------
 * Add telgram and viber error reference URLs
 * Make Org.plan optional
 * Add support to create new workspaces from org chooser

v7.5.117 (2022-11-23)
-------------------------
 * Update to latest editor
 * Drop Org.is_multi_org and Org.is_multi_user which have been replaced by Org.features

v7.5.116 (2022-11-23)
-------------------------
 * Fix flow label name display

v7.5.115 (2022-11-22)
-------------------------
 * Default to no features on new child orgs
 * Add features field to org update UI

v7.5.114 (2022-11-22)
-------------------------
 * Add Org.features and start writing it
 * Add error ref url for FBA and IG
 * Update temba-components to get new link icon
 * Cleanup msg status constants
 * Always create new orgs with default plan and only show org_plan for non-child orgs

v7.5.113
----------
 * Stop reading Label.label_type and make nullable
 * Remove all support for labels with parents

v7.5.112
----------
 * Remove OrgActivity

v7.5.111
----------
 * Delete associated exports when trying to delete message label folders

v7.5.110
----------
 * Data migration to flatten msg labels

v7.5.109
----------
 * Remove logic for which plan to use for a new org

v7.5.108
----------
 * Tweak how get_new_org_plan is called
 * Move isort config to pyproject
 * Remove no longer used workspace plan

v7.5.107
----------
 * Treat parent and workspace plans as equivalent

v7.5.106
----------
 * Tweak flow label flatten migration to not allow new names to exceed 64 chars

v7.5.105
----------
 * Display channel logs with earliest at top

v7.5.104
----------
 * Remove customized 500 handler
 * Remove sentry support
 * Data migration to flatten flow labels
 * Fix choice of brand for new orgs and move plan selection to classmethod
 * Catch CSV corrupted errors

v7.5.103
----------
 * Some people don't care for icon constants
 * Remove shim for browsers older than IE9
 * Remove google analytics settings

v7.5.102
----------
 * Remove google analytics

v7.5.101
----------
 * Fix Org.promote

v7.5.100
----------
 * Add Org.promote utility method
 * Simplify determining whether to rate limit an API request by looking at request.auth
 * Data migration to simplify org hierarchies

v7.5.99
----------
 * Rename security_settings.py > settings_security.py for consistency
 * Drop Org.uses_topups, TopUp, and Debit
 * Update to latest components
 * Remove unused settings
 * Remove TopUp, Debit and Org.uses_topups

v7.5.98
----------
 * Drop triggers, indexes and functions related to topups

v7.5.97
----------
 * Update mailroom_db command to use postgresql 13
 * Remove User.get_org()
 * Always explicitly provide org when requesting a user API token
 * Remove Msg.topup, TopUpCredits, and CreditAlert
 * Test against latest redis 6.2, elastic 7.17.7 and postgres 13 + 14

v7.5.96
----------
 * Remove topup credits squash task from celery beat

v7.5.95
----------
 * Update API auth classes to set request.org and use that to set X-Temba-Org header
 * Use dropdown for brand field on org update form
 * Remove topups

v7.5.94
----------
 * Add missing migration
 * Remove support for orgs with brand as the host
 * Remove brand tiers

v7.5.93
----------
 * Fix new event modal listeners
 * Re-add org plan and plan end to update form
 * Add png of rapidpro logo
 * Update mailroom_db and test_db commands to set org brand as slug
 * Add data migration to convert org.brand to be the brand slug

v7.5.92
----------
 * Create cla.yml
 * Rework branding to not require modifying what is in the settings

v7.5.91
----------
 * Remove outdated contributor files

v7.5.90
----------
 * Update flow editor
 * Remove unused fields from ChannelType
 * Allow non-beta users to add WeChat channels

v7.5.89
----------
 * Properly truncate the channel name when claiming a WAC channel
 * Fix not saving selected date format to new child org
 * Add redirect from org_create_child if org has a parent
 * Remove unused Org.get_account_value
 * Don't allow creation of child orgs within child orgs
 * Remove low credit checking code

v7.5.88
----------
 * Remove the token refresh tasks for jiochat and wechat channels as courier does this on demand
 * Remove Stripe and bundles functionality

v7.5.87
----------
 * Remove unused segment and intercom dependencies
 * Remove unused utils code
 * Update TableExporter to prepare values so individual tasks don't have to
 * Update versions of mailroom etc that we use for testing
 * Add configurable group membership columns to message, ticket and results exports (WIP)

v7.5.86
----------
 * Remove no-loner used credit alert email templates
 * Drop ChannelConnection

v7.5.85
----------
 * Remove unschedule option from scheduled broadcast read page
 * Only show workspace children on settings menu
 * Allow adding Android channel when its number is used on a WhatsApp channel
 * Remove credit alert functionality
 * Add scheduled message delete modal

v7.5.84
----------
 * No link fields on sub org page

v7.5.83
----------
 * Update telegram library which doesn't work with Python 3.10
 * Add user child workspace management
 * Remove topup management views

v7.5.82
----------
 * Add JustCall channel type

v7.5.81
----------
 * Always show plan formax even for orgs on topups plan

v7.5.80
----------
 * Remove task to suspend topups orgs

v7.5.79
----------
 * Add new indexes for scheduled broadcasts view and API endpoint
 * Update broadcast_on_change db trigger to check is_active
 * Use database trigger to prevent status changes on flow sessions that go from exited to waiting

v7.5.78
----------
 * Remove old crisp templates
 * Added Broadcast.is_active backfill migration

v7.5.77
----------
 * Proper redirect when removing channels
 * Fix api header when logged out
 * Take features out of branding and make it deployment level and remove api_link
 * Get rid of flow_types as a branding setting

v7.5.76
----------
 * Tweak migration to convert missed call triggers to ignore archived triggers

v7.5.75
----------
 * Add Broadcast.is_active and set null=true and default=true
 * Remove channel_status_processor context processor
 * Add data migration to delete or convert missed call triggers

v7.5.74
----------
 * Fix webhook list page to not show every call as an error
 * Small styling tweaks for api docs
 * Remove fields from msgs event payloads that are no longer used

v7.5.73
----------
 * Update api docs to be nav agnostic  
 * Rewrite API Explorer to be vanilla javascript
 * Use single permissions for all msg and contact list views
 * Rework UI for incoming call triggers to allow selecting non-voice flows
 * Remove send action from messages, add download results for flows
 * Unload flow editor when navigating away

v7.5.72
----------
 * Always put service menu options at end of menu in new group

v7.5.71
----------
 * More appropriate login page, remove legacy textit code

v7.5.70
----------
 * Fix which fields should be on org update modal
 * Honor brand config for signup

v7.5.69
----------
 * Fix race on editor load

v7.5.68
----------
 * Add failed reason for channel removed
 * Remove no longer used channels option from interrupt_sessions task

v7.5.67
----------
 * Interrupt channel by mailroom task

v7.5.66
----------
 * Remove need for jquery on spa in-page loads
 * Remove key/secret hardcoding for boto session

v7.5.65
----------
 * Queue relayer messages with channel UUID and id
 * No nouns for current object in menus except for New
 * Add common contact field inclusion to exports
 * Fix new scheduled message menu option
 * Fix releasing other archive files to use proper pagination

v7.5.64
----------
 * Add an unlinked call list page
 * Show channel log links on more pages to more users

v7.5.63
----------
 * Fix handling of relayer messages
 * Add missing email templates for ticket exports

v7.5.62
----------
 * Add attachment_fetch as new channel log type

v7.5.61
----------
 * Fix claiming vonage channels for voice
 * Better approach for page titles from the menu
 * Fix layout for ticket menu in new ui

v7.5.60
----------
 * Fix the flow results export modal

v7.5.59
----------
 * Delete attachments from storage when deleting messages
 * Add base export class for exports with contact data
 * Actually make date range required for message exports (currently just required in UI))
 * Add date range filtering to ticket and results exports
 * Add ticket export (only in new UI for now)

v7.5.58
----------
 * Add twilio and vonage connection formax entries in new UI
 * Update both main menu and content menus to align with new conventions
 * Gate new UI by Beta group rather than staff
 * Don't show new menu UIs until they're defined

v7.5.57
----------
 * Move status updates into update contact view
 * Some teaks to rendering of channel logs
 * Cleanup use of channelconnection in preparation for dropping

v7.5.56
----------
 * Really really fix connection migration

v7.5.55
----------
 * Really fix connection migration

v7.5.54
----------
 * Fix migration to convert connections to calls

v7.5.53
----------
 * Add data migration to convert channel connections to calls

v7.5.52
----------
 * Replace last non-API usages of User.get_org()
 * Use new call model in UI

v7.5.51
----------
 * Add new ivr.Call model to replace channels.ChannelConnection

v7.5.50
----------
 * Drop no-longer used ChannelLog fields
 * Drop Msg.logs (replaced by .log_uuids)
 * Drop ChannelConnection.connection_type

v7.5.49
----------
 * Fix test failing because python version changed
 * Allow background flows for missed call triggers
 * Different show url for spa and non-spa tickets
 * Update editor to include fix for localizing categories for some splits
 * Add data migration to delete existing missed call triggers for non-message flows
 * Restrict Missed Call triggers to messaging flows

v7.5.48
----------
 * Stop recommending Android, always recommend Telegram
 * Drop IVRCall proxy model and use ChannelConnection consistently
 * Add migration to delete non-IVR channel connections
 * Fix bug in user releasing and remove special superuser handling in favor of uniform treatment of staff users

v7.5.47
----------
 * Switch to temba-datepicker

v7.5.46
----------
 * Fix new UI messages menu

v7.5.45
----------
 * Replace some occurences of User.get_org()
 * Add new create modal for scheduled broadcasts

v7.5.44
----------
 * Add data migration to cleanup counts for SystemLabel=Calls
 * Tweak ordering of Msg menu sections
 * Add slack channel

v7.5.43
----------
 * Include config for mailroom test db channels
 * Remove Calls from msgs section
 * Update wording of Missed Call triggers to clarify they should only be used with Android channels
 * Only show Missed Call trigger as option for workspaces with an Android channel
 * Change ChannelType.is_available_to and is_recommended_to to include org

v7.5.42
----------
 * Add data migration to delete legacy channel logs
 * Drop support for channel logs in legacy format

v7.5.41
----------
 * Fix temba-store

v7.5.40
----------
 * Tweak forgot password success message

v7.5.39
----------
 * Add log_uuids field to ChannelConnection, ChannelEvent and Msg
 * Improve `trim_http_logs_task` performance by splitting the query

v7.5.38
----------
 * Add codecov token to ci.yml
 * Remove unnecessary maxdiff set in tests
 * Fix to allow displaying logs that timed out
 * Add HttpLog util and use to save channel logs in new format
 * Add UUID to channel log and msgs

v7.5.37
----------
 * Show servicing org

v7.5.36
----------
 * Clean up chooser a smidge

v7.5.35
----------
 * Add org-chooser
 * Refresh channel logs
 * Add channel uuid to call log url
 * Fix history state on tickets and contacts  
 * Update footer  
 * Add download icons for archives  
 * Fix create flow modal opener  
 * Flow editor embed styling
 * Updating copyright dates and TextIt name (dba of Nyaruka)

v7.5.34
----------
 * Use elapsed_ms rather than request_time on channel log templates
 * Update components (custom widths for temba-dialog, use anon_display where possible)
 * Switch to temba-dialog based attachment viewer, remove previous libs
 * Nicer collapsing on flow list columns
 * Add overview charts for run results

v7.5.33
----------
 * ChannelLogCRUDL.List should use get_description so that it works if log_type is set
 * Tweak channel log types to match what courier now creates
 * Check for tabs after timeouts, don't auto-collapse flows
 * Add charts to analytics tab

v7.5.32
----------
 * Update components with label fix

v7.5.31
----------
 * Add flow results in new UI

v7.5.30
----------
 * Remove steps for add WAC credit line to businesses

v7.5.29
----------
 * Fix servicing of channel logs

v7.5.28
----------
 * Stop writing to unused media name field
 * Add missing C Msg failed reason
 * Add anon-display field to API contact results if org is anon and make urn display null

v7.5.27
----------
 * Revert change to Contact.Bulk_urn_cache_initialize to have it set org on contacts

v7.5.26
----------
 * Don't set org on bulk initialized contacts

v7.5.25
----------
 * Fix filtering on channel log call page
 * Add anon_display and use that when org is anon instead of using urn_display for anon id
 * Add urn_display to contact reference on serialized runs in API

v7.5.24
----------
 * Fix missing service end button

v7.5.23
----------
 * Update to latest floweditor
 * Add new ChannelLog log type choices and make description nullable
 * Fix more content menus so that they can be fetched as JSON and add more tests

v7.5.22
----------
 * Remove unused policies.policy_read perm
 * Replace all permission checking against Customer Support group with is_staff check on user

v7.5.21
----------
 * Allow views with ContentMenuMixin to be fetched as JSON menu items using a header
 * Add new fields to channel log model and start reading from them if they're set

v7.5.20
----------
 * Update the links for line developers console on the line claim page
 * Rework channel log details views into one generic one, one for messages, one for calls

v7.5.19
----------
 * Rework channel log rendering to use common HTTPLog template
 * Fix titles on channel, classifier and manage logins pages

v7.5.18
----------
 * Workspace and user management in new UI

v7.5.17
----------
 * Show send history of scheduled broadcasts in correct order
 * Only show option to delete runs to users who have that perm, and give editors that perm
 * Update deps

v7.5.16
----------
 * Fixed zaper page title
 * Validate channel name is not more than 64 characters
 * Added 'authentication' to the temba anchor URL text

v7.5.15
----------
 * Fix URL for media uploads which was previously conflicting with media directory

v7.5.14
----------
 * Deprecate Media.name which can always be inferred from .path
 * Improve cleaning of media filenames
 * Convert legacy UUID fields on exports and labels
 * Request instagram_basic permission for IG channels

v7.5.11
----------
 * Don't allow creating of labels with parents or editing labels to have a parent
 * Rework the undocumented media API endpoint to be more specific to surveyor attachments
 * Add MediaCRUDL with upload and list endpoints
 * Remove requiring instagram_basic permission

v7.5.10
----------
 * Remove Media.is_ready, fix setting .status on alternates, add limit for upload size
 * Rework ContentMenuMixin to put the menu in the context, and include new and legacy formats

v7.5.9
----------
 * Add status field to Media, move primary index to UUID field

v7.5.8
----------
 * Update floweditor
 * Convert all views to use ContentMenuMixin instead of get_gear_links
 * Add decorator to mock uuid generation in tests
 * Process media uploads with ffmpeg in celery task

v7.5.7
----------
 * Add constraint to ensure non-waiting/active runs have exited_on set
 * Add constraint to ensure non-waiting sessions have an ended_on

v7.5.6
----------
 * Remove unused upload_recording endpoint
 * Add Media model

v7.5.5
----------
 * Remaining fallback modax references
 * Add util for easier gear menu creation
 * Add option to interrupt a contact from read page

v7.5.4
----------
 * Fix scripts on contact page start modal
 * Add logging for IG channel claim failures
 * Add features to BRANDING which determines whether brands have access to features
 * Sort permissions a-z
 * Fix related names on Flow.topics and Flow.users and add Topic.release
 * Expose opened_by and opened_in over ticket API

v7.5.3
----------
 * Fix id for custom fields modal

v7.5.2
----------
 * Fix typo on archive button
 * Only show active ticketers and topics on Open Ticket modal
 * Add data migration to fix non-waiting sessions with no ended_on

v7.5.1
----------
 * Allow claiming WAC test numbers
 * Move black setting into pyproject.toml
 * Add Open Ticket modal view to contact read page

v7.5.0
----------
 * Improve user list page
 * Add new fields to Ticket record who or what flow opened a ticket
 * Refresh menu on modax redircts, omit excess listeners from legacy lists
 * Fix field label vs name in new UI
 * Add start flow bulk action in new UI
 * Show zeros in menu items in new UI
 * Add workspace selection to account page in new UI
 * Scroll main content pane up on page replacement in new UI

v7.4.2
----------
 * Update copyright notice
 * Update stable versions

v7.4.1
----------
 * Update locale files

v7.4.0
----------
 * Remove superfulous Beta group perm
 * Update new UI opt in permissions
 * More tweaks to WhatsApp Cloud channel claiming

v7.3.79
----------
 * Add missing Facebook ID

v7.3.78
----------
 * Add button to allow admin to choose more FB WAC numbers

v7.3.77
----------
 * Add contact ticket list in new UI
 * Fix permissions to connect WAC
 * Register the WAC number in the activate method

v7.3.76
----------
 * Add the Facebook dialog login if the token is not submitted successfully on WAC org connect
 * Fix campaigns archive and activate buttons
 * Update to latest Django
 * Only display WA templates that are active
 * Update flow start dialog to use start preview endpoint  
 * Add start flow bulk action for contacts

v7.3.75
----------
 * Redirect to channel page after WAC claim
 * Fix org update pre form users roles list
 * Adjust permission for org whatsapp connect view
 * Ignore new conversation triggers without channels in imports

v7.3.74
----------
 * Use FB JS SDK for WAC signups

v7.3.73
----------
 * Add DB constraint to disallow active or waiting runs without a session

v7.3.72
----------
 * Add DB constraint to enforce that flow sessions always have output or output_url

v7.3.71
----------
 * Make sure all limits are updatable on the workspace update view
 * Remove duplicated pagination
 * Enforce channels limit per workspace

v7.3.70
----------
 * Fix workspace group limit check for existing group import
 * Drop no longer used role m2ms

v7.3.69
----------
 * Fix campaign links

v7.3.68
----------
 * Add WhatsApp API version choice field
 * Stop writing to the role specific m2m tables
 * Add pending events tab to contact details

v7.3.67
----------
 * Merge pull request #3865 from nyaruka/plivo_claim
 * formatting
 * Sanitize plivo app names to match new rules

v7.3.66
----------
 * Merge pull request #3864 from nyaruka/fix-WA-templates
 * Fix message templates syncing for new categories

v7.3.65
----------
 * Fix surveyor joins so new users are added to orgmembership as well.

v7.3.64
----------
 * Fix fetching org users with given roles

v7.3.63
----------
 * Update mailroom_db command to correctly add users to orgs
 * Stop reading from org role m2m tables

v7.3.62
----------
 * Fix rendering of dates on upcoming events list
 * Data migration to backfill OrgMembership

v7.3.61
----------
 * Add missing migration

v7.3.60
----------
 * Data migration to fail active/waiting runs with no session
 * Include scheduled triggers in upcoming contact events
 * Add OrgMembership model

v7.3.59
----------
 * Spreadsheet layout for contact fields in new UI
 * Adjust WAC channel claim to add system admin with user token

v7.3.58
----------
 * Clean up chat media treatment
 * Add endpoint to get upcoming scheduled events for a contact
 * Remove filtering by ticketer on tickets API endpoint and add indexes
 * Add status to contacts API endpoint

v7.3.57
----------
 * Improve WAC phone number verification flow and feedback
 * Adjust name of WAC channels to include the number
 * Fix manage user update URL on org update page
 * Support missing target_ids key in WAC responses

v7.3.56
----------
 * Fix deletion of users
 * Cleanup user update form
 * Fix missing users manage link page
 * Add views to verify and register a WAC number

v7.3.55
----------
 * Update contact search summary encoding

v7.3.54
----------
 * Make channel type a property and use to determine redact values in HTTP request logs

v7.3.53
----------
 * Make WAC channel visible to beta group

v7.3.52
----------
 * Fix field name for submitted token

v7.3.51
----------
 * Use default API throttle rates for unauthenticated users
 * Bump pyjwt from 2.3.0 to 2.4.0
 * Cache user role on org
 * Add WhatsApp Cloud channel type

v7.3.50
----------
 * Make Twitter channels beta only for now
 * Use cached role permissions for permission checking and fix incorrect permissions on some 
API views
 * Move remaining mockey patched methods on auth.User to orgs.User

v7.3.49
----------
 * Timings in export stats spreadsheet should be rounded to nearest second
 * Include failed_reason/failed_reason_display on msg_created events
 * Move more monkey patching on auth.User to orgs.User

v7.3.48
----------
 * Include first reply timings in ticket stats export
 * Create a proxy model for User and start moving some of the monkey patching to proper methods on that

v7.3.47
----------
 * Data migration to backfill ticket first reply timings

v7.3.46
----------
 * Add new squashable model to track average ticket reply times and close times
 * Add Ticket.replied_on

v7.3.45
----------
 * Add endpoint to export Excel sheet of ticket daily counts for last 90 days

v7.3.44
----------
 * Remove omnibox support for fetching by label and message
 * Remove functionality for creating new label folders and creating labels with folders

v7.3.43
----------
 * Fix generating cloned flow names so they can't end with trailing spaces
 * Deleting of globals should be soft like other types
 * Simplify checking of workspace limits in UI and API

v7.3.42
----------
 * Data migration to backfill ticket daily counts

v7.3.41
----------
 * Reorganization of temba.utils.models
 * Update the approach to the test a token is valid for FBA and IG channels
 * Promote ContactField and Global to be TembaModels whilst for now retaining their custom name validation logic
 * Add import support methods to TembaModel and use with Topic

v7.3.40
----------
 * Add workspace plan, disallow grandchild org creation.
 * Add support for shared usage tracking

v7.3.39
----------
 * Move temba.utils.models to its own package
 * Queue broadcasts to mailroom with their created_by
 * Add teams to mailroom test database
 * Add is_system to TembaModel, downgrade Contact to SmartModel

v7.3.38
----------
 * Make sure we request a FB long lived page token using a long lived user token
 * Convert campaign and campaignevent to use real UUIDs, simplify use of constants in API

v7.3.37
----------
 * Don't forget to squash TicketDailyCount
 * Fix imports of flows with ticket topic dependencies

v7.3.36
----------
 * Add migration to update names of deleted labels and add constraint to enforce uniqueness
 * Move org limit checking from serializers to API views
 * Generalize preventing deletion of system objects via the API and allow deleting of groups that are used in flows
 * Serialized topics in the API should include system field
 * Add name uniqueness constraints to Team and Topic
 * Add Team and TicketDailyCount models

v7.3.35
----------
 * Tweaks to Topic model to enforce name uniqueness
 * Add __str__ and __repr__ to TembaModel to replace custom methods and remove several unused ones
 * Convert FlowLabel to be a TembaModel

v7.3.34
----------
 * Fix copying flows to generate a unique name
 * Rework TembaModel to be a base model class with UUID and name

v7.3.33
----------
 * Use model mixin for common name functionality across models

v7.3.32
----------
 * Add DB constraint to enforce flow name uniqueness

v7.3.31
----------
 * Update components with resolved locked file

v7.3.29
----------
 * Fix for flatpickr issue breaking date picker
 * ContactField.get_or_create should enforce name uniqeuness and ignore invalid names
 * Add validation error when changing type of field used by campaign events

v7.3.28
----------
 * Tweak flow name uniqueness migration to honor max flow name length

v7.3.27
----------
 * Tweak header to be uniform treatment regardless of menu
 * Data migration to make flow names unique
 * Add flow.preview_start endpoint which calls mailroom endpoint

v7.3.26
----------
 * Fix mailroom_db command to set languages on new orgs
 * Fix inline menus when they have no children
 * Fix message exports

v7.3.25
----------
 * Fix modals on spa pages
 * Add service button to org edit page
 * Update to latest django
 * Add flow name to message Export if we have it

v7.3.24
----------
 * Allow creating channel with same address when schemes do not overlap

v7.3.23
----------
 * Add status to list of reserved field keys
 * Migration to drop ContactField.label and field_type

v7.3.22
----------
 * Update contact modified_on when deleting a group they belong to
 * Add custom name validator and use for groups and flows

v7.3.21
----------
 * Fix rendering of field names on contact read page
 * Stop writing ContactField.label and field_type

v7.3.20
----------
 * Stop reading ContactField.label and field_type

v7.3.19
----------
 * Correct set new ContactField fields in mailroom_db test_db commands
 * Update version of codecov action as well as versions of rp-indexer and mailroom used by tests
 * Data migration to populate name and is_system on ContactField

v7.3.18
----------
 * Give contact fields a name and is_system db field
 * Update list of reserved keys for contact fields

v7.3.17
----------
 * Fix uploading attachments to properly get uploaded URL

v7.3.16
----------
 * Fix generating of unique flow, group and campaign names to respect case-insensitivity and max name length
 * Add data migration to prefix names of previously deleted flows
 * Prefix flow names with a UUID when deleted so they don't conflict with other flow names
 * Remove warning about feature on flow start modal being removed

v7.3.15
----------
 * Check name uniqueness on flow creation and updating
 * Cleanup existing field validation on flow and group forms
 * Do not fail to release a channel when we cannot reach the Facebook API for FB channels

v7.3.14
----------
 * Convert flows to be a soft dependency

v7.3.13
----------
 * Replace default index on FlowRun.contact with one that includes flow_id

v7.3.12
----------
 * Data migration to give every workspace an Open Tickets smart system group

v7.3.11
----------
 * Fix bulk adding/removing to groups from contact list pages
 * Convert groups into a soft dependency for flows
 * Use dataclasses instead of NaamedTuples where appropriate

v7.3.10
----------
 * Remove path from example result in runs API endpoint docs
 * Prevent updating or deleting of system groups via the API or UI
 * Add system property to groups endpoint and fix docs

v7.3.9
----------
 * Remove IG channel beta gating

v7.3.8
----------
 * Fix fetching of groups from API when using separate readonly DB connection

v7.3.7
----------
 * Rework how we fetch contact groups

v7.3.6
----------
 * For FB / IG claim pages use expiring token if no long lived token is provided

v7.3.5
----------
 * Data migration to update group_type=U to M|Q

v7.3.4
----------
 * Merge pull request #3734 from nyaruka/FB-IG-claim

v7.3.3
----------
 * Check all org groups when creating unique group names
 * Make ContactGroup.is_system non-null and switch to using to distinguish between system and user groups

v7.3.2
----------
 * Data migration to populate ContactGroup.is_system

v7.3.1
----------
 * Add is_system field to ContactGroup and rename 'dynamic' to 'smart'
 * Return 404 from edit_sub_org if org doesn't exist
 * Use live JS SDK for FBA and IG refresh token views
 * Add scheme to flow results exports

v7.3.0
----------
 * Add countries supported by Africastalking
 * Replace empty squashed migrations with real ones

v7.2.4
----------
 * Update stable versions in README

v7.2.3
----------
 * Add empty versions of squashed migrations to be implemented in 7.3

v7.2.2
----------
 * Updated translations from Transifex
 * Fix searching on calls list page

v7.2.1
----------
 * Update locale files

v7.2.0
----------
 * Disallow PO export/import for archived flows because mailroom doesn't know about them
 * Add campaigns section to new UI

v7.1.82
----------
 * Update to latest flake8, black and isort

v7.1.81
----------
 * Remove unused collect_metrics_task
 * Bump dependencies

v7.1.80
----------
 * Remove progress bar on facebook claim
 * Replace old indexes based on flows_flowrun.is_active

v7.1.79
----------
 * Remove progress dots for FBA and IG channel claim pages
 * Actually drop exit_type, is_active and delete_reason on FlowRun
 * Fix group name validation to include system groups

v7.1.78
----------
 * Test with latest indexer and mailroom
 * Stop using FlowRun.exit_type, is_active and delete_reason

v7.1.77
----------
 * Tweak migration as Postgres won't let us drop function being used

v7.1.76
----------
 * Update vonage deprecated methods

v7.1.75
----------
 * Rework flowrun db triggers to use status rather than exit_type or is_active

v7.1.74
----------
 * Allow archiving of flow messages
 * Don't try interrupting session that is about to be deleted
 * Tweak criteria for who can preview new interface

v7.1.73
----------
 * Data migration to fix facebook contacts name

v7.1.72
----------
 * Revert database trigger changes which stopped deleting path and exit_type counts on flowrun deletion

v7.1.71
----------
 * Fix race condition in contact deletion
 * Rework flowrun database triggers to look at delete_from_results instead of delete_reason

v7.1.69
----------
 * Update to latest floweditor

v7.1.68
----------
 * Add FlowRun.delete_from_results to replace delete_reason

v7.1.67
----------
 * Drop no longer used Msg.delete_reason and delete_from_counts columns
 * Update to Facebook Graph API v12

v7.1.66
----------
 * Fix last reference to Msg.delete_reason in db triggers and stop writing that on deletion

v7.1.65
----------
 * Rework msgs database triggers so we don't track counts for messages in archives

v7.1.64
----------
 * API rate limits should be org scoped except for staff accounts
 * Expose current flow on contact read page for all users
 * Add deprecation text for restart_participants

v7.1.63
----------
 * Fix documentation of contacts API endpoint
 * Release URN channel events in data migration to fix deleted contacts with tickets
 * Use original filename inside UUID folder to upload media files

v7.1.62
----------
 * Tweak migration to only fully delete inactive contacts with tickets

v7.1.61
----------
 * Add flow field to contacts API endpoint
 * Add support to the audit_es command for dumping ES queries
 * Add migration to make sure contacts which we failed to delete are really deleted
 * Fix contact release with tickets having a broadcast

v7.1.60
----------
 * Adjust WA message template warning to not be show for Twilio WhatsApp channels
 * Add support to increase API rates per org

v7.1.59
----------
 * Add migration to populate Contact.current_flow

v7.1.58
----------
 * Restrict msg visibility changes on bulk actions endpoint

v7.1.57
----------
 * Add sentry id for 500 page
 * Display current flow on contact read page for beta users
 * Add new msg visibility for msgs deleted by senders and allow deleted msgs to appear redacted in contact histories
 * Contact imports should strip empty rows, missing a UUID or URNs

v7.1.56
----------
 * Fix issue with sending to step_node
 * Add missing languages for whatsapp templates
 * Add migration to remove inactive contacts from user groups

v7.1.55
----------
 * Fix horizontal scrolling in editor
 * Add support to undo_footgun command to revert status changes

v7.1.53
----------
 * Relayer syncing should ignore bad URNs that fail validation in mailroom
 * Add unique constraint to ContactGroup to enforce name uniqueness within an org

v7.1.52
----------
 * Fix scrolling select

v7.1.51
----------
 * Merge pull request #3671 from nyaruka/ui-widget-fixes
 * Fix select for slow clicks and removing rules in the editor

v7.1.50
----------
 * Add migration to make contact group names unique within an organization
 * Add cookie based path to opt in and out of new interface

v7.1.49
----------
 * Update to Django 4

v7.1.48
----------
 * Make IG channel beta gated
 * Remove expires_on, parent_uuid and connection_id fields from FlowRun
 * Add background flow options to campaign event dialog

v7.1.47
----------
 * Make FlowSession.wait_resume_on_expire not-null

v7.1.46
----------
 * Add migration to set wait_resume_on_expire on flow sessions
 * Update task used to update run expirations to also update them on the session

v7.1.45
----------
 * Make FlowSession.status non-null and add constraint to ensure waiting sessions have wait_started_on and wait_expires_on set

v7.1.44
----------
 * Fix login via password managers
 * Change gujarati code language to 'guj'
 * Add instagram channel type
 * Add interstitial when inactive contact search meets threshold

v7.1.42
----------
 * Add missing migration

v7.1.41
----------
 * Add Contact.current_flow

v7.1.40
----------
 * Drop FlowRun.events and FlowPathRecentRun

v7.1.39
----------
 * Include qrious.js script
 * Add FlowSession.wait_resume_on_expire
 * Add Msg.flow

v7.1.38
----------
 * Replace uses of deprecated Django functions
 * Remove crisp and librato analytics backends and add ConsoleBackend as example
 * Data migration to populate FlowSession.wait_started_on and wait_expires_on

v7.1.37
----------
 * Migration to remove recent run creation from db triggers
 * Remove no longer used recent messages view and functionality on FlowPathRecentRun

v7.1.36
----------
 * Add scheme column on contact exports for anon orgs
 * Remove option to include router arguments in downloaded PO files
 * Make loading of analytics backends dynamic based on setting of backend class paths

v7.1.35
----------
 * Only display crisp support widget if brand supports it
 * Do crisp chat widget embedding via analytics template hook

v7.1.34
----------
 * Update to editor v1.16.1

v7.1.33
----------
 * Add management to fix broken flows
 * Use new recent contacts endpoint for editor

v7.1.32
----------
 * Temporarily put crisp_website_id back in context

v7.1.31
----------
 * Remove include_msgs option of flow result exports

v7.1.30
----------
 * Update to latest flow editor

v7.1.29
----------
 * Update to latest floweditor
 * Add FlowSession.wait_expires_on
 * Improve validation of flow expires values
 * Remove segment and intercom integrations and rework librato and crisp into a pluggable analytics framwork

v7.1.28
----------
 * Convert FlowRun.id and FlowSession.id to BIGINT

v7.1.27
----------
 * Drop no longer used FlowRun.parent

v7.1.26
----------
 * Prefer UTF-8 if we're not sure about encoding of CSV import

v7.1.25
----------
 * Fix Kaleyra claim blurb
 * Fix HTTPLog read page showing warning shading for healthy calls

v7.1.24
----------
 * Fix crisp identify on signup
 * Use same event structure for Crisp as others

v7.1.23
----------
 * Update help links for the editor
 * Add failed reason for failed destination such as missing channel or URNs
 * Add view to fetch recent contacts from Redis

v7.1.22
----------
 * Fix join syntax

v7.1.21
----------
 * Fix join syntax, argh

v7.1.20
----------
 * Arrays not allowed on track events

v7.1.19
----------
 * Add missing env to settings_common

v7.1.18
----------
 * Implement crisp as an analytics integration

v7.1.17
----------
 * Tweak event tracking for results exports
 * Revert change to hide non-responded runs in UI

v7.1.16
----------
 * Drop Msg.response_to
 * Drop Msg.connection_id

v7.1.15
----------
 * Remove path field from API runs endpoint docs
 * Hide options to include non-responded runs on results download modal and results page
 * Fix welcome page widths
 * Update mailroom_db to require pg_dump version 12.*
 * Update temba-components
 * Add workspace page to new UI

v7.1.14
----------
 * Fix wrap for recipients list on flow start log
 * Set Msg.delete_from_counts when releasing a msg
 * Msg.fail_old_messages should set failed_reason
 * Add new fields to Msg: delete_from_counts, failed_reason, response_to_external_id
 * Tweak msg_dewire command to only fetch messages which have never errored

v7.1.13
----------
 * Add management command to dewire messages based on a file of ids
 * Render webhook calls which are too slow as errors

v7.1.12
----------
 * Remove last of msg sending code
 * Fix link to webhook log

v7.1.11
----------
 * Remove unnecessary conditional load of jquery

v7.1.10
----------
 * Make forgot password email look a little nicer and be easier to localize

v7.1.9
----------
 * Fix email template for password forgets

v7.1.8
----------
 * Remove chatbase as an integration as it no longer exists
 * Clear keyword triggers when switching to flow type that doesn't support them
 * Use branded emails for export notifications

v7.1.5
----------
 * Remove warning on flow start modal about settings changes
 * Add privacy policy link
 * Test with Redis 3.2.4
 * Updates for label sub menu and internal menu navigation

v7.1.4
----------
 * Remove task to retry errored messages which now handled in mailroom

v7.1.2
----------
 * Update poetry dependencies
 * Update to latest editor

v7.1.1
----------
 * Remove channel alert notifications as these will become incidents
 * Add Incident model as well as OrgFlagged and WebhooksUnhealthy types

v7.1.0
----------
 * Drop no longer used index on msg UUID
 * Re-run collect_sql
 * Use std collection types for typing hints and drop use of object in classes

v7.0.4
----------
 * Fix contact stop list page 
 * Update to latest black to fix errors on Python 3.9.8
 * Add missing migration

v7.0.3
----------
 * Update to latest editor v1.15.1
 * Update locale files which adds cs and mn

v7.0.2
----------
 * Update editor to v1.15 with validation fixes
 * Fix outbox pagination
 * Add generic title bar with new dropdown on spa

v7.0.1
----------
 * Add missing JS function to delete messages in the archived folder
 * Update locale files

v7.0.0
----------
 * Fix test failing to due bad domain lookup

v6.5.71
----------
 * Add migration to remove deleted contacts and groups from scheduled broadcasts
 * Releasing a contact or group should also remove it from scheduled broadcasts

v6.5.70
----------
 * Fix intermittent credit test failure
 * Tidy up Msg and Broadcast constants
 * Simplify settings for org limit defaults
 * Fix rendering of deleted contacts and groups in recipient lists

v6.5.69
----------
 * Remove extra labels on contact fields

v6.5.68
----------
 * Reenable chat monitoring

v6.5.67
----------
 * Make ticket views and components in sync

v6.5.66
----------
 * Add channel menu
 * Add test for dynamic contact group list, remove editor_next redirect
 * Fix styling on contact list headersa and flow embedding
 * Add messages to menu, refresh override
 * Switch contact fields and import to use template inheritance
 * Use template inheritance for spa work
 * Add deeplinking support for non-menued destinations

v6.5.65
----------
 * Move to Python 3.9

v6.5.64
----------
 * Fix export notification email links

v6.5.63
----------
 * When a contact is released their tickets should be deleted
 * Test on PG 12 and 13
 * Use S3 Select for message exports
 * Use new notifications system for export emails

v6.5.62
----------
 * Use crontab for WA tokens task schedule
 * Allow keyword triggers to be single emojis
 * Celery 5.x

v6.5.60
----------
 * Add option to audit_archives to check flow run counts
 * Drop no longer used ticket subject column
 * Add contact read page based on contact chat component

v6.5.59
----------
 * Less progress updates in audit_archives
 * Tweak tickets API endpoint to accept a uuid URL param

v6.5.58
----------
 * Add progress feedback to audit_archives
 * Update locale files

v6.5.57
----------
 * Fix Archive.rewrite

v6.5.56
----------
 * Encode content hashes sent to S3 using Base64

v6.5.55
----------
 * Trim mailgun ticketer names to <= 64 chars when creating
 * Management command to audit archives
 * Use field limiting on omnibox searches

v6.5.54
----------
 * Fix S3 select query generation for date fields

v6.5.53
----------
 * Disable all sentry transactions
 * Use S3 select for flow result exports
 * Add utils for compiling S3 select queries

v6.5.52
----------
 * Merge pull request #3555 from nyaruka/ticket-att
 * Update test to include attachment list for last_msg
 * Update CHANGELOG.md for v6.5.51
 * Merge pull request #3553 from nyaruka/httplog_tweaks
 * Merge pull request #3554 from nyaruka/s3_retries
 * Add other missing migration
 * Add retry config to S3 client
 * Add missing migration to drop WebhookResult model
 * Update CHANGELOG.md for v6.5.50
 * Merge pull request #3552 from nyaruka/fix-WA-check-health-logs
 * Fix tests
 * Add zero defaults to HTTPLog fields, drop WebHookResult and tweak HTTPLog templates for consistency
 * Fix response for WA message template to be HTTP response
 * Update CHANGELOG.md for v6.5.49
 * Merge pull request #3549 from nyaruka/retention_periods
 * Merge pull request #3546 from nyaruka/readonly_exports
 * Merge pull request #3548 from nyaruka/fix-WA-check-health-logs
 * Merge pull request #3550 from nyaruka/truncate-org
 * Use single retention period setting for all channel logs
 * Truncate org name with ellipsis on org chooser
 * Add new setting for retention periods for different types and make trimming tasks more consistent
 * Use readonly database connection for contact, message and results exports
 * Add migration file
 * Log update WA status error using HTTPLog

v6.5.51
----------
 * Add retry config to S3 client
 * Add zero defaults to HTTPLog fields, drop WebHookResult and tweak HTTPLog templates for consistency

v6.5.50
----------
 * Fix response for WA message template to be HTTP response

v6.5.49
----------
 * Truncate org name with ellipsis on org chooser
 * Add new setting for retention periods for different types and make trimming tasks more consistent
 * Use readonly database connection for contact, message and results exports
 * Log update WA status error using HTTPLog

v6.5.48
----------
 * Fix clear contact field event on ticket history

v6.5.47
----------
 * Use readonly database connection for contacts API endpoint
 * Use webhook_called events from sessions for contact history
 * Remove unused webhook result views and improve httplog read view
 * Fix API endpoints not always using readonly database connection and add testing

v6.5.46
----------
 * Move list refresh registration out of content block

v6.5.45
----------
 * Temporarily disable refresh
 * Don't use readonly database connection for GETs to contacts endpoint
 * Add view for webhook calls saved as HTTP logs
 * Pass location support flag to editor as a feature flag

v6.5.44
----------
 * GET requests to API should use readonly database on the view's queryset

v6.5.43
----------
 * Tweak how HTTP logs are deleted
 * Add num_retries field to HTTPLog

v6.5.42
----------
 * Pin pyopenxel to 3.0.7 until 3.0.8 release problems resolved
 * Add new fields to HTTPLog to support saving webhook results
 * Make TPS for Shaqodoon be 5 by default
 * Make location support optional via new branding setting

v6.5.41
----------
 * Update editor with fix for field creation
 * Minor tidying of HTTPLog
 * Fix rendering of tickets on contact read page which now don't have subjects

v6.5.40
----------
 * Update to floweditor 1.14.2
 * Tweak database settings to add new readonly connection and remove no longer used direct connection
 * Update menu on ticket list update

v6.5.38
----------
 * Deprecate subjects on tickets in favor of topics
 * Tweak ticket bulk action endpoint to allow unassigning
 * Add API endpoint to read and write ticket topics

v6.5.37
----------
 * Add tracking of unseen notification counts for users
 * Clear ticket notifications when visiting appropriate ticket views
 * Remove no longer used Log model

v6.5.36
----------
 * Revert cryptography update

v6.5.35
----------
 * Update to newer pycountry and bump other minor versions
 * Fix ticketer HTTP logs not being accessible
 * Add management command to re-eval a smart group
 * Add comment to event_fires about mailroom issue
 * Fix indexes on tickets to match new UI
 * Now that mailroom is setting ContactImport.status, use in reads

v6.5.34
----------
 * Update to latest components (fixes overzealous list refresh, non-breaking ticket summary, and display name when created_by is null)

v6.5.33
----------
 * Fix Add To Group bulk action on contact list page
 * Add status field to ContactImport and before starting batches, set redis key mailroom can use to track progress
 * Delete unused template and minor cleanup

v6.5.32
----------
 * Fix template indentation
 * Pass force=True when closing ticket as part of releasing a ticketer
 * Add beginings of new nav and SPA based UI (hidden from users for now)

v6.5.31
----------
 * Show masked urns for contacts API on anon orgs
 * Rework notifications, don't use Log model

v6.5.30
----------
 * Fix deleting of imports and exports now that they have associated logs

v6.5.29
----------
 * Add basic (and unused for now) JSON endpoint for listing notifications
 * Reduce sentry trace sampling to 0.01
 * Override kir language name
 * Add change_topic as action to ticket bulk actions API endpoint
 * Add Log and Notification model

v6.5.28
----------
 * Add new ticket event type for topic changes
 * Migrations to assign default topic to all existing tickets

v6.5.27
----------
 * Add migration to give all existing orgs a default ticket topic

v6.5.26
----------
 * Move mailroom_db data to external JSON file
 * Run CI tests with latest mailroom
 * Add ticket topic model and initialize orgs with a default topic

v6.5.25
----------
 * Improve display of channels logs for calls

v6.5.24
----------
 * Add machine detection as config option to channels with call role
 * Tweak event_fires management command to show timesince for events in the past

v6.5.23
----------
 * Drop retry_count, make error_count non-null
 * Improve channel log templates so that we use consistent date formating, show call error reasons, and show back button for calls
 * Tweak how we assert form errors and fix where they don't match exactly
 * Re-add QUEUED status for channel connections

v6.5.22
----------
 * Tweak index used for retrying IVR calls to only include statuses Q and E
 * Dont show ticket events like note added or assignment on contact read page
 * Include error reason in call_started events in contact history
 * Remove channel connection statuses that we don't use and add error_reason

v6.5.21
----------
 * Prevent saving of campaign events without start_mode
 * Improve handling of group lookups in contact list views
 * Add button to see channel error logs

v6.5.20
----------
 * Make ChannelConnection.error_count nullable so it can be removed
 * Cleanup ChannelConnection and add index for IVR retries
 * Fix error display on contact update modal
 * Update to zapier app directory, wide formax option and fixes
 * Enable filtering on the channel log to see only errors

v6.5.19
----------
 * Fix system group labels on contact read page
 * Use shared error messages for orgs being flagged or suspended
 * Update to latest smartmin (ignores _format=json on views that don't support it)
 * Add command to undo events from a flow start
 * Send modal should validate URNs
 * Use s3 when appropriate to get session output
 * Add basic user accounts API endpoint

v6.5.18
----------
 * Apply webhook ticket fix to successful webhook calls too

v6.5.17
----------
 * Tweak error message on flow start modal now field component is fixed
 * Fix issue for ticket window growing with url length
 * Update LUIS classifiers to work with latest API requirements
 * Tweak migration to populate contact.ticket_count so that it can be run manually
 * Switch from django.contrib.postgres.fields.JSONField to django.db.models.JSONField
 * Introduce s3 utility functions, use for reading s3 sessions in contact history

v6.5.16
----------
 * Update to Django 3.2
 * Migration to populate contact.ticket_count

v6.5.15
----------
 * Add warning to flow start modal that options have changed
 * Fix importing of dynamic groups when field doesn't exist

v6.5.14
----------
 * Update to latest cryptography 3.x
 * Add deep linking for tickets
 * Update db trigger on ticket table to maintain contact.ticket_count

v6.5.13
----------
 * Tweak previous data migration to work with migrate_manual

v6.5.12
----------
 * Migration to zeroize contact.ticket_count and make it non-null

v6.5.11
----------
 * Allow deletion of fields used by campaign events
 * Add last_activity_on to ticket folder endpoints
 * Add API endpoint for ticket bulk actions
 * Add nullable Contact.ticket_count field

v6.5.10
----------
 * Remove textit-whatsapp channel type
 * Show ticket counts on ticketing UI
 * Update to latest components with fixes for scrollbar and modax reuse
 * Use new generic dependency delete modal for contact fields

v6.5.9
----------
 * Add management command for listing scheduled event fires
 * Add index for ticket count squashing task
 * Add data migration to populate ticket counts
 * Add constraint to Msg to disallow sent messages without sent_on and migration to fix existing messages like that

v6.5.8
----------
 * Fix celery task name

v6.5.7
----------
 * Fix flow start modal when starting flows is blocked
 * Add more information to audit_es_group command
 * Re-save Flow.has_issues on final flow inspection at end of import process
 * Add squashable model for ticket counts
 * Add usages modal for labels as well
 * Update the WA API version for channel that had it set when added
 * Break out ticket folders from status, add url state

v6.5.6
----------
 * Set sent_on if not already set when handling a mt_dlvd relayer cmd
 * Display sent_on time rather than created_on time in Sent view
 * Only sample 10% of requests to sentry
 * Fix searching for scheduled broadcasts
 * Update Dialog360 API usage

v6.5.5
----------
 * Fix export page to use new filter to get non-localized class name for ids
 * Fix contact field update
 * Add searchable to trigger groups
 * Add option to not retry IVR calls
 * Add usages modal for groups
 * Tweak wording on flow start modal

v6.5.4
----------
 * Rework flow start modal to show options as exclusions which are unchecked by default
 * Change sent messages view to be ordered by -sent_on

v6.5.3
----------
 * Add Last Seen On as column to contact exports
 * Resuable template for dependency lists

v6.5.2
----------
 * Internal ticketer for all orgs

v6.5.1
----------
 * Cleanup Msg CRUDL tests
 * Cleanup squashable models
 * Apply translations in fr
 * Replace trigger folders with type specific filtered list pages so that they can be sortable within types

v6.4.7
----------
 * Update flow editor to include lone-ticketer submit fix
 * Fix pagination on the webhook results page

v6.4.6
----------
 * Update flow editor to fix not being able to play audio attachments in simulator

v6.4.4
----------
 * Start background flows with include_active = true
 * Update flow editor with MediaPlayer fix
 * Fix poetry content-hash to remove install warning
 * Update translations from transifex

v6.4.3
----------
 * Improve contact field forms
 * Fix urn sorting on contact update
 * Improve wording on forms for contact groups, message labels and flow labels
 * Improve wording on campaign form

v6.4.2
----------
 * Fix attachment button when attachments don't have extensions
 * Add missing ticket events to contact history
 * Fix clicking attachments in msgs view sometimes navigating to contact page
 * Parameterized form widgets. Bigger, darker form bits.
 * Tweak trigger forms for clarity
 * Add command to rebuild messages and pull translations from transifex

v6.4.1
----------
 * Fix unassigning tickets

v6.4.0
----------
 * Update README

v6.3.90
----------
 * Fix alias editor to post json

v6.3.89
----------
 * Remove beta grating of internal ticketers
 * Control which users can have tickets assigned to them with a permission
 * Use mailroom endpoints for ticket assignment and notes
 * Add custom user recover password view

v6.3.88
----------
 * Fix to display email on manage orgs
 * Drop no longer used Broadcast.is_active field

v6.3.87
----------
 * Update indexes on ticket model
 * Tweak ticketer default names
 * Add empty ticket list treatment
 * Fix API docs for messages endpoint to mention attachments rather than the deprecated media field
 * Update to editor with hidden internal ticketers
 * Consistent setting of modified_by when releasing/archiving/restoring
 * Remove old ticket views
 * Change ticketer sections on org home page to have Remove button and not link to old ticket views
 * Add assignee to ticketing endpoints, some new filters and new assignment view

v6.3.86
----------
 * Stop writing Broadcast.is_active as default value
 * Fix keyword triggers being imported without a valid match_type

v6.3.85
----------
 * User the current user as the manual trigger user during simulation
 * Better trigger exports and imports
 * Make broadcast.is_active nullable and stop filtering by it in the API

v6.3.84
----------
 * Ignore scheduled triggers in imports because they don't import properly
 * Fix redirect after choosing an org for users that can't access the inbox
 * Optionally filter ticket events by ticket in contact history view

v6.3.83
----------
 * Fix default content type for pjax requests
 * Tweak queuing of flow starts to include created_by_id

v6.3.82
----------
 * Revert recent formax changes

v6.3.81
----------
 * Add Broadcast.ticket and expose as field (undocumented for now) on broadcast write API endpoint
 * Refactor scheduling to use shared form
 * Add exclusion groups to scheduled triggers

v6.3.80
----------
 * Update components so omnibox behaves like a field
 * Drop Language model and Org.primary_language field

v6.3.79
----------
 * Order tickets by last_activity_on and update indexes to reflect that
 * Backfill ticketevent.contact and use that for fetching events in contact history
 * Fix creating scheduled triggers not being able to see week day options
 * Handle reopen events for tickets
 * Stop creating Language instances or setting Org.primary_language

v6.3.78
----------
 * Add Ticket.last_activity_on and TicketEvent.contact
 * Rreturn tickets by modified_on in the API
 * Add ability to reverse results for runs/contacts API endpoints

v6.3.77
----------
 * Better validation of invalid tokens when claiming Zenvia channels
 * Fix languages formax to not allow empty primary language

v6.3.76
----------
 * Read org languages from org.flow_languages instead of Language instances

v6.3.75
----------
 * Fix closing and reopening of tickets from API

v6.3.74
----------
 * Add better labels and help text for groups on trigger forms
 * Load ticket events from database for contact histories
 * Fix rendering of closed ticket triggers on trigger list page
 * Fix rendering of ticket events as JSON
 * Fix for delete modals

v6.3.73
----------
 * Backfill ticket open and close events
 * Add support for closed ticket triggers

v6.3.72
----------
 * Add CSRF tokens to modaxes

v6.3.70
----------
 * Add CSRF token to modax form
 * Tweak padding for nav so we don't overlap alerts
 * Only require current password to change email or password
 * Fix icon colors on latest chrome
 * Migration to backfill Org.flow_languages

v6.3.69
----------
 * Add Org.flow_languages and start populating in Org.set_languages
 * Raise the logo so it can be clicked

v6.3.68
----------
 * Enable exclusion groups on triggers and make groups an option for all trigger types
 * Add users to mailroom test db
 * Add ticket note support to UI

v6.3.67
----------
 * Pass user id to ticket/close ticket/reopen endpoints to use in the TicketEvent mailroom creates
 * Model changes for ticket assignment
 * Make flow session output URL have a max length of 2048

v6.3.66
----------
 * Add new ticket event model
 * Add output_url field to FlowSession

v6.3.65
----------
 * Fix rendering of recipient buttons on outbox
 * Rework trigger create forms to make conflict handling more consistent
 * Iterate through all pages when syncing whatsapp templates

v6.3.64
----------
 * URL field on HTTPRequestLog should have max length of 2048

v6.3.63
----------
 * Drop unused index on contact name, and add new org+modified_on index

v6.3.62
----------
 * Update components to single mailroom resource for completion

v6.3.60
----------
 * Only retry 5000 messages at a time, prefetch channel and fields

v6.3.59
----------
 * Enable model instances to show an icon in selects

v6.3.58
----------
 * Add model changes for closed ticket triggers
 * Add model changes for exclude groups support on triggers

v6.3.57
----------
 * Tweak mailroom_db to make contact created_on values fixed
 * Add trigger type folder list views
 * Fix filtering of flows for new conversation triggers
 * Fix ordering of channel fields on triggers
 * Tweak inspect_flows command to handle unreadable flows
 * Nest group buttons on campaign list so they don't grow to largest cell

v6.3.56
----------
 * Fix migrating flows whose definitions contain decimal values
 * Update to tailwind 2, fix security warnings
 * Simplify org filtering on CRUDLs
 * Remove IS_PROD setting

v6.3.55
----------
 * Update layout and color for badge buttons
 * Add management command to inspect flows and fix has_issues where needed
 * Fix deleting flow labels with parents
 * Fix broken org delete modal
 * Add user arg to Org.release and User.release

v6.3.54
----------
 * Optimize message retries with a perfect index
 * Convert channels to soft dependencies

v6.3.53
----------
 * Update to latest temba-components

v6.3.52
----------
 * Update to latest floweditor
 * Adjust WA templates page title
 * Fix Dialog360 WA templates sync

v6.3.51
----------
 * Adjust WA templates page styles
 * Migration to clear next_attempt for android channels

v6.3.50
----------
 * Resend messages using web endpoint rather than task
 * Convert message labels, globals and classifiers to use soft dependencies

v6.3.49
----------
 * Make Msg.next_attempt nullable and add msgs to mailroom_db
 * Migration to ensure that inactive flows don't have any deps
 * Fix Flow.release to remove template deps

v6.3.48
----------
 * Calculate proper msg id commands from relayer that have integer overflow issue
 * Add reusable view for dependency deleting modals and switch to that and soft dependencies for ticketers
 * Don't do mailroom session interruption during org deletion
 * Fix org deletion when broadcasts have parents and webhook results have contacts
 * Make sure templates and templates translations are deleted on org release
 * Set max fba pages limit to 200

v6.3.47
----------
 * Display warning icon in flow list for flows with issues
 * Make Flow.has_issues non-null and cleanup unused localized strings on Flow model
 * Support syncing Dialog360 Whatsapp templates

v6.3.46
----------
 * Fix channel log icons and disallow message resending for suspended orgs
 * Add migration to populate Flow.has_issues

v6.3.45
----------
 * Add migration to populate template namespace
 * Expose template translation namespace field on API
 * Don't save issues into flow metadata but just set new field has_issues instead
 * Queue mailroom task to do msg resends

v6.3.44
----------
 * Tweak import preview page so when adding to a group isn't enabled, the group controls are disabled
 * Update flow editor and temba-components

v6.3.40
----------
 * Add namespace field to template translations
 * Fetching and saving revisions should return flow issues as separate field

v6.3.39
----------
 * Rework task for org deletion

v6.3.38
----------
 * Move tickets endpoint to tickets crudl
 * Refactor WhatsApp templates
 * Add task for releasing of orgs

v6.3.37
----------
 * Fix contact imports always creating new groups
 * Migration to fix escaped nulls in flow revision definitions
 * Rework beta gated agent views to be tikect centric

v6.3.35
----------
 * Clear primary language when releasing org
 * Strip out NULL characters when serializing JsonAsTextField values
 * Override language names and ensure overridden names are used for searching and sorting

v6.3.33
----------
 * Update components and flow editor to common versions
 * Allow external ticketers to use agent ui, add footer to tickets

v6.3.32
----------
 * Release import batches when releasing contact imports

v6.3.31
----------
 * Fix serializing JSON to send to mailroom when it includes decimals

v6.3.30
----------
 * Restrict org languages to ISO-639-1 plus explicit inclusions

v6.3.29
----------
 * Move Twilio, Plivo and Vonage number searching views into their respective channel packages
 * Optimize query for fetching contacts with only closed tickets
 * Release contact imports when releasing groups
 * Proper skip anonymous user for analytics

v6.3.28
----------
 * Remove simplejson
 * Update to latest vonage client and fix retries

v6.3.27
----------
 * Restore menu-2 icon used by org choose menu

v6.3.26
----------
 * Make groups searchable on contact update page

v6.3.25
----------
 * Add beta-gated tickets view

v6.3.24
----------
 * Change analytics.track to expect a user argument
 * Add org released_on, use when doing full releases
 * Ignore anon user in analytics

v6.3.23
----------
 * Clean up countries code used by various channel types

v6.3.22
----------
 * Show results in flow order

v6.3.21
----------
 * Fix Javascript error on two factor formax
 * Beta-gate chatbase integration for now

v6.3.20
----------
 * Rework DT One and Chatbase into a new integrations framework
 * Expose Org.language as default language for new users on org edit form

v6.3.19
----------
 * Add support for Zenvia SMS
 * Cleanup parsing unused code on org model
 * Fix flow update forms to show correct fields based on flow type
 * Tweak JSONAsTextField to allow underlying DB column to be migrated to JSONB
 * Add controls to import preview page for selecting existing groups etc

v6.3.18
----------
 * Fix template names

v6.3.17
----------
 * Fix font reference in scss

v6.3.16
----------
 * Add group name field to contact imports so that it can be customized
 * Rename Nexmo to Vonage, update icon
 * Merge the two used icomoon sets into one and delete unused one
 * Cleanup problems in org view templates

v6.3.15
----------
 * Revert wording changes when orgs don't have email settings to clarify that we do send
 * Fix wording of Results link in editor

v6.3.14
----------
 * Fix locale files
 * Fix SMTP server settings views to explain that we don't send emails if you don't have a config
 * Add API endpoint to fetch tickets filterable by contact

v6.3.13
----------
 * Clarify terms for exports vs downloads
 * Fix rendering of airtime events in contact history
 * Add flows import and flow exports links in the flows tab

v6.3.12
----------
 * Update to latest flow-editor
 * Cleanup unused dates methods
 * Update markdown dependency
 * Expose exclude_active on flow start read API
 * Support 3 digits short code on Jasmin channel type
 * Add support for YYYY-MM-DD date format
 * Update DT One support to collect api key and secret to use with new API
 * Update parent remaining credits
 * Release broadcasts properly

v6.3.11
----------
 * Fix redirect after submitting Start In Flow modal

v6.3.10
----------
 * Add support to exclude active contacts in other flows when starting a flow on API
 * Remove unsupported channel field on broadcast create API endpoint
 * Add Start Flow modal to contact read page
 * Fix lock file being out of sync with pyproject

v6.3.9
----------
 * Revert update to use latest API version to get WA templates
 * Fix setting Zenvia webhooks
 * Update Django and Django REST Framework

v6.3.8
----------
 * Convert to poetry

v6.3.6
----------
 * Update pt_BR translation
 * Update to use latest API version to get WA templates
 * Display failed on flow results charts, more translations
 * Zenvia WhatsApp

v6.3.5
----------
 * Fix broken flow results charts

v6.3.4
----------
 * Update to latest celery 4.x

v6.3.2
----------
 * Support reseting the org limits to the default settings by clearing the form field
 * Update redis client to latest v3.5.3
 * Fix manage accounts form blowing up when new user has been created in background

v6.3.1
----------
 * Add support for runs with exit_type=F
 * Support customization for org limits

v6.3.0
----------
 * Update stable versions and coverage badge link
 * Style Outbox broadcasts with megaphone icons and use includes for other places we render contacts and groups
 * Fix spacing on outbox view
 * Add discord channel type

v6.2.4
----------
 * Update Portuguese translation
 * Update to floweditor v1.13.5

v6.2.3
----------
 * Update to latest floweditor v1.13.4

v6.2.2
----------
 * Update to flow editor v1.13.3
 * Update Spanish translation
 * Disable old Zenvia channel type
 * Fix styles on fields list

v6.2.1
----------
 * Return registration details to Android if have the same UUID
 * Add spacing between individual channel log events
 * Fix external channel claim form
 * Do not track Android channels creation by anon user

v6.2.0
----------
 * Update translations for es, fr and pt-BR
 * Fix rendering of pending broadcasts in outbox view

v6.1.48
----------
 * Update editor with dial router changes
 * Fix resthook formax validation

v6.1.47
----------
 * Change synched to synced
 * Update to smartmin 2.3.5
 * Require recent authentication to view backup tokens

v6.1.46
----------
 * Update to smartmin 2.3.5
 * Fix handling of attempts to sync old unclaimed channels
 * Add view to list all possible channel types
 * Fix rendering of nameless channels

v6.1.45
----------
 * Open up 2FA to all users
 * Do not allow duplicates invites
 * Never respond with registration commands in sync handler

v6.1.44
----------
 * Enforce time limit between login and two factor verification
 * Prevent inviting existing users
 * Add disabled textinputs and better expression selection on selects
 * Create failed login records when users enter incorrect backup tokens too many times
 * Logout user to force login to accept invite and require invite email account exactly

v6.1.43
----------
 * Backup tokens can only be used once
 * Add new 2FA management views

v6.1.42
----------
 * Use Twilio API to determine capabilities of new Twilio channels
 * Fix result pages not loading for users using Spanish interface

v6.1.41
----------
 * Remove no longer used permissions
 * Override login view to redirect to new views for two-factor authentication
 * Reduce recent export window to 4 hours
 * Change message campaign events to use background flows

v6.1.40
----------
 * Remove UserSettings.tel and add UserSettings.last_auth_on

v6.1.39
----------
 * Increase max len of URN fields on airtime transfers
 * Add toggle to display manual flow starts only
 * Cleanup 2FA models

v6.1.38
----------
 * Update flow editor to 1.12.10 with failsafe errors
 * Make validation of external channel URLs disallow private and link local hosts
 * Cleanup middleware used to set org, timezone and language

v6.1.37
----------
 * Update components and editor to latest versions
 * Switch to microsecond accuracy timestamps
 * Switch to default_storage for export assets 

v6.1.33
----------
 * Tweaks to how we generate contact histories

v6.1.32
----------
 * Mute invalid host errors
 * Add migration to alter m2ms to use bigints
 * Drop no longer used database function
 * Switch to big id for msgs and channel logs

v6.1.31
----------
 * Add management command to check sentry
 * Remove unused context processor and unused code from org_perms

v6.1.29
----------
 * Rework contact history so that rendering as events happens in view and we also expose a JSON version

v6.1.26
----------
 * Upgrade urllib3

v6.1.25
----------
 * Update to elastic search v7

v6.1.24
----------
 * Broadcast events in history should be white like message events

v6.1.23
----------
 * Add index on flow start by start type
 * Allow only deleting msg folders without active children labels
 * Use engine events (with some extra properties) for msgs in contact history

v6.1.22
----------
 * Fix API serialization of background flow type
 * Allow background flows to be used in scheduled triggers
 * Update pip-tools

v6.1.21
----------
 * Configure editor and components to use completions files in current language

v6.1.20
----------
 * Update to latest floweditor and temba-components

v6.1.19
----------
 * Update to floweditor v1.12.6
 * Fix deleting classifiers

v6.1.18
----------
 * Add support for background flows

v6.1.17
----------
 * Update to flow editor v1.12.5
 * Fix importing dependencies when it's a clone in the same workspace
 * Allow aliases to be reused on boundaries with different parent
 * Increase max length on external channels to be configurable up to 6400 chars
 * Fix contact export warning for existing export

v6.1.16
----------
 * Update to latest flow editor 1.12.3
 * Allow staff users to use the org chooser

v6.1.15
----------
 * Add constraint to chek URN identity mathes scheme and path
 * Add non-empty constraint for URN scheme and path
 * Fix contact list pagination with searches
 * Show query on list page for smart groups

v6.1.14
----------
 * Change template translations to be TEXT
 * Set global email timeout, fixes rapidpro #1345
 * Update tel parsing to match gocommon, fixing how we currently accept local US numbers

v6.1.13
----------
 * Bump temba-components to v0.8.11

v6.1.12
----------
 * Un-beta-gate Rocket.Chat channels

v6.1.10
----------
 * Login summary on org home page should include agents
 * Rework manage accounts UI to include agents

v6.1.9
----------
 * Fix deleted flow dependency preventing global deletion
 * Cache lookups of auth.Group instances

v6.1.8
----------
 * For field columns in imports, only match against user fields
 * Add agent role and cleanup code around org roles

v6.1.7
----------
 * Wire table listeners on pjax reload
 * Update domain from swag.textit.com to whatsapp.textit.com
 * Add internal ticketer type for BETA users
 * Inner scrolling on contact list page
 * Improve styles for recipient lists

v6.1.6
----------
 * Trim our start runs 1,000 at a time and by id
 * Increase global max value length to 10000 and fix UI to be more consistent with fields

v6.1.5
----------
 * Share modals on globals list, truncate values
 * Squash migrations

v6.1.4
----------
 * Add security settings file
 * Fix intent selection on split by intent
 * Add empty migrations for squashing in next release

v6.1.3
----------
 * Fix intent selection on split by intent
 * Update callback URL for textit whatsapp
 * Use Django password validators

v6.1.2
----------
 * Add TextIt WhatsApp channel type

v6.1.1
----------
 * Fix contact exports when orgs have orphaned URNs in schemes they don't currently use

v6.1.0
----------
 * Hide editor language dialog blurb until needed to prevent flashing
 * Fix broken flows list page if org has no flows
 * Allow underscores in global names
 * Improve calculating of URN columns for exports so tests don't break every time we add new URN schemes
 * Make instruction lists on channel claim pages more consistent

v6.0.8
----------
 * Editor fix for split by intents
 * Add empty migrations for squashing in next release

v6.0.7
----------
 * Fix choose org page
 * Fix recipient search
 * Fix run deletion

v6.0.6
----------
 * Fix for textarea init

v6.0.5
----------
 * Adjust contact icon color in recipient lists

v6.0.4
----------
 * Fix recipients contacts and urns UI labels
 * Fix flow starts log page pagination
 * Update temba-components and flow-editor to common versions
 * Fix flow label delete modal
 * Fix global delete modal

v6.0.3
----------
 * Update to components v0.8.6, bugfix release
 * Handle CSV imports in encodings other than UTF8

v6.0.2
----------
 * Fix broken ticket re-open button
 * Missing updated Fr MO file from previous merge
 * Apply translations in fr

v6.0.1
----------
 * Fix orgs being suspended due to invalid topup cache
 * Set uses_topups on new orgs based on whether our plan is the TOPUP_PLAN
 * Fix validation issues on trigger update form
 * Fix hover cursor in lists for viewers
 * Action button alignment on archived messages
 * Fix flow table header for viewers
 * Fix tests for channel deletion
 * Fix redirects for channel and ticketer deletion.
 * Fix dialog when deleting channels with dependencies
  * Match headers and contact fields with labels as well as keys during contact imports

v6.0.0
----------
 * Add Rocket.Chat ticketer to test database

v5.7.91
----------
 * Add Rocket.Chat ticketers

v5.7.90
----------
 * Update rocket.chat icon in correct font

v5.7.89
----------
 * Improve Rocket.Chat claim page
 * Add Rocket.Chat icon

v5.7.87
----------
 * Cleanup Rocket.Chat UI

v5.7.86
----------
 * Add RocketChat channels (beta-only for now)

v5.7.85
----------
 * Add back jquery-migrate and remove debug

v5.7.84
----------
 * Remove select2, coffeescript, jquery plugins

v5.7.83
----------
 * Fix broken import link on empty contacts page
 * Use consistent approach for limits on org
 * Globals UI should limit creation of globals to org limit
 * Fix archives list styles and add tabs for message and run archives
 * Restyle the Facebook app channel claim pages
 * Switch to use FBA type by default

v5.7.82
----------
 * Don't blow up if import contains invalid URNs but pass values on to mailroom
 * Update to version of editor with some small styling tweaks
 * Include occurred_on with mo_miss events queued to mailroom
 * Adjust Twilio connect to redirect properly to the original claim page
 * Remove no longer used FlowRun.timeout_on and drop two unused indexes
 * Cleanup more localized strings with trimmed
 * Fix 404 error in channel list

v5.7.81
----------
 * Add page title to brand so that its configurable
 * Dont send alert emails for orgs that aren't using topups
 * Consider timezone when infering org default country and display on import create page
 * Add page titles to fields and flows
 * Allow changing EX channels role on UI

v5.7.80
----------
 * Add contact last seen on to list contacts views
 * Cleanup channel model fields
 * Add charcount to send message dialog
 * Show channel logs link for receive only channels
 * Fix export flow page styles
 * Allow searching for countries on channel claim views

v5.7.79
----------
 * Rework imports to allow importing multiple URNs of same scheme
 * Cleanup no longer used URN related functionality
 * Show contact last seen on on contact read page

v5.7.78
----------
 * Clean up models fields in contacts app

v5.7.77
----------
 * Fix styling on the API explorer page
 * Fix list page selection for viewers
 * Move contact field type constants to ContactField class
 * Allow brand to be set by env variable

v5.7.76
----------
 * Drop support for migrating legacy expressions on API endpoints
 * Fix imports blowing up when header is numerical
 * Fix 11.4 flow migration when given broken send action
 * Drop RuleSet and ActionSet models

v5.7.75
----------
 * Last tweaks before RuleSet and ActionSet can be dropped
 * Contact id treatment for details
 * Update components to ship ajax header and use it in language endpoint
 * Remove no longer needed legacy editor completion

v5.7.74
----------
 * Remove legacy flow code
 * WA channel tokens refresh catch errors for each channel independently

v5.7.73
----------
 * Make flows searchable and clickable on triggers
 * Make flows searchable on edit campaign event

v5.7.72
----------
 * Fix editor whatsapp templates, refresh whatsapp channel pages
 * Move omnibox module into temba.contacts.search

v5.7.71
----------
 * Remove legacy contact searching
 * Remove code for dynamic group reevaluation and campaign event scheduling

v5.7.70
----------
 * Fix pdf selection

v5.7.69
----------
 * Validate language codes passed to contact API endpoint
 * Don't actually create a broadcast if sending to node but nobody is there
 * Update to latest floweditor

v5.7.67
----------
 * Fix globals endpoint so name is required
 * Filter by is_active when updating fields on API endpoint

v5.7.66
----------
 * Replace remaining Contact.get_or_create calls with mailroom's resolve endpoint

v5.7.65
----------
 * URN lookups onthe contact API endpoint should be normalized with org country
 * Archiving a campaign should only recreate events

v5.7.64
----------
 * Don't create contacts and URNs for broadcasts but instead defer the raw URNs to mailroom

v5.7.63
----------
 * Validate that import files don't contain duplicate UUIDs or URNs

v5.7.62
----------
 * Update version of editor and components
 * Upload imports to use UUID based path
 * Fix issue where all keywords couldnt be removed from a flow

v5.7.61
----------
 * Remove old editor, redirect editor_next to editor

v5.7.60
----------
 * Fix contact imports from CSV files
 * Tweaks to import UI

v5.7.59
----------
 * Imports 2.0

v5.7.55
----------
 * Use v13 flow as example on definitions endpoint docs
 * Add URNs field to FlowStart and pass to mailroom so that it creates contacts

v5.7.54
----------
 * Update editor to get support for expressions in add to group actions
 * Remove unused localized text on Msg and Broadcast

v5.7.52
----------
 * Migrations and models for new imports

v5.7.51
----------
 * Add plan_start, calculate active contacts in plan period, add to OrgActivity
 * Tweak how mailroom_db creates extra group contacts
 * Update to latest django-hamlpy

v5.7.50
----------
 * Optimizations for orgs with many contact fields

v5.7.49
----------
 * Update plan_end when suspending topup orgs
 * Suspend topup orgs that have no active credits
 * Show suspension header when an org is suspended
 * Tweak external channel config styling
 * Fix styles for button on WA config page

v5.7.48
----------
 * Fix button style for channel extra links
 * Skip components missing text for WA templates sync
 * Editors should have API tokens

v5.7.47
----------
 * Queue mailroom task to schedule campaign events outside of import transaction
 * Fix margin on fields warning alert

v5.7.46
----------
 * Use mailroom task for scheduling of campaign events

v5.7.45
----------
 * Make sure form._errors is a list

v5.7.44
----------
 * Add index to enforce uniqueness for event fires

v5.7.43
----------
 * Fix migration

v5.7.42
----------
 * Bump smartmin to 2.2.3
 * Fix attachment download and pdf links

v5.7.41
----------
 * Fix messages to send without topup, and migrations
 * No topup transfers on suborgs, show contacts, not credits

v5.7.40
----------
 * Invalid language codes passed to contact API endpoint should be ignored and logged for now

v5.7.39
----------
 * Update widget focus and borders on legacy editor
 * Show global form errors and pre-form on modax template

v5.7.38
----------
 * Add alpha sort and search to results view
 * Searchable contact fields and wired listeners after group changes
 * Force policy redirect on welcome page, honor follow-on navigation redirect
 * Use mailroom for contact creation in API and mailroom_db command
 * Adjust styling for contact import scenarios
 * Show address when it doesn't match channel name

v5.7.37
----------
 * add topup button to topup manage page

v5.7.36
----------
 * Fix deleting ticketers

v5.7.35
----------
 * Zendesk file view needs to be csrf exempt
 * Use mailroom to create contacts from UI

v5.7.34
----------
 * Add view to handle file URL callbacks from Zendesk

v5.7.33
----------
 * Fix delete button on archived contacts page
 * Don't allow saving queries that aren't supported as smart groups
 * Delete no longer used contacts/fields.py
 * Fix contacts reppearing in ES searches after being modified by a bulk action
 * Adjust pjax block for contact import block

v5.7.32
----------
 * Modal max-height in vh to not obscure buttons

v5.7.31
----------
 * Add padding for p tags on policies

v5.7.30
----------
 * Add content guideline policy option, update styling a bit

v5.7.29
----------
 * Sitewide refresh of styles using Tailwind

v5.7.27
----------
 * Site refresh of styles using Tailwind.

v5.7.28
----------
 * Update to flow editor v1.9.15

v5.7.27
----------
 * Update to flow editor v1.9.14
 * Add support for last_seen_on in legacy search code

v5.7.26
----------
 * Handle large deletes of contacts in background task

v5.7.25
----------
 * Fix bulk actions against querysets from ES searches
 * Fix bulk action permissions on contact views

v5.7.24
----------
 * Rename existing 'archive' contact action in API to 'archive_messages'
 * Allow deleting of all contacts from Archived view

v5.7.23
----------
 * Rename All Contacts to Active
 * Add UI for archiving, restoring and deleting contacts

v5.7.22
----------
 * Bump version of mailroom and indexer used for tests
 * Drop no longer used is_blocked and is_stopped fields

v5.7.21
----------
 * Add missing migration from last rev

v5.7.20
----------
 * Add missing migration

v5.7.19
----------
 * Make contact.is_stopped and is_blocked nullable and stop writing

v5.7.18
----------
 * Update sys group trigger to handle archiving

v5.7.17
----------
 * Migration to add Archived sys group to all orgs

v5.7.16
----------
 * Update to flow editor 1.9.11
 * Update database triggers to use contact status instead of is_blocked or is_stopped
 * Make contact.status non-null
 * Create new archived system group for new orgs

v5.7.15
----------
 * Add nag warning to legacy editor

v5.7.14
----------
 * Migration to backfill contact status

v5.7.13
----------
 * Enable channelback files for Zendesk ticketers
 * Set status as active for new contacts
 * Add new status field to contact
 * Fix legacy editor by putting html-tag block back
 * Change the label for CM channel claim

v5.7.12
----------
 * Fix imports that match by UUID
 * Fix Nexmo search numbers and claim number
 * Use Django language code on html tag
 * Add support for ClickMobile channel type

v5.7.11
----------
 * Fix creating of campaign events based on last_seen_on
 * Tweak msg_console so it can include sent messages which are not replies
 * Fix mailroom_db command
 * Expose last_seen_on on contact API endpoint

v5.7.10
----------
 * Update floweditor to 1.9.10
 * Add Last Seen On as a system field so it can be used in campaigns
 * Tweak search_archives command to allow JSONL output

v5.7.9
----------
 * Fix reading of S3 event streams
 * Migration to populate contact.last_seen_on from msg archives

v5.7.8
----------
 * Add plan_end field to Orgs

v5.7.7
----------
 * Add search archives management command

v5.7.6
----------
 * Optimizations to migration to backfill last_seen_on

v5.7.5
----------
 * Add migration to populate contact.last_seen_on
 * Update to latest temba-components with support for refresh work

v5.7.4
----------
 * Use new metadata field from mailroom searching endpoints
 * Make sure we have only one active trigger when importing flows
 * Fix org selector and header text alignment when editor is open

v5.7.3
----------
 * Add contact.last_seen_on
 * Bump floweditor to v1.9.9

v5.7.2
----------
 * Add error messages for all error codes from mailroom query parsing
 * Fix org manage quick searches
 * Always use mailroom for static group changes

v5.7.1
----------
 * Add session history field to flowstarts
 * Have mailroom reset URNs after contact creation to ensure order is correct

v5.7.0
----------
 * Add start_type and created_by to queued flow starts
 * New mixin for list views with bulk actions
 * Update some dependencies to work with Python 3.8 and MacOS

v5.6.5
----------
 * Set the tps options for Twilio based on country and number type
 * Fix wit.ai classifiers and double logging of errors on all classifier types

v5.6.3
----------
 * Add variables for nav colors

v5.6.2
----------
 * Fix failing to manage logins when the we are logged in the same org

v5.6.1
----------
 * instead of dates, keep track of seen runs when excluding archived runs from exports

v5.6.0
----------
 * 5.6.0 Release Candidate

v5.5.78 
----------
 * Improve the visuals and guides on the FBA claim page
 * Block flow starts and broadcasts for suspended orgs
 * Add a way to suspend orgs from org manage page

v5.5.77
----------
 * Subscribe to the Facebook app for webhook events

v5.5.76
----------
 * Add Facebook App channel type

v5.5.75
----------
 * always update both language and country if different

v5.5.74
----------
 * allow augmentation of templates with new country

v5.5.73
----------
 * Add support for urn property in search queries
 * Add support for uuid in search queries
 * Set country on WhatsApp templates syncing and add more supported languages
 * Add country on TemplateTranslation

v5.5.72
----------
 * Use modifiers for field value updates

v5.5.71
----------
 * Fix to allow all orgs to import flows

v5.5.70
----------
 * Use modifiers and mailroom to update contact URNs

v5.5.69
----------
 * Refresh contact after letting mailroom make changes
 * Contact API endpoint can't call mailroom from within a transaction

v5.5.68
----------
 * Fix contact update view
 * Allow multi-user / multi-org to be set on each org
 * Fix additional urls import

v5.5.66
----------
 * Implement Contact.update_static_groups using modifiers
 * Consistent use of account/login/workspace

v5.5.64
----------
 * Fix editor

v5.5.63
----------
 * Make new org fields non-null and remove no longer needed legacy method

v5.5.62
----------
 * Rename whitelisted to verified
 * Add migration to populate new org fields

v5.5.61
----------
 * Add new boolean fields to org for suspended, flagged and uses_topups and remove no longer used plan stuff

v5.5.60
----------
 * Move webhook log button to flow list page
 * Add confirmation dialog to handle flow language change

v5.5.59
----------
 * Update to floweditor v1.9.8

v5.5.58
----------
 * Update to floweditor 1.9.7
 * Remove BETA gating for tickets

v5.5.57
----------
 * Restore logic for when dashboard and android nav icons should appear
 * Add translations in ru and fr

v5.5.56
----------
 * Improvements to ticketer connect views
 * Still need to allow word only OSM ids

v5.5.55
----------
 * Fix boundaries URL regex to accept more numbers

v5.5.54
----------
 * Add index for mailroom looking up tickets by ticketer and external ID
 * Make it easier to differentiate open and closed tickets
 * Update to temba-components 0.1.7 for chrome textinput fix

v5.5.53
----------
 * Add indexes on HTTP log views
 * Simplify HTTP log views for different types whilst given each type its own permission

v5.5.52
----------
 * More ticket view tweaks

v5.5.51
----------
 * Tweak zendesk manifest view

v5.5.50
----------
 * Tweak zendesk mailroom URLs

v5.5.49
----------
 * Store brand name in mailgun ticketer config to use in emails from mailroom

v5.5.48
----------
 * Defer to mailroom for ticket closing and reopening

v5.5.47
----------
* Beta-gated views for Mailgun and Zendesk ticketers 

v5.5.46
----------
 * Bump black version
 * Fix layering of menu with simulator

v5.5.45
----------
 * Increase the template name field to accept up to 512 characters
 * Make sending of Stripe receipts optional
 * Add OrgActivity model that tracks contacts, active contacts, incoming and outgoing messages

v5.5.43
----------
 * Fix JS escaping on channel log page

v5.5.42
----------
 * Remove csrf exemption for views that don't need it (all our pjax includes csrf)
 * Escape translations in JS literals
 * Upgrade FB graph API to 3.3

v5.5.41
----------
 * Use branding keys when picking which orgs to show on manage

v5.5.40
----------
 * Allow branding to have aliases
 * Fix bug of removing URNs when updating fields looking up by URN

v5.5.39
----------
 * Update to floweditor 1.9.6
 * New task to track daily msgs per user for analytics
 * Add support for Russian as a UI language
 * Models and editor API endpoint for tickets
 * Skip duplicate relayer call events

v5.5.38
----------
 * Update to flow editor 1.9.5
 * Allow custom TS send URLs

v5.5.37
----------
 * Remove all uses of _blank frame name
 * Strip exif data from images

v5.5.36
----------
 * Better tracking of channel creation and triggers, track simulation
 * Do not use font checkboxes for contact import extra fields

v5.5.35
----------
 * Revert Segment.io identify change to stay consistent with other tools

v5.5.34
----------
 * Identify users in Segment.io using best practice of user id, not email

v5.5.33
----------
 * Add context processor to stuff analytics keys into request context
 * Restrict 2FA functionality to BETA users

v5.5.32
----------
 * Add basic 2FA support

v5.5.31
----------
 * Update to latest smartmin

v5.5.30
----------
 * Add new flow start type to record that flow was started by a Zapier API call
 * Contact bulk actions endpoint should error if passed no contacts
 * Remove mentioning the countries for AT claim section
 * Add Telesom channel type

v5.5.29
----------
 * Fix trimming flow starts with start counts

v5.5.28
----------
 * Update Africa's Talking supported countries

v5.5.27
----------
 * Remove temporary NOOP celery tasks
 * Drop Contact.is_paused field
 * Editor 1.9.4, better modal centering

v5.5.26
----------
 * Add NOOP versions of renamed celery tasks to avoid problems during deploy

v5.5.23
----------
 * Remove default value on Contact.is_paused so it can be dropped
 * Trim completed mailroom created flow starts
 * Update flow starts API endpoint to only show user created flow starts and add index

v5.5.22
----------
 * Add nullable contact.is_paused field
 * Display run count on flow start list page

v5.5.21
----------
 * Optimze flow start list page with DB prefetching
 * Indicate on flow start list page where start was created by an API call

v5.5.20
----------
 * Use actual PO library to check for msgid differences
 * Migration to backfill FlowStart.start_type
 * Log error of WA channel failing to sync templates

v5.5.19
----------
 * Add FlowStart.start_type
 * Ensure flow starts created via the API are only sent to mailroom after the open transaction is committed

v5.5.18
----------
 * Add flow start log page

v5.5.17
----------
 * Add index to list manually created flow starts
 * Make FlowStart.org and modified_on non-NULL
 * Move contact modification for name and language to be done by mailroom

v5.5.16
----------
 * bower no longer supported for package installs
 * Migration to backfill FlowStart.org and modified_on

v5.5.15
----------
 * Update to flow-editor 1.9.2, security patches

v5.5.14
----------
 * Ensure IVR retry is preserved on new revisions
 * Import flows for mailroom test db as v13
 * Make UUID generation fully mockable
 * Add run UUID on flow results exports
 * Drop unused fields on FlowStart and add org

v5.5.13
----------
 * Stop using FlowStart.modified_on so that it can be removed
 * Disable syncing templates with variables in headers and footers

v5.5.12
----------
 * Import and export of PO files

v5.5.10
----------
 * Bump up the simulator when popped so it fits on more screens
 * Editor performance improvements

v5.5.8
----------
 * Update help text on contact edit dialog
 * Add prometheus endpoint config on account page
 * Fix boundary aliases filtering by org

v5.5.7
----------
 * Fix open modal check on pjax refersh
 * Show warnings on contact field page when org is approaching the limit and has hit the limit

v5.5.6
----------
 * Temporaly disable templates requests to FB when claiming WA channels

v5.5.5
----------
 * newest smartmin with BoM fix

v5.5.4
----------
 * Show better summary of schedules on trigger list page
 * Fix display of trigger on contact group delete modal

v5.5.3
----------
 * Update to floweditor 1.8.9
 * Move EX constants to channel type package
 * Remove unused deps and address npm security warnings
 * Add 18 hours as flow expiration option
 * FlowCRUDL.Revisions should return validation errors from engine as detail field
 * Allow setting authentication header on External channels
 * Add normalize contact tels task
 * Drop full resolution geometry, only keep simplified
 * Add attachments columns to flow results messages sheet

v5.5.0
----------
 * Increase the WA channels tps to 45 by default

v5.4.13
----------
 * Fix URL related test errors

v5.4.12
----------
 * Don't allow localhost for URL fields

v5.4.11
----------
 * Make sure external channel URLs are external

v5.4.10
----------
 * Complete FR translations
 * Update to floweditor 1.8.8

v5.4.9
----------
 * Fix submitting API explorer requests where there is no editor for query part
 * Lockdown redirects on exports
 * Add more detailed fresh chat instructions

v5.4.8
----------
 * Find and fix more cases of not filtering by org

v5.4.7
----------
 * Fix org filtering on updates to globals
 * Fix campaign event update view not filtering by event org
 * Fix error in API contact references when passed a JSON number
 * Replace Whatsapp by WhatsApp

v5.4.6
----------
 * Merge pull request #2718 from nyaruka/fe187

v5.4.4
----------
 * fix various filtering issues

v5.4.3
----------
 * Update sample flow test

v5.4.2
----------
 * remove use of webhook where not appropriate

v5.4.1
----------
 * Update sample flows to use @webhook instead of @legacy_extra

v5.4.0
----------
 * Add API endpoint to update Globals
 * Keep latest sync event for Android channels when trimming

v5.3.64
----------
 * Add support for Twilio Whatsapp channel type

v5.3.63
----------
 * Add pre_deploy command to check imports/exports
 * Fix link to android APK downloads on claim page

v5.3.62
----------
 * Temporarily disable resume imports task

v5.3.61
----------
 * Fix text of save as group dialog
 * Add support to restart export tasks that might have been stopped by deploy

v5.3.60
----------
 * Update to latest mailroom
 * Add urns to runs API endpoint

v5.3.59
----------
 * Update to latest mailroom which returns allow_as_group from query parsing
 * Don't create missing contact fields on flow save

v5.3.57
----------
 * Update flow editor 1.7.16
 * Fix translations on external channel claim page
 * Add tabs to toggle between full flow event history and summary of messages
 * Increase the max height on the flow results export modal dialog

v5.3.56
----------
 * Add params to flow starts API
 * Change name of org_id param in calls to flow/inspect
 * Add quick replies variable to external channel claim page

v5.3.55
----------
 * Allow editing of allow_international on channel update forms
 * Use consistent format for datetimes like created_on on contact list page

v5.3.54
----------
 * Hide loader on start flow dialog when there are no channels

v5.3.53
----------
 * Fix creation of Android channels

v5.3.52
----------
 * Convert Android to dynamic channel type

v5.3.51
----------
 * Update to floweditor 1.7.15
 * Add python script to do all CI required formatting and locale rebuilding
 * Use mailroom for query parsing for contact exports
 * Fix text positioning on list pages
 * Fix delete contact group modal buttons when blocked by dependencies
 * Completion with upper case functions

v5.3.50
----------
 * Migration to set allow_international=true in configs of existing tel channels
 * Remove no longer used flow definition caching stuff

v5.3.49
----------
 * Use realistic phone numbers in mailroom test db
 * Remove contact filtering from flow results page
 * Add migration to populate Flow.template_dependencies

v5.3.48
----------
 * Use mailroom searching for omnibox results

v5.3.47
----------
 * Add template_dependencies m2m

v5.3.46
----------
 * Do not subject requests to the API with sessions to rate limiting
 * Migration to convert flow dependencies metadata to new format
 * Update description on the flow results export to be clear

v5.3.45
----------
 * Fix deletion of orgs and locations so that aliases are properly deleted
 * Remove syntax highlighting in API explorer as it can't handle big responses
 * Use new dependencies format from mailroom

v5.3.44
----------
 * Dynamic group creation / reevaluation through Mailroom

v5.3.43
----------
 * Update to latest mailroom

v5.3.42
----------
 * Fix actions on blocked contact list page

v5.3.41
----------
 * Disable simulation for archived flows
 * Fix query explosion on Android channel alerts

v5.3.40
----------
 * Add subflow parameters to editor

v5.3.39
----------
 * Rework migration code so new flows are migrated too

v5.3.38
----------
 * Use mailroom for contact searches, contact list pages and flow starts via search

v5.3.35
----------
 * Rebuild components

v5.3.34
----------
 * Update to flow editor 1.7.13
 * Don't include 'version' in current definitions
 * Migrate imports of flows to new spec by default

v5.3.30
----------
 * Exclude inactive template translations from API endpoint

v5.3.29
----------
 * Fix edge case for default alias dialog
 * Add sending back to contact list page
 * Save parent result refs in flow metadata
 * Change name BotHub to Bothub

v5.3.28
----------
 * remove auto-now on modified_on on FlowRun

v5.3.27
----------
 * Update to floweditor 1.7.9
 * Warn users if starting for facebook without a topic

v5.3.26
----------
 * Allow arbitrary numbers when sending messages
 * Componentized message sending

v5.3.25
----------
 * Show empty message list if we have archived them all
 * Update to flow editior 1.7.8
 * Replace flow/validate call to mailroom with flow/inspect
 * Add facebook topic selection

v5.3.24
----------
 * Pass version to mailroom migrate endpoint
 * Fix saving on alias editor
 * Support the whatsapp templates HEADER and FOOTER components
 * Write HTTP log for errors in connection

v5.3.23
----------
 * Add support for whatsapp templates with headers and footers
 * Make sure we have one posterizer form and we bind one click event handler for posterize links

v5.3.22
----------
 * Convert add/edit campaign event to components

v5.3.21
----------
 * Add UI for managing globals

v5.3.16
----------
 * Update to flow editor v1.7.7

v5.3.13
----------
 * Update to floweditor v1.7.5
 * Re-add msg_console management command with new support for mailroom
 * Cleanup somes usages of trans/blocktrans

v5.3.12
----------
 * Add error and failure events to contact history
 * Use form components on campaign create/update

v5.3.11
----------
 * Migrate sample flows to new editor
 * Localize URNs in API using org country
 * Write HTTPLogs for Whatsapp template syncing
 * Remove Broadcast recipient_count field

v5.3.10
----------
 * Add read API endpoint for globals

v5.3.9
----------
 * Add trimming task for flow revisions
 * Add models for globals support
 * Add FreshChat channel support

v5.3.8
----------
 * Make sure imported flows are unarchived
 * Validate we do not have a caller on a channel before adding a new one

v5.3.7
----------
 * Release URNs on Org release

v5.3.6
----------
 * Release Channel sync events and alarms

v5.3.5
----------
 * release Campaigns when releasing Orgs

v5.3.4
----------
 * Release flow starts when releasing flows

v5.3.3
----------
 * Add releasing to Classifiers and HTTPLogs

v5.3.2
----------
 * Allow manual syncing of classifiers

v5.3.1
----------
 * Update documentation for FB webhook events to subscribe to

v5.3.0
----------
 * Fix DT One branding and add new icon
 * Fix validation problem on update schedule trigger form
 * Use brand when granting orgs, not host
 * Update contactsql parser to support same quotes escaping as goflow

v5.2.6
----------
 * Change slug for Bothub classifier to 'bothub'

v5.2.5
----------
 * Fix various Schedule trigger UI validation errors
 * Fix intermittently failing excel export tests
 * Add noop reverse in migration

v5.2.1
----------
 * Fix order of Schedule migrations (thanks @matmsa27)

v5.2.0
----------
 * Show date for broadcast schedules
 * Honor initial datetime on trigger schedule ui

v5.1.64
----------
 * Update to flow editor version 1.7.3
 * Fix weekly buttons resetting on trigger schedule form validation
 * Validate schedule details on schedule trigger form
 * Show query editors in contact search
 * Add migration to fix schedules with None/NaN repeat_days_of_week values
 * Move IE9 shim into the main template header
 * Update README with final 5.0 versions

v5.1.63
----------
 * Update to flow editor v1.7.2

v5.1.62
----------
 * Validate repeat_days_of_week when updating schedules
 * Include airtime transfers in contact history

v5.1.61
----------
 * Tweak styling on contact field list page
 * Send test email when the SMTP server config are set

v5.1.60
----------
 * Add Bothub classifier type

v5.1.59
----------
 * Update flow editor to version 1.7.0
 * Add Split by Intent action in flows
 * Update Send Airtime action for use with DTOne

v5.1.58
----------
 * Unify max contact fields
 * Don't allow deletion of flow labels with children
 * Rename TransferTo to DTOne

v5.1.57
----------
 * Check pg_dump version when creating dumps
 * Add missing block super in extra script blocks
 * Fix omnibox being not actually required on send message form
 * Rework airtime transfers to have separate http logs
 * Allow flow starts by query

v5.1.55
----------
 * Sync intents on classifier creation
 * Trim HTTP logs older than 3 days

v5.1.54
----------
 * remove fragile AT links to configuration pages
 * Exclude hidden results from flow results page
 * Exclude results with names starting with _ from exports

v5.1.53
----------
 * Classifier models and views
 * HTTPLog models and views

v5.1.52
----------
 * add prefetch to retry

v5.1.51
----------
 * Add ThinQ Channel Type

v5.1.50
----------
 * Fix contact history rendering of broadcast messages with null recipient count
 * Fix for start_session action in the editor

v5.1.49
----------
 * Fire schedules in Mailroom instead of celery

v5.1.48
----------
 * Rework contact history to include engine events

v5.1.47
----------
 * Update to flow editor 1.6.20

v5.1.46
----------
 * Rev Flow Editor v1.6.19

v5.1.45
----------
 * Fix rendering of campaigns on export page
 * Fix ivr channel logs
 * Make FlowRun.status non-NULL
 * Make FlowSession.uuid unique and indexed

v5.1.44
----------
 * Tidy up fields on flow activity models
 

v5.1.43
----------
 * Fix styling on create flow dialog
 * Make user fields nullable on broadcasts
 * Populate repeat_minute_of_hour in data migration

v5.1.42
----------
 * Update trigger update views to take into account new schedule fields

v5.1.41
----------
 * Update docs on flow start extra to be accessible via @trigger
 * Change input selector to work cross-browser on send modal
 * Don't inner scroll for modax fetches

v5.1.40
----------
 * Fix issues with web components in Microsoft Edge

v5.1.37
----------
 * Cleanup Schedule class
 * Drop unused columns on FlowRun
 * Remove legacy engine code
 * Remove legacy braodcast and message sending code

v5.1.36
----------
 * Temporarily disable compression for components JS

v5.1.33
----------
 * Use new expressions for campaign message events, broadcasts and join group triggers
 * List contact fields with new expression syntax and fix how campaign dependencies are rendered

v5.1.28
----------
 * Use mailroom to interrupt runs when archiving or releasing a flow
 * Re-organize legacy engine code
 * Initial library of web components

v5.1.27
----------
 * Update to floweditor 1.6.13
 * Allow viewers to do GETs on some API endpoints

v5.1.26
----------
 * Fix rendering of campaign and event names in UI
 * Move remaining channel client functionality into channel type packages
 * Remove unused asset server stuff

v5.1.25
----------
 * Update floweditor to 1.6.12
 * Allow viewing of channel logs in anonymous orgs with URN values redacted

v5.1.24
----------
 * Cleanup campaighn models fields

v5.1.23
----------
 * Really fix copying of flows with nameless has_group tests and add a test this time

v5.1.22
----------
 * Remove trigger firing functionality (except schedule triggers) and drop unused fields on trigger

v5.1.21
----------
 * Migration to backfill FlowRun.status

v5.1.20
----------
 * Limit group fetching to active groups
 * Get rid of caching on org object as that's no longer used needed
 * Fix importing/copying flows when flow has group dependency with no name

v5.1.19
----------
 * Migration to add FlowRun.status

v5.1.18
----------
 * Cleanup fields on FlowRun (single migration with no real SQL changes which can be faked)

v5.1.17
----------
 * Remove all IVR flow running functionality which is now handled by mailroom

v5.1.15
----------
 * Update to flow editor v1.6.11
 * Releasing Nexmo channel shouldn't blow up if application can't be deleted on Nexmo side

v5.1.14
----------
 * Fix Nexmo IVR to work with mailroom
 * Add migration to populate session UUIDs
 * Update to Django 2.2
 * Send topup expiration emails to all org administrators

v5.1.12
----------
 * Drop ActionLog model
 * Switch to new editor as the default, use v1.6.10
 * Add query field to FlowStart

v5.1.11
----------
 * Add FlowSession.uuid which is nullable for now
 * Update to floweditor 1.6.9, scrolling rules

v5.1.10
----------
 * Update to flow editor 1.6.8, add completion config
 * Add FlowStart.parent_summary, start deprecating fields
 * Switch to bionic beaver for CI builds
 * Add trigger params access to ivr flow
 * Drop no longer used Broadcast.purged field

v5.1.9
----------
 * Make Broadcast.purged nullable in preparation for dropping it

v5.1.8
----------
 * Update floweditor to 1.6.7 and npm audit

v5.1.7
----------
 * Remove unused IVR tasks
 * Simplify failed IVR call handling

v5.1.6
----------
 * Fix format_number to be able to handle decimals with more digits than current context precision

v5.1.5
----------
 * Update to flow editor 1.6.6

v5.1.4
----------
 * Update to flow editor 1.6.5
 * Update Django to 2.1.10

v5.1.3
----------
 * Update flow editor to 1.6.3

v5.1.2
----------
 * Remove fields no longer needed by new engine
 * Trim sync events in a separate task

v5.1.1
----------
 * Stop writing legacy engine fields and make them nullable
 * Remove no longer used send_broadcast_task and other unused sending code
 * Squash migrations into previously added dummy migrations

v5.1.0
----------
 * Populate account sid and and auth token on twilio callers when added
 * Disable legacy IVR tasks

v5.0.9
----------
 * Add dummy migrations for all migrations to be created by squashing

v5.0.8
----------
 * Update recommended versions in README
 * Fix API runs serializer when run doesn't have category (i.e. from save_run_result action)
 * Update to latest floweditor
 * Update search parser to convert timestamps into UTC

v5.0.7
----------
 * Force a save when migrating flows

v5.0.6
----------
 * Show search error if input is not a date
 * Group being imported into should be in state=INITIALIZING whilist being populated, and hide such groups in the UI
 * Only add initially changed files in post-commit hook
 * Fix to make sure the initial form data is properly shown on signup

v5.0.5
----------
 * sync whatsapp templates with unsupported languages, show them as such

v5.0.4
----------
 * Update to floweditor v1.5.15
 * Add pagination to outbox
 * Fix import of contact field when field exists with same name but different key
 * Fix (old) mac excel dates in imports

v5.0.3
----------
 * Update flow editor to 1.5.14

v5.0.2
----------
 * Remove reference to webhook API page which no longer exists
 * Update to flow-editor 1.5.12
 * Update some LS libs for security
 * Tweaks to migrate_to_version_11_1 to handle "base" as a lang key
 * Tweak old flow migrations to allow missing webhook_action and null ruleset labels

v5.0.1
----------
 * Fix max length for WA claim facebook_access_token
 * Fix WhatsApp number formatting on contact page, add icon

v5.0.0
----------
 * add validation of localized messages to Travis

v4.27.3
----------
 * Make contact.is_test nullable
 * Migration to remove orphaned schedules and changes to prevent creating them in future
 * Migration to merge path counts from rules which are merged into a single exit in new engine

v4.27.2
----------
 * fix broadcast API test

v4.27.1
----------
 * temporarily increase throttling on broadcasts endpoint

v4.27.0
----------
 * Cleanup webhook fields left on Org
 * Stop checking flow_server_enabled and remove support for editing it

v4.26.1
----------
 * Remove no longer used check_campaigns_task

v4.26.0
----------
 * Remove handling of incoming messages, channel events and campaigns.. all of which is now handled by mailroom

v4.25.0
----------
 * Add sentry error to handle_event_task as it shouldnt be handling anything
 * Remove processing of timeouts which is now handled by mailroom
 * Start broadcast mailroom tasks with HIGH_PRIORITY
 * Fix EX settings page load
 * Migration to convert any remaining orgs to use mailroom
 * Fix broken links to webhook docs
 * Simplify WebHookEvent model

v4.23.3
----------
 * Send broadcasts through mailroom
 * Add org name in the email subject for exports
 * Add org name in export filename

v4.24.0
----------
 * Add org name in the export email subject and filename
 * Update flow editor to 1.5.9
 * Remove functionality for handling legacy surveyor submissions

v4.23.1
----------
 * Make exported fields match goflow representation and add .as_export_ref() to exportable classes
 * Update to latest floweditor v1.5.5
 * Persist group and field definitions in exports
 * Add support for SignalWire (https://signalwire.com) for SMS and IVR

v4.23.0
----------
 * Save channel and message label dependencies on flows

v4.22.63
----------
 * Update to latest floweditor v1.5.5
 * Allow switching between editors
 * Update Django to version 2.1.9

v4.22.62
----------
 * add US/ timezones for clicksend as well

v4.22.61
----------
 * add clicksend channel type

v4.22.60
----------
 * Update flow editor to 1.5.4
 * Allow imports and exports of v13 flows

v4.22.55
----------
 * Enable export of new flows
 * Update Nexmo supported countries list

v4.22.54
----------
 * rename migration, better printing

v4.22.53
----------
 * add migration to repopulate metadata for all flows

v4.22.52
----------
 * Expose result specs in flow metadata on flows API endpoint
 * Use Temba JSON adapter when reading JSON data from DB
 * Don't update TwiML channel when claiming it
 * Use most recent topup for credit transfers between orgs

v4.22.51
----------
 * Update to flow-editor 1.5.3

v4.22.50
----------
 * Update to floweditor v1.5.2

v4.22.49
----------
 * Only do mailroom validation on new flows

v4.22.48
----------
 * Fix 11.12 migration and importing flows when flow contains a reference to a channel in a different org
 * Make WhatsApp endpoint configurable, either FB or self-hosted

v4.22.47
----------
 * tweak to WA language mapping

v4.22.46
----------
 * add hormuud channel type
 * newest editor
 * update invitation secret when user is re-invited

v4.22.45
----------
 * Tweak compress for vendor

v4.22.44
----------
 * Update to flow editor 1.4.18
 * Add mailroom endpoints for functions, tweak styles for selection
 * Honor is_active when creating contact fields
 * Cache busting for flow editor

v4.22.43
----------
 * Update flow editor to 1.4.17
 * Warn users when starting a flow when they have a WhatsApp channel that they should use templates

v4.22.42
----------
 * add page to view synched WhatsApp templates for a channel

v4.22.41
----------
 * Update flow editor to 1.4.16
 * View absolute attachments in old editor

v4.22.40
----------
 * Update editor to 1.4.14

v4.22.39
----------
 * latest editor

v4.22.38
----------
 * update defs with db values both when writing and reading
 * remove clearing of external ids for messages

v4.22.37
----------
 * Update to flow-editor 1.4.12
 * Remove footer gap on new editor

v4.22.36
----------
 * allow Alpha users to build flows in new editor
 * don't use RuleSets in figuring results, exports, categories

v4.22.28
----------
 * Adjust `!=` search operator to include unset data
 * Remove broadcast recipients table
 * IMPORTANT * You must make sure that all purged broadcasts have been archived using
   rp-archiver v1.0.2 before deploying this version of RapidPro

v4.22.27
----------
 * styling tweaks to contacts page

v4.22.26
----------
 * Always show featured ContactFields on Contact.read page
 * Do not migrate ruleset with label null and action msg text null

v4.22.25
----------
 * only show pagination warning when we have more than 10k results

v4.22.24
----------
 * support != search operator

v4.22.23
----------
 * simplify squashing of squashable models
 * show a notification when users open the last page of the search
 * update `modified_on` once msgs export is finished

v4.22.22
----------
 * Fix issue with pagination when editing custom fields

v4.22.21
----------
 * Add new page for contact field management

v4.22.20
----------
 * add management command to reactivate fb channels

v4.22.19
----------
 * api for templates, add access token and fb user id to claim, sync with facebook endpoint

v4.22.18
----------
 * fix recalculating event fires for fields when that field is created_on

v4.22.17
----------
 * Don't overwrite show_in_table flag on contact import
 * Prevent updates of contact field labels when adding a field to a flow
 * Add migration to populate results and waiting_exit_uuids in Flow.metadata

v4.22.15
----------
 * Do not immediately expire flow when updating expirations (leave that to mailroom)
 * Fix boundary aliases duplicates creation
 * Add org lock for users to deal with similtaneous updates of org users
 * Add results and waiting_exit_uuids to flow metadata and start populating on Flow.update

v4.22.14
----------
 * CreateSubOrg needs to be non-atomic as well as it creates flows which need to be validated
 * Remove unused download view

v4.22.13
----------
 * allow blank pack, update permissions

v4.22.12
----------
 * remove APK read view, only have update
 * allow setting pack number

v4.22.11
----------
 * Add APK app and new Android claiming pipeline for Android Relayer

v4.22.10
----------
 * Use output of flow validation in mailroom to set flow dependencies
 * Make message_actions.json API endpoint support partial updates
 * Log to librato only pending messages older than a minute

v4.22.6
----------
 * Add Viber Welcome Message event type and config
 * More customer support service buttons

v4.22.5
----------
 * queue incoming messages and incoming calls from relayer to mailroom

v4.22.4
----------
 * Temporarily disable flow validation until we can fix it for new orgs

v4.22.3
----------
 * Lazily create any dependent objects when we save
 * MAILROOM_URL in settings.py.dev should default to http://localhost:8090
 * Call to mailroom to validate a flow before saving a new definition (and fix invalid flows in our tests)

v4.22.2
----------
 * Fix schedule next fire calculation bug when schedule is greater than number of days
 * Fix to allow archiving flow for removed(inactive) campaign events
 * Strip resthook slug during creation
 * Ignore request from old android clients using GCM

v4.22.1
----------
 * Increase the schedule broadcast text max length to be consistent on the form

v4.22.0
----------
 * Fix case of single node flow with invalid channel reference
 * Remove ChannelConnection.created_by and ChannelConnection.is_active
 * Fix flow export results to include results from replaced rulesets

v4.21.15
----------
 * correct exclusion

v4.21.14
----------
 * Dont requeue flow server enabled msgs
 * Exit sessions in bulk exit, ignore mailroom flow starts

v4.21.13
----------
 * Fix import with invalid channel reference
 * Add flow migration to remove actions with invalid channel reference

v4.21.12
----------
 * improve simulator for goflow simulation

v4.21.11
----------
 * work around JS split to show simulator images

v4.21.10
----------
 * display attachments that are just 'image:'

v4.21.9
----------
 * simulator tweaks
 * show Django warning if mailroom URL not configured

v4.21.8
----------
 * make sure we save flow_server_enabled in initialize

v4.21.7
----------
 * Update status demo view to match the current webhook posted data
 * Remove all remaining reads of contact.is_test

v4.21.6
----------
 * Use pretty datetime on contact page for upcoming events

v4.21.5
----------
 * Replace final index which references contact.is_test
 * Fix labels remap on flow import

v4.21.4
----------
 * All new orgs flow server enabled
 * Fallback to org domain when no channe domain set

v4.21.3
----------
 * Remove all remaining checks of is_test, except where used in queries
 * Update contact indexes to not include is_test
 * Prevent users from updating dynamic groups if query is invalid
 * Update Python module dependencies

v4.21.2
----------
 * set country code on test channel

v4.21.1
----------
 * do not log errors for more common exceptions

v4.21.0
----------
 * Include fake channel asset when simulating
 * Add test for event retrying, fix out of date model
 * Stop checking contact.is_test in db triggers

v4.20.1
----------
 * Remove unused fields on webhookevent
 * Default page title when contact has no name or URN (e.g. a surveyor contact)

v4.19.7
----------
 * fix simulator to allow fields with empty value
 * remove remaining usages of test contacts for testing

v4.19.6
----------
 * add incoming_extra flow to mailroom test
 * fix for test contact deletion migration

v4.19.5
----------
 * pass extra to mailroom start task

v4.19.4
----------
 * Support audio/mp4 as playable audio
 * Add migration to remove test contacts

v4.19.3
----------
 * Ensure scheduled triggers start flows in mailroom if enabled

v4.19.2
----------
 * remap incoming ivr endpoints for Twilio channels when enabling flow server
 * interrupt flow runs when enabling flow server
 * add enable_flow_server method to org, call in org update view

v4.19.1
----------
 * Scope API throttling by org and user
 * Add export link on campaign read page
 * Fix SMTP serever config to percentage encode slashes

v4.19.0
----------
 * Add session_type field on FlowSession
 * Use provided flow definition when simulating if provided
 * Remove USSD app completely
 * Adjust broadcast status to API endpoint
 * Remove legacy (non-mailroom) simulation

v4.18.0
----------
 * Make ChannelConnection.is_active nullable so it can be eventually removed
 * Replace traceback.print_exc() with logger.error
 * Make sure contacts ids are iterable when starting a flow
 * Remove USSD proxy model

v4.17.0
----------
 * Use URL kwargs for channel logs list to pass the channel uuid
 * Fix message campaign events on normal flows not being skipped
 * Default to month first date format for US timezones
 * Make Contact.created_by nullable
 * Fix to prevent campaign event to create empty translations
 * Use new editor wrapper to embed instead of building
 * Remove USSD functionality from engine

v4.16.15
----------
 * Fix Stripe integration

v4.16.14
----------
 * fix webhook bodies to be json

v4.16.13
----------
 * better request logging for webhook results

v4.16.12
----------
 * further simplication of webhook result model, add new read and list pages

v4.16.11
----------
 * add org field to webhook results

v4.16.10
----------
 * Add surveyor content in mailroom_db command
 * Fix flows with missing flow_type
 * Update more Python dependencies
 * Prevent flows of one modality from starting subflows of a different modality

v4.16.8
----------
 * Add support for Movile/Wavy channels
 * Switch to codecov for code coverage
 * Allow overriding brand domain via env
 * Add mailroom_db management command for mailroom tests
 * Start flow_server_enabled ivr flows in mailroom
 * Remove legacty channel sending code
 * Remove flow dependencies when deactivating USSD flows
 * Migrations to deactivate USSD content

v4.16.5
----------
 * Fix quick replies in simulator

v4.16.4
----------
 * More teaks to Bongolive channel
 * Use mailroom simulation for IVR and Surveyor flows
 * Add a way to see all run on flow results runs table

v4.16.3
----------
 * Simplify generation of upload URLs with new STORAGE_URL setting

v4.16.2
----------
 * Switch BL channels used API
 * Fix rendering of attachments for mailroom simulation
 * Update black to the version 18.9b0

v4.16.0
----------
 * Fix flow_entered event name in simulator
 * Make created_by, modified_by on FlowStart nullable, add connections M2M on FlowStart
 * Rename ChannelSession to ChannelConnection

v4.15.2
----------
 * Fix for flow dependency migration
 * Fix rendering of single digit hours in pretty_datetime tag
 * Use mailroom for flow migration instead of goflow
 * Add support for Bongo Live channel type

v4.15.1
----------
 * Include default country in serialized environments used for simulation
 * Add short_datetime and pretty_datetime tags which format based on org settings
 * Prevent users from choosing flow they are editing in some cases

v4.15.0
----------
 * Fix nexmo claim
 * Tweak 11.7 migration to not blow up if webhook action has empty URL
 * Bump module minor versions and remove unused modules
 * Remove ChannelSession.modified_by

v4.14.1
----------
 * Make older flow migrations more fault tolerant
 * Tweaks to migrate_flows command to make error reporting more useful
 * Add flow migration to fix duplicate rule UUIDs
 * Update python-telegram-bot to 11.1.0
 * Update nexmo to 2.3.0

v4.14.0
----------
 * Fix recent messages rollover with 0 messages
 * Use flowserver only for flow migration
 * Make created_by and modified_by optional on channel session

v4.13.2
----------
 * create empty revisions for empty flows
 * proper handle of empty errors on index page
 * fix error for policy read URL failing
 * add quick replies to mailroom simulator

v4.13.1
----------
 * populate simulator environment for triggers and resumes
 * honour Flow.is_active on the Web view
 * fix android channel release to not throw if no FCM ID
 * add Play Mobile aggregator

v4.13.0
----------
 * Add index for fast Android channel fetch by last seen
 * Remove gcm_id field
 * No messages sheet for flow results export on anon orgs
 * Add periodic task to sync channels we have not seen for a while
 * Add wait_started_on field to flow session

v4.12.6
----------
 * Remove flow server trialling
 * Replace tab characters for GSM7
 * Use mailroom on messaging flows for simulation
 * Raise ValidationError for ContactFields with null chars
 * upgrade to Django 2.1

v4.12.5
----------
 * Make sure Flow.update clears prefetched nodes after potentialy deleting them

v4.12.4
----------
 * Fix Flow.update not deleting nodes properly when they change type

v4.12.3
----------
 * Add try/except block on FCM sync
 * Issue #828, remove numbers replace

v4.12.2
----------
 * Dont show queued scheduled broadcasts in outbox
 * Prevent deleting groups with active campaigns
 * Activate support for media attachment for Twitter channels
 * Remove ability to create webhook actions in editor
 * Add flow migration to replace webhook actions with rulesets

v4.12.1
----------
 * Fix importing campaign events based on created_om
 * Fix event fires creation for immutable fields
 * Remove WA status endpoint
 * Fix IVR runs expiration date initialization
 * Add UUID field to org

v4.11.7
----------
 * Interrupt old IVR calls and related flow sessions
 * Move webhook docs button from the token view to the webhook view

v4.11.6
----------
 * Faster squashing
 * Fix EX bulk sender form fields

v4.11.5
----------
 * simulate flow_server_enabled flows in mailroom

v4.11.3
----------
 * Add session log links to contact history for staff users
 * Hide old webhook config page if not yet set

v4.11.2
----------
 * Fix passing false/true to archived param of flows API endpoint

v4.11.1
----------
 * Turn on the attachment support for VP channels
 * Tweak 11.6 flow migration so that we remap groups, but never create them
 * Flows API endpoint should support filtering by archived and type
 * Log how many flow sessions are deleted and the time taken
 * Turn on the attachment support for WA channels
 * Adjust UI for adding quick replies and attachment in random order

v4.11.0
----------
 * Add index for fetching waiting sessions by contact
 * Ensure test_db users have same username and email
 * Add index to FlowSession.ended_on
 * Make FlowSession.created_on non-null
 * Add warning class to skipped campaigns event fire on contact history
 * Add fired_result field to campaign event fires

v4.10.9
----------
 * Log and fail calls that cannot be started
 * Allow contact.created_on in flows, init new event

v4.10.8
----------
 * Deactivate events when updating campaigns
 * Less aggressive event fire recreation
 * Use SMTP SERVER org config and migrate old config keys

v4.10.4
----------
 * Retry failed IVR calls

v4.10.3
----------
 * Show all split types on run results, use elastic for searching

v4.10.2
----------
 * Flow migration for mismatched group uuids in existing flows
 * Remap group uuids on flow import
 * Migration to backfill FlowSession.created_on / ended_on

v4.10.1
----------
 * Add config to specify content that should be present in the response of the request, if not mark that as msg failed
 * Allow campaign events to be skipped if contacts already active in flows

v4.10.0
----------
 * Add FlowRun.parent_uuid
 * Add FlowSession.timeout_on
 * Create new flows with flow_server_enabled when org is enabled
 * Add flow-server-enabled to org, dont deal with flow server enabled timeouts or expirations on rapidpro

v4.9.2
----------
 * Fix flowserver resume tests by including modified_on on runs sent to goflow

v4.9.1
----------
 * Dont set preferred channels if they can't send or call
 * Don't assume events from goflow have step_uuid
 * Add indexes for flow node and category count squashing

v4.9.0
----------
 * Delete event fires in bulk for inactive events
 * Fix using contact language for categories when it's not a valid org language
 * Fix translation of quick replies
 * Add FlowSession.current_flow and start populating
 * Refresh contacts list page after managing fields
 * Update to latest goflow (no more caller events, resumes, etc)
 * Fix flow results export to read old archive format
 * Batch event fires by event ID and not by flow ID
 * Make campaign events immutable

v4.8.1
----------
 * Add novo channel

v4.8.0
----------
 * Remove trialing of campaign events
 * Remove no longer used ruleset_analytis.haml
 * Expose @contact.created_on in expressions
 * Make Contact.modified_by nullable and stop writing to it
 * Optimize group releases
 * Add created_on/ended_on to FlowSession

v4.7.0
----------
 * Bump Smartmin and Django versions
 * Expose @contact.created_on in expressions
 * Make Contact.modified_by nullable and stop writing to it

v4.6.0
----------
 * Latest goflow

v4.5.2
----------
 * Add config for deduping messages
 * Add created_on/ended_on to FlowSession
 * Update to latest goflow (event changes)
 * Do not delete campaign events, deactivate them
 * Do not delete runs when deleting a flow
 * Fix Campaigns events delete for system flow

v4.5.1
----------
 * Use constants for queue names and switch single contact flow starts to use the handler queue
 * Raise ValidationError if flow.extra is not a valid JSON
 * Defer group.release in a background task
 * Fix saving dynamic groups by reverting back to escapejs for contact group query on dialog

v4.5.0
----------
 * Add Stopped event to message history and unknown/unsupported events
 * Switch result value to be status code from webhook rulesets, save body as @extra.<resultname> and migrate result references to that

v4.4.20
----------
 * Fix channel selection for sending to TEL_SCHEME
 * Add campaigns to all test orgs for make_db
 * Correctly embed JS in templates
 * Escape data before using `mark_safe`

v4.4.19
----------
 * Fix validating URNField when input isn't a string

v4.4.18
----------
 * Fix incorrect units in wehbook_stats
 * Result input should always be a string

v4.4.17
----------
 * Don't do duplicate message check for surveyor messages which are already SENT
 * Update to goflow 0.15.1
 * Update Location URLs to work with GADM IDs
 * Fix potential XSS issue: embed script only if `View.refresh` is set

v4.4.16
----------
 * Fix IVR simulation

v4.4.15
----------
 * Fix importing with Created On columns
 * Validate URNs during import
 * Classify flow server trials as simple if they don't have subflows etc
 * Use latest goflow for testing

v4.4.14
----------
 * Enable import of GADM data using import_geojson

v4.4.13
----------
 * Defer to mailroom for processing event fires for flows that are flowserver enabled
 * Tweaks to comparing events during flow server trials
 * Fix saved operand for group tests on anon orgs

v4.4.12
----------
 * Add step URN editor completions
 * Add name to the channels shown on the flow editor
 * Don't zero pad anon ids in context
 * Update to latest expressions

v4.4.11
----------
 * Ensure API v1 writes are atomic
 * JSONFields should use our JSON encoder
 * Use authenticated user for events on Org.signup
 * Trial shouldn't blow up if run has no events
 * Add urn to step/message context and make urn scheme accessible for anon org
 * Get rid of Flow.FLOW

v4.4.8
----------
 * Don't trial flow starts from triggers
 * Fix messages from non-interactive subflows being added to their parent run
 * Setup user tracking before creating an Org
 * Migrate flows during flowserver trials with collapse_exits=false to keep paths exactly the same
 * Input for a webhook result test should be a single request
 * Migration to update F type flows to M

v4.4.7
----------
 * Enforce validation on OrgSignup and OrgGrant forms
 * Cleanup encoding of datetimes in JSON
 * New flows should be created with type M and rename constants for clarity

v4.4.6
----------
 * Fix updating dynamic groups on contact update from the UI
 * Make editor agnostic to F/M flow types

v4.4.5
----------
 * Remove mage functionality
 * Fix Twilio number searching

v4.4.2
----------
 * Use SystemContactFields for Dynamic Groups
 * Add our own json module for loads, dumps, always preserve decimals and ordering
 * Replace reads of Flow.flow_type=MESSAGE with Flow.is_system=True
 * Migration to populate Flow.is_system based on flow_type

v4.4.0
----------
 * Fix intercom ResourceNotFound on Org.Signup
 * Remove follow triggers and channel events
 * Add Flow.is_system and start populating for new campaign event single message flows

v4.3.8
----------
 * Data migration to deactivate all old style Twitter channels
 * Update Nexmo client

v4.3.4
----------
 * Increase IVR logging verbosity
 * Trial all campaign message flows in flowserver
 * Tweak android recommendation

v4.3.3
----------
 * Run Table should only exclude the referenced run, and include greater Ids
 * Raise validation error ehen trying action inactive contacts over API
 * Remove uservoice as a dependency
 * Update versions of Celery, Postgis, Nexmo, Twilio
 * Fix Python 3.7 issues
 * Clear out archive org directory when full releasing orgs

v4.3.2
----------
 * Update expressions library to get EPOCH() function

v4.3.1
----------
 * Update to Django 2.0
 * Update postgres adapter to use psycopg2-binary

v4.3.0
----------
 * Wrap asset responses in a results object
 * Use trigger type of campaign when starting campign event flows in flowserver
 * Fix count for blocktrans to not use string from intcomma
 * Use audio/mp4 content type for m4a files

v4.2.4
----------
 * Update to latest goflow and enable asset caching
 * Actually fix uploading mp4 files

v4.2.2
----------
 * Show only user fields when updating field values for a contact
 * Fix MIME type for M4A files
 * Allow test_db command to work without having ES installed

v4.2.1
----------
 * Ignore search exceptions in omnibox
 * Actually enable users to use system contact fields in campaign events

v4.2.0
----------
 * Enable users to choose 'system fields' like created_on for campaign events

v4.1.0
----------
 * Management commnd to recalculate node counts
 * Fix run path triggers when paths are trimmed
 * Allow file overwrite for public S3 uploads

v4.0.3
----------
 * Handle cases when surveyor submits run with deleted action set
 * Document modified_on on our API endpoint
 * Use ElasticSearch for the omnibox widget

v4.0.2
----------
 * fix count of suborgs after org deletion

v4.0.1
----------
 * remove group settings call for WhatsApp which is no longer supported
 * easier way to service flows for CS reps

v4.0.0
----------
 * Squash all migrations

v3.0.1000
----------
 * fix display of archives formax on home page

v3.0.999
----------
 * Fix chatbase font icon name
 * Add encoding config to EX channel type
 * Show archive link and information on org page

v3.0.449
----------
 * Improve error message when saving surveyor run fails
 * Allow surveyor submissions to match rules on old revisions
 * Fix bug in msg export from archives

v3.0.448
----------
 * Support audio attachments in all the audio formats that we can play
 * Add name and input to runs API v2 endpoint
 * Update InGroup test to match latest goflow
 * Expose resthooks over the assets endpoint and update logic to match new engine
 * Support messages export from archives

v3.0.447
----------
 * Configure Celery to discover Wechat and Whatsapp tasks
 * Add Rwanda and Nigeria to AT claim form options
 * Extend timeout for archives links to 24h
 * Add created_on to the contact export

v3.0.446
----------
 * Use constants for max contact fields and max group membership columns
 * Tweaks to twitter activity claiming that deals with webhooks already being claimed, shows errors etc
 * Rename form field to be consistent with the constants we use
 * Writes only now use XLSLite, more coverage
 * Limit number of groups for group memberships in results exports
 * Swicth message export to use XLSLite
 * Fix default ACL value for S3 files
 * Add WeChat (for beta users)

v3.0.445
----------
 * fix dupe sends in broadcast action

v3.0.444
----------
 * fix per credit calculation

v3.0.443
----------
 * two decimals for per credit costs, remove trailing 0s

v3.0.442
----------
 * Fix ContactField priority on filtered groups
 * Update Django to version 1.11.14
 * Reenable group broadcasts

v3.0.438
----------
 * When comparsing msg events in flowserver trials, make paths relative again
 * Change VariableContactAction to create contacts even without URNs
 * Fix import of ID columns from anon export
 * Don't fail twilio channel releases if auth key is no longer vaild
 * Add UI messaging for archived data

v3.0.437
----------
 * Fix import of header ID from anon export

v3.0.436
----------
 * Fix supported scheme display lookup
 * Move action log delete to flow run release

v3.0.435
----------
 * Fix group test operand when contact name is null
 * Mention all AfricasTalking countries on claim page
 * Warn user of columns to remove on import
 * Release events properly on campaign import
 * Add languages endpoint to asset server

v3.0.434
----------
 * Add option for two day run expiration
 * Change group rulesets to use contact as operand same as new engine
 * Fix reconstructing sessions for runs being trialled in the flowserver so that we include all session runs

v3.0.433
----------
 * Write boolean natively when exporting to xlsx
 * Improve reporting of flow server errors during trials
 * Clarify about contact import columns
 * Update flow result exports to match recent changes to contact exports

v3.0.432
----------
 * Update modified_on on contacts that have their URN stolen
 * Full releasing of orgs and users

v3.0.431
----------
 * Set exit_uuid at end of path when run completes
 * Make twitter activity API the default twitter channel type
 * Add Nigeria and Rwanda to AT supported countries
 * Don't exclude result input from flowserver trial result comparisons
 * Use operand rather than msg text for result input
 * Remove reporting to sentry when @flow.foo.text doesn't equal @step.text
 * Add flow migration to replace @flow.foo.text expressions on non-waiting rulesets

v3.0.430
----------
 * Fix message flow updating

v3.0.429
----------
 * Remove org.is_purgeable
 * Fix format of archived run json to match latest rp-archiver
 * Fix checking of result.text values in the context
 * Import/Export column headers with type prefixes
 * Add groups membership to contacts exports
 * Retry calls that are in IVRCall.RETRY_CALL
 * Retry IVR outgoing calls if contact did not answer

v3.0.428
----------
 * Add FlowRun.modified_on to results exports
 * Change how we select archives for use in run exports to avoid race conditions
 * Report to sentry when @flow.foo.text doesn't match @step.text

v3.0.427
----------
 * Release webhook events on run release
 * Fetch run results from archives when exporting results
 * Don't create action logs for non-test contacts

v3.0.426
----------
 * Migrations for FK protects, including all SmartModels
 * Update to latest xlsxlite to fix exporting date fields
 * Remove  merged runs sheet from results exports
 * Modified the key used in the transferto API call

v3.0.425
----------
 * Enable burst sms type

v3.0.424
----------
 * add burst sms channel type (Australia and New Zealand)

v3.0.423
----------
 * trim event fires every 15 minutes

v3.0.422
----------
 * Trim event fires older than a certain age
 * More consistent name of date field on archive model
 * Remove no longer needed functionality for runs that don't have child_context/parent_context set

v3.0.421
----------
 * Degroup contacts on deactivate

v3.0.420
----------
 * release sessions on reclaimed urns

v3.0.419
----------
 * special case deleted scheme in urn parsing
 * release urn messages when releasing a contact
 * add delete reason to run

v3.0.418
----------
 * Clear child run parent reference when releasing parent
 * Make sync events release their alerts
 * Release sessions, anonymize urns

v3.0.417
----------
 * add protect to contacts and flows, you can fake the migrations in this release

v3.0.416
----------
 * add deletion_date, use full path as link name
 * add unique constraint to disallow dupe archives

v3.0.415
----------
 * add needs_deletion field, remove is_purged

v3.0.414
----------
 * Set run.child_context when child has no waits
 * Use latest openpyxl and log the errors to sentry
 * Don't blow up if trialled run has no events
 * Allow editors to see archives / api
 * Migration to backfill run parent_context and child_context

v3.0.412
----------
 * Fix archive filter test
 * Include id when serializing contacts for goflow

v3.0.411
----------
 * Show when build failed becuse black was not executed
 * Fix calculation of low threshold for credits to consider only the top with unused credits
 * All flows with subflows to be trialled in the flowserver
 * Create webhook mocks for use in flowserver trials from webhook results
 * Enable Archive list API endpoint

v3.0.410
----------
 * Remove purging, add release with delete_reason
 * Set parent_context in Flow.start and use it in FlowRun.build_expressions_context if available
 * Add is_archived counts for LabelCounts and SystemLabelCounts, update triggers

v3.0.409
----------
 * Remove explicit use of uservoice
 * Use step_uuids for recent message calculation

v3.0.408
----------
 * Format code with blackify
 * Add management commands to update consent status and org membership
 * Update to latest goflow to fix tests
 * Fix 'raise None' in migration and make flow server trial period be 15 seconds
 * Fix the campaign events fields to be datetime fields
 * Move flow server stuff from utils.goflow to flows.server
 * Add messangi channel type

v3.0.407
----------
 * Reenable requiring policy consent
 * Allow msgs endpoint to return ALL messages for an org sorted by created_on
 * Return error message if non-existent asset requested from assets endpoint
 * If contact sends message whilst being started in a flow, don't blow up
 * Remove option to have a flow never expire, migrate current flows with never to 30 days instead
 * Request the user to fill the LINE channel ID and channel name on the claim form

v3.0.406
----------
 * Fix logging events to intercom

v3.0.405
----------
 * Migration to remove FlowStep

v3.0.404
----------
 * remove old privacy page in favor of new policy app
 * use python3 `super` method
 * migration to backfill step UUIDs on recent runs

v3.0.403
----------
 * tweaks to add_analytics users

v3.0.402
----------
 * add native intercom support, add management command to update all users

v3.0.401
----------
 * Fix quick replies in simulator
 * Lower the min length for Facebook page access token
 * Update Facebook claim to ask for Page ID and Page name from the user
 * Add new policies and consent app
 * Fix another migration that adds a field and writes to it in same transaction
 * Add step UUID fields to FlowPathRecentRun and update trigger on run paths to start populating them

v3.0.400
----------
 * Don't create flow steps
 * Remove remaining usages of six

v3.0.399
----------
 * Drop no longer used FlowRun.message_ids field
 * Don't allow nested flowserver trials
 * Fix migrations which can lead to locks because they add a field and populate it in same transaction
 * Remove a lot of six stuff
 * Use bulk_create's returned msgs instead of forcing created_on to be same for batches of messages created by Broadcast.send
 * Use sent_on for incoming messages's real world time
 * Don't require steps for flow resumptions

v3.0.398
----------
 * Add period, rollup fields to archive

v3.0.397
----------
 * Stop writing .recipients when sending broadcasts as this is only needed for purged broadcasts
 * Rework run_audit command to check JSON fields and not worry about steps
 * Replace json_date_to_datetime with iso8601.parse_date
 * Stepless surveyor runs

v3.0.396
----------
 * Use run path instead of steps to recalculate run expirations
 * Stop writing to FlowRun.message_ids

v3.0.395
----------
 * Change FlowRun.get_last_msg to use message events instead of FlowRun.message_ids
 * Stop saving message associations with steps

v3.0.393
----------
 * Drop values_value

v3.0.392
----------
 * Remove broadcast purging

v3.0.391
----------
 * remove reference to nyaruka for trackings users
 * fix test decoration to work when no flow server configured

v3.0.390
----------
 * Disable webhook calls during flowserver trials
 * Use FlowRun.events for recent messages rollovers

v3.0.389
----------
 * add archive model, migrations

v3.0.388
----------
 * Make ContactField header clickable when sorting
 * Add first python2 incompatible code change
 * Add contact groups sheet on contact exports
 * Remove contact export as CSV
 * Update to latest goflow
 * Fix test_db contact fields serialization

v3.0.387
----------
 * fix flowstarts migration

v3.0.386
----------
 * update start contact migration to work with malformed extra

v3.0.384
----------
 * fix not selecting contact id from ES in canary task

v3.0.383
----------
 * add canary task for elasticsearch
 * record metrics about flowserver trial to librarto
 * allow sorting of contact fields via dragging in manage dialog

v3.0.382
----------
 * rename flow migration

v3.0.381
----------
 * limit number of flows exited at once, order by expired_on to encourage index
 * remove python 2.7 build target in travis
 * start flow starts in the flows queue vs our global celery one
 * add flow start count model to track # of runs in a flow start
 * Always use channel.name for channel assets

v3.0.380
----------
 * update to latest goflow to get location support
 * better output logs for goflow differences

v3.0.379
----------
 * add v2 editor through /v2 command in simulator

v3.0.378
----------
 * get all possible existing Twilio numbers on the Twilio account
 * reenable group sends *
 * remove Value model usage, Contact.search

v3.0.377
----------
 * do not allow dupe broadcasts to groups
 * Use ElasticSearch to export contacts and create dynamic groups
 * remove celery super auto scaler
 * update whatsapp activation by setting rate limits using new endpoints
 * fix incorrect keys for tokens and account sids for twiml apps
 * add ability to test flow results against goflow

v3.0.376
----------
 * remove celery super auto scaler since we don't use it anywhere
 * update whatsapp activation by setting rate limits using new endpoints
 * fix incorrect keys for tokens and account sids for twiml apps
 * add admin command to help audit ES and DB discrepencies

v3.0.375
----------
 * update whatsapp for new API
 * new index on contacts_contact.fields optimized for space

v3.0.374
----------
 * allow reading, just not writing of sends with groups
 * remove old seaching from contact views

v3.0.373
----------
 * optimize group views
 * don't allow sends to groups to be imported or copied
 * remove normal junebug, keep only junebug ussd
 * fix isset/~isset, sort by 'modified_on_mu' in ES
 * use ES to search for contacts

v3.0.372
----------
 * remap sms and status Twilio urls, log people still calling old ones
 * fix to display Export buttons on sent msgs folder and failed msgs folder
 * use message events in run.events for results exports instead of run.message_ids

v3.0.371
----------
 * add twilio messaging handling back in

v3.0.370
----------
 * remove logging of base handler being called

v3.0.369
----------
 * rename contact field types of decimal to number
 * finalize contact imports so that updated contacts have modified_on outside transaction 
 * try to fetch IVR recordings for up to a minute before giving up
 * remove handling and sendind code for all channel types (except twitter and junebug)

v3.0.368
----------
 * Fewer sentry errors from ES searching
 * Don't assume messages have a UUID in FlowRun.add_messages

v3.0.367
----------
 * allow up to two minutes for elastic search lag

v3.0.366
----------
 * fix empty queryset case for ES comparison

v3.0.365
----------
 * chill the f out with sentry if the first contact in our queryset is less than 30 seconds old
 * fix duplicate messages when searching on msgs whose contacts have more than one urn

v3.0.364
----------
 * fix environment variable for elastic search, catch all exceptions

v3.0.363
----------
 * Add Elastic searching for contacts, for now only validating that results through ES are the same as through postgres searches

v3.0.361
----------
 * Migrate Dart/Hub9 Contact urns and channels to support ext schemes

v3.0.360
----------
 * Use more efficient queries for check channels task
 * Fix Location geojson import

v3.0.359
----------
 * Add API endpoint to view failed messages

v3.0.358
----------
 * Allow filtering by uuid on runs API endpoint, and include run uuid in webhooks
 * Fix blockstrans failing on label count

v3.0.357
----------
 * Add linear backdown for our refresh rate on inbox pages

v3.0.356
----------
 * Do not log MageHandler calls
 * Serialize contact field label as name instead

v3.0.355
----------
 * Use force_text on uuids read from redis
 * Log errors for any channel handler methods

v3.0.354
----------
 * Set placeholder msg.id = 0
 * Fix comparison when price is None

v3.0.353
----------
 * Evaluate contact field with no value as False

v3.0.352
----------
 * Update to Facebook graph api v2.12

v3.0.351
----------
 * Support plain ISO dates (not just datetimes)

v3.0.350
----------
 * Swallow exceptions encountered when parsing, don't add to group
 * Set placeholder msg.id = 0

v3.0.349
----------
 * Deal with null state values in contact search evaluation

v3.0.348
----------
 * Fix off by one error in calculating best channel based on prefixes
 * Reevaluate dynamic groups using local contact fields instead of SQL

v3.0.347
----------
 * Add modified_on index for elasticsearch

v3.0.346
----------
 * Don't start archived flows
 * Don't show stale dates on campaign events
 * Allow brands to configure flow types
 * Remove group search from send to others action
 * Fixes for test contact activity

v3.0.345
----------
 * Migration to backfill run.events and add step uuids to run.path
 * Do the right thing when we are presented with NaN decimals

v3.0.344
----------
 * Use real JSONField for FlowRun.events
 * Add FlowRun.events and start populating with msg events for new runs
 * Serialize Contact.fields in test_db
 * Update to latest goflow release

v3.0.342
----------
 * Fix for decimal values in JSON fields attribute
 * Fix for not being able to change contact field types if campaign event inactive

v3.0.341
----------
 * Add if not exists to index creation for fields
 * Last of Py3 compatibility changes

v3.0.340
----------
 * Use fields JSON field on Contact instead of Value table for all reading.
 * Force campaign events to be based off of DateTime fields
 * Migration to change all contact fields used in campaign events to DateTime
 * Migration to add GIN index on Contact.fields

v3.0.339
----------
 * Remove leading and trailing spaces on location string before boundaries path query
 * Require use of update_fields with Contact.save()
 * Event time of contact_changed is when contact was modified
 * Use latest goflow release
 * Make special channel accessible during simulator use

v3.0.338
----------
 * Always serialize contact field datetime values in the org timezone
 * Add migration for population of the contact field json

v3.0.336
----------
 * Update middlewares to Django defaults for security
 * Add JSON fields to Contact, set in set_field
 * backfill any null location paths, make not null, update import to set path, set other levels on fields when setting location

v3.0.335
----------
 * Allow groups when scheduling flows or triggers
 * Fix configuration page URLs and use courier URLs
 * Replace contact.channel in goflow serialization with a channel query param in each contact URN
 * Serialize contact.group_uuids as groups with name and UUID

v3.0.334
----------
 * Add response to external ID to courier serialized msg if we have response to
 * More Py3 migration work
 * Remove broadcasting to groups from Send Message dialog

v3.0.332
----------
 * Do not delete RuleSets only disconnect them from flows

v3.0.331
----------
 * Fix scoping for sim show/hide

v3.0.330
----------
 * Allow toggling of new engine on demand with /v2 command in simulator

v3.0.329
----------
 * Fix negative cache ttl for topups

v3.0.328
----------
 * Remove Vumi Type
 * Remove custom autoscaler for Celery
 * Implement Plivo without Plivo library

v3.0.325
----------
 * Build dynamic groups in background thread
 * Dynamic Channel changes, use uuids in URLs, allow custom views
 * Allow WhatsApp channels to refresh contacts manually
 * Allow brands to specifiy includes for the document head
 * Fix external claim page, rename auth_urn for courier
 * Change VB channel type to be a dynamic channel
 * Remove unused templates

v3.0.324
----------
 * Add ability to run select flows against a flowserver instance

v3.0.323
----------
 * Move JioChat access creation to channel task
 * Use 'list()' on python3 dict iterators
 * Use analytics-python===1.2.9, python3 compatible
 * Fix using PlayAction in simulator and add tests
 * Fix HasEmailTest to strip surrounding punctuation
 * ContainsPhraseTest shouldn't blow up if test string is empty
 * Use 'six' library for urlparse, urlencode

v3.0.322
----------
 * Unfreeze phonenumbers library so we always use latest
 * Remove old Viber VI channel type
 * Add config template for LN channel type
 * Move configuration blurbs to channel types
 * Move to use new custom model JSONAsTextField where appropriate

v3.0.321
----------
 * Fix quick-reply button in flow editor

v3.0.320
----------
 * Fix webhook rule as first step in run interpreting msg wrong
 * Change mailto URN importing to use header 'mailto' and make 'email' always a field. Rename 'mailto' fields to 'email'.

v3.0.319
----------
 * Add ArabiaCell channel type
 * Tweaks to Mtarget channel type
 * Pathfix for highcharts

v3.0.318
----------
 * Add input to webhook payload

v3.0.317
----------
 * Remove support for legacy webhook payload format
 * Fix org-choose redirects for brands

v3.0.316
----------
 * Remove stop endpoint for MT

v3.0.315
----------
 * Inactive flows should not be listed on the API endpoint
 * Add Mtarget channel type

v3.0.314
----------
 * Add run dict to default webhook payload

v3.0.313
----------
 * have URNs resolve to dicts instead of just the display
 * order transfer credit options by name
 * show dashboard link even if org is chosen

v3.0.312
----------
 * include contact URN in webhook payload

v3.0.311
----------
 * Allow exporting results of archived flows
 * Update Twitter Activity channels to work with latest beta changes
 * Increase maximum attachment URL length to 2048
 * Tweak contact searching so that set/not-set conditions check the type specific column
 * Migration to delete value decimal/datetime instances where string value is "None"
 * Don't normalize nulls in @extra as "None"
 * Clear timeouts for msgs which dont have credits assigned to them
 * Simpler contact get_or_create method to lookup a contact by urn and channel
 * Prevent updating name for existing contact when we receive a message
 * Remove fuzzy matching for ContainsTest

v3.0.310
----------
 * Reimplement clickatell as a Courier only channel against new API

v3.0.309
----------
 * Use database trigger for inserting new recent run records
 * Handle stop contact channel events
 * Remove no longer used FlowPathRecentRun model

v3.0.308
----------
'# Enter any comments for inclusion in the CHANGELOG on this revision below, you can use markdown
 * Update date for webhook change on api docs
 * Don't use flow steps for calculating test contact activity

v3.0.307
----------
 * Stop using FlowPathRecentMessage

v3.0.306
----------
 * Migration to convert recent messages to recent runs

v3.0.305
----------
 * Add new model for tracking recent runs
 * Add dynamic group optimization for new contacts

v3.0.304
----------
 * Drop index on FlowStep.step_uuid as it's no longer needed

v3.0.303
----------
 * Still queue messages for sending when interrupted by a child

v3.0.302
----------
 * Use FlowRun.current_node_uuid for sending to contacts at a given flow node

v3.0.301
----------
 * Tweak process_message_task to not blow up if message doesn't exist
 * Use FlowRun.message_ids for flow result exports

v3.0.300
----------
 * Use config secret instead of secret field on Channel
 * Add tests for datetime contact API field update

v3.0.299
----------
 * Fix deleting resthooks
 * Fix quick replies UI on Firefox

v3.0.298
----------
 * Process contact queue until there's a pending message or empty
 * Make date parsing much stricter
 * Migration to fix run results which were numeric but parsed as dates
 * Use transaction when creating contact URN
 * Add support for v2 webhooks

v3.0.294
----------
 * Fix run.path trigger to not blow up deleting old steps that don't have exit_uuids
 * Define MACHINE_HOSTNAME for librato metrics

v3.0.293
----------
 * Fix handle_ruleset so we don't continue the run if a child has exited us
 * Migration to backfill FlowRun.message_ids and .current_node_uuid (recommend faking and running manually)

v3.0.292
----------
 * Add support for 'direct' db connection
 * Stop updating count and triggered on on triggers
 * Add FlowRun.current_node_uuid and message_ids
 * Catch IntegrityError and lookup again when creating contact URN
 * Make sure we dont allow group chats in whatsapp

v3.0.291
----------
 * Ignore TMS callbacks

v3.0.289
----------
 * Stop writing values in flows to values_value

v3.0.287
----------
 * Performance improvements and simplications to flow result exports
 * Add some extra options to webhook_stats
 * Migration to convert old recent message records

v3.0.286
----------
 * Remove incomplete path counts

v3.0.285
----------
 * Migrate languages on campaign events
 * Rework flow path count trigger to use exit_uuid and not record incomplete segments

v3.0.282
----------
 * Don't import contacts with unknown iso639-3 code
 * Make angular bits less goofy for quick replies and webhooks
 * Add is_active index on flowrun
 * Don't disassociate channels from orgs when they're released
 * Include language column in Contact export

v3.0.281
----------
 * Set tps for nexmo and whatsapp
 * Dont overwrite name when receiving a message from a contact that already exists
 * Flow start performance improvements

v3.0.280
----------
 * Parse ISO dates followed by a period
 * Optimize batch flow starts

v3.0.279
----------
 * Update Nexmo channels to use new Courier URLs
 * Store path on AdminBoundary for faster lookups
 * Serialize metata for courier tasks (quick replies support)
 * Add default manager to AdminBoundary which doesn't include geometry

v3.0.278
----------
 * Fixes to the ISO639-3 migration
 * Add support for quick replies

v3.0.277
----------
 * Add flow migration for base_language in flow definitions

v3.0.276
----------
 * back down to generic override if not found with specific code
 * Add esp-spa as exception

v3.0.275
----------
 * Fix language migrations

v3.0.274
----------
 * Fix serialization of 0 decimal values in API
 * Add initial version of WhatsApp channel (simple messaging only)
 * Migrate to iso639-3 language codes (from iso639-2)
 * Remove indexes on Msg, FlowRun and FlowStep which we don't use
 * Remove fields no longer used on org model

v3.0.273
----------
 * Don't blow up when a flow result doesn't have input

v3.0.272
----------
 * Fix parsing ISO dates with negative offsets

v3.0.271
----------
 * Serialize contact field values with org timezone

v3.0.270
----------
 * Load results and path from new JSON fields instead of step/value objects on API runs endpoint

v3.0.269
----------
 * Fix campaign export issue
 * Disable legacy analytics page
 * Change date constants and contact fields to use full/canonical format in expressions context

v3.0.265
----------
 * Fix not updating versions on import flows
 * Require FlowRun saves to use update_fields
 * Rework get_results to use FlowRun.results
 * Don't allow users to save dynamic groups with 'id' or 'name' attributes
 * Add flow version 11.0, create migration to update references to contact fields and flow fields

v3.0.264
----------
 * Show summary for non-waits on flow results
 * Reduce number of queries during flow handling

v3.0.263
----------
 * Start campaigns in separate task
 * Enable flow results graphs on flow result page
 * Fix run table json parsing
 * SuperAutoScaler!

v3.0.262
----------
 * Use string comparison to optimize temba_update_flowcategorycount
 * Allow path counts to be read by node or exit
 * SuperAutoscaler
 * Fix inbox views so we don't look up channel logs for views that don't have them
 * Add management command for analyzing webhook calls
 * Change recent message fetching to work with either node UUID or exit UUID

v3.0.261
----------
 * Migrate revisions forward with rev version
 * Limit scope of squashing so we can recover from giant unsquashed numbers

v3.0.260
----------
 * Make tests go through migration
 * Set version number of system created flows
 * Block saving old versions over new versions
 * Perform apply_topups as a task, tweak org update form
 * Updates to credit caches to consider expiration
 * Tweak credit expiration email

v3.0.259
----------
 * Improve performance and restartability of run.path backfill migration
 * Update to latest smartmin
 * Use run.results for run results page

v3.0.258
----------
 * Set brand domain on channel creations, use for callbacks

v3.0.257
----------
 * Migration to populate run paths (timeconsuming, may want to fake aand run manually)
 * Ensure actions have UUIDs in single message and join-group flows
 * Flow migration command shouldn't blow up if a single flow fails

v3.0.255
----------
 * Fix Twilio to redirect to twilio claim page after connecting Twilio
 * Add FlowRun.path and start populating it for new flow steps
 * Removes no longer used Msg.has_template_error field

v3.0.254
----------
 * Use get_host() when calculating signature for voice callbacks

v3.0.253
----------
 * use get_host() when validating IVR requests

v3.0.252
----------
 * Better Twilio channel claiming

v3.0.250
----------
 * Tweaks to recommended channels display

v3.0.246
----------
 * Update smartmin to version 1.11.4
 * Dynamic channels: Chikka, Twilio, Twilio Messaging Service and TwiML Rest API

v3.0.245
----------
 * Tweaks to the great FlowRun results migration for better logging and for parallel migrations
 * Fixes us showing inactive orgs in nav bar and choose page
 * Ignore requests missing text for incoming message from Infobip

v3.0.244
----------
 * Add exit_uuid to all flow action_sets (needed for goflow migrations)

v3.0.243
----------
 * Add index to FlowPathRecentMessage
 * Flows API endpoint should filter out campaign message flow type
 * Add archived field to campaings API endpoint
 * Fix to correctly substitute context brand variable in dynamic channel blurb

v3.0.242
----------
 * Data migration to populate results on FlowRun (timeconsuming, may want to fake and run manually)

v3.0.239
----------
 * Migration to increase size of category count

v3.0.238
----------
 * Increase character limits on category counts

v3.0.237
----------
 * Fix Nexmo channel link
 * Add results field to FlowRun and start populating
 * Add FlowCategoryCount model for aggregating flow results
 * Remove duplicate USSD channels section

v3.0.234
----------
 * Remove single message flows when events are deleted

v3.0.233
----------
 * Remove field dependencies on flow release, cleanup migration
 * Update to latest Django 1.11.6

v3.0.232
----------
 * Mage handler shouldn't be accessible using example token in settings_common
 * Make Msg.has_template_error nullable and stop using it

v3.0.231
----------
 * Add claim page for dmark for more prettiness
 * Add management command to migrate flows forward
 * Add flow migration for partially localized single message flows
 * Recalculate topups more often
 * Add dmark channel (only can send and receive through courier)
 * Merge pull request #1522 from nyaruka/headers
 * Replace TEMBA_HEADERS with http_headers()
 * Improve mock server used by tests so it can mock specifc url with specific responses
 * Add method to get active channels of a particular channel type category
 * Replace remaining occurrences of assertEquals
 * Fix the way to check USSD support
 * Dynamic channels: Vumi and Vumi USSD

v3.0.230
----------
 * Deal with malformed group format as part of group updates
 * Allow installs to configure how many fields they want to keep in @extra
 * Fix Nexmo icon
 * Add logs for incoming requests for InfoBip
 * Do both Python 2 and 3 linting in a single build job

v3.0.229
----------
 * Do not set external ID for InfoBip we have send them our ID
 * Fix channel address comparison to be insensitive to +
 * Use status groupId to check from the InfoBip response to know if the request was erroneous

v3.0.228
----------
 * Add id to reserved field list

v3.0.227
----------
 * Update Infobip channel type to use the latest JSON API
 * Migrate flows forward to have dependencies

v3.0.226
----------
 * Fix issue with dates in the contact field extractor
 * Allow org admin to remove invites

v3.0.225
----------
 * Optimize how we check for unsent messages on channels
 * Ensure all actions have a UUID in new flow spec version 10.1
 * Fixes viber URN validation: can be up to 24 chars
 * Dynamic channels: Zenvia, YO
 * Add support for minor flow migrations

v3.0.224
----------
 * Remove duplicate excellent includes (only keep compressed version)

v3.0.222
----------
 * Only show errors in UI when org level limits of groups etc are exceeded 
 * Improve error messages when org reaches limit of groups etc

v3.0.221
----------
 * Add indexes for retying webhook events

v3.0.220
----------
 * Remove no longer used Msg.priority (requires latest Mage)

v3.0.219
----------
 * Create channel event only for active channels
 * Limit SMS Central channel type to the Kathmandu timezone
 * Create fields from expressions on import
 * Flow dependencies for fields, groups, and flows
 * Dynamic channels: Start
 * Dynamic channels: SMS Central

v3.0.218
----------
 * Delete simulation messages in batch of 25 to use the response_to index
 * Fix Kannel channel type icon
 * @step.contact and @contact should both be the run contact
 * Migration to set value_type on all RuleSets

v3.0.217
----------
 * Add page titles for common pages
 * New index for contact history
 * Exit flows in batches so we dont have to grab all runs at once
 * Check we can create a new groups before importing contact and show the error message to the user
 * Fixes value type guessing on rulesets (we had zero typed as dates)
 * Update po files
 * Dynamic channels: Shaqodoon

v3.0.216
----------
 * Should filter user groups by org before limiting to 250
 * Fixes for slow contact history
 * Allow updating existing fields via API without checking the count
 * Update TWIML IVR protocol check
 * Add update form fields in dynamic channel types
 * Abstract out the channel update view form classes
 * Add ivr_protocol field on channel type
 * Mock constants to not create a lot of objects in test DB
 * Limit the contact fields max per org to 200 to below the max form post fields allowed
 * Limit number of contact groups creation on org to 250
 * Limit number of contact fields creation on org to 250
 * Dynamic channels: Red Rabbit, Plivo Nexmo

v3.0.212
----------
 * Make Msg.priority nullable so courier doesn't have to write to it
 * Calculate TPS cost for messages and add them to courier queues
 * Fix truncate cases in SQL triggers
 * Fix migration to recreate trigger on msgs table
 * Dynamic channels: Mblox

v3.0.211
----------
 * Properly create event fires for campaign events updated through api
 * Strip matched string in not empty test
 * Dynamic channels: Macrokiosk

v3.0.210
----------
 * Make message priority be based on responded state of flow runs
 * Support templatized urls in media
 * Add UI for URL Attachments
 * Prevent creation of groups and labels at flow run time
 * Dynamic channels: M3Tech, Kannel, Junebug and Junebug USSD

v3.0.209
----------
 * Add a way to specify the prefixes short codes should be matching
 * Include both high_priority and priority in courier JSON
 * Fix TwiML migration
 * Fix JSON response when searching Plivo numbers

v3.0.208
----------
 * Msg.bulk_priority -> Msg.high_priority
 * Change for currencies for numeric rule
 * Dynamic channels for Jasmin, Infobip, and Hub9

v3.0.207
----------
 * Fix Twiml config JSON keys
 * Unarchiving a campaign should unarchive all its flows

v3.0.206
----------
 * Fix broken Twilio Messaging Service status callback URL
 * Only update dynamic groups from set_field if value has changed
 * Optimize how we lookup contacts for some API endpoints
 * More dynamic channels

v3.0.205
----------
 * add way to show recommended channel on claim page for dynamic channels
 * change Org.get_recommended_channel to return the channel type instead of a random string

v3.0.204
----------
 * separate create and drop index operations in migration

v3.0.203
----------
 * create new compound index on channel id and external id, remove old external id index
 * consistent header for contact uuid in exports and imports
 * unstop contacts in handle message for new messages
 * populate @extra even on webhook failures
 * fix flow simulator with chatbase connected
 * use ContactQL for name of contact querying grammar
 * dynamic channels: Clickatell
 * fix contact searching where text includes + or / chars
 * replace Ply with ANTLR for contact searching (WIP)

v3.0.201
----------
 * Make clean string method replace non characteres correctly

v3.0.200
----------
 * Support Telegram /start command to trigger new conversation trigger

v3.0.199
----------
 * Use correct Twilio callback URL, status is for voice, keep as handler

v3.0.198
----------
 * Add /c/kn/uuid-uuid-uuid/receive style endpoints for all channel types
 * Delete webhook events in batches
 * Dynamic channels: Blackmyna

v3.0.197
----------
 * update triggers so that updates in migration work

v3.0.196
----------
 * make sure new uuids are honored in in_group tests
 * removes giant join through run/flow to figure out flow steps during export
 * create contacts from start flow action with ambiguous country
 * add tasks for handling of channel events, update handlers to use ChannelEvent.handle
 * add org level dashboard for multi-org organizations

v3.0.195
----------
 * Tweaks to allow message handling straight from courier

v3.0.193
----------
 * Add flow session model and start creating instances for IVR and USSD channel sessions

v3.0.192
----------
 * Allow empty contact names for surveyor submissions but make them null
 * Honor admin org brand in get_user_orgs
 * Fix external channel bulk sender URL
 * Send broadcast in the same task as it is created in and JS utility method to format number
 * Try the variable as a contact uuid and use its contact when building recipients
 * Fix org lookup, use the same code path for sending a broadcast
 * Fix broadcast to flow node to consider all current contacts on the the step

v3.0.191
----------
 * Update test_db to generate deterministic UUIDs which are also valid UUID4

v3.0.190
----------
 * Turn down default courier TPS to 10/s

v3.0.189
----------
 * Make sure msg time never wraps in the inbox

v3.0.188
----------
 * Use a real but mockable HTTP server to test flows that hit external URLs instead of mocking the requests
 * Add infobip as dynamic channel type and Update it to use the latest Infobip API
 * Add support for Courier message sending

v3.0.183
----------
 * Use twitter icon for twitter id urns

v3.0.182
----------
 * Tweak test_start_flow_action to test parent run states only after child runs have completed
 * Stop contacts when they have only an invalid twitter screen name
 * Change to max USSD session length

v3.0.181
----------
 * Ignore case when looking up twitter screen names

v3.0.180
----------
 * Switch to using twitterid scheme for Twitter messages
 * Should be shipped before Mage v0.1.84

v3.0.179
----------
 * Allow editing of start conversation triggers

v3.0.178
----------
 * Remove urn field, urn compound index, remove last uses of urn field

v3.0.177
----------
 * remove all uses of urn (except when writing)
 * create display index, backfill identity
 * Allow users to specify extra URNs columns to include on the flow results export

v3.0.176
----------
 * Add display and identity fields to ContactURN
 * Add schemes field to allow channels to support more than one scheme

v3.0.175
----------
 * Fix incorrect lambda use so message sending works

v3.0.174
----------
 * Make ContactField.uuid unique and non-null

v3.0.173
----------
 * Add migration to populate ContactField.uuid

v3.0.172
----------
 * Only try to delete Twilio app when channel config contains 'application_sid'
 * Surveyor submissions should try rematching the rules if the same ruleset got updated by the user and old rules were removed
 * Add uuid field to ContactField
 * Convert more channel types to dynamic types 

v3.0.171
----------
 * Fixes for Twitter Activity channels
 * Add stop contact command to mage handler
 * Convert Firebase Cloud Messaging to a dynamic channel type
 * Convert Viber Public to a dynamic channel type
 * Change to the correct way for dynamic channel
 * Convert LINE to a dynamic channel type
 * Better message in SMS alert email

v3.0.170
----------
 * Hide SMTP config password and do not change the set password if blank is submitted
 * Validate the length of message campaigns for better user feedback
 * Make FlowRun.uuid unique and non-null (advise faking this and building index concurrently)

v3.0.169
----------
 * Migration to populate FlowRun.uuid. Advise faking this and running manually.
 * More channel logs for Jiochat channel interactions

v3.0.167
----------
 * Fix inclusion of attachment urls in webhook payloads and add tests
 * Install lxml to improve performance of large Excel exports
 * Add proper deactivation of Telegram channels
 * Converted Facebook and Telegram to dynamic channel types
 * Add nullable uuid field to FlowRun
 * Make sure we consider all URN schemes we can send to when looking up the if we have a send channel
 * Split Twitter and Twitter Beta into separate channel types
 * Remove support for old-style Twilio endpoints

v3.0.166
----------
 * Release channels before Twilio/Nexmo configs are cleared
 * Expose flow start UUID on runs from the runs endpoint

v3.0.165
----------
 * Migration to populate FlowStart.uuid on existing objects (advise faking and run manually)

v3.0.163
----------
 * Add uuid field to FlowStart
 * Migration to convert TwiML apps

v3.0.160
----------
 * Add support for Twitter channels using new beta Activity API

v3.0.159
----------
 * Clean incoming message text to remove invalid chars

v3.0.158
----------
 * Add more exception currencies for pycountry
 * Support channel specific Twilio endpoints

v3.0.156
----------
 * Clean up pip-requires and reset pip-freeze

v3.0.155
----------
 * Reduce the rate limit for SMS central to 1 requests per second
 * Display Jiochat on channel claim page
 * Fix date pickers on modal forms
 * Update channels to generate messages with multiple attachments

v3.0.154
----------
 * Rate limit sending throught SMS central to 10 messages per second
 * Fix some more uses of Context objects no longer supported in django 1.11
 * Fix channel log list request time display
 * Add @step.text and @step.attachments to message context

v3.0.153
----------
 * Jiochat channels
 * Django 1.11

v3.0.151
----------
 * Convert all squashable and prunable models to use big primary keys

v3.0.150
----------
 * Drop database-level length restrictions on msg and values
 * Add sender ID config for Macrokiosk channels
 * Expose org credit information on API org endpoint
 * Add contact_uuid parameter to update FCM user
 * Add configurable webhook header fields

v3.0.148
----------
* Fix simulator with attachments
* Switch to using new recent messages model

v3.0.147
----------
 * Migration to populate FlowPathRecentMessage
 * Clip messages to 640 chars for recent messages table

v3.0.145
----------
 * Change Macrokiosk time format to not have space
 * Better error message for external channel handler for wrong time format
 * Add new model for tracking recent messages on flow path segments

v3.0.144
----------
 * Remove Msg.media field that was replaced by Msg.attachments
 * Change default ivr timeouts to 2m
 * Fix the content-type for Twilio call response

v3.0.143
----------
 * Update contact read page and inbox views to show multiple message attachments 
 * Fix use of videojs to provide consistent video playback across browsers
 * API should return error message if user provides something unparseable for a non-serializer param

v3.0.142
----------
 * Fix handling of old msg structs with no attachments attribute
 * Tweak in create_outgoing to prevent possible NPEs in flow execution
 * Switch to using Msg.attachments instead of Msg.media
 * Replace index on Value.string_value with one that is limited to first 32 chars

v3.0.139
----------
* Fix Macrokiosk JSON responses

v3.0.138
----------
 * Migration to populate attachments field on old messages

v3.0.137
----------
 * Don't assume event fires still exist in process_fire_events
 * Add new Msg.attachments field to hold multiple attachments on an incoming message

v3.0.136
----------
 * Fix scheduled broadcast text display

v3.0.135
----------
 * Make 'only' keyword triggers ignore punctuation
 * Make check_campaigns_task lock on the event fires that it will queue
 * Break up flow event fires into sub-batches of 500
 * Ignore and ack incoming messages from Android relayer that have no number

v3.0.134
----------
 * Add match_type option to triggers so users can create triggers which only match when message only contains keyword
 * Allow Africa's talking to retry sending message
 * Allow search on the triggers pages
 * Clear results for analytics when user removes a flow run

v3.0.133
----------
 * Make Msg.get_sync_commands more efficent
 * Fix open range airtime transfers
 * Fix multiple Android channels sync
 * Fix parsing of macrokiosk channel time format
 * Ensure that our select2 boxes show "Add new" option even if there is a partial match with an existing item
 * Switch to new translatable fields and remove old Broadcast fields
 * Add Firebase Cloud messaging support for Android channels

v3.0.132
----------
 * Migration to populate new translatable fields on old broadcasts. This migration is slow on a large database so it's
   recommended that large deployments fake it and run it manually.

v3.0.128
----------
 * Add new translatable fields to Broadcast and ensure they're populated for new stuff

v3.0.127
----------
 * Fix autocomplete for items containing digits or other items
 * Make autocomplete dropdown disappear when user clicks in input box
 * Replace usages of "SMS" with "message" in editor
 * Allow same subflow to be called without pause in between

v3.0.126
----------
 * Fix exporting messages by a label folder
 * Improve performance of org export page for large orgs
 * Make it easier to enable/disable debug toolbar
 * Increase channel logging for requests and responses
 * Change contact api v1 to insert nonexistent fields
 * Graceful termination of USSD sessions

v3.0.125
----------
 * Don't show deleted flows on list page
 * Convert timestamps sent by MacroKiosk from local Kuala Lumpur time

v3.0.124
----------
 * Move initial IVR expiration check to status update on the call
 * Hide request time in channel log if unset
 * Check the existance of broadcast recipients before adding
 * Voice flows import should never allow expirations longer than 15 mins
 * Fix parse location to correctly use the tokenizized text if the location was matched for the entire text
 * Use updates instead of full Channel saves() on realyer syncs, only update when there are changes

v3.0.123
----------
 * Use flow starts for triggers that operate on groups
 * Handle throttling errors from Nexmo when using API to add new numbers
 * Convert campaign event messages to HSTORE fields

v3.0.121
----------
 * Add MACROKIOSK channel type
 * Show media for MMS in simulator

v3.0.120
----------
 * Fix send all bug where we append list of messages to another list of messages
 * Flows endpooint should allow filtering by modified_on

v3.0.119
----------
 * More vertical form styling tweaks

v3.0.118
----------
 * Add flow link on subflow rulesets in flows

v3.0.117
----------
 * Fix styling on campaign event modal

v3.0.116
----------
 * Update to latest Raven
 * Make default form vertical, remove horizontal to vertical css overrides
 * Add flow run search and deletion
 * Hangup calls on channels release

v3.0.115
----------
 * Allow message exports by label, system label or all messages
 * Fix for double stacked subflows with immediate exits

v3.0.112
----------
 * Archiving a flow should interrupt all the current runs

v3.0.111
----------
 * Display webhook results on contact history
 * Clean up template tags used on contact history
 * Allow broadcasts to be sent to all urns belonging to the specified contacts

v3.0.109
----------
 * Data migration to populate broadcast send_all field

v3.0.108
----------
 * Add webhook events trim task with configurable retain times for success and error logs

v3.0.107
----------
 * Add send_all broadcast field

v3.0.106
----------
 * Remove non_atomic_gets and display message at /api/v1/ to explain API v1 has been replaced
 * Add squashable model for label counts
 * Split system label functionality into SystemLabel and SystemLabelCount

v3.0.105
----------
 * Link subflow starts in actions
 * Allow wait to wait in flows with warning

v3.0.104
----------
 * Add new has email test, contains phrase test and contains only phrase test

v3.0.103
----------
 * Migration to populate FlowNodeCount shouldn't include test contacts

v3.0.102
----------
 * Add migration to populate FlowNodeCount

v3.0.101
----------
 * Migration to clear no-longer-used flow stats redis keys
 * Replace remaining cache-based flow stats code with trigger based FlowNodeCount

v3.0.100
----------
 * Fix intermittently failing Twilio test
 * make sure calls have expiration on initiation
 * Update to latest smartmin
 * Add redirection for v1 endpoints
 * Fix webhook docs
 * Fix MsgCreateSerializer not using specified channel
 * Test coverage
 * Fix test coverage issues caused by removing API v1 tests
 * Ensure surveyor users still have access to the API v2 endpoint thats they need
 * Remove djangorestframework-xml
 * Restrict API v1 access to surveyor users
 * Block all API v2 writes for suspended orgs
 * Remove all parts of API v1 not used by Surveyor

v3.0.99
----------
 * Prioritize msg handling over timeotus and event fires
 * Remove hamlcompress command as deployments should use regular compress these days
 * Fix not correctly refreshing dynamic groups when a URN is removed
 * Allow searching for contacts *with any* value for a given field

v3.0.98
----------
 * Fix sidebar nav LESS so that level2 lists don't have fixed height and separate scrolling
 * Unstop a contact when we get an explicit user interaction such as follow

v3.0.96
----------
 * Fix possible race condition between receiving and handling messages
 * Do away with scheme for USSD, will always be TEL
 * Make sure events are handled properly for USSD
 * Do not specify to & from when using reply_to
 * Update JunebugForm for editing Junebug Channel + config fields

v3.0.95
----------
 * Log request time on channel log success

v3.0.94
----------
 * Fix test, fix template tags

v3.0.93
----------
 * Change request times to be in ms instead of seconds

v3.0.92
----------
 * Block on handling incoming msgs so we dont process them forever away
 * Include Viber channels in new conversation trigger form channel choices

v3.0.90
----------
 * Don't use cache+calculations for flow segment counts - these are pre-calculated in FlowPathCount
 * Do not include active contacts in flows unless user overrides it
 * Clean up middleware imports and add tests
 * Feedback to user when simulating a USSD channel without a USSD channel connected

v3.0.89
----------
 * Expand base64 charset, fix decode validity heuristic

v3.0.88
----------
 * Deal with Twilio arbitrarily sending messages as base64
 * Allow configuration of max text size via settings

v3.0.87
----------
 * Set higher priority when sending responses through Kannel

v3.0.86
----------
 * Do not add stopped contacts to groups when importing
 * Fix an entire flow start batch failing if one run throws an exception
 * Limit images file size to be less than 500kB
 * Send Facebook message attachments in a different request as the text message
 * Include skuid for open range tranfertto accounts

v3.0.85
----------
 * Fix exception when handling Viber msg with no text
 * Migration to remove no longer used ContactGroup.count
 * Fix search queries like 'foo bar' where there are more than one condition on name/URN
 * Add indexes for Contact.name and ContactURN.path
 * Replace current omnibox search function with faster and simpler top-25-of-each-type approach

v3.0.84
----------
 * Fix Line, FCM icons, add Junebug icon

v3.0.83
----------
 * Render missing field and URN values as "--" rather than "None" on Contact list page

v3.0.82
----------
 * Add ROLE_USSD
 * Add Junebug USSD Channel
 * Fix Vumi USSD to use USSD Role

v3.0.81
----------
 * Archive triggers that do not have a contact to send to
 * Disable sending of messages for blocked and stopped contacts

v3.0.80
----------
 * Add support for outbound media on reply messages for Twilio MMS (US, CA), Telegram, and Facebook
 * Do not throw when viber sends us message missing the media
 * Optimizations around Contact searching
 * Send flow UUID with webhook flow events

v3.0.78
----------
 * Allow configuration of max message length to split on for External channels

v3.0.77
----------
 * Use brand key for evaluation instead of host when determining brand
 * Add red rabbit type (hidden since MT only)
 * Fix flow results exports for broadcast only flows

v3.0.76
----------
 * Log Nexmo media responses without including entire body

v3.0.75
----------
 * Dont encode to utf8 for XML and JSON since they expect unicode
 * Optimize contact searching when used to determine single contact's membership
 * Use flow system user when migrating flows, avoid list page reorder after migrations

v3.0.74
----------
 * reduce number of lookup to DB

v3.0.73
----------
 * Add test case for search URL against empty field value
 * Fix sending vumi messages initiated from RapidPro without response to

v3.0.72
----------
 * Improvements to external channels to allow configuration against JSON and XML endpoints
 * Exclude test contacts from flow results
 * Update to latest smartmin to fix empty string searching

v3.0.70
----------
 * Allow USSD flows to start someone else in a flow
 * Include reply to external_id for Vumi channel

v3.0.69
----------
 * Add ID column to result exports for anon orgs
 * Deactivate runs when releasing flows
 * Fix urn display for call log
 * Increased send and receive channel logging for Nexmo, Twilio, Twitter and Telegram 
 * Allow payments through Bitcoins
 * Include TransferTo account currency when asking phone info to TransferTo
 * Don't create inbound messages for gather timeouts, letting calls expire
 * Don't show channel log for inactive channels on contact history
 * Upgrade to latest smartmin which changes created_on/modified_on fields on SmartModels to be overridable
 * Uniform call and message logs

v3.0.64
----------
 * Add ID column to anonymous org contact exports, also add @contact.id field in message context
 * Fix counts for channel log elements
 * Only have one link on channel page for sending log
 * Attempt to determine file types for msg attachments using libmagic
 * Deactivate runs on hangups, Keep ivr runs open on exit
 * Add log for nexmo media download
 * Add new perf_test command to run performance tests on database generated with make_test_db

v3.0.62
----------
 * Fix preferred channels for non-msg channels

v3.0.61
----------
 * Make migrations to populate new export task fields non-atomic
 * Add indexes for admin boundaries and aliases
 * Nexmo: make sure calls are ended on hangup, log hangups and media
 * Fix inbound calls on Nexmo to use conversation_uuid
 * Style tweaks for zapier widget
 * Use shorter timeout for IVR
 * Issue hangups on expiration during IVR runs
 * Catch all exceptions and log them when initiating call
 * Fix update status for Nexmo calls

v3.0.48
----------
 * Add channel session log page
 * Use brand variable for zaps to show
 * Additional logging for nexmo
 * Increase non-overlap on timeout queueing, never double queue single timeout
 * Fix broken timeout handling when there is a race
 * Make field_keys a required parameter
 * Speed up the contact import by handling contact update at once after all the fields are set

v3.0.47
----------
 * Add channel log for Nexmo call initiation
 * Fix import-geojson management command

v3.0.46
----------
 * Fix Contact.search so it doesn't evaluate the base_query
 * Enable searching in groups and blocked/stopped contacts

v3.0.45
----------
 * Fix absolute positioning for account creation form
 * Add Line channel icon in fonts
 * Add data migrations to update org config to connect to Nexmo

v3.0.43
----------
 * Add Malawi as a country for Africa's Talking

v3.0.42
----------
 * Widen pages to browser width so more can fit
 * Fix the display of URNs on contact list page
 * Fix searching of Nexmo number on connected accounts

v3.0.41
----------
 * Fix channel countries being duplicated for airtime configuration
 * Add make_sql command to generate SQL files for an app, reorganize current SQL reference files
 * Added SquashableModel and use it for all squashable count classes

v3.0.40
----------
 * Add support for Nexmo IVR
 * Log IVR interactions in Channel Log

v3.0.37
----------
 * Fix to make label of open ended response be All Response even if there is timeout on the ruleset
 * Data migration to rename category for old Values collected with timeouts

v3.0.36
----------
 * Add 256 keys to @extra, also enforce ordering so it is predictible which are included
 * Make fetching flow run stats more efficient and expose number of active runs on flow run endpoint
 * Migration to populate session on msg and ended_on where it is missing

v3.0.35
----------
 * Offline context per brand

v3.0.34
----------
 * Add Junebug channel type
 * Better base styling for dev project
 * Pass charset parameter to Kannel when sending unicode
 * Zero out minutes, seconds, ms for campaign events with set delivery horus
 * Add other URN types to contact context, return '' if missing, '*' mask for anon orgs
 * Make sure Campaigns export base_language for simple message events, honor on import

v3.0.33
----------
 * Change ansible command run on vagrant up from syncdb to migrate
 * Remove no longer needed django-modeltranslation
 * Keep up to 256 extra keys from webhooks instead of 128
 * Add documentation of API rate limiting

v3.0.32
----------
 * Make styling variables uniform across branding
 * Make brand styling optional

v3.0.28
----------
 * Add support for subflows over IVR

v3.0.27
----------
 * Fix searching for Twilio numbers, add unit tests
 * Fix API v1 run serialization when step messages are purged

v3.0.26
----------
 * Adds more substitutions from accented characters to gsm7 plain characters

v3.0.25
----------
 * Populate ended_on for ivr calls
 * Add session foreign key to Msg model

v3.0.24
----------
 * Fix bug in starting calls from sessions

v3.0.23
----------
 * Remove flow from ChannelSession, sessions can span many runs/flows
 * Remove superfluous channelsession.parent

v3.0.22
----------
 * Migration to update existing twiml apps with a status_callback, remove api/v1 references

v3.0.21
----------
 * Various tweaks to wording and presentation around custom SMTP email config

v3.0.20
----------
 * Allow orgs to set their own SMTP server for outgoing emails
 * Return better error message when To number not passed to Twilio handler
 * Exclude Flow webhook events from retries (we try once and forget)
 * Don't pass channel in webhook events if we don't know it
 * Use JsonResponse and response.json() consistently
 * Replace json.loads(response.content) with response.json() which properly decodes on Python 3

v3.0.19
----------
 * Improve performance of contact searches by location by fetching locations in separate query

v3.0.18
----------
 * Update pyparsing to 2.1.10
 * Update to new django-hamlpy
 * Display flow runs exits on the contact timeline
 * Fix Travis settings file for Python 3
 * Fix more Python 3 syntax issues
 * Fix RecentMessages no longer supporting requests with multiple rules, and add tests for that
 * Use print as function rather than statement for future Python 3 compatibility
 * Do not populate contact name for anon orgs from Viber
 * Add is_squashed to FlowPathCount and FlowRunCount
 * Updates to using boto3, if using AWS for storing imports or exports you'll need to change your settings file: `DEFAULT_FILE_STORAGE = 'storages.backends.s3boto3.S3Boto3Storage'`

v3.0.14
----------
 * Allow for the creation of Facebook referral triggers (opt-in on FB)
 * Allow for whitelisting of domains for Facebook channels

v3.0.13
----------
 * New contact field editing UI with Intercooler modals

v3.0.9
----------
 * Update RecentMessages view to use new recent messages model
 * Remove now unused indexes on FlowStep

v3.0.8
----------
 * Adds data migration to populate FlowPathRecentStep from existing Flow Steps

v3.0.7
----------
 * Introduce new model, FlowPathRecentStep that tracks recent steps from one flow node to another. This will replace the rather expensive index used to show recent flow activity on a flow path.

v3.0.10
----------
 * Log any exceptions encountered in Celery tasks to Raven
 * Tell user to get pages_messaging_subscriptions permission for their FB app

v3.0.6
----------
 * Replace unicode non breaking spaces with a normal space for GSM7 encoding (Kannel only)
 * Add migrations for custom indexes (existing installs before v3 should fake these)

v3.0.5
----------
 * fix styling on loader ball animation

v3.0.4
----------
 * Fix issue causing flow run table on flow dashboard to be very slow if a flow contained many responses

v3.0.3
----------
 * Refactor JSON responses to use native Django JSONResponse
 * Dont use proxy for Dart Media and Hub9, expose IPs to whitelist

v3.0.2
----------
 * Fixes DartMedia channel for short codes

v3.0.1
----------
 * Remove django-celery as it is unneeded, also stop saving Celery tombstones as we now store
   all task state (ContactImport for example) directly in models

v3.0.0
----------
 * IMPORTANT: This release resets all Temba migrations. You need to run the latest migrations
   from a version preceding this one, then fake all temba migrations when deploying:
```
% python manage.py migrate csv_imports
% python manage.py migrate airtime --fake
% python manage.py migrate api --fake
% python manage.py migrate campaigns --fake 
% python manage.py migrate channels --fake
% python manage.py migrate contacts --fake
% python manage.py migrate flows --fake
% python manage.py migrate ivr --fake
% python manage.py migrate locations --fake
% python manage.py migrate msgs --fake
% python manage.py migrate orgs --fake
% python manage.py migrate public --fake
% python manage.py migrate reports --fake
% python manage.py migrate schedules --fake
% python manage.py migrate triggers --fake
% python manage.py migrate ussd --fake
% python manage.py migrate values --fake
% python manage.py migrate
```
 * Django 1.10
 * Guardian 1.4.6
 * MPTT 0.8.7
 * Extensions 1.7.5
 * Boto 2.45.0
 * Django Storages 1.5.1<|MERGE_RESOLUTION|>--- conflicted
+++ resolved
@@ -1,12 +1,9 @@
-<<<<<<< HEAD
-=======
 v8.1.126 (2023-05-03)
 -------------------------
  * Change cookie checking for UI so that we always default to new UI
  * Add color picker widget
  * Remove ability to store twilio credentials on the org
 
->>>>>>> af958a95
 v8.1.125 (2023-05-02)
 -------------------------
  * Tweak notifications index to match API endpoint
