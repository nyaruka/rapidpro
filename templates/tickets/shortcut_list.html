--- conflicted
+++ resolved
@@ -11,14 +11,23 @@
       These are canned responses that agents can use to quickly reply to tickets.
     {% endblocktrans %}
   </div>
-<<<<<<< HEAD
 {% endblock pre-table %}
 {% block table-body %}
   {% for obj in object_list %}
     <tr onclick="showUpdateShortcutModal({{ obj.id }})" class="hover-linked update">
-      <td style="min-width: 50px">{{ obj.name }}</td>
+      <td class="whitespace-nowrap"
+          style="min-width: 50px;
+                 max-width:150px;
+                 overflow: hidden;
+                 text-overflow: ellipsis">{{ obj.name }}</td>
       <td>
-        <div class="break-all">{{ obj.text|truncatechars:100 }}</div>
+        <div style="overflow: hidden;
+                    text-overflow: ellipsis;
+                    display: -webkit-box;
+                    line-height: 16px;
+                    max-height: 16px;
+                    -webkit-line-clamp: 1;
+                    -webkit-box-orient: vertical">{{ obj.text }}</div>
       </td>
       <td class="w-10">
         {% if org_perms.tickets.shortcut_delete %}
@@ -37,54 +46,6 @@
     </tr>
   {% endfor %}
 {% endblock table-body %}
-=======
-  {% block pre-table %}
-    <temba-modax header="{{ _("Update Shortcut") |escapejs }}" id="update-shortcut">
-    </temba-modax>
-    <temba-modax header="{{ _("Delete Shortcut") |escapejs }}" id="delete-shortcut">
-    </temba-modax>
-  {% endblock pre-table %}
-  <div class="mt-4 shadow rounded-lg rounded-bl-none rounded-br-none bg-white">{% include "includes/short_pagination.html" %}</div>
-  <div class="flex-grow overflow-y-auto shadow">
-    <table class="list lined scrolled">
-      <tbody>
-        {% for obj in object_list %}
-          <tr onclick="showUpdateShortcutModal({{ obj.id }})" class="hover-linked update">
-            <td class="whitespace-nowrap"
-                style="min-width: 50px;
-                       max-width:150px;
-                       overflow: hidden;
-                       text-overflow: ellipsis">{{ obj.name }}</td>
-            <td>
-              <div style="overflow: hidden;
-                          text-overflow: ellipsis;
-                          display: -webkit-box;
-                          line-height: 16px;
-                          max-height: 16px;
-                          -webkit-line-clamp: 1;
-                          -webkit-box-orient: vertical">{{ obj.text }}</div>
-            </td>
-            <td class="w-10">
-              {% if org_perms.tickets.shortcut_delete %}
-                <div style="visibility:hidden"
-                     onclick="event.stopPropagation(); showDeleteShortcutModal({{ obj.id }});"
-                     class="pl-2 pt-1 delete-link linked text-gray-400">
-                  <temba-icon name="delete_small">
-                  </temba-icon>
-                </div>
-              {% endif %}
-            </td>
-          </tr>
-        {% empty %}
-          <tr class="empty_list">
-            <td colspan="99" class="text-center">{% trans "No shortcuts" %}</td>
-          </tr>
-        {% endfor %}
-      </tbody>
-    </table>
-  </div>
-{% endblock content %}
->>>>>>> 518117a0
 {% block extra-script %}
   {{ block.super }}
   <script>
