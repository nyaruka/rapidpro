-extends "frame.haml"
-load smartmin i18n contacts compress

-block page-top
-block header


  :javascript
    function leaveNewInterface() {
      document.cookie = "nav=1; expires=Fri, 31 Dec 9999 23:59:59 GMT; path=/;";
      document.location.reload();
    }

-block interface-option

-block extra-style
  {{block.super}}

  -for css in styles
    %link(rel="stylesheet" type="text/css" href="{{css}}")

  :css
    temba-menu > div {
      display: none;
    }
    .shadow {
      --tw-shadow: 0 1px 3px 0 rgba(0, 0, 0, 0.1), 0 1px 40px 0 rgba(0, 0, 0, 0.09);
    }

    html {
      --color-text-dark: #555;
      --temba-textinput-font-size: 1;
      --temba-textinput-padding: 0.6em .8em;
      --widget-box-shadow: rgba(0, 0, 0, 0.05) 0px 3px 7px 0px, rgba(0, 0, 0, 0.05) 0px 1px 2px 0px;
      --widget-box-shadow-focused: 0 0 0 3px rgba(164, 202, 254, .45), rgba(0, 0, 0, 0.05) 0px 3px 7px 0px, rgba(0, 0, 0, 0.05) 0px 1px 2px 0px;

      --button-y: 0.2em;
      --button-x: 1.5em;
      
      --temba-select-selected-font-size: 1em;
      --temba-select-selected-padding: .6em .8em;
      --temba-select-selected-line-height: 1.2em;
      overflow: hidden;

    }

    temba-modax, temba-dialog {
      --button-y: 0.5em;
    }

    temba-button {
      --button-shadow: 0 0px 0px 1px rgba(0, 0, 0, 0.02), 0 1px 9px 0 rgba(0, 0, 0, 0.2);
    }

    temba-button.light {
      --button-shadow: rgba(0, 0, 0, 0.05) 0px 3px 7px 0px, rgba(0, 0, 0, 0.07) 0px 1px 1px 1px;
    }

    .list-buttons-container {
      --icon-color: #666;
    }

    .list-buttons-container.visible {
    }
    
    .spa-container {
      background: #f7f7f7;
      overflow-y:auto;
      
    }

    .spa-container.loading .spa-content{
      opacity: .3;
      pointer-events: none;
    }

    .widget-container.loading .spa-loader, .spa-container.loading .spa-loader {
      display: block;
    }

    .widget-container.loading .folders, .widget-container.loading .spa-content, .widget-container.loading .org-chooser  {
      opacity: .3;
      pointer-events: none;
    }

    .org-chooser {
      background:rgba(0,0,0,.02);
      box-shadow: 0px 0px 15px 0px rgba(0,0,0,.1) inset;
      color:rgba(0,0,0,.6);
      --color-widget-border:transparent;
      --color-widget-bg:transparent;
      --temba-select-selected-padding:0em;
      --color-widget-bg-focused:transparent;
      --color-focus:transparent;
      --widget-box-shadow-focused:transparent;
    }

    temba-loading {
      z-index: 1000;
    }

    .title-text {
      transition: opacity 100ms linear;
    }

    .loading .title-text {
      opacity: 0;
    }

    .spa-content {
      display: flex;
      flex-direction: column;
      flex-grow: 1;
      transition: opacity 200ms linear;
    }

    .bg-gradient {
      background-repeat: no-repeat;
      background-image: linear-gradient(rgb(255, 255, 255) 0%, rgb(236, 236, 236) 75%);
    }

    .lp-frame .lp-nav-item {
      padding: 5px 10px !important;
      border-radius: var(--curvature);
    }

    .lp-frame .lp-nav-item.selected {
      background: var(--color-selection);
      color: var(--color-primary-dark) !important;
      font-weight: 300;
    }

    .lp-frame {
      margin-top: 0px;
      padding-top:0em;
      padding-right: 0em;
      padding-left: 0em;
      flex-grow: 1;
      overflow-y: auto;
    }

    .lp-frame .left { 
      padding-top:1em;
      overflow-y: auto;
      overflow-x: hidden;
      padding-right: 1em;
      padding-left: 0.1em;
      margin-right: 0em;
      width: 18em;
      padding-bottom:1em;
    }

    .lp-frame .right { 
      padding: 0em;
      margin: 0em;
    }

    .lp-frame .left .lp-nav .inner-scroll {
      overflow: inherit;
      height: inherit;
      max-height: inherit;
    }

    .object-list {
      -webkit-transform: translate3d(0,0,0)
    }

    temba-contact-chat {
      transition: all 200ms ease-in-out;
      transition-delay: 200ms;
    }

    .empty {
      position: absolute;
      transition: all 200ms ease-in-out;
      transition-delay: 200ms;
      opacity: 0;
      padding: 3px 40px;
    }

    .empty h2 {
      font-size: 36px;
      margin-top: 16px;
    }

    .popper {
      font-size: 48px;
      display: inline;
    }

    .ticket-list {
      flex-basis: 300px; 
      flex-grow: 0; 
      flex-shrink: 0;
      transition: all 200ms ease-in;
    }

    .button-action {
      background: #fff;
    }
    
    .button-action:hover, #gear-container .button-light:hover, #gear-container .button-light.dropdown-toggle:hover, #gear-container .button-light.dropdown-toggle:hover .icon-menu {
      background: var(--color-primary-dark);
      color: #fff !important;
    }

    
    #gear-container .button-light {
      padding-top: 0.62em;
      padding-bottom: 0.62em;
      margin-top: 4px;
      background: #fff;
    }

    #gear-container .button-light.dropdown-toggle {
      padding-top: 0.58em;
      padding-bottom: 0.58em;
      margin-top: 4px;
      background: #fff;
    }

    @media only screen and (max-width: 850px) {
      .ticket-list {
        flex-basis: 200px; 
      }
    }

    @media only screen and (max-width: 768px) {
      .ticket-list {
        flex-basis: 125px; 
      }

      .widget-container {
        margin-top:0px !important;
        padding-top:0px !important;
        margin-bottom:0px;
        padding-bottom:0px;
      }
    }

    .spa-container {
      height:100%;
    }

    table.list.selectable tbody tr:hover td {
      background-color: var(--color-row-hover);
      cursor: pointer;
    }

    .page-title {
      font-size: 1.5em;
    }

    temba-menu {
      background: #fff;
    }

    temba-menu.servicing {
      --primary-rgb: 191,84,155;
      --color-primary-dark: rgb(var(--primary-rgb));
      --color-selection: rgba(var(--primary-rgb), .05);
    }
    
    .formax .formax-section.open {
      margin-left: 0 !important;
      margin-right: 0 !important;
    }

    .spa-content {
      margin-bottom: -2em;
      padding-bottom: 2em;
    }
    
    .spa-footer {
      margin-bottom: 2.5em;
      padding-top: 0.5em;
    }
}

     
-block full-page-script

  %script(src="{{ STATIC_URL }}js/labels.js")
  %script(src="{{ STATIC_URL }}highcharts/highstock.js?v=3.0")
  %script(src="{{ STATIC_URL }}highcharts/modules/drilldown.js")
  %script(src="{{ STATIC_URL }}qrious/dist/qrious.min.js")
  %script(src="{{ STATIC_URL }}rest_framework/js/prettify-min.js")

  -for script in scripts
    %script(type="text/javascript" src="{{script}}")

  -include "full_page_script.haml"

  :javascript

    var static_url = "{{STATIC_URL}}";
    var pendingRequests = [];
    function fetchAjax(url, container, options) {

      if (options["cancel"]) {
        pendingRequests.forEach(function(controller){
          controller.abort();
        });
        pendingRequests = [];
      }

      options = options || {};

      // reroute any pjax requests made from spa pages and push the content there instead
      if (container == "#pjax" && document.querySelector(".spa-content")) {
        container = ".spa-content";
        options["headers"] = (options["headers"] || {})
        options["headers"]["TEMBA-SPA"] = 1;
        options["headers"]["X-PJAX"] = 1;
      }

      var controller = new AbortController();
      pendingRequests.push(controller);
      options["signal"] = controller.signal;
      fetch(url, options).then(function(response) {

        // remove our controller
        pendingRequests = pendingRequests.filter(
          function (controller) {
            return response.controller === controller;
          }
        );

        if (response.status < 200 || response.status > 299) {
          return;
        }

        if (response.redirected) {
          document.location.href = url;
          return;
        }
        
        if(response.headers.get("x-temba-content-only") != 1) {
          document.location.href = url;
          return;
        }

        response.text().then(function (body){
          var containerEle = document.querySelector(container);

          // special care to unmount the editor
          var editor = document.querySelector("#rp-flow-editor");
          if (editor) {
            window.unmountEditor(editor);
          }

          setInnerHTML(containerEle, body);

          if (options) {
            if ('onSuccess' in options) {
              options['onSuccess'](response);
            }
          }
        });
      }).catch(function(e) {
        // canceled
      })
    }

  :javascript
    function handleMenuReady() {
      var selection = window.location.pathname.split("/").filter(function(path){ return !!path});
      var menu = document.querySelector("temba-menu");
      if (menu) {
        {% if temba_menu_selection %}
        menu.setFocusedItem("{{temba_menu_selection}}");
        
        // give our focus a chance, then update
        window.setTimeout(function(){
          updatePageTitle();
        }, 100);
        
        {% endif %}
        // window.addEventListener('resize', function() {
        // menu.collapsed = !!window.matchMedia("(max-width: 800px)").matches
        // });
      }
    }

    function goto(event, ele) {
<<<<<<< HEAD
=======
      var link = event.target.getAttribute('href');
      if (link) {
        event.stopPropagation();
        if (event.metaKey) {
            window.open(link, '_blank');
        } else {
            document.location.href = link;
        }
        return;
      }
>>>>>>> bc2c8b63

      if (!ele) {
        ele = event.target;
      }

      event.stopPropagation();
      event.preventDefault();

      if (ele.setActive) {
          ele.setActive();
      }
      var href = ele.getAttribute('href');

      if (!href) {
        if(ele.tagName == "TD") {
          href = ele.closest("tr").getAttribute("href");
        }
      }

      if (href) {
          if (event.metaKey) {
              window.open(href, '_blank');
          } else {
              fetchURL(href);
          }
      }    
    }

    function showLoading(full) {
      if (full) {
        document.querySelector(".widget-container").classList.add("loading");
      } else {
        document.querySelector(".spa-container").classList.add("loading");
      }
    }

    function updatePageTitle(force) {

      var spaTitle = "";
      var titleDiv = document.querySelector(".spa-title #title-text");
      if (titleDiv && titleDiv.innerText) {
        spaTitle = titleDiv.innerText.trim();
      }

      if (!spaTitle || force) {
        var menu = document.querySelector("temba-menu");
        if (menu) {
          var item = menu.getMenuItem();
          if (item) {
            spaTitle = item.verbose_name || item.name;
          }
        }

        if (spaTitle && titleDiv) {
          titleDiv.innerText = spaTitle;
        }
      }

      // try and set our window title
      document.title = spaTitle || "";
    }

    function refreshMenu() {
      var menu = document.querySelector("temba-menu");
      if (menu) {
        menu.refresh();
      }
    }

    function hideLoading(response) {
      var containers = document.querySelectorAll(".spa-container, .widget-container");
      for(container of containers) {
        container.classList.remove("loading");
      }

      // scroll our content to the top if needed
      var content = document.querySelector(".spa-content");
      content.scrollTo(0, 0);
      
      updatePageTitle();
      var menu = document.querySelector("temba-menu");
      if (menu && response) {
        var menuSelection = response.headers.get("temba_menu_selection");
        if (menu && menuSelection) {
          menu.setFocusedItem(menuSelection);
        }
      }

      document.querySelectorAll(".posterize").forEach(function(ele){
        ele.addEventListener("click", function(){ 
          handlePosterize(ele);
        });
      });

      var eventContainer = document.querySelector(".spa-content");
      eventContainer.dispatchEvent(new CustomEvent("temba-spa-ready"));
      refreshMenu();
    }

    function handleUpdateComplete() {
      // scroll to the top
      var content = document.querySelector(".spa-container");
      if (content) {
        content.scrollTo({ 
          top: 0,
          left: 0,
          behavior: 'smooth'}
        );
      }
    }

    function addToHistory(url) {
      if (url.indexOf("http") == -1) {
        url = document.location.origin + url;
      }
      window.history.pushState({url: url}, "", url);
    }

    function gotoURL(url, ignoreEvents, ignoreHistory) {
      var refererPath = window.location.pathname;

      if (!ignoreHistory) {
        addToHistory(url);
      }

      fetchAjax(url, ".spa-content", { "headers": {
          "TEMBA-SPA": "1", 
          "TEMBA-REFERER-PATH": refererPath,
          "TEMBA-PATH": url
          }, 
        "onSuccess": hideLoading, "ignoreEvents": ignoreEvents, "cancel": true
      });
    }

    function fetchURL(url, triggerEvents) {
 
      showLoading();
      var refererPath = window.location.pathname;
      var menu = document.querySelector("temba-menu");
      gotoURL(url, !triggerEvents);
    }
   
    function handleMenuClicked(event) {

      var menu = document.querySelector("temba-menu");
      var items = event.detail;
      var item = items.item;
      var parent = items.parent;
      var selection = items.selection;

      if (item.trigger) {
        if (item.href) {
          window.open(item.href, "_blank");
        }
        return;
      }

      if (item.type == "modax-button") {
        var modaxOptions = { 
          disabled: false, 
          onSubmit: item.on_submit
        }
        showModax(item.name, item.href, modaxOptions);
      }

      if (selection.length > 1 && selection[0] == "ticket") {
        if (window.handleTicketsMenuChanged) {
          handleTicketsMenuChanged(item);
        }
      }

      // clicked inside our workspace popup
      if (parent && parent.id == "workspace") {
        if (item.id == "settings") {
          fetchURL("{% url 'orgs.org_workspace' %}");
        } else if (item.posterize) {
          posterize(item.href)
        }
        else {
          handleWorkspaceChanged(item.id);
        }
      }
    }

    function handleMenuChanged(event) {

      var selection = event.target.getSelection();
      var menuItem = event.target.getMenuItem();

      var body = document.querySelector(".spa-content");
      if (menuItem && menuItem.href) {
        showLoading();
        gotoURL(menuItem.href);
      }

      if (selection.length > 1) {
        var section = selection[0];
        var name = `handle${section.charAt(0).toUpperCase()}${section.slice(1)}MenuChanged`;
        if (this[name]) {
          this[name](menuItem);
        }
      }
    }

    function showModax(header, endpoint, modaxOptions) {

      var options = modaxOptions || {};
      var modax = document.querySelector("temba-modax#shared-modax");
      modax["-temba-loaded"] = undefined;
      
      modax.disabled = options.disabled == "True";
      var itemOnSubmit;
      if (options.onSubmit == "None") {
        onSubmit = undefined;
      }

      if (options.onSubmit) {
        modax["-temba-submitted"] = Function(options.onSubmit);
      } else {
        modax["-temba-submitted"] = undefined;
      }
      modax["-temba-redirected"] = refreshMenu;
      modax.headers = { "TEMBA-SPA": 1};
      modax.header = header;
      modax.endpoint = endpoint;
      modax.open = true;
    }

    function handleWorkspaceChanged(orgId) {
      showLoading(true);
      var store = document.querySelector("temba-store");
      store.postUrl("/org/choose/", "organization=" + orgId, {}, 'application/x-www-form-urlencoded').then(function(response) {
        if (response.redirected) {
          document.location.href = response.url;
        }
      });
    }

    function onSpload(fn, contentOnly) {
      if (contentOnly) {
        var eventContainer = document.querySelector(".spa-content");
        eventContainer.addEventListener("temba-spa-ready", fn, {once: true});
      } else {
        document.addEventListener("DOMContentLoaded", fn);
      }      
    }

    document.addEventListener("temba-redirected", function(event){
      fetchURL(event.detail.url, true);
    });

    document.addEventListener("temba-pjax-complete", function() {
      refreshMenu();
      hideLoading();
      handleUpdateComplete();
    })

    window.addEventListener("popstate", function (event){
      let state = event.state;
      if (state && state.url) {
        showLoading();
        gotoURL(state.url, false, true);
      }
    });

    document.addEventListener('DOMContentLoaded', function(){      
      document.querySelector(".spa-content").addEventListener("submit", function(evt) {
        var formEle = evt.target;
        if(formEle.closest(".formax-section")) {
          return;
        }
  
        var url = document.location.href;

        if (formEle.method.toLowerCase() !== "post") {
          evt.stopPropagation();
          evt.preventDefault();
          var formData = new FormData(formEle);
          let queryString = new URLSearchParams(formData).toString();
          showLoading();
  
          if (queryString) {
            if (url.indexOf("?") > 0) {
              url += "&" + queryString;
            } else {
              url += "?" + queryString;
            }
          }
  
          fetchAjax(url, ".spa-content", { "headers": {
            "TEMBA-SPA": "1",
            "TEMBA-PATH": url
            },
          "onSuccess": hideLoading
          });
        } else {
  
          evt.stopPropagation();
          evt.preventDefault();
          
          if (url.indexOf("{% url 'orgs.org_service'%}") > -1) {
            formEle.submit();
          } else {
            var formData = new FormData(formEle);
            showLoading();

            var store = document.querySelector("temba-store");
            store.postUrl(url, formData, { "TEMBA-SPA": "1"}).then(function(response){
              var content = document.querySelector(".spa-content");

              // remove jquery use here
              $(content).html(response.body);

              if (response.redirected) {
                addToHistory(response.url);
              }

              hideLoading(response);
            });

          }
        }
      });
    })


    
    
-block refresh-fn
  :javascript
    function refresh(onSuccess, forceReload){
    }

-block temba-store
  -if user_org
    %temba-store(
      completion="/mr/docs/{{ LANGUAGE_CODE }}/editor.json"
      languages="/org/languages/"
      fields="/api/v2/fields.json"
      globals="/api/v2/globals.json"
      groups="/api/v2/groups.json"
      workspace="/api/v2/workspace.json"
    )
   

-block page-container
  %temba-mask
  %temba-modax#shared-modax
  %temba-dialog#shared-dialog
  .ajax-scripts

  .flex-col
    .flex.widget-container(style="height:100vh;overflow:hidden")
      -if request.user.is_staff
        -if user_org and user_org not in user_orgs
          .servicing.absolute.m-4(style="z-index:999999;right:0;bottom:0")
            .flex.items-center.bg-secondary.text-white.text-lg.rounded(style="opacity:1;padding:0em 1em;")
              .flex-grow
              %temba-icon(style="color:#fff" name="icon.tickets")
              .ml-1
                {{user_org.name}}
              .flex-grow

      .folders
        %temba-menu#nav(class="{% if servicing %}{% endif%}" style="height:100%" endpoint="{% url 'orgs.org_menu' %}" onchange="handleMenuChanged(event)" -temba-button-clicked="handleMenuClicked(event)" -temba-ready="handleMenuReady")
          -block menu-header

      .flex-grow.spa-container.flex.flex-col
        .spa-loader.hide.absolute
          .wrapper(style="display:flex;z-index:100000;margin-top:0.1em;margin-left:1em")
            %temba-loading(size=16 units=6)

        .spa-content.p-5.overflow-y-auto.overflow-x-hidden

          -block page-header

            -if title or has_content_menu
              .spa-title.no-menu.flex.items-center.mb-4
                .text-container.text-2xl.text-gray-700
                  .flex.flex-row
                    -block spa-title
                      #title-text
                        {{title}}
                .line.flex-grow.mr-2.ml-6
                  .h-0.border.border-gray-200
                
                -if has_content_menu
                  -include "spa_page_menu.haml"
          
              -block subtitle
          
          -block alert-messages
            -if user_org.is_suspended
              -include "org_suspended_include.haml"
            -if messages
              -for msg in messages
                %temba-alert.mb-3
                  {{ msg }}

          -block content

        -block footer
          .spa-footer.text-center.text-gray-500.mt-4
            :plain
              <!--
                License requires that the copyright attribution remain, please do not modify.
              -->
              Copyright © 2012-2023 TextIt. All rights reserved.
  
  .bottom-strip.absolute.bottom-0.text-sm.text-center.text-white.p-1(style="background:rgba(0,0,0,.7); z-index:100000;width:100%;")
    Go back to the
    %span.linked(onclick="leaveNewInterface()" style="color:#43b1ff")<
      old interface<|MERGE_RESOLUTION|>--- conflicted
+++ resolved
@@ -383,8 +383,6 @@
     }
 
     function goto(event, ele) {
-<<<<<<< HEAD
-=======
       var link = event.target.getAttribute('href');
       if (link) {
         event.stopPropagation();
@@ -395,7 +393,6 @@
         }
         return;
       }
->>>>>>> bc2c8b63
 
       if (!ele) {
         ele = event.target;
