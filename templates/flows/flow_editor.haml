{% extends "smartmin/base.html" %}

-load compress temba i18n

-block html-tag
  <html lang="en" ng-app="app">


-block extra-less
  -compress css
    {% lessblock %}
      :plain
        .empty {
          margin-left: 30px;

          .option {
            border: 0px solid green;
            width: 350px;
            padding: 5px;
            padding-top:0px;

            .button {
              margin-top: 12px;
            }

          }
        }

    {% endlessblock %}

-block extra-script
  {{ block.super }}
  %script{type:'text/javascript', src:'{{ STATIC_URL }}js/dom.jsPlumb-1.7.5.js'}
  %script{type:'text/javascript', src:'{{ STATIC_URL }}angular/sortable.js'}
  %script{type:'text/javascript', src:'{{ STATIC_URL }}angular/ui-bootstrap-tpls-0.11.0.js'}
  %script{src:"{{ STATIC_URL }}scripts/At.js/bower_components/Caret.js/dist/jquery.caret.js"}
  %script{src:"{{ STATIC_URL }}scripts/At.js/dist/js/jquery.atwho.js"}
  %script{src:"{{ STATIC_URL }}js/excellent.js"}
  %script{type:'text/javascript', src:'{{ STATIC_URL }}scripts/autosize/jquery.autosize-min.js'}
  %script{type:'text/javascript', src:'{{ STATIC_URL }}scripts/angular-elastic-2.4.0/angular-elastic.js'}


  :javascript
    window.flowId = {{ object.pk }};
    window.simulateURL = '{% url "flows.flow_simulate" object.pk %}';
    window.activityURL = '{% url "flows.flow_activity" object.pk %}';
    window.uploadURL = '{% url "flows.flow_upload_action_recording" object.pk %}';
    window.mutable = {{mutable|lower}};
    window.ivr = '{{object.flow_type}}' == 'V';
    window.flow_type = '{{object.flow_type}}';
    window.recordingURL = '{{recording_url}}';

<<<<<<< HEAD
=======
    $('.draggable').draggable();
>>>>>>> 8782c88d
    // TODO: All inline javascript below should be replaced with corresponding angular implementations

    // Editing the flow
    {% if org_perms.flows.flow_update %}
    $(".update-rulesflow").live('click', function(){
      var modal = new Modax('Update Flow', '{% url "flows.flow_update" object.pk %}');
      modal.setIcon('icon-users-2');
      modal.setListeners({
        onSuccess: function(data) {location.reload(); },
        onFormLoaded: function() {
          $('#id_label').children("option:first-child").before("<option></option>");
          $('#id_label').select2({minimumResultsForSearch: -1, placeholder: "No Label Selected"});}
      });
      modal.show();
    });
    {% endif %}

    // Starting the flow
    {% if org_perms.msgs.broadcast_send %}
      $(".broadcast-rulesflow").live('click', function(){
        var modal = new Modax(gettext('Start Flow'), '{% url "flows.flow_broadcast" object.pk %}');
        var onActions = {
          onSuccess: function(data) {
            $('html').scope().pending = 'P';
          },
          onFormLoaded: function() { }
        }
        // check if there is no channel, change the primary button behavior to redirect to channel creation
        if('{{has_outgoing_channel}}' == 'None') {
          modal.setPrimaryButton(gettext("Add Channel"));
          onActions['onPrimary'] = function() { document.location.href = '{% url "channels.channel_list" %}' };
        }
        modal.setListeners(onActions);
        modal.show();
      });
    {% endif %}

    $(function(){
      // where is our status box now?
      var statusTop = $("#status").offset().top;

      // when the window scrolls check to see whether it is about to go off screen. If so then switch to fixed.
      $(window).scroll(function() {
        var topOfWindow = $(window).scrollTop();
        if (statusTop < topOfWindow) {
          $("#status").addClass("fixed");
        } else {
          $("#status").removeClass("fixed");
        }
      });
    });

    function broadcastToNode(nodeUUID) {
      var queryString = "s=" + nodeUUID;

      if (window.simulation) {
        queryString += "&simulation=true";
      }

      showComposeInitialized(queryString);
      return false;
    }

    $(document).ready(function() {
      {% if starting %}
        $("html").scope().pending = 'P';
      {% endif %}
    })


  -compress js
    %script{src:"{{ STATIC_URL }}coffee/flows/app.coffee", type:'text/coffeescript'}
    %script{src:"{{ STATIC_URL }}coffee/flows/validation.coffee", type:'text/coffeescript'}
    %script{src:"{{ STATIC_URL }}coffee/flows/widgets.coffee", type:'text/coffeescript'}
    %script{src:"{{ STATIC_URL }}coffee/flows/services.coffee", type:'text/coffeescript'}
    %script{src:"{{ STATIC_URL }}coffee/flows/controllers.coffee", type:'text/coffeescript'}
    %script{src:"{{ STATIC_URL }}coffee/flows/directives.coffee", type:'text/coffeescript'}
    %script{src:"{{ STATIC_URL }}coffee/simulator.coffee", type:'text/coffeescript'}


  :javascript
    $(document).ready(function(){
      window.setTimeout(function(){
        window.wsOffset = $("#flow").offset();
      }, 100)
    });

    $(window).bind('beforeunload', function(e) {
      scope = $('html').scope();
      if (scope && scope.saving) {
        return "Your flow is still saving, are you sure you want to leave?"
      }
    });


-block page-top

-block page-container

  -include "msgs/msg_send_modal.html"
  -include "delete_modal_include.html"

  #drag-helper.hide
    .tail
    .arrow.icon-arrow-down-2
    .help-text
      -trans "To make your next connection,"
      %span.attn
        -trans "drag"
      -trans "the red box."

  #status{ng-cloak:''}
    .throbber{ng-show:'saving'}
      %img{ src: "{{ STATIC_URL }}images/loader-bars.gif" }
    .error{ng-show:'error'}
      [[error]]


  -if user_org
    #show-simulator.btn.btn-primary
      .icon-mobile
      .message.hide
        -trans "Run in"
        %br
        -trans "Simulator"

  #version-mask{ng-show:'showVersions', ng-cloak:''}
  #versions.draggable{ng-controller:'VersionController', ng-show:'showVersions', ng-cloak:''}
    %h4
      Revision History
      .close.icon-close{ng-click:'cancel()'}

    .choices
      .version{ng-repeat:'version in versions()', ng-class:'{selected:version.selected}'}
        .revert.btn.btn-tiny.btn-primary{ng-click:'apply()', ng-show:'version.selected'}
          Revert

        <a ng-click='showVersion(version)' href='javascript:void(0);'>[[version.created_on|date:'medium']]</a>
        .author
          .name
            [[version.user.name]]
          .email
            [[version.user.email]]

  #ctlr{ng-controller:'FlowController', ng-show:'flow', ng-mousemove:'mouseMove($event)', ng-cloak:'', ng-init:"init()"}
    -include "flows/simulator.html"

    #toolbar
      .actions.pull-right
        -include "gear_links_include.haml"

      %h2
        -if flow.flow_type == 'V'
          .icon-phone
        {{ flow.name }}

      #pending{ng-show:'pending == "S" || pending == "P"'}
        %div{class:"alert alert-info"}
          -blocktrans
            This flow is in the process of being sent, this message will disappear once all contacts have been added to the flow.

      .languages{ng-show:'languages.length > 1 && flow.base_language && (flow.action_sets.length + flow.rule_sets.length) > 0'}
        <span ng-repeat="lang in languages">
          <a href="javascript:void(0);" class='language' ng-class='{active:lang.iso_code == language.iso_code}' ng-click="setLanguage(lang)">[[lang.name]]</a>
          <span ng-hide='$last'>|</span>
        </span>

        .translated
          %span.pct{ng-show:'flow.base_language != language.iso_code'}
            [[flow._pctTranslated]]% translated

    #status.hide
      #error
        .glyph.icon-warning
        -trans "Error Contacting Server. Changes may not be saved."

      #saving
        .throbber
          %img{ src: "{{ STATIC_URL }}images/loader-bars.gif" }

    #workspace{ng-dblclick:'addNote($event); $event.stopPropagation();'}

      #flow{ class:'{% if not mutable %}readonly{%endif%}'}

        .empty{ng-show:'flow.action_sets.length + flow.rule_sets.length == 0'}

          .option
            %h4
              -trans "Let's get started"
            -if flow.flow_type == 'V'
              -blocktrans
                It's a good idea to start your call off by saying something first. You'll probably want to
                introduce yourself and ask them a question. Just type the message for now, you'll be able to
                add a voice recording of your message later.
            -else
              -blocktrans
                We recommend starting your flow by sending a message. This message will be sent to anybody right
                after they join the flow. This is your chance to send a single message or ask them a question.

            .button
              %a.btn.btn-primary{ng-click:'createFirstAction()'}
                Create Message


          .option.hide
            %h4
              -trans "Receive a Message First"
            -blocktrans
              A more advanced flow might start by receiving a message first. This lets you do different things
              based on how the flow was triggered.
            .button
              %a.btn.btn-primary
                Receive Message First

        // Our empty action node shown while dragging
        -if object.flow_type == 'V'
          .ghost.actions.node.action-node.hide
            .actions
              .action.say
                .title
                  Play Message
                .summary
                  %span.translation
                    Click here to play a message
        -else
          .ghost.actions.node.action-node.hide
            .actions
              .action.reply
                .title
                  Send Message
                .summary
                  %span.translation
                    Click here to send a message

        // Empty rule node shown while dragging
        .ghost.rules.node.rule-node.hide
          .rule-header
            .title
              Save Response
          %table
            %tr.rules
              %td.rule
                .category
                  All Responses

        .node{ng-repeat:'action_set in flow.action_sets', drop-scope:'[[getAcceptedScopes("actionset")]]', node:'action_set', ng-dblclick:'$event.stopPropagation()',
               ng-attr-id:'[[action_set.uuid]]', class:'action-node', ng-class:'{recents:action_set._showMessages, translate:lastActionMissingTranslation(action_set)}',
               ng-style:"{left:action_set.x, top:action_set.y}"}

          .active{ng-show:'action_set._active > 0', ng-click:'broadcastToStep(action_set.uuid)'}
            [[action_set._active|number]]

          .flow-start{ng-show:'action_set.uuid == flow.entry'}
            -trans "Flow Start"

          .actions{ actionset:'action_set', ng-animate:'"animate"'}
            .action{ng-repeat:'action in action_set.actions', action:'action', language:'language',
                    ng-file-drop:"onFileSelect($files, action_set, action)", ng-file-drag-over-class:"upload-hover",
                    ng-click:'clickAction(action_set, action); $event.stopPropagation()',
                    class:'[[action.type]]', ng-class:'{ disabled:!action._translation, missing: action._missingTranslation }'}
              .drop-overlay.hide
                %p
                  Drop to upload new sound file

              .title.action-name{ ng-model: 'action' }

              .remove-warning
                Remove Action?

              .move-up.icon-arrow-down{ ng-show:'isMoveable(action)', ng-click: 'moveActionUp(action_set, action); $event.stopPropagation()' }

              .remove.icon-close{ ng-click: 'confirmRemoveAction($event, action_set, action); $event.stopPropagation()' }


              .address{ng-show:'action.type == "send" || action.type == "trigger-flow"'}
                .to-label{ ng-if:'action.type == "send"' }
                  To:
                .to-label{ ng-if:'action.type == "trigger-flow"' }
                  Who:
                .recipients
                  .recipient.omni-option.omni-group{ng-repeat:'group in action.groups'}
                    [[group.name]]
                  .recipient.omni-option.omni-contact{ng-repeat:'contact in action.contacts'}
                    [[contact.name]]
                  .recipient{ng-repeat:'variable in action.variables'}
                    [[variable.id]]

              .address{ng-show:'action.type == "email"'}
                .to-label
                  To:
                .recipients
                  .recipient{ng-repeat:'email in action.emails'}
                    [[email]]

              .summary

                %span.language{ng-show:'action.type == "lang"'}

                  [[action.name]]

                // messages with translations
                %span.translation{ng-show:'action.type == "send" || action.type == "reply" || action.type == "say"'}

                  [[action._translation]]

                  %span.recording{ng-show:'action.type=="say"'}

                    .upload-button.icon-mic{ng-hide:'action._translation_recording || action.uploading', ng-file-select:'onFileSelect($files, action_set, action);', ng-click:'$event.stopPropagation();' }

                    .play-button.icon-arrow-right-8{ng-show:'action._translation_recording', ng-click:'playRecording(action.uuid); $event.stopPropagation();'}
                    %audio.player{id:'[[action.uuid]]_audio', type:"audio/wav", preload:'none', ng-show:'action._translation_recording', src:'[[action._translation_recording]]'}

                    .uploading{ng-show:'action.uploading'}
                      %img.throbber{ src: "{{ STATIC_URL }}images/loader-bars.gif" }
                      .cancel.icon-cancel-circle{ng-click:"upload.abort(); action.uploading=false; action.dirty=true; $event.stopPropagation();"}

                // updating contacts
                %span{ng-show:'action.type == "play"'}
                  Play recording
                  %span.attn
                    [[action.url]]

                // adding labels to SMS
                .msg-label{ng-repeat:"label in action.labels", ng-show:'action.type == "add_label"'}
                  .msg-label-name.force-wrap{ng-show:'label.name'}
                    [[label.name]]
                  .msg-label-name.force-wrap{ng-hide:'label.name'}
                    [[label]]

                // adding or removing groups
                .group.omni-group{ng-repeat:"group in action.groups", ng-show:'action.type == "add_group" || action.type == "del_group"'}
                  .group-name.force-wrap{ng-show:'group.name'}
                    [[group.name]]
                  .group-name.force-wrap{ng-hide:'group.name'}
                    [[group]]

                // updating contacts
                %span{ng-show:'action.type == "save"'}
                  Update value for
                  %span.attn
                    [[action.label]]

                // sending emails
                %span{ng-show:'action.type == "email"'}
                  .subject
                    [[action.subject]]

                // starting flows
                %span{ng-show:'action.type == "flow" || action.type == "trigger-flow"'}
                  .start-flow
                    [[action.name]]

                // webhooks
                %span{ng-show:'action.type == "api"'}
                  .webhook
                    [[action.webhook]]

          .add.icon-plus-circle2{ng-click:'addAction(action_set);'}
          .source{ng-attr-id:'[[action_set.uuid]]_source', drop-scope:'rules', ng-class:'{connected:action_set.destination}', ng-click:'clickActionSource(action_set); $event.stopPropagation()'}
            .recent-messages{ng-show:'action_set._showMessages'}
              .title
                -trans "Recent Messages"
              .loading{ng-show:'!action_set._messages.length'}
                %img.throbber{ src: "{{ STATIC_URL }}images/loader-bars.gif" }
              .message{ng-repeat:'message in action_set._messages'}
                .text
                  [[message.text]]
                .date
                  [[message.sent|date:'medium']]
          .visited{ng-show:'action_set._visited && action_set.destination'}
            .count{ng-mouseover:'showRecentMessages()', ng-mouseleave:'hideRecentMessages();'}
              [[action_set._visited|number]]


        .node{ng-repeat:'ruleset in flow.rule_sets track by ruleset.uuid',
              node:'ruleset', drop-scope:'[[getAcceptedScopes("ruleset")]]', ng-dblclick:'$event.stopPropagation()',
              class:'rule-node', ng-attr-id:'[[ruleset.uuid]]',
              ng-class:"{recents:ruleset._showMessages}",
              ng-style:"{left:ruleset.x, top:ruleset.y}"}

          .active{ng-show:'ruleset._active > 0', ng-click:'broadcastToStep(ruleset.uuid)'}
            [[ruleset._active|number]]

          .flow-start{ng-show:'ruleset.uuid == flow.entry'}
            -trans "Flow Start"


          .rule-header{ng-click:'clickRuleset(ruleset)'}
            .title.wait-message{ng-show:'ruleset.ruleset_type=="wait_message"'}
              -trans "Wait for "
              [[ruleset.label]]

            .title.webhook-header{ng-show:'ruleset.ruleset_type=="wait_recording"'}
                -trans "Wait for Recording"

            .title.webhook-header{ng-show:'ruleset.ruleset_type=="wait_digit"'}
                -trans "Wait for Menu"

            .title.webhook-header{ng-show:'ruleset.ruleset_type=="wait_digits"'}
                -trans "Wait for Digits"

            .title.passive.contact-field{ng-class:"{missing:getContactFieldName(ruleset).missing}", ng-show:'ruleset.ruleset_type=="contact_field"'}
                -trans "Split on "
                [[getContactFieldName(ruleset).text]]

            .title.passive.flow-field{ng-class:"{missing:getFlowFieldName(ruleset).missing}", ng-show:'ruleset.ruleset_type=="flow_field"'}
                -trans "Split on "
                [[getFlowFieldName(ruleset).text]]

            .title.passive.form-field{ng-class:"{missing:getFlowFieldName(ruleset).missing}", ng-show:'ruleset.ruleset_type=="form_field"'}
                -trans "Split on field in "
                [[getFlowFieldName(ruleset).text]]

            .title.passive.webhook-header{ng-show:'ruleset.ruleset_type=="webhook"'}
                -trans "Call Webhook"

            .title.passive.expression{ng-show:'ruleset.ruleset_type=="expression"'}
                -trans "Split by Expression"

            .remove-warning
              Remove Rules?

            .remove.icon-close{ ng-click: 'confirmRemoveRuleset($event, ruleset); $event.stopPropagation()' }

          %table{style:'width:100%;', ruleset:"ruleset", ng-click:'clickRuleset(ruleset)'}
            %tr.rules
              %td.rule{valign:'bottom', ng-repeat:'category in ruleset._categories', ng-attr-id:'[[category.source]]',
                       ng-class:'{ missing: category._missingTranslation }'}
                .category
                  [[category._translation]]
                .source{ng-attr-id:'[[ruleset.uuid]]_[[category.source]]_source', drop-scope:'actions', ng-class:'{connected:category.target}', ng-click:'clickRuleSource(category); $event.stopPropagation();'}
                  .recent-messages{ng-show:'category._showMessages'}
                    .title
                      -trans "Recent Messages"
                    .loading{ng-show:'!category._messages.length'}
                      %img.throbber{ src: "{{ STATIC_URL }}images/loader-bars.gif" }
                    .message{ng-repeat:'message in category._messages'}
                      .text
                        [[message.text]]
                      .date
                        [[message.sent|date:'medium']]
                .visited{ng-show:'category._visited && category.target'}
                  .count{ng-mouseover:'showRecentMessages()', ng-mouseleave:'hideRecentMessages();'}
                    [[category._visited|number]]




        .note{ng-dblclick:'$event.stopPropagation();', ng-repeat:'note in flow.metadata.notes', note:'note'}
          %a.close{ng-click:'removeNote(note);'}
            .glyph.icon-close
          %textarea.msd-elastic.title.note-input{ng-model:'note.title'}
          %textarea.msd-elastic.body.note-input{ng-model:'note.body'}

-block extra-style
  -compress css
    %link{type:'text/less', rel:'stylesheet', href:'{{STATIC_URL}}less/flow_editor.less', media:'all'}
    %link{type:'text/less', rel:'stylesheet', href:'{{STATIC_URL}}less/simulator.less', media:'all'}<|MERGE_RESOLUTION|>--- conflicted
+++ resolved
@@ -50,10 +50,7 @@
     window.flow_type = '{{object.flow_type}}';
     window.recordingURL = '{{recording_url}}';
 
-<<<<<<< HEAD
-=======
     $('.draggable').draggable();
->>>>>>> 8782c88d
     // TODO: All inline javascript below should be replaced with corresponding angular implementations
 
     // Editing the flow
