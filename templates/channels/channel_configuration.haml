-extends "smartmin/read.haml"
-load i18n channels

-block title
  .medium-help.float-left{class:'{{object|channel_icon}}'}
  %h2.font_normalize.header-margin.title
    {{ object.get_channel_type_display }} Configuration

    .number
      {{ object.get_address_display }}
      -if object.get_country_display
        ({{ object.get_country_display }})

      -if object.channel_type == 'A'
        \- {{ channel.device }}
        -if channel.os
          (v{{channel.os}})

-block content
  -if object.channel_type == 'AT'
    %h4
      -blocktrans
        To finish configuring your Africa's Talking connection you'll need to set the following callback URLs on the
        Africa's Talking website under your account.

    .clearfix
      .config-value
        .name
          -trans "Username:"
        .value {{ object.config_json.username }}
      .config-value
        .name
          -trans "API Key:"
        .value {{ object.config_json.api_key }}

    .clearfix
    %hr

    %h4
      -trans "Callback URL"

    %p
      -blocktrans
        You can set the callback URL on your Africa's Talking account by visiting the SMS Dashboard page, then clicking on
        <a href="http://www.africastalking.com/account/sms/smscallback" target="africastalking">Callback URL</a>.

    %code
      https://{{ domain }}{% url 'handlers.africas_talking_handler' 'callback' object.uuid %}

    %hr

    %h4
      -trans "Delivery URL"

    %p
      -trans "You can set the delivery URL on your Africa's Talking account by visiting the SMS Dashboard page, then clicking on"
      <a href="http://www.africastalking.com/account/sms/dlrcallback" target="africastalking">Delivery Reports</a>.

    %code
      https://{{ domain }}{% url 'handlers.africas_talking_handler' 'delivery' object.uuid %}

    %hr

  -elif object.channel_type == 'CT'
    %h4
      -blocktrans
        To finish configuring your Clickatell connection you'll need to set the following callback URLs on the
        Clickatell website under your account.

    %h4
      -trans "Primary Callback URL"

    %p
      -blocktrans
        You can set the callback URL on your Clickatell account by managing your two way number, then setting your reply
        path to HTTP GET and your target address to the URL below. (leave username and password blank)

    %code
      https://{{ domain }}{% url 'handlers.clickatell_handler' 'receive' object.uuid %}

    %hr

    %h4
      -trans "Message Delivery Notifications URL"

    %p
      -blocktrans
        To receive updated statuses on the messages you send you need to edit your HTTP API endpoint on your Clickatell
        account and set the message delivery notifications to the URL below. (pick HTTP Get as the Method)

    %code
      https://{{ domain }}{% url 'handlers.clickatell_handler' 'status' object.uuid %}

    %hr


  -elif object.channel_type == 'SQ'
    %h4
      -blocktrans with number=channel.address
        To finish configuring your Shaqodoon connection you'll need to provide Shaqodoon with the following delivery
        URL for incoming messages to {{ number }}.

    %code
      https://{{ domain }}{% url 'handlers.shaqodoon_handler' 'received' object.uuid %}

    %hr

  -elif object.channel_type == 'ZV'
    %h4
      -trans "To finish configuring your Zenvia connection you'll need to set the following callback URLs on your Zenvia account."

    .clearfix
      .config-value
        .name
          -trans "Account:"
        .value {{ object.config_json.account }}
      .config-value
        .name
          -trans "Code:"
        .value {{ object.config_json.code }}

    .clearfix
    %hr

    %h4
      -trans "Status URL"

    %p
      -blocktrans
        To receive delivery and acknowledgement of sent messages, you need to set the status URL
        for your Zenvia account.

    %code
      https://{{ domain }}{% url 'handlers.zenvia_handler' 'status' object.uuid %}

    %hr

    %h4
      -trans "Receive URL"

    %p
      -trans "To receive incoming messages, you need to set the receive URL for your Zenvia account."

    %code
      https://{{ domain }}{% url 'handlers.zenvia_handler' 'receive' object.uuid %}

    %hr

  -elif object.channel_type == 'NX'
    %h4
      -trans "Your Nexmo configuration URLs are as follows. These should have been set up automatically when claiming your number, but if not you can set them from your Nexmo dashboard."

    %h4
      -trans "Callback URL for Inbound Messages"

    %p
      -blocktrans
        The callback URL is called by Nexmo when you receive new incoming messages.

    %code
      https://{{ domain }}{% url 'handlers.nexmo_handler' 'receive' object.org.nexmo_uuid %}

    %h4
      -trans "Callback URL for Delivery Receipt"

    %p
      -blocktrans
        The delivery URL is called by Nexmo when a message is successfully delivered to a recipient.

    %code
      https://{{ domain }}{% url 'handlers.nexmo_handler' 'status' object.org.nexmo_uuid %}


    %h4
      -trans "Callback URL for Incoming Call"

    %p
      -blocktrans
        The callback URL is called by Nexmo when you receive an incoming call

    %code
      https://{{ domain }}{% url 'handlers.nexmo_call_handler' 'answer' object.uuid %}



  -elif object.channel_type == 'IB'
    %h4
      -blocktrans
        To finish configuring your Infobip connection you'll need to set the following callback URLs on the
        Infobip website under your account.

    .clearfix
      .config-value
        .name
          -trans "Username:"
        .value {{ object.config_json.username }}
      .config-value
        .name
          -trans "Password:"
        .value
          xxxxxxxx

    .clearfix
    %hr

    %h4
      -trans "Received URL"

    %p
      -blocktrans
        This endpoint should be called by Infobip when new messages are received to your number. You can set the receive URL on your Infobip account by contacting your sales agent.

    %code
      https://{{ domain }}{% url 'handlers.infobip_handler' 'received' object.uuid %}

    %hr

    %h4
      -trans "Delivered URL"

    %p
      -blocktrans
        This endpoint should be called by Infobip when a message has been to the final recipient. (delivery reports)
        You can set the delivery callback URL on your Infobip account by contacting your sales agent.

    %code
      https://{{ domain }}{% url 'handlers.infobip_handler' 'delivered' object.uuid %}

  -elif object.channel_type == 'BM'
    %h4
      -blocktrans
        To finish configuring your Blackmyna connection you'll need to notify Blackmyna of the following URLs.

    %hr

    %h4
      -trans "Inbound URL"

    %p
      -blocktrans
        This endpoint should be called by Blackmyna when new messages are received to your number.

    %code
      https://{{ domain }}{% url 'handlers.blackmyna_handler' 'receive' object.uuid %}

    %hr

    %h4
      -trans "DLR URL"

    %p
      -blocktrans
        This endpoint should be called by Blackmyna when the message status changes. (delivery reports)

    %code
      https://{{ domain }}{% url 'handlers.blackmyna_handler' 'status' object.uuid %}

  -elif object.channel_type == 'TMS'
    %h4
      -blocktrans
        To finish configuring your Twilio Messaging Service connection you'll need to add the following URL in your Messaging Service Inbound Settings.

    %hr

    %h4
      -trans "Request URL"

    %p
      -blocktrans
        This endpoint should be called by Twilio when new messages are received by your Messaging Service.

    %code
      https://{{ domain }}{% url 'handlers.twilio_messaging_service_handler' 'receive' object.uuid %}

    %hr

  -elif object.channel_type == 'TW'
    %h4
      -blocktrans
        To finish configuring your TwiML REST API channel you'll need to add the following URL in your TwiML REST API instance.

    %hr

    %h4
      -trans "TwiML REST API Host"

    %p
      -blocktrans
        The endpoint which will receive Twilio API requests for this channel

    %code
      {{ object.config_json.send_url }}

    %h4
      -trans "Request URL"

    %p
      -blocktrans
        Incoming messages for this channel will be sent to this endpoint.

    %code
      https://{{ domain }}{% url 'handlers.twiml_api_handler' object.uuid %}

    %hr

  -elif object.channel_type == 'SC'
    %h4
      -blocktrans
        To finish configuring your SMSCentral connection you'll need to notify SMSCentral of the following URL.

    %hr

    %h4
      -trans "Inbound URL"

    %p
      -blocktrans
        This endpoint should be called by SMSCentral when new messages are received to your number.

    %code
      https://{{ domain }}{% url 'handlers.smscentral_handler' 'receive' object.uuid %}

  -elif object.channel_type == 'ST'
    %h4
      -blocktrans
        To finish configuring your Start connection you'll need to notify Start of the following receiving URL.

    %hr

    %h4
      -trans "Inbound URL"

    %p
      -blocktrans
        This endpoint should be called by Start when new messages are received to your number.

    %code
      https://{{ domain }}{% url 'handlers.start_handler' 'receive' object.uuid %}

  -elif object.channel_type == 'M3'
    %h4
      -blocktrans
        To finish configuring your connection you'll need to notify M3Tech of the following callback URLs:

    %h4
      -trans "Received URL"
    %code
      https://{{ domain }}{% url 'handlers.m3tech_handler' 'received' object.uuid %}

    %p
      -blocktrans
        When a new message is received by M3Tech, it should notify us with a POST to the following URL, passing
        the following parameters: 'from' and 'text'
    %pre.prettyprint.example<
      :plain
        POST https://{{ domain }}{% url 'handlers.m3tech_handler' 'received' object.uuid %}
        from=%2B250788123123&text=Love+is+patient.+Love+is+kind.
    %hr

    %h4
      -trans "Sent URL"
    %code
      https://{{ domain }}{% url 'handlers.m3tech_handler' 'sent' object.uuid %}

    %p
      -blocktrans
        When M3Tech successfully sends a message, it should notify us with a POST to the following URL, passing
        the id of the message as the parameter 'id' (reporting sent messages is optional)
    %pre.prettyprint.example<
      :plain
        POST https://{{ domain }}{% url 'handlers.m3tech_handler' 'sent' object.uuid %}
        id=2599235
    %hr

    %h4
      -trans "Delivered URL"
    %code
      https://{{ domain }}{% url 'handlers.m3tech_handler' 'delivered' object.uuid %}

    %p
      -blocktrans
        When M3Tech successfully delivers a message, it should notify us with a POST to the following URL, passing
        the id of the message as the parameter 'id' (reporting deliveries is optional)
    %pre.prettyprint.example<
      :plain
        POST https://{{ domain }}{% url 'handlers.m3tech_handler' 'delivered' object.uuid %}
        id=2599235
    %hr

    %h4
      -trans "Failed URL"
    %code
      https://{{ domain }}{% url 'handlers.m3tech_handler' 'failed' object.uuid %}

    %p
      -blocktrans
        If M3Tech fails to send an outgoing message, it should notify us with a POST to the following URL, passing
        the id of the message as the parameter 'id' (reporting failed sends is optional)
    %pre.prettyprint.example<
      :plain
        POST https://{{ domain }}{% url 'handlers.m3tech_handler' 'failed' object.uuid %}
        id=2599235
    %hr

  -elif object.channel_type == 'H9'
    %h4
      -blocktrans
        To finish configuring your Hub9 connection you'll need to provide them with the following details.

    .clearfix
      .config-value
        .name
          -trans "Username:"
        .value {{ object.config_json.username }}
      .config-value
        .name
          -trans "Password:"
        .value
          xxxxxxxx

    .clearfix
    %hr

    %h4
      -trans "Received URL"

    %p
      -blocktrans
        This endpoint should be called by Hub9 when new messages are received to your number. You can set the receive URL on your Hub9 account by contacting your sales agent.

    %code
      https://{{ domain }}{% url 'handlers.hub9_handler' 'received' object.uuid %}

    %hr

    %h4
      -trans "Delivered URL"

    %p
      -blocktrans
        This endpoint should be called by Hub9 when a message has been to the final recipient. (delivery reports)
        You can set the delivery callback URL on your Hub9 account by contacting your sales agent.

    %code
      https://{{ domain }}{% url 'handlers.hub9_handler' 'delivered' object.uuid %}

<<<<<<< HEAD
  -elif object.channel_type == 'FCM'
    %h4
      -trans "To use your Firebase Cloud Messaging channel you'll have to POST to the following URLs with the parameters below."
=======
    %hr

    %h4
      -trans "IP Addresses"

    %p
      Contact your sales agent to make sure the following IPs are whitelisted

    -for ip_address in ip_addresses
      %code= ip_address


  -elif object.channel_type == 'DA'
    %h4
      -blocktrans
        To finish configuring your Dart Media connection you'll need to provide them with the following details.
>>>>>>> 55b2b8fe

    .clearfix
      .config-value
        .name
<<<<<<< HEAD
          -trans "Name:"
        .value {{ object.name }}
      .config-value
        .name
          -trans "Address/Key:"
        .value {{ object.address }}
      .config-value
        .name
          -trans "Notification title:"
        .value {{ object.config_json.FCM_TITLE }}
=======
          -trans "Username:"
        .value {{ object.config_json.username }}
      .config-value
        .name
          -trans "Password:"
        .value
          xxxxxxxx
>>>>>>> 55b2b8fe

    .clearfix
    %hr

    %h4
<<<<<<< HEAD
      -trans "Contact Register"

    %p
      -trans "To register contacts, POST to the following URL with the parameters urn, fcm_token and optionally name."

    %code
      https://{{ domain }}{% url 'handlers.fcm_handler' 'register' object.uuid %}

    %h4
      -trans "Receive URL"

    %p
      -trans "To handle incoming messages, POST to the following URL with the parameters from, msg and fcm_token."

    %code
      https://{{ domain }}{% url 'handlers.fcm_handler' 'receive' object.uuid %}

    %hr

=======
      -trans "Received URL"

    %p
      -blocktrans
        This endpoint should be called by Dart Media when new messages are received to your number. You can set the receive URL on your Dart Media account by contacting your sales agent.

    %code
      https://{{ domain }}{% url 'handlers.dartmedia_handler' 'received' object.uuid %}

    %hr

    %h4
      -trans "Delivered URL"

    %p
      -blocktrans
        This endpoint should be called by Dart Media when a message has been to the final recipient. (delivery reports)
        You can set the delivery callback URL on your Dart Media account by contacting your sales agent.

    %code
      https://{{ domain }}{% url 'handlers.dartmedia_handler' 'delivered' object.uuid %}

    %hr

    %h4
      -trans "IP Addresses"

    %p
      Contact your sales agent to make sure the following IPs are whitelisted

    -for ip_address in ip_addresses
      %code= ip_address


>>>>>>> 55b2b8fe
  -elif object.channel_type == 'VM' or object.channel_type == 'VMU'
    %h4
      -blocktrans
        To finish configuring your Vumi connection you'll need to set the following parameters on your Vumi conversation:

    .clearfix
      .config-value
        .name
          -trans "Conversation Key:"
        .value
          {{ object.config_json.conversation_key }}

      .config-value
        .name
          -trans "Account Key:"
        .value
          {{ object.config_json.account_key }}

    .clearfix

    %hr

    %h4
      -trans "API Token"

    %p
      -blocktrans
        This token is used to authenticate with your Vumi account, set it by editing the "Content" page on your conversation.

    %code
      {{ object.config_json.access_token }}

    %hr

    %h4
      -trans "Push Message URL"

    %p
      -blocktrans
        This endpoint will be called by Vumi when new messages are received to your number.

    %code
      https://{{ domain }}{% url 'handlers.vumi_handler' 'receive' object.uuid %}

    %hr

    %h4
      -trans "Push Event URL"

    %p
      -blocktrans
        This endpoint will be called by Vumi when sent messages are sent or delivered.

    %code
      https://{{ domain }}{% url 'handlers.vumi_handler' 'event' object.uuid %}

  -elif object.channel_type == 'KN'
    %h4
      -blocktrans
        As a last step you'll need to configure Kannel to send and receive messages. Here is a stanza you
        can add to your Kannel configuration to enable sending and receiving.

    %b
      -trans "Make sure to change the forced-smsc and default-smsc values to the appropriate values for your configuration."

    :markdown
      &nbsp;

          ######################################################################
          # {{channel.address}} - {{user_org.name}}
          ######################################################################

          group = sendsms-user
          username = "{{channel.config_json.username}}"
          password = "{{channel.config_json.password}}"
          concatenation = true
          max-messages = 10
          user-allow-ip = "*.*.*.*"
          faked-sender = {{channel.address}}
          forced-smsc = YOUR-SMSC
          default-smsc = YOUR-SMSC

          group = sms-service
          keyword = default
          allowed-receiver-prefix = {{channel.address}}
          max-messages = 0
          post-url = "https://{{domain}}{% url 'handlers.kannel_handler' 'receive' object.uuid %}/?backend=%i&sender=%p&message=%b&ts=%T&id=%I&to=%P"
          concatenation = true
          assume-plain-text = true
          accept-x-kannel-headers = true
          omit-empty = true
          accepted-smsc = YOUR-SMSC

  -elif object.channel_type == 'JS'
    %h4
      -blocktrans
        As a last step you'll need to configure Jasmin to call the following URL for MO (incoming) messages.

    %hr

    %h4
      -trans "Push Message URL"

    %p
      -blocktrans
        This endpoint will be called by Jasmin when new messages are received to your number, it must be configured
        to be called as a POST

    %code
      https://{{ domain }}{% url 'handlers.jasmin_handler' 'receive' object.uuid %}

  -elif object.channel_type == 'JN'
    %h4
      -blocktrans
        As a last step you'll need to configure Junebug to call the following URL for MO (incoming) messages.

    %hr

    %h4
      -trans "Push Message URL"

    %p
      -blocktrans
        This endpoint will be called by Junebug when new messages are received to your number, it must be configured
        to be called as a POST

    %code
      https://{{ domain }}{% url 'handlers.junebug_handler' 'inbound' object.uuid %}

  -elif object.channel_type == 'MB'
    %h4
      -blocktrans
        As a last step you'll need to set the following callback URL on your Mblox account:

    %hr

    %h4
      -trans "Callback URL"

    %p
      -blocktrans
        This endpoint will be called by Mblox when new messages are received to your number and for delivery reports.

    %code
      https://{{ domain }}{% url 'handlers.mblox_handler' object.uuid %}

  -elif object.channel_type == 'VB'
    %h4
      -blocktrans
        To finish configuring your connection you'll need to set the following status callback URL for your Verboice project

    %hr

    %h4
      -trans "Status Callback URL"

    %code
      https://{{ domain }}{% url 'handlers.verboice_handler' 'status' object.uuid %}

  -elif object.channel_type == 'FB'
    %h4
      -blocktrans
        To finish configuring your Facebook connection, you'll need to enter the following webhook URL and token on your application's
        Messenger settings page. Make sure to check all boxes within the 'Webhooks' section to subscribe to all incoming Facebook events
        and, within the same section, select the page whose events you'd like the webhook to subscribe to.

    .important
      %p
        -blocktrans
          It may take up to ten minutes for a new webhook to take effect after being set on your Facebook application. Remember,
          until your Facebook application is approved by Facebook you will only be able to send and receive messages
          with administrators of your application.

      %p
        -blocktrans
          When submitting your application for approval, make sure to include the <code>pages_messaging</code>
          and <code>pages_messaging_subscriptions</code> permissions so that you are able to initiate conversations with your contacts.

    %hr

    %h4
      -trans "Webhook URL"

    %code
      https://{{ domain }}{% url 'handlers.facebook_handler' object.uuid %}

    %h4
      -trans "Verify Token"

    %code
      {{ channel.secret }}

  -elif object.channel_type == 'VI'
    %h4
      -blocktrans
        Your Viber channel is connected, the IP addresses, status and receive endpoints are listed below.

    %hr

    %h4
      -trans "IP Addresses"

    -for ip_address in ip_addresses
      %code= ip_address

    %h4
      -trans "Status URL"

    %code
      https://{{ domain }}{% url 'handlers.viber_handler' 'status' object.uuid %}

    %h4
      -trans "Receive URL"

    %code
      https://{{ domain }}{% url 'handlers.viber_handler' 'receive' object.uuid %}

  -elif object.channel_type == 'VI'
    %h4
      -blocktrans
        Your Viber public channel is connected. If needed the webhook endpoints are listed below.

    %hr

    %h4
      -trans "Webhook URL"

    %code
      https://{{ domain }}{% url 'handlers.viber_public_handler' object.uuid %}

  -elif object.channel_type == 'LN'
    %h4
      -blocktrans
        To finish the configuration of Line channel you'll need to set the following callback URL in the Line Bot settings page, following the steps below:

    .info

      %p

        %ol.line-steps
          %li
            -blocktrans
              Configure "Callback URL" in the channel page (the same page which get the information Channel Secret and Channel Access Token) by clicking on the "Edit" button, filling the field "webhook URL" and pressing on the "Save" button.

          %li
            -blocktrans
              Fill the IP addresses in the "Server IP Whitelist" with the list of addresses displayed below.

    %h4
      -trans "Callback URL"

    %code
      https://{{ domain }}{% url 'handlers.line_handler' object.uuid %}

    %hr

    %h4
      -trans "IP Addresses"

    -for ip_address in ip_addresses
      %code= ip_address

  -elif object.channel_type == 'GL'
    %h4
      -blocktrans
        To finish configuring your Globe Labs connection you'll need to set the following notify URI for SMS on your
        application configuration page.

    %hr

    %h4
      -trans "Notify URI"

    %code
      https://{{ domain }}{% url 'handlers.globe_handler' 'receive' object.uuid %}

  -elif object.channel_type == 'HX'
    %h4
      -blocktrans
        To finish configuring your connection you'll need to notify HighConnection of the following URL for
        incoming (MO) messages

    %hr

    %h4
      -trans "Receive URL"

    %code
      https://{{ domain }}{% url 'handlers.hcnx_handler' 'receive' object.uuid %}

  -elif object.channel_type == 'YO'
    %h4
      -blocktrans
        To finish configuring your Yo! connection you'll need to notify Yo! of the following inbound SMS URL.

    %h4
      -trans "Inbound SMS URL"

    %p
      -blocktrans
        This URL should be called with a GET by Yo! when new incoming messages are received on your shortcode.

    %code
      https://{{ domain }}{% url 'handlers.yo_handler' 'received' object.uuid %}

  -elif object.channel_type == 'CK'
    %h4
      -blocktrans
        To finish configuring your Chikka connection you need to set the following URLs in your Chikka account API settings.

    %hr

    %h4
      -trans "Notification Receiver URL"

    %code
      https://{{ domain }}{% url 'handlers.chikka_handler' object.uuid %}

    %hr

    %h4
      -trans "Message Receiver URL"

    %code
      https://{{ domain }}{% url 'handlers.chikka_handler' object.uuid %}

  -elif object.channel_type == 'EX'
    %h4
      -blocktrans
        To finish configuring your connection you'll need to set the following callback URLs on your service or aggregator.

    %hr

    %h4
      -trans "Send URL"
      %code
        {{ object.config_json.send_url }}

    %p
      -blocktrans
        When we need to send an outgoing message it will make a

      {{ object.config_json.method|default:"POST" }}

      -blocktrans
        to this URL with the parameters 'text', 'to', 'from', 'channel' and 'id'

    %h4
      -trans "Example"

    -if object.config_json.method == "GET"

      %pre.prettyprint.example<
        :plain
          {{ object.config_json.method }} {{ example_url }}

    -else
      %pre.prettyprint.example<
        :plain
          {{ object.config_json.method }} {{ example_url }}
          to=%2B250788123123&from={{ object.address|urlencode }}&channel={{ object.pk }}&id=2599235&text=One+mans+trash+is+another_mans+come+up
    %hr

    -if object.role != 'S'

      %h4
        -trans "Received URL"
        %code
          https://{{ domain }}{% url 'handlers.external_handler' 'received' object.uuid %}

      %p
        -blocktrans
          When a new message is received by your service, it should notify us with a POST to the following URL, passing
          the following parameters: 'from' and 'text'. Callers can optionally also send a 'date' parameter in ISO-8601
          (ex: 2012-04-23T18:25:43.511Z) format to specify the time the message was received.
      %pre.prettyprint.example<
        :plain
          POST https://{{ domain }}{% url 'handlers.external_handler' 'received' object.uuid %}
          from=%2B250788123123&text=Love+is+patient.+Love+is+kind.&date=2012-04-23T18:25:43.511Z
      %hr

    %h4
      -trans "Sent URL"
      %code
        https://{{ domain }}{% url 'handlers.external_handler' 'sent' object.uuid %}

    %p
      -blocktrans
        When your service successfully sends a message, it should notify us with a POST to the following URL, passing
        the id of the message as the parameter 'id' (reporting sent messages is optional)
    %pre.prettyprint.example<
      :plain
        POST https://{{ domain }}{% url 'handlers.external_handler' 'sent' object.uuid %}
        id=2599235
    %hr

    %h4
      -trans "Delivered URL"
      %code
        https://{{ domain }}{% url 'handlers.external_handler' 'delivered' object.uuid %}

    %p
      -blocktrans
        When your service successfully delivers a message, it should notify us with a POST to the following URL, passing
        the id of the message as the parameter 'id' (reporting deliveries is optional)
    %pre.prettyprint.example<
      :plain
        POST https://{{ domain }}{% url 'handlers.external_handler' 'delivered' object.uuid %}
        id=2599235
    %hr

    %h4
      -trans "Failed URL"
      %code
        https://{{ domain }}{% url 'handlers.external_handler' 'failed' object.uuid %}

    %p
      -blocktrans
        If your service fails to send an outgoing message, it should notify us with a POST to the following URL, passing
        the id of the message as the parameter 'id' (reporting failed sends is optional)
    %pre.prettyprint.example<
      :plain
        POST https://{{ domain }}{% url 'handlers.external_handler' 'failed' object.uuid %}
        id=2599235
    %hr

-block extra-script
  {{ block.super }}
  <script src="{{ STATIC_URL }}rest_framework/js/prettify-min.js"></script>
  :javascript
    $(function(){
      prettyPrint();
    });

-block extra-style
  <link rel="stylesheet" type="text/css" href="{{ STATIC_URL }}rest_framework/css/prettify.css"/>
  :css
    .config-value {
      float: left;
      padding-top: 10px;
      padding-bottom: 10px;
      padding-right: 20px;
      height: 10px;
    }

    .config-value .name {
      font-weight: normal;
      float: left;
    }

    .config-value .value {
      float: left;
      padding-left: 5px;
    }

    pre.prettyprint {
      margin-top: 0px;
      margin-bottom: 0px;

      font-family: monospace;
      font-size: inherit;
      white-space: pre;
      line-height: 110%;

      -webkit-border-radius: 0px;
      -moz-border-radius: 0px;
      border-radius: 0px;
    }

    .important {
      background-color: #efefef;
      border: 1px solid #ccc;
      padding: 10px 10px 0px 10px;
      margin-bottom: 10px;
    }

    .device .number {
      padding-left:5px;
    }

    .title .number {
      font-size:20px;
    }

    ol.line-steps li {
      margin-top: 10px;
      list-style: decimal;
    }

    .info {
      margin-bottom: 20px;
    }<|MERGE_RESOLUTION|>--- conflicted
+++ resolved
@@ -444,11 +444,6 @@
     %code
       https://{{ domain }}{% url 'handlers.hub9_handler' 'delivered' object.uuid %}
 
-<<<<<<< HEAD
-  -elif object.channel_type == 'FCM'
-    %h4
-      -trans "To use your Firebase Cloud Messaging channel you'll have to POST to the following URLs with the parameters below."
-=======
     %hr
 
     %h4
@@ -465,23 +460,10 @@
     %h4
       -blocktrans
         To finish configuring your Dart Media connection you'll need to provide them with the following details.
->>>>>>> 55b2b8fe
-
-    .clearfix
-      .config-value
-        .name
-<<<<<<< HEAD
-          -trans "Name:"
-        .value {{ object.name }}
-      .config-value
-        .name
-          -trans "Address/Key:"
-        .value {{ object.address }}
-      .config-value
-        .name
-          -trans "Notification title:"
-        .value {{ object.config_json.FCM_TITLE }}
-=======
+
+    .clearfix
+      .config-value
+        .name
           -trans "Username:"
         .value {{ object.config_json.username }}
       .config-value
@@ -489,33 +471,11 @@
           -trans "Password:"
         .value
           xxxxxxxx
->>>>>>> 55b2b8fe
-
-    .clearfix
-    %hr
-
-    %h4
-<<<<<<< HEAD
-      -trans "Contact Register"
-
-    %p
-      -trans "To register contacts, POST to the following URL with the parameters urn, fcm_token and optionally name."
-
-    %code
-      https://{{ domain }}{% url 'handlers.fcm_handler' 'register' object.uuid %}
-
-    %h4
-      -trans "Receive URL"
-
-    %p
-      -trans "To handle incoming messages, POST to the following URL with the parameters from, msg and fcm_token."
-
-    %code
-      https://{{ domain }}{% url 'handlers.fcm_handler' 'receive' object.uuid %}
-
-    %hr
-
-=======
+
+    .clearfix
+    %hr
+
+    %h4
       -trans "Received URL"
 
     %p
@@ -550,7 +510,47 @@
       %code= ip_address
 
 
->>>>>>> 55b2b8fe
+  -elif object.channel_type == 'FCM'
+    %h4
+      -trans "To use your Firebase Cloud Messaging channel you'll have to POST to the following URLs with the parameters below."
+
+    .clearfix
+      .config-value
+        .name
+          -trans "Name:"
+        .value {{ object.name }}
+      .config-value
+        .name
+          -trans "Address/Key:"
+        .value {{ object.address }}
+      .config-value
+        .name
+          -trans "Notification title:"
+        .value {{ object.config_json.FCM_TITLE }}
+
+    .clearfix
+    %hr
+
+    %h4
+      -trans "Contact Register"
+
+    %p
+      -trans "To register contacts, POST to the following URL with the parameters urn, fcm_token and optionally name."
+
+    %code
+      https://{{ domain }}{% url 'handlers.fcm_handler' 'register' object.uuid %}
+
+    %h4
+      -trans "Receive URL"
+
+    %p
+      -trans "To handle incoming messages, POST to the following URL with the parameters from, msg and fcm_token."
+
+    %code
+      https://{{ domain }}{% url 'handlers.fcm_handler' 'receive' object.uuid %}
+
+    %hr
+
   -elif object.channel_type == 'VM' or object.channel_type == 'VMU'
     %h4
       -blocktrans
