-extends "smartmin/list.html"
-load smartmin sms temba compress humanize i18n

-block content

  #pjax
  -block pjax
    -if org_perms.triggers.trigger_delete
<<<<<<< HEAD
      %temba-dialog#delete-all-confirmation.hide(header='{{ _("Delete All Triggers")|escapejs }}' primaryButtonName='{{ _("Delete")|escapejs }}' destructive='true')
        .p-6
          -blocktrans trimmed with count=paginator.count
            Are you sure you want to delete all {{ count }} archived triggers? This cannot be undone.

          -if paginator.count > 50
            %br
            %br
            -blocktrans trimmed
              This operation can take a while to complete. Triggers may remain in this view during the process.
=======
      %temba-dialog#delete-confirmation.hide(header='{{ _("Delete Selected Triggers")|escapejs }}' primaryButtonName='{{ _("Delete")|escapejs }}' destructive='true')
        .p-6
          -trans "Are you sure you want to delete the selected triggers? This cannot be undone."
>>>>>>> 1ed59db9

  %form#search-form.mb-4(method="get" action="{{request.path}}")
    %temba-textinput(type='text' placeholder='{% trans "Search" %}' name="search" value="{{search}}")
    -if request.REQUEST.status
      %input(type='hidden' name='status' value='{{request.REQUEST.status}}')
    %input.hidden(type="submit")

  .mt-4.shadow.rounded-lg.rounded-bl-none.rounded-br-none.bg-white
    -include "includes/short_pagination.haml"
    -if paginator.is_es_search and not page_obj.has_next_page and page_obj.number == paginator.num_pages and paginator.count > 10000
      .text-gray-400.text-sm.self-end.mt-2
        -trans "To view more than 10,000 search results, save it as a group."

  .flex-grow.overflow-y-auto.shadow
    %table.list.scrolled.lined.selectable{class: '{% if org_perms.flows.flow_update %}selectable{% endif %}'}
      %tbody
        -for obj in object_list
          %tr.trigger.object-row(data-object-id="{{ obj.id }}" onclick="updateTrigger(event, {{obj.id}})")
            - if org_perms.triggers.trigger_update
              %td.trigger.checkbox.object-row-checkbox
                %temba-checkbox{onclick:"handleRowSelection(this)"}
            %td.w-full
              -if obj.trigger_type == 'K'
                -trans "The keyword"
                %b
                  {{obj.keyword}}
              -elif obj.trigger_type == 'M'
                -trans "A missed call"
              -elif obj.trigger_type == 'C'
                -trans "An uncaught message"
              -elif obj.trigger_type == 'V'
                -trans "An inbound call"
              -elif obj.trigger_type == 'N'
                -trans "A new conversation"
                -if obj.channel
                  -trans "on"
                  %b
                    %a{href:'{%url "channels.channel_read" obj.channel.uuid %}'}= obj.channel

              -elif obj.trigger_type == 'R'
                -trans "The referrer id"
                %b
                  {{obj.referrer_id}}
                -if obj.channel
                  -trans "on the channel"
                  .linked.inline{onclick:"goto(event)", href:'{%url "channels.channel_read" obj.channel.uuid %}'}
                    {{obj.channel}}

              -elif obj.trigger_type == 'T'
                -trans "A closed ticket"

              -if obj.schedule
                -trans "Start"
              -else
                -trans "starts"
              .linked.inline(onclick="goto(event)" href='{%url "flows.flow_editor" obj.flow.uuid %}')<
                {{obj.flow}}

              -if obj.schedule
                -if obj.schedule.next_fire and not obj.is_archived
                  {{ obj.schedule.get_display }}
                -else
                  -trans "is not scheduled"

            %td(onclick="handleRowSelection(this)" width="250px")
              -include "includes/recipients.haml" with groups=obj.groups.all contacts=obj.contacts.all

          -empty
            %tr.empty_list
              %td{colspan:3}
                -trans "No matching triggers."

      -block extra-rows

  %temba-modax#update-trigger
-block extra-script
  {{ block.super }}

  :javascript
    var menu = document.querySelector("temba-content-menu");      
    menu.addEventListener("temba-selection", function(event) {
      var item = event.detail;
      if (item.id == "triggers_delete_all") {
        confirmDeleteAllArchivedTriggers();
      }
    });

    function updateTrigger(event, id) {

      if (event.target.tagName == "TEMBA-CHECKBOX") {
        return;
      }

      event.preventDefault();
      event.stopPropagation();
      var modal = document.querySelector("#update-trigger");
      modal.endpoint = '/trigger/update/' + id + '/';
      modal.header = '{{ _("Update Trigger")|escapejs }}';
      modal.open = true;
    }

    {% if org_perms.triggers.trigger_delete %}
<<<<<<< HEAD

    function confirmDeleteAllArchivedTriggers() {
      var deleteAllConfirmation = document.querySelector('#delete-all-confirmation');

      deleteAllConfirmation.classList.remove("hide");
      deleteAllConfirmation.open = true;

      deleteAllConfirmation.removeEventListener("temba-button-clicked", deleteAllArchivedTriggers);
      deleteAllConfirmation.addEventListener("temba-button-clicked", deleteAllArchivedTriggers);
    }

    function deleteAllArchivedTriggers(event){
      var deleteAllConfirmation = document.querySelector('#delete-all-confirmation');

      if (event.detail.button.attributes.destructive){
        jQuery.ajaxSettings.traditional = true;
        var url = "{% url 'triggers.trigger_archived' %}";

        var store = document.querySelector("temba-store");
        store.postForm(url, { action: "delete", all: 'true', pjax: true}).then(function(response){
          document.querySelector("temba-menu").refresh();
          gotoURL(url);
        }).catch(function(error){
          console.log(error);
        });

      }
      deleteAllConfirmation.classList.add("hide");
      deleteAllConfirmation.open = false;
    }
    
=======
    function onDeleteClicked(){
      var deleteConfirmation = document.querySelector("#delete-confirmation");
      deleteConfirmation.classList.remove("hide");
      deleteConfirmation.open = true;

      deleteConfirmation.addEventListener("temba-button-clicked", function(event){
        if (!event.detail.button.secondary) {
          runActionOnObjectRows("delete", wireTableListeners);
        }
        deleteConfirmation.open = false;
      });
    }
>>>>>>> 1ed59db9
    {% endif %}
    <|MERGE_RESOLUTION|>--- conflicted
+++ resolved
@@ -6,7 +6,6 @@
   #pjax
   -block pjax
     -if org_perms.triggers.trigger_delete
-<<<<<<< HEAD
       %temba-dialog#delete-all-confirmation.hide(header='{{ _("Delete All Triggers")|escapejs }}' primaryButtonName='{{ _("Delete")|escapejs }}' destructive='true')
         .p-6
           -blocktrans trimmed with count=paginator.count
@@ -17,11 +16,10 @@
             %br
             -blocktrans trimmed
               This operation can take a while to complete. Triggers may remain in this view during the process.
-=======
+
       %temba-dialog#delete-confirmation.hide(header='{{ _("Delete Selected Triggers")|escapejs }}' primaryButtonName='{{ _("Delete")|escapejs }}' destructive='true')
         .p-6
           -trans "Are you sure you want to delete the selected triggers? This cannot be undone."
->>>>>>> 1ed59db9
 
   %form#search-form.mb-4(method="get" action="{{request.path}}")
     %temba-textinput(type='text' placeholder='{% trans "Search" %}' name="search" value="{{search}}")
@@ -124,7 +122,6 @@
     }
 
     {% if org_perms.triggers.trigger_delete %}
-<<<<<<< HEAD
 
     function confirmDeleteAllArchivedTriggers() {
       var deleteAllConfirmation = document.querySelector('#delete-all-confirmation');
@@ -156,7 +153,6 @@
       deleteAllConfirmation.open = false;
     }
     
-=======
     function onDeleteClicked(){
       var deleteConfirmation = document.querySelector("#delete-confirmation");
       deleteConfirmation.classList.remove("hide");
@@ -169,6 +165,6 @@
         deleteConfirmation.open = false;
       });
     }
->>>>>>> 1ed59db9
+
     {% endif %}
     