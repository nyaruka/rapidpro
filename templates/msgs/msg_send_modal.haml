--- conflicted
+++ resolved
@@ -59,12 +59,8 @@
     $(document).ready(function() {
       window.excellentParser = new window.excellent.Parser('@', ['channel', 'contact', 'date', 'extra', 'flow', 'step']);
       window.message_completions = {{completions|safe}};
-<<<<<<< HEAD
       window.function_completions = {{function_completions|safe}};
-=======
-      window.functions_completions = {{functions_completions|safe}};
-
->>>>>>> 8d06d2ff
+
       initAtMessageText($('#id_text'));
       $("textarea").keyup(messageTextareaLengthCheck);
     });
