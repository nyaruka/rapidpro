-load i18n


.modal-header.title
  %span{ng-model:"formData.rulesetConfig",data-icon:"show",class:"modal-title ruleset-name"}><
.modal-body.split-editor

  <ng-form name="splitEditor">

    .split-header
      .split-choice.pull-left
        %p
          -blocktrans
            When somebody arrives at this point in your flow
        %select{ng-model:"formData.rulesetConfig", ng-options:"config as config.verbose_name for config in rulesetConfigs|filter:isVisibleRulesetType",style:"width:320px;height:34px",class:"split-type",select2:""}

      %form{name:"variable"}
        #variable-name
          .message
            -trans "Save result as"
          %input{ng-model:"ruleset.label",name:"label",alphanum:"",ng-required:"true",type:"text",id:"label-name", maxlength:"64"}
          .error.ng-hide{ng-show:"variable.$error.alphanum"}
            -trans "The response name must consist of only letters and numbers."


    .response{ng-if:'formData.rulesetConfig.type == "wait_message"'}><
      #split-on
        -trans "If the message response.."

    .expression{ng-if:'formData.rulesetConfig.type == "expression"'}><
      #split-on
        -trans "If the expression "
        %input{ng-model:"ruleset.operand",type:"text", auto-complete:"true", class:"split-operand", maxlength:"128"}

    .flow-field{ng-if:'formData.rulesetConfig.type == "flow_field"'}><
      #split-on
        -trans "If the flow field "
        %select{ name:'flowField', required:"true", ng-model:"formData.flowField", ng-options:"field as field.text for field in flowFields"}

    .form-field{ng-if:'formData.rulesetConfig.type == "form_field"'}><
      #split-on
        -trans "If the"
        %select.field-index{ name:'fieldIndex', ng-model:'formData.fieldIndex', required:'true', ng-options: 'index as index.text for index in fieldIndexOptions'}
        -trans "field in"
        %select{ name:'flowField', required:'true', ng-model:'formData.flowField', ng-options:"field as field.text for field in flowFields"}
        -trans "delimited by a"
        %select.field-delimiter{ name:'fieldDelimiter', ng-model:'formData.fieldDelimiter', required:'true', ng-options: 'delim as delim.text for delim in fieldDelimiterOptions'}


    .contact-field{ng-if:'formData.rulesetConfig.type == "contact_field"'}><
      #split-on
        -trans "If the contact field "
        %select{name:'contactField', required:"true", ng-model:"formData.contactField", ng-options:"field as field.text for field in contactFields"}

    .wait-digits{ng-if:'formData.rulesetConfig.type == "wait_digits"'}><
      #split-on
        -trans "If the keypad entry before the # symbol.."

    .webhook{ng-if:'formData.rulesetConfig.type == "webhook"'}><
      .split-margin
        %p{class:"description"}
          -blocktrans
            Using a Webhook you can fetch data from an external database
            and use it in this flow.
            Enter the URL to call out to at this point in the flow.

        %select{ng-model:"ruleset.webhook_action",ng-options:"method for method in methods",style:"height:34px;width:95px",class:"method",select2:""}
        %input{ng-model:"ruleset.webhook",name:"url",placeholder:"http://yourwebsite.com/endpoint",auto-complete:"",flow:"[[flowId]]",ng-required:"true",type:"url",class:"url", maxlength:"255"}
        .help-text
          -blocktrans
            We'll include the message text along with data specified in
            the
            %a{href:"/api/v1/webhook/#flow"}<
              Webhook Flow Event API
            .

        .help-text
          -blocktrans
            This step will be identified as [[ruleset.uuid]]

        %p{class:"description response"}
          -blocktrans
            If your server responds with JSON, each property will be added
            to the flow.

        .example
          .code
            &#x7B;
            %br
            &nbsp;&nbsp;product: "Solar charging kit",
            %br
            &nbsp;&nbsp;stock_level: 32
            %br
            &#x7D;

        .help-text
          -blocktrans
            In this example @extra.product and @extra.stock_level would be
            added for all future steps.

    %span{ng-if:'formData.rulesetConfig.type == "wait_digit"'}
      %form{name:"menu",class:"ivr-menu"}
        .option{class:'option-[[option.number]]', ng-repeat:"option in numbers"}
          .number
            [[option.number]]
          %input{ng-model:"option.category._base",type:"text"}

    // RULE EDITOR
    %form{name:'ruleForm'}
      %span{ng-if:'hasRules()'}><
        %div{ui-sortable:"sortableOptions",ng-model:"ruleset.rules"}
          .rule{ng-repeat:"rule in ruleset.rules track by rule.uuid",ng-show:'rule._config.type != "true"'}
            <ng-form name="inner">
              .icon.icon-menu
              %select{ng-model:"rule._config",ng-options:'operator as operator.verbose_name for operator in operatorConfigs|filter:isVisibleOperator', class:"operator-select",ng-change:"updateCategory(rule)"}

              // between is the only one with two operands
<<<<<<< HEAD
              .operation{ng-if:'rule._config.operands == 2 && rule._config.type != "ward"'}
                %input{ng-model:"rule.test.min",name:"min",number:"",ng-required:"rule.test.min.length > 0 || rule.test.max.length > 0 || rule.category.base.length > 0",ng-change:"updateCategory(rule)",lower-than:"[[rule.test.max]]",type:"text",class:"operand-small"}
=======
              .operation{ng-if:"rule._config.operands == 2"}
                %input{ng-model:"rule.test.min",name:"min",number:"",ng-required:"rule.test.min.length > 0 || rule.test.max.length > 0 || rule.category._base.length > 0",ng-change:"updateCategory(rule)",lower-than:"[[rule.test.max]]",type:"text",class:"operand-small"}
>>>>>>> 4bf9e717
                -trans "and"
                %input{ng-model:"rule.test.max", name:"max",number:"",ng-required:"rule.test.min.length > 0 || rule.test.max.length > 0 || rule.category._base.length > 0",ng-change:"updateCategory(rule)",type:"text",class:"operand-small"}

              // ward level
              .operation{ng-if:'rule._config.operands == 2 && rule._config.type == "ward"'}
                %input{ng-model:"rule.test.state",name:"state",ng-change:"updateCategory(rule)",type:"text",class:"operand-small", placeholder:"@flow.state", auto-complete:"rule._config.auto_complete",flow:"[[flowId]]", uuid:"[[ruleset.uuid]]"}
                -trans "and"
                %input{ng-model:"rule.test.district", name:"district",ng-change:"updateCategory(rule)",type:"text",class:"operand-small", placeholder:"@flow.district", auto-complete:"rule._config.auto_complete",flow:"[[flowId]]", uuid:"[[ruleset.uuid]]"}


              // single operand based rules that aren't dates
              .operation{ng-if:'rule._config.operands == 1 && rule._config.validate !="date"'}
                %input{ng-model:"rule.test._base",name:"operand",placeholder:"[[rule._config.placeholder]]",auto-complete:"rule._config.auto_complete",flow:"[[flowId]]",ng-required:"rule.category._base",ng-change:"updateCategory(rule)",type:"text",class:"operand",validate-type:"[[rule._config.type]]",uuid:"[[ruleset.uuid]]"}

              // single operand rules with relative dates
              .operation{ng-if:'rule._config.operands == 1 && rule._config.validate =="date"'}
                -trans "today +"
                %input{ng-change:"updateCategory(rule)",ng-model:"rule.test._base",name:"days",number:"",ng-required:"rule.category._base",type:"text",class:"operand-small"}
                -trans "days"
              .operation{ng-if:"rule._config.operands == 0"}
              .categorize
                -trans "categorize as"
                %input{ng-model:"rule.category._base",name:"category",ng-required:"rule._config.operands==0 || (rule._config.operands==1 && rule.test._base) || (rule._config.operands==2 && (rule.test.test.min || rule.test.test.max))",ng-change:"rule.category._autoName = false",type:"text",class:"category"}
              .icon.icon-close{ng-click:"remove(rule)"}
              .error{ng-show:"inner.min.$error.lowerThan"}
                -blocktrans
                  Invalid range, [[inner.min.$viewValue]] is not less than [[rule.test.max]]
              .error.ng-hide{ng-show:'inner.days.$error.number'}
                -trans "Enter a valid number of days."
              .error.ng-hide{ng-show:'inner.operand.$error.required'}
                -trans "Please enter a value for evaluating this rule."
              .error.ng-hide{ng-show:'inner.category.$error.required'}
                -trans "Please enter a category name."
            </ng-form>
.modal-footer
  <!--[[splitEditor]]-->
  %button{ng-click:"cancel()",class:"btn btn-secondary"}
    -trans "Cancel"
  %button{ng-disabled:'variable.$invalid || (hasRules() && ruleForm.$invalid) || splitEditor.$invalid',ng-click:"okRules()",class:"btn btn-primary"}
    -trans "Ok"<|MERGE_RESOLUTION|>--- conflicted
+++ resolved
@@ -115,13 +115,8 @@
               %select{ng-model:"rule._config",ng-options:'operator as operator.verbose_name for operator in operatorConfigs|filter:isVisibleOperator', class:"operator-select",ng-change:"updateCategory(rule)"}
 
               // between is the only one with two operands
-<<<<<<< HEAD
               .operation{ng-if:'rule._config.operands == 2 && rule._config.type != "ward"'}
                 %input{ng-model:"rule.test.min",name:"min",number:"",ng-required:"rule.test.min.length > 0 || rule.test.max.length > 0 || rule.category.base.length > 0",ng-change:"updateCategory(rule)",lower-than:"[[rule.test.max]]",type:"text",class:"operand-small"}
-=======
-              .operation{ng-if:"rule._config.operands == 2"}
-                %input{ng-model:"rule.test.min",name:"min",number:"",ng-required:"rule.test.min.length > 0 || rule.test.max.length > 0 || rule.category._base.length > 0",ng-change:"updateCategory(rule)",lower-than:"[[rule.test.max]]",type:"text",class:"operand-small"}
->>>>>>> 4bf9e717
                 -trans "and"
                 %input{ng-model:"rule.test.max", name:"max",number:"",ng-required:"rule.test.min.length > 0 || rule.test.max.length > 0 || rule.category._base.length > 0",ng-change:"updateCategory(rule)",type:"text",class:"operand-small"}
 
