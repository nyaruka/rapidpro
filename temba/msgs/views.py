--- conflicted
+++ resolved
@@ -40,11 +40,7 @@
 )
 from temba.schedules.models import Schedule
 from temba.schedules.views import ScheduleFormMixin
-<<<<<<< HEAD
-from temba.utils import analytics, json, languages, on_transaction_commit
-=======
-from temba.utils import json, on_transaction_commit
->>>>>>> 8cd716ab
+from temba.utils import json, languages, on_transaction_commit
 from temba.utils.compose import compose_deserialize, compose_serialize
 from temba.utils.export.views import BaseExportView
 from temba.utils.fields import (
@@ -610,34 +606,7 @@
             return blockers
 
         def form_valid(self, form):
-<<<<<<< HEAD
-            user = self.request.user
-            org = self.request.org
-            step_uuid = form.cleaned_data.get("step_node", None)
-            text = form.cleaned_data["text"]
-
-            if step_uuid:
-                from .tasks import send_to_flow_node
-
-                get_params = {k: v for k, v in self.request.GET.items()}
-                get_params.update({"s": step_uuid})
-                send_to_flow_node.delay(org.pk, user.pk, text, **get_params)
-            else:
-                omnibox = omnibox_deserialize(org, form.cleaned_data["omnibox"])
-                groups = list(omnibox["groups"])
-                contacts = list(omnibox["contacts"])
-
-                broadcast = Broadcast.create(
-                    org,
-                    user,
-                    translations={"und": {"text": text}},
-                    groups=groups,
-                    contacts=contacts,
-                    status=Msg.STATUS_QUEUED,
-                )
-=======
             from .tasks import send_to_flow_node
->>>>>>> 8cd716ab
 
             node_uuid = self.request.GET["node"]
             text = form.cleaned_data["text"]
