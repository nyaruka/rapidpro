--- conflicted
+++ resolved
@@ -160,12 +160,7 @@
 class ComposeForm(Form):
     compose = ComposeField(
         required=True,
-<<<<<<< HEAD
-        widget=ComposeWidget(attrs={"chatbox": True, "attachments": True, "counter": True}),
-=======
-        initial={"text": "", "attachments": []},
         widget=ComposeWidget(attrs={"chatbox": True, "attachments": True, "counter": True, "completion": True}),
->>>>>>> e8b2ca12
     )
 
     optin = TembaChoiceField(
@@ -322,7 +317,7 @@
             )
 
     class Create(OrgPermsMixin, SmartWizardView):
-        form_list = [ ("compose", ComposeForm), ("target", TargetForm),("schedule", ScheduleForm)]
+        form_list = [("compose", ComposeForm), ("target", TargetForm), ("schedule", ScheduleForm)]
         success_url = "@msgs.broadcast_scheduled"
         submit_button_name = _("Create Broadcast")
 
