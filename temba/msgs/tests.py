import random
import string
from datetime import date, datetime, timedelta
from unittest.mock import patch

import pytz
from openpyxl import load_workbook

from django.conf import settings
from django.test import override_settings
from django.urls import reverse
from django.utils import timezone

from temba.archives.models import Archive
from temba.channels.models import ChannelCount, ChannelEvent, ChannelLog
from temba.contacts.models import URN, Contact, ContactURN
from temba.contacts.search.omnibox import omnibox_serialize
from temba.flows.models import Flow
from temba.msgs.models import (
    Attachment,
    Broadcast,
    ExportMessagesTask,
    Label,
    LabelCount,
    Media,
    Msg,
    SystemLabel,
    SystemLabelCount,
)
from temba.schedules.models import Schedule
from temba.tests import AnonymousOrg, CRUDLTestMixin, TembaTest, mock_uuids
from temba.tests.engine import MockSessionWriter
from temba.tests.s3 import MockS3Client, jsonlgz_encode
from temba.tickets.models import Ticket
from temba.utils import s3
from temba.utils.compose import compose_deserialize_attachments, compose_serialize
from temba.utils.views import TEMBA_MENU_SELECTION

from .tasks import fail_old_messages, squash_msg_counts
from .templatetags.sms import as_icon


class AttachmentTest(TembaTest):
    def test_attachments(self):
        # check equality
        self.assertEqual(
            Attachment("image/jpeg", "http://example.com/test.jpg"),
            Attachment("image/jpeg", "http://example.com/test.jpg"),
        )

        # check parsing
        self.assertEqual(
            Attachment("image", "http://example.com/test.jpg"),
            Attachment.parse("image:http://example.com/test.jpg"),
        )
        self.assertEqual(
            Attachment("image/jpeg", "http://example.com/test.jpg"),
            Attachment.parse("image/jpeg:http://example.com/test.jpg"),
        )
        with self.assertRaises(ValueError):
            Attachment.parse("http://example.com/test.jpg")


class MediaTest(TembaTest):
    def tearDown(self):
        self.clear_storage()

        return super().tearDown()

    def test_clean_name(self):
        self.assertEqual("file.jpg", Media.clean_name("", "image/jpeg"))
        self.assertEqual("foo.jpg", Media.clean_name("foo", "image/jpeg"))
        self.assertEqual("file.png", Media.clean_name("*.png", "image/png"))
        self.assertEqual("passwd.jpg", Media.clean_name(".passwd", "image/jpeg"))
        self.assertEqual("tést[0].jpg", Media.clean_name("tést[0]/^..\\", "image/jpeg"))

    @mock_uuids
    def test_from_upload(self):
        media = Media.from_upload(
            self.org,
            self.admin,
            self.upload(f"{settings.MEDIA_ROOT}/test_media/steve marten.jpg", "image/jpeg"),
            process=False,
        )

        self.assertEqual("b97f69f7-5edf-45c7-9fda-d37066eae91d", str(media.uuid))
        self.assertEqual(self.org, media.org)
        self.assertEqual(
            f"/media/test_orgs/{self.org.id}/media/b97f/b97f69f7-5edf-45c7-9fda-d37066eae91d/steve%20marten.jpg",
            media.url,
        )
        self.assertEqual("image/jpeg", media.content_type)
        self.assertEqual(
            f"test_orgs/{self.org.id}/media/b97f/b97f69f7-5edf-45c7-9fda-d37066eae91d/steve marten.jpg", media.path
        )
        self.assertEqual(self.admin, media.created_by)
        self.assertEqual(Media.STATUS_PENDING, media.status)

        # check that our filename is cleaned
        media = Media.from_upload(
            self.org,
            self.admin,
            self.upload(f"{settings.MEDIA_ROOT}/test_media/klab.png", "image/png", name="../../../etc/passwd"),
            process=False,
        )

        self.assertEqual(
            f"test_orgs/{self.org.id}/media/14f6/14f6ea01-456b-4417-b0b8-35e942f549f1/passwd.png", media.path
        )

    @mock_uuids
    def test_process_image_png(self):
        media = Media.from_upload(
            self.org,
            self.admin,
            self.upload(f"{settings.MEDIA_ROOT}/test_media/klab.png", "image/png"),
        )
        media.refresh_from_db()

        self.assertEqual(371425, media.size)
        self.assertEqual(0, media.duration)
        self.assertEqual(480, media.width)
        self.assertEqual(360, media.height)
        self.assertEqual(Media.STATUS_READY, media.status)

    @mock_uuids
    def test_process_audio_wav(self):
        media = Media.from_upload(
            self.org, self.admin, self.upload(f"{settings.MEDIA_ROOT}/test_media/allo.wav", "audio/wav")
        )
        media.refresh_from_db()

        self.assertEqual(81818, media.size)
        self.assertEqual(5110, media.duration)
        self.assertEqual(0, media.width)
        self.assertEqual(0, media.height)
        self.assertEqual(Media.STATUS_READY, media.status)

        alt1, alt2 = list(media.alternates.order_by("id"))

        self.assertEqual(self.org, alt1.org)
        self.assertEqual(
            f"/media/test_orgs/{self.org.id}/media/14f6/14f6ea01-456b-4417-b0b8-35e942f549f1/allo.mp3", alt1.url
        )
        self.assertEqual("audio/mp3", alt1.content_type)
        self.assertEqual(
            f"test_orgs/{self.org.id}/media/14f6/14f6ea01-456b-4417-b0b8-35e942f549f1/allo.mp3", alt1.path
        )
        self.assertAlmostEqual(5517, alt1.size, delta=1000)
        self.assertEqual(5110, alt1.duration)
        self.assertEqual(0, alt1.width)
        self.assertEqual(0, alt1.height)
        self.assertEqual(Media.STATUS_READY, alt1.status)

        self.assertEqual(self.org, alt2.org)
        self.assertEqual(
            f"/media/test_orgs/{self.org.id}/media/d1ee/d1ee73f0-bdb5-47ce-99dd-0c95d4ebf008/allo.m4a", alt2.url
        )
        self.assertEqual("audio/mp4", alt2.content_type)
        self.assertEqual(
            f"test_orgs/{self.org.id}/media/d1ee/d1ee73f0-bdb5-47ce-99dd-0c95d4ebf008/allo.m4a", alt2.path
        )
        self.assertAlmostEqual(20552, alt2.size, delta=7500)
        self.assertEqual(5110, alt2.duration)
        self.assertEqual(0, alt2.width)
        self.assertEqual(0, alt2.height)
        self.assertEqual(Media.STATUS_READY, alt2.status)

    @mock_uuids
    def test_process_audio_m4a(self):
        media = Media.from_upload(
            self.org, self.admin, self.upload(f"{settings.MEDIA_ROOT}/test_media/bubbles.m4a", "audio/mp4")
        )
        media.refresh_from_db()

        self.assertEqual(46468, media.size)
        self.assertEqual(10216, media.duration)
        self.assertEqual(0, media.width)
        self.assertEqual(0, media.height)
        self.assertEqual(Media.STATUS_READY, media.status)

        alt = media.alternates.get()

        self.assertEqual(self.org, alt.org)
        self.assertEqual(
            f"/media/test_orgs/{self.org.id}/media/14f6/14f6ea01-456b-4417-b0b8-35e942f549f1/bubbles.mp3", alt.url
        )
        self.assertEqual("audio/mp3", alt.content_type)
        self.assertEqual(
            f"test_orgs/{self.org.id}/media/14f6/14f6ea01-456b-4417-b0b8-35e942f549f1/bubbles.mp3", alt.path
        )
        self.assertAlmostEqual(41493, alt.size, delta=1000)
        self.assertEqual(10216, alt.duration)
        self.assertEqual(0, alt.width)
        self.assertEqual(0, alt.height)
        self.assertEqual(Media.STATUS_READY, alt.status)

    @mock_uuids
    def test_process_video_mp4(self):
        media = Media.from_upload(
            self.org, self.admin, self.upload(f"{settings.MEDIA_ROOT}/test_media/snow.mp4", "video/mp4")
        )
        media.refresh_from_db()

        self.assertEqual(684558, media.size)
        self.assertEqual(3536, media.duration)
        self.assertEqual(640, media.width)
        self.assertEqual(480, media.height)
        self.assertEqual(Media.STATUS_READY, media.status)

        alt = media.alternates.get()

        self.assertEqual(self.org, alt.org)
        self.assertEqual(
            f"/media/test_orgs/{self.org.id}/media/14f6/14f6ea01-456b-4417-b0b8-35e942f549f1/snow.jpg", alt.url
        )
        self.assertEqual("image/jpeg", alt.content_type)
        self.assertEqual(f"test_orgs/{self.org.id}/media/14f6/14f6ea01-456b-4417-b0b8-35e942f549f1/snow.jpg", alt.path)
        self.assertAlmostEqual(37613, alt.size, delta=1000)
        self.assertEqual(0, alt.duration)
        self.assertEqual(640, alt.width)
        self.assertEqual(480, alt.height)
        self.assertEqual(Media.STATUS_READY, alt.status)

    @mock_uuids
    def test_process_unsupported(self):
        media = Media.from_upload(
            self.org, self.admin, self.upload(f"{settings.MEDIA_ROOT}/test_imports/simple.xls", "audio/m4a")
        )
        media.refresh_from_db()

        self.assertEqual(19968, media.size)
        self.assertEqual(Media.STATUS_FAILED, media.status)


class MsgTest(TembaTest, CRUDLTestMixin):
    def setUp(self):
        super().setUp()

        self.joe = self.create_contact("Joe Blow", phone="123")
        ContactURN.create(self.org, self.joe, "tel:789")

        self.frank = self.create_contact("Frank Blow", phone="321")
        self.kevin = self.create_contact("Kevin Durant", phone="987")

        self.just_joe = self.create_group("Just Joe", [self.joe])
        self.joe_and_frank = self.create_group("Joe and Frank", [self.joe, self.frank])

    def test_as_archive_json(self):
        flow = self.create_flow("Color Flow")
        msg1 = self.create_incoming_msg(self.joe, "i'm having a problem", flow=flow)
        self.assertEqual(
            {
                "id": msg1.id,
                "contact": {"uuid": str(self.joe.uuid), "name": "Joe Blow"},
                "channel": {"uuid": str(self.channel.uuid), "name": "Test Channel"},
                "flow": {"uuid": str(flow.uuid), "name": "Color Flow"},
                "urn": "tel:123",
                "direction": "in",
                "type": "text",
                "status": "handled",
                "visibility": "visible",
                "text": "i'm having a problem",
                "attachments": [],
                "labels": [],
                "created_on": msg1.created_on.isoformat(),
                "sent_on": None,
            },
            msg1.as_archive_json(),
        )

        # label first message
        label = self.create_label("la\02bel1")
        label.toggle_label([msg1], add=True)

        self.assertEqual(
            {
                "id": msg1.id,
                "contact": {"uuid": str(self.joe.uuid), "name": "Joe Blow"},
                "channel": {"uuid": str(self.channel.uuid), "name": "Test Channel"},
                "flow": {"uuid": str(flow.uuid), "name": "Color Flow"},
                "urn": "tel:123",
                "direction": "in",
                "type": "text",
                "status": "handled",
                "visibility": "visible",
                "text": "i'm having a problem",
                "attachments": [],
                "labels": [{"uuid": str(label.uuid), "name": "la\x02bel1"}],
                "created_on": msg1.created_on.isoformat(),
                "sent_on": None,
            },
            msg1.as_archive_json(),
        )

        msg2 = self.create_incoming_msg(
            self.joe, "Media message", attachments=["audio:http://rapidpro.io/audio/sound.mp3"]
        )

        self.assertEqual(
            {
                "id": msg2.id,
                "contact": {"uuid": str(self.joe.uuid), "name": "Joe Blow"},
                "channel": {"uuid": str(self.channel.uuid), "name": "Test Channel"},
                "flow": None,
                "urn": "tel:123",
                "direction": "in",
                "type": "text",
                "status": "handled",
                "visibility": "visible",
                "text": "Media message",
                "attachments": [{"url": "http://rapidpro.io/audio/sound.mp3", "content_type": "audio"}],
                "labels": [],
                "created_on": msg2.created_on.isoformat(),
                "sent_on": None,
            },
            msg2.as_archive_json(),
        )

    @patch("django.core.files.storage.default_storage.delete")
    def test_bulk_soft_delete(self, mock_storage_delete):
        # create some messages
        msg1 = self.create_incoming_msg(
            self.joe,
            "i'm having a problem",
            attachments=[
                r"audo/mp4:http://s3.com/attachments/1/a/b.jpg",
                r"image/jpeg:http://s3.com/attachments/1/c/d%20e.jpg",
            ],
        )
        msg2 = self.create_incoming_msg(self.frank, "ignore joe, he's a liar")
        out1 = self.create_outgoing_msg(self.frank, "hi")

        # can't soft delete outgoing messages
        with self.assertRaises(AssertionError):
            Msg.bulk_soft_delete([out1])

        Msg.bulk_soft_delete([msg1, msg2])

        # soft delete should clear text and attachments
        for msg in (msg1, msg2):
            msg.refresh_from_db()

            self.assertEqual("", msg.text)
            self.assertEqual([], msg.attachments)
            self.assertEqual(Msg.VISIBILITY_DELETED_BY_USER, msg1.visibility)

        mock_storage_delete.assert_any_call("/attachments/1/a/b.jpg")
        mock_storage_delete.assert_any_call("/attachments/1/c/d e.jpg")

    @patch("django.core.files.storage.default_storage.delete")
    def test_bulk_delete(self, mock_storage_delete):
        # create some messages
        msg1 = self.create_incoming_msg(
            self.joe,
            "i'm having a problem",
            attachments=[
                r"audo/mp4:http://s3.com/attachments/1/a/b.jpg",
                r"image/jpeg:http://s3.com/attachments/1/c/d%20e.jpg",
            ],
        )
        msg2 = self.create_incoming_msg(self.frank, "ignore joe, he's a liar")
        out1 = self.create_outgoing_msg(self.frank, "hi")

        # create a channel log for each message
        ChannelLog.objects.create(channel=self.channel, msg=msg1, is_error=False)
        ChannelLog.objects.create(channel=self.channel, msg=msg2, is_error=False)
        ChannelLog.objects.create(channel=self.channel, msg=out1, is_error=False)

        Msg.bulk_delete([msg1, out1])

        self.assertEqual(1, Msg.objects.all().count())
        self.assertEqual(1, ChannelLog.objects.filter(msg_id=msg2.id).count())

        mock_storage_delete.assert_any_call("/attachments/1/a/b.jpg")
        mock_storage_delete.assert_any_call("/attachments/1/c/d e.jpg")

    def test_archive_and_release(self):
        msg1 = self.create_incoming_msg(self.joe, "Incoming")
        label = self.create_label("Spam")
        label.toggle_label([msg1], add=True)

        msg1.archive()

        msg1 = Msg.objects.get(pk=msg1.pk)
        self.assertEqual(msg1.visibility, Msg.VISIBILITY_ARCHIVED)
        self.assertEqual(set(msg1.labels.all()), {label})  # don't remove labels

        msg1.restore()

        msg1 = Msg.objects.get(pk=msg1.id)
        self.assertEqual(msg1.visibility, Msg.VISIBILITY_VISIBLE)

        msg1.delete()
        self.assertFalse(Msg.objects.filter(pk=msg1.pk).exists())

        label.refresh_from_db()
        self.assertEqual(0, label.get_messages().count())  # do remove labels
        self.assertIsNotNone(label)

        # can't archive outgoing messages
        msg2 = self.create_outgoing_msg(self.joe, "Outgoing")
        self.assertRaises(AssertionError, msg2.archive)

    def test_release_counts(self):
        flow = self.create_flow("Test")

        def assertReleaseCount(direction, status, visibility, flow, label):
            if direction == Msg.DIRECTION_OUT:
                msg = self.create_outgoing_msg(self.joe, "Whattup Joe", flow=flow, status=status)
            else:
                msg = self.create_incoming_msg(self.joe, "Hey hey", flow=flow, status=status)

            Msg.objects.filter(id=msg.id).update(visibility=visibility)

            # assert our folder count is right
            counts = SystemLabel.get_counts(self.org)
            self.assertEqual(counts[label], 1)

            # delete the msg, count should now be 0
            msg.delete()
            counts = SystemLabel.get_counts(self.org)
            self.assertEqual(counts[label], 0)

        # outgoing labels
        assertReleaseCount("O", Msg.STATUS_SENT, Msg.VISIBILITY_VISIBLE, None, SystemLabel.TYPE_SENT)
        assertReleaseCount("O", Msg.STATUS_QUEUED, Msg.VISIBILITY_VISIBLE, None, SystemLabel.TYPE_OUTBOX)
        assertReleaseCount("O", Msg.STATUS_FAILED, Msg.VISIBILITY_VISIBLE, flow, SystemLabel.TYPE_FAILED)

        # incoming labels
        assertReleaseCount("I", Msg.STATUS_HANDLED, Msg.VISIBILITY_VISIBLE, None, SystemLabel.TYPE_INBOX)
        assertReleaseCount("I", Msg.STATUS_HANDLED, Msg.VISIBILITY_ARCHIVED, None, SystemLabel.TYPE_ARCHIVED)
        assertReleaseCount("I", Msg.STATUS_HANDLED, Msg.VISIBILITY_VISIBLE, flow, SystemLabel.TYPE_FLOWS)

    @patch("temba.utils.email.send_temba_email")
    def test_message_export_from_archives(self, mock_send_temba_email):
        export_url = reverse("msgs.msg_export")

        self.login(self.admin)

        self.joe.name = "Jo\02e Blow"
        self.joe.save(update_fields=("name",))

        self.org.created_on = datetime(2017, 1, 1, 9, tzinfo=pytz.UTC)
        self.org.save()

        flow = self.create_flow("Color Flow")

        msg1 = self.create_incoming_msg(self.joe, "hello 1", created_on=datetime(2017, 1, 1, 10, tzinfo=pytz.UTC))
        msg2 = self.create_incoming_msg(
            self.frank, "hello 2", created_on=datetime(2017, 1, 2, 10, tzinfo=pytz.UTC), flow=flow
        )
        msg3 = self.create_incoming_msg(self.joe, "hello 3", created_on=datetime(2017, 1, 3, 10, tzinfo=pytz.UTC))

        # inbound message that looks like a surveyor message
        msg4 = self.create_incoming_msg(
            self.joe, "hello 4", surveyor=True, created_on=datetime(2017, 1, 4, 10, tzinfo=pytz.UTC)
        )

        # inbound message with media attached, such as an ivr recording
        msg5 = self.create_incoming_msg(
            self.joe,
            "Media message",
            attachments=["audio:http://rapidpro.io/audio/sound.mp3"],
            created_on=datetime(2017, 1, 5, 10, tzinfo=pytz.UTC),
        )

        # create some outbound messages with different statuses
        msg6 = self.create_outgoing_msg(
            self.joe, "Hey out 6", status=Msg.STATUS_SENT, created_on=datetime(2017, 1, 6, 10, tzinfo=pytz.UTC)
        )
        msg7 = self.create_outgoing_msg(
            self.joe, "Hey out 7", status=Msg.STATUS_DELIVERED, created_on=datetime(2017, 1, 7, 10, tzinfo=pytz.UTC)
        )
        msg8 = self.create_outgoing_msg(
            self.joe, "Hey out 8", status=Msg.STATUS_ERRORED, created_on=datetime(2017, 1, 8, 10, tzinfo=pytz.UTC)
        )
        msg9 = self.create_outgoing_msg(
            self.joe, "Hey out 9", status=Msg.STATUS_FAILED, created_on=datetime(2017, 1, 9, 10, tzinfo=pytz.UTC)
        )

        self.assertEqual(msg5.get_attachments(), [Attachment("audio", "http://rapidpro.io/audio/sound.mp3")])

        # label first message
        label = self.create_label("la\02bel1")
        label.toggle_label([msg1], add=True)

        # archive last message
        msg3.visibility = Msg.VISIBILITY_ARCHIVED
        msg3.save()

        # archive 5 msgs
        mock_s3 = MockS3Client()
        body, md5, size = jsonlgz_encode([m.as_archive_json() for m in (msg1, msg2, msg3, msg4, msg5, msg6)])
        mock_s3.put_object("test-bucket", "archive1.jsonl.gz", body)

        Archive.objects.create(
            org=self.org,
            archive_type=Archive.TYPE_MSG,
            size=size,
            hash=md5,
            url="http://test-bucket.aws.com/archive1.jsonl.gz",
            record_count=6,
            start_date=msg5.created_on.date(),
            period="D",
            build_time=23425,
        )

        with patch("django.core.files.storage.default_storage.delete"):
            msg2.delete()
            msg3.delete()
            msg4.delete()
            msg5.delete()
            msg6.delete()

        # create an archive earlier than our flow created date so we check that it isn't included
        body, md5, size = jsonlgz_encode([msg7.as_archive_json()])
        Archive.objects.create(
            org=self.org,
            archive_type=Archive.TYPE_MSG,
            size=size,
            hash=md5,
            url="http://test-bucket.aws.com/archive2.jsonl.gz",
            record_count=1,
            start_date=self.org.created_on - timedelta(days=2),
            period="D",
            build_time=5678,
        )
        mock_s3.put_object("test-bucket", "archive2.jsonl.gz", body)

        msg7.delete()

        def request_export(query, data=None):
            with self.mockReadOnly():
                response = self.client.post(export_url + query, data)
            self.assertModalResponse(response, redirect="/msg/")
            task = ExportMessagesTask.objects.order_by("-id").first()
            filename = "%s/test_orgs/%d/message_exports/%s.xlsx" % (settings.MEDIA_ROOT, self.org.id, task.uuid)
            return load_workbook(filename=filename)

        # export all visible messages (i.e. not msg3) using export_all param
        with self.assertNumQueries(34):
            with patch("temba.utils.s3.client", return_value=mock_s3):
                workbook = request_export(
                    "?l=I", {"export_all": 1, "start_date": "2000-09-01", "end_date": "2022-09-01"}
                )

        expected_headers = [
            "Date",
            "Contact UUID",
            "Contact Name",
            "URN Scheme",
            "URN Value",
            "Flow",
            "Direction",
            "Text",
            "Attachments",
            "Status",
            "Channel",
            "Labels",
        ]

        self.assertExcelSheet(
            workbook.worksheets[0],
            [
                expected_headers,
                [
                    msg1.created_on,
                    msg1.contact.uuid,
                    "Joe Blow",
                    "tel",
                    "123",
                    "",
                    "IN",
                    "hello 1",
                    "",
                    "handled",
                    "Test Channel",
                    "label1",
                ],
                [
                    msg2.created_on,
                    msg2.contact.uuid,
                    "Frank Blow",
                    "tel",
                    "321",
                    "Color Flow",
                    "IN",
                    "hello 2",
                    "",
                    "handled",
                    "Test Channel",
                    "",
                ],
                [msg4.created_on, msg1.contact.uuid, "Joe Blow", "", "", "", "IN", "hello 4", "", "handled", "", ""],
                [
                    msg5.created_on,
                    msg5.contact.uuid,
                    "Joe Blow",
                    "tel",
                    "123",
                    "",
                    "IN",
                    "Media message",
                    "http://rapidpro.io/audio/sound.mp3",
                    "handled",
                    "Test Channel",
                    "",
                ],
                [
                    msg6.created_on,
                    msg6.contact.uuid,
                    "Joe Blow",
                    "tel",
                    "123",
                    "",
                    "OUT",
                    "Hey out 6",
                    "",
                    "sent",
                    "Test Channel",
                    "",
                ],
                [
                    msg8.created_on,
                    msg8.contact.uuid,
                    "Joe Blow",
                    "tel",
                    "123",
                    "",
                    "OUT",
                    "Hey out 8",
                    "",
                    "errored",
                    "Test Channel",
                    "",
                ],
                [
                    msg9.created_on,
                    msg9.contact.uuid,
                    "Joe Blow",
                    "tel",
                    "123",
                    "",
                    "OUT",
                    "Hey out 9",
                    "",
                    "failed",
                    "Test Channel",
                    "",
                ],
            ],
            self.org.timezone,
        )

        with patch("temba.utils.s3.client", return_value=mock_s3):
            workbook = request_export(
                "?l=I",
                {
                    "export_all": 0,
                    "start_date": msg5.created_on.strftime("%Y-%m-%d"),
                    "end_date": msg7.created_on.strftime("%Y-%m-%d"),
                },
            )

        self.assertExcelSheet(
            workbook.worksheets[0],
            [
                expected_headers,
                [
                    msg5.created_on,
                    msg5.contact.uuid,
                    "Joe Blow",
                    "tel",
                    "123",
                    "",
                    "IN",
                    "Media message",
                    "http://rapidpro.io/audio/sound.mp3",
                    "handled",
                    "Test Channel",
                    "",
                ],
            ],
            self.org.timezone,
        )

        with patch("temba.utils.s3.client", return_value=mock_s3):
            workbook = request_export("?l=S", {"export_all": 0, "start_date": "2000-09-01", "end_date": "2022-09-01"})

        self.assertExcelSheet(
            workbook.worksheets[0],
            [
                expected_headers,
                [
                    msg6.created_on,
                    msg6.contact.uuid,
                    "Joe Blow",
                    "tel",
                    "123",
                    "",
                    "OUT",
                    "Hey out 6",
                    "",
                    "sent",
                    "Test Channel",
                    "",
                ],
            ],
            self.org.timezone,
        )

        with patch("temba.utils.s3.client", return_value=mock_s3):
            workbook = request_export("?l=X", {"export_all": 0, "start_date": "2000-09-01", "end_date": "2022-09-01"})

        self.assertExcelSheet(
            workbook.worksheets[0],
            [
                expected_headers,
                [
                    msg9.created_on,
                    msg9.contact.uuid,
                    "Joe Blow",
                    "tel",
                    "123",
                    "",
                    "OUT",
                    "Hey out 9",
                    "",
                    "failed",
                    "Test Channel",
                    "",
                ],
            ],
            self.org.timezone,
        )

        with patch("temba.utils.s3.client", return_value=mock_s3):
            workbook = request_export("?l=W", {"export_all": 0, "start_date": "2000-09-01", "end_date": "2022-09-01"})

        self.assertExcelSheet(
            workbook.worksheets[0],
            [
                expected_headers,
                [
                    msg2.created_on,
                    msg2.contact.uuid,
                    "Frank Blow",
                    "tel",
                    "321",
                    "Color Flow",
                    "IN",
                    "hello 2",
                    "",
                    "handled",
                    "Test Channel",
                    "",
                ],
            ],
            self.org.timezone,
        )

        with patch("temba.utils.s3.client", return_value=mock_s3):
            workbook = request_export(
                f"?l={label.uuid}", {"export_all": 0, "start_date": "2000-09-01", "end_date": "2022-09-01"}
            )

        self.assertExcelSheet(
            workbook.worksheets[0],
            [
                expected_headers,
                [
                    msg1.created_on,
                    msg1.contact.uuid,
                    "Joe Blow",
                    "tel",
                    "123",
                    "",
                    "IN",
                    "hello 1",
                    "",
                    "handled",
                    "Test Channel",
                    "label1",
                ],
            ],
            self.org.timezone,
        )

        self.clear_storage()

    @patch("temba.utils.email.send_temba_email")
    def test_message_export(self, mock_send_temba_email):
        export_url = reverse("msgs.msg_export")

        self.login(self.admin)

        age = self.create_field("age", "Age")
        bob = self.create_contact("Bob", urns=["telegram:234567"], fields={"age": 40})
        devs = self.create_group("Devs", [bob])

        self.joe.name = "Jo\02e Blow"
        self.joe.save(update_fields=("name",))

        telegram = self.create_channel("TG", "Telegram", "765432")

        # messages can't be older than org
        self.org.created_on = datetime(2016, 1, 2, 10, tzinfo=pytz.UTC)
        self.org.save(update_fields=("created_on",))

        flow = self.create_flow("Color Flow")
        msg1 = self.create_incoming_msg(
            self.joe, "hello 1", created_on=datetime(2017, 1, 1, 10, tzinfo=pytz.UTC), flow=flow
        )
        msg2 = self.create_incoming_msg(
            bob, "hello 2", created_on=datetime(2017, 1, 2, 10, tzinfo=pytz.UTC), channel=telegram
        )
        msg3 = self.create_incoming_msg(
            bob, "hello 3", created_on=datetime(2017, 1, 3, 10, tzinfo=pytz.UTC), channel=telegram
        )

        # inbound message that looks like a surveyor message
        msg4 = self.create_incoming_msg(
            self.joe, "hello 4", surveyor=True, created_on=datetime(2017, 1, 4, 10, tzinfo=pytz.UTC)
        )

        # inbound message with media attached, such as an ivr recording
        msg5 = self.create_incoming_msg(
            self.joe,
            "Media message",
            attachments=["audio:http://rapidpro.io/audio/sound.mp3"],
            created_on=datetime(2017, 1, 5, 10, tzinfo=pytz.UTC),
        )

        # create some outbound messages with different statuses
        msg6 = self.create_outgoing_msg(
            self.joe, "Hey out 6", status=Msg.STATUS_SENT, created_on=datetime(2017, 1, 6, 10, tzinfo=pytz.UTC)
        )
        msg7 = self.create_outgoing_msg(
            bob,
            "Hey out 7",
            status=Msg.STATUS_DELIVERED,
            created_on=datetime(2017, 1, 7, 10, tzinfo=pytz.UTC),
            channel=telegram,
        )
        msg8 = self.create_outgoing_msg(
            self.joe, "Hey out 8", status=Msg.STATUS_ERRORED, created_on=datetime(2017, 1, 8, 10, tzinfo=pytz.UTC)
        )
        msg9 = self.create_outgoing_msg(
            self.joe, "Hey out 9", status=Msg.STATUS_FAILED, created_on=datetime(2017, 1, 9, 10, tzinfo=pytz.UTC)
        )

        self.assertEqual(msg5.get_attachments(), [Attachment("audio", "http://rapidpro.io/audio/sound.mp3")])

        # label first message
        label = self.create_label("la\02bel1")
        label.toggle_label([msg1], add=True)

        # archive last message
        msg3.visibility = Msg.VISIBILITY_ARCHIVED
        msg3.save()

        # create a dummy export task so that we won't be able to export
        blocking_export = ExportMessagesTask.create(
            self.org,
            self.admin,
            start_date=date(2017, 1, 1),
            end_date=date.today(),
            system_label=SystemLabel.TYPE_INBOX,
        )

        old_modified_on = blocking_export.modified_on

        response = self.client.post(
            export_url + "?l=I",
            {"export_all": 1, "start_date": "2022-09-01", "end_date": "2022-09-28"},
        )
        self.assertModalResponse(response, redirect="/msg/")

        response = self.client.get("/msg/")
        self.assertContains(response, "already an export in progress")

        # perform the export manually, assert how many queries
        with self.mockReadOnly():
            blocking_export.perform()

        blocking_export.refresh_from_db()
        # after performing the export `modified_on` should be updated
        self.assertNotEqual(old_modified_on, blocking_export.modified_on)

        def request_export(query, data=None):
            with self.mockReadOnly(assert_models={Msg, Contact}):
                response = self.client.post(export_url + query, data)
            self.assertModalResponse(response, redirect="/msg/")
            task = ExportMessagesTask.objects.order_by("-id").first()
            filename = "%s/test_orgs/%d/message_exports/%s.xlsx" % (settings.MEDIA_ROOT, self.org.id, task.uuid)
            workbook = load_workbook(filename=filename)
            return workbook.worksheets[0]

        expected_headers = [
            "Date",
            "Contact UUID",
            "Contact Name",
            "URN Scheme",
            "URN Value",
            "Flow",
            "Direction",
            "Text",
            "Attachments",
            "Status",
            "Channel",
            "Labels",
        ]

        # export all visible messages (i.e. not msg3) using export_all param
        with self.assertNumQueries(32):
            self.assertExcelSheet(
                request_export("?l=I", {"export_all": 1, "start_date": "2000-09-01", "end_date": "2022-09-28"}),
                [
                    expected_headers,
                    [
                        msg1.created_on,
                        msg1.contact.uuid,
                        "Joe Blow",
                        "tel",
                        "123",
                        "Color Flow",
                        "IN",
                        "hello 1",
                        "",
                        "handled",
                        "Test Channel",
                        "label1",
                    ],
                    [
                        msg2.created_on,
                        msg2.contact.uuid,
                        "Bob",
                        "telegram",
                        "234567",
                        "",
                        "IN",
                        "hello 2",
                        "",
                        "handled",
                        "Telegram",
                        "",
                    ],
                    [
                        msg4.created_on,
                        msg4.contact.uuid,
                        "Joe Blow",
                        "",
                        "",
                        "",
                        "IN",
                        "hello 4",
                        "",
                        "handled",
                        "",
                        "",
                    ],
                    [
                        msg5.created_on,
                        msg5.contact.uuid,
                        "Joe Blow",
                        "tel",
                        "123",
                        "",
                        "IN",
                        "Media message",
                        "http://rapidpro.io/audio/sound.mp3",
                        "handled",
                        "Test Channel",
                        "",
                    ],
                    [
                        msg6.created_on,
                        msg6.contact.uuid,
                        "Joe Blow",
                        "tel",
                        "123",
                        "",
                        "OUT",
                        "Hey out 6",
                        "",
                        "sent",
                        "Test Channel",
                        "",
                    ],
                    [
                        msg7.created_on,
                        msg7.contact.uuid,
                        "Bob",
                        "telegram",
                        "234567",
                        "",
                        "OUT",
                        "Hey out 7",
                        "",
                        "delivered",
                        "Telegram",
                        "",
                    ],
                    [
                        msg8.created_on,
                        msg8.contact.uuid,
                        "Joe Blow",
                        "tel",
                        "123",
                        "",
                        "OUT",
                        "Hey out 8",
                        "",
                        "errored",
                        "Test Channel",
                        "",
                    ],
                    [
                        msg9.created_on,
                        msg9.contact.uuid,
                        "Joe Blow",
                        "tel",
                        "123",
                        "",
                        "OUT",
                        "Hey out 9",
                        "",
                        "failed",
                        "Test Channel",
                        "",
                    ],
                ],
                self.org.timezone,
            )

        # check that notifications were created
        export = ExportMessagesTask.objects.order_by("id").last()
        self.assertEqual(
            1,
            self.admin.notifications.filter(
                notification_type="export:finished", message_export=export, email_status="P"
            ).count(),
        )

        # export just archived messages
        self.assertExcelSheet(
            request_export("?l=A", {"export_all": 0, "start_date": "2000-09-01", "end_date": "2022-09-28"}),
            [
                expected_headers,
                [
                    msg3.created_on,
                    msg3.contact.uuid,
                    "Bob",
                    "telegram",
                    "234567",
                    "",
                    "IN",
                    "hello 3",
                    "",
                    "handled",
                    "Telegram",
                    "",
                ],
            ],
            self.org.timezone,
        )

        # filter page should have an export option
        filter_url = reverse("msgs.msg_filter", args=[label.uuid])
        response = self.requestView(filter_url, self.admin)
        self.assertContains(response, label.name)
        self.assertContentMenu(filter_url, self.admin, ["Edit", "Download", "Usages", "Delete"])

        # try export with user label
        self.assertExcelSheet(
            request_export(
                "?l=%s" % label.uuid, {"export_all": 0, "start_date": "2000-09-01", "end_date": "2022-09-28"}
            ),
            [
                expected_headers,
                [
                    msg1.created_on,
                    msg1.contact.uuid,
                    "Joe Blow",
                    "tel",
                    "123",
                    "Color Flow",
                    "IN",
                    "hello 1",
                    "",
                    "handled",
                    "Test Channel",
                    "label1",
                ],
            ],
            self.org.timezone,
        )

        # try export with a date range, a field and a group
        export_data = {
            "export_all": 1,
            "start_date": msg5.created_on.strftime("%Y-%m-%d"),
            "end_date": msg7.created_on.strftime("%Y-%m-%d"),
            "with_fields": [age.id],
            "with_groups": [devs.id],
        }

        self.assertExcelSheet(
            request_export("?l=I", export_data),
            [
                [
                    "Date",
                    "Contact UUID",
                    "Contact Name",
                    "URN Scheme",
                    "URN Value",
                    "Field:Age",
                    "Group:Devs",
                    "Flow",
                    "Direction",
                    "Text",
                    "Attachments",
                    "Status",
                    "Channel",
                    "Labels",
                ],
                [
                    msg5.created_on,
                    msg5.contact.uuid,
                    "Joe Blow",
                    "tel",
                    "123",
                    "",
                    False,
                    "",
                    "IN",
                    "Media message",
                    "http://rapidpro.io/audio/sound.mp3",
                    "handled",
                    "Test Channel",
                    "",
                ],
                [
                    msg6.created_on,
                    msg6.contact.uuid,
                    "Joe Blow",
                    "tel",
                    "123",
                    "",
                    False,
                    "",
                    "OUT",
                    "Hey out 6",
                    "",
                    "sent",
                    "Test Channel",
                    "",
                ],
                [
                    msg7.created_on,
                    msg7.contact.uuid,
                    "Bob",
                    "telegram",
                    "234567",
                    "40",
                    True,
                    "",
                    "OUT",
                    "Hey out 7",
                    "",
                    "delivered",
                    "Telegram",
                    "",
                ],
            ],
            self.org.timezone,
        )

        # try to submit an invalid date (UI doesn't actually allow this)
        response = self.client.post(export_url + "?l=I", {"export_all": 1, "start_date": "xyz"})
        self.assertFormError(response, "form", "start_date", "Enter a valid date.")

        # try to submit without specifying dates (UI doesn't actually allow this)
        response = self.client.post(export_url + "?l=I", {"export_all": 1})
        self.assertFormError(response, "form", "start_date", "This field is required.")
        self.assertFormError(response, "form", "end_date", "This field is required.")

        # try to submit with start date in future
        response = self.client.post(
            export_url + "?l=I", {"export_all": 1, "start_date": "2200-01-01", "end_date": "2022-09-28"}
        )
        self.assertFormError(response, "form", None, "Start date can't be in the future.")

        # try to submit with start date > end date
        response = self.client.post(
            export_url + "?l=I", {"export_all": 1, "start_date": "2022-09-01", "end_date": "2022-03-01"}
        )
        self.assertFormError(response, "form", None, "End date can't be before start date.")

        # test as anon org to check that URNs don't end up in exports
        with AnonymousOrg(self.org):
            self.assertExcelSheet(
                request_export("?l=I", {"export_all": 1, "start_date": "2000-09-01", "end_date": "2022-09-28"}),
                [
                    [
                        "Date",
                        "Contact UUID",
                        "Contact Name",
                        "URN Scheme",
                        "Anon Value",
                        "Flow",
                        "Direction",
                        "Text",
                        "Attachments",
                        "Status",
                        "Channel",
                        "Labels",
                    ],
                    [
                        msg1.created_on,
                        msg1.contact.uuid,
                        "Joe Blow",
                        "tel",
                        self.joe.anon_display,
                        "Color Flow",
                        "IN",
                        "hello 1",
                        "",
                        "handled",
                        "Test Channel",
                        "label1",
                    ],
                    [
                        msg2.created_on,
                        msg2.contact.uuid,
                        "Bob",
                        "telegram",
                        bob.anon_display,
                        "",
                        "IN",
                        "hello 2",
                        "",
                        "handled",
                        "Telegram",
                        "",
                    ],
                    [
                        msg4.created_on,
                        msg4.contact.uuid,
                        "Joe Blow",
                        "",
                        self.joe.anon_display,
                        "",
                        "IN",
                        "hello 4",
                        "",
                        "handled",
                        "",
                        "",
                    ],
                    [
                        msg5.created_on,
                        msg5.contact.uuid,
                        "Joe Blow",
                        "tel",
                        self.joe.anon_display,
                        "",
                        "IN",
                        "Media message",
                        "http://rapidpro.io/audio/sound.mp3",
                        "handled",
                        "Test Channel",
                        "",
                    ],
                    [
                        msg6.created_on,
                        msg6.contact.uuid,
                        "Joe Blow",
                        "tel",
                        self.joe.anon_display,
                        "",
                        "OUT",
                        "Hey out 6",
                        "",
                        "sent",
                        "Test Channel",
                        "",
                    ],
                    [
                        msg7.created_on,
                        msg7.contact.uuid,
                        "Bob",
                        "telegram",
                        bob.anon_display,
                        "",
                        "OUT",
                        "Hey out 7",
                        "",
                        "delivered",
                        "Telegram",
                        "",
                    ],
                    [
                        msg8.created_on,
                        msg8.contact.uuid,
                        "Joe Blow",
                        "tel",
                        self.joe.anon_display,
                        "",
                        "OUT",
                        "Hey out 8",
                        "",
                        "errored",
                        "Test Channel",
                        "",
                    ],
                    [
                        msg9.created_on,
                        msg9.contact.uuid,
                        "Joe Blow",
                        "tel",
                        self.joe.anon_display,
                        "",
                        "OUT",
                        "Hey out 9",
                        "",
                        "failed",
                        "Test Channel",
                        "",
                    ],
                ],
                self.org.timezone,
            )

        response = self.client.post(
            export_url + "?l=I&redirect=http://foo.me",
            {"export_all": 1, "start_date": "2000-09-01", "end_date": "2022-09-28"},
        )
        self.assertModalResponse(response, redirect="/msg/")

        self.clear_storage()

    def test_fail_old_messages(self):
        msg1 = self.create_outgoing_msg(self.joe, "Hello", status=Msg.STATUS_QUEUED)
        msg2 = self.create_outgoing_msg(
            self.joe, "Hello", status=Msg.STATUS_QUEUED, created_on=timezone.now() - timedelta(days=8)
        )
        msg3 = self.create_outgoing_msg(
            self.joe, "Hello", status=Msg.STATUS_ERRORED, created_on=timezone.now() - timedelta(days=8)
        )
        msg4 = self.create_outgoing_msg(
            self.joe, "Hello", status=Msg.STATUS_SENT, created_on=timezone.now() - timedelta(days=8)
        )

        fail_old_messages()

        def assert_status(msg, status):
            msg.refresh_from_db()
            self.assertEqual(status, msg.status)

        assert_status(msg1, Msg.STATUS_QUEUED)
        assert_status(msg2, Msg.STATUS_FAILED)
        assert_status(msg3, Msg.STATUS_FAILED)
        assert_status(msg4, Msg.STATUS_SENT)

    def test_big_ids(self):
        # create an incoming message with big id
        msg = Msg.objects.create(
            id=3_000_000_000,
            org=self.org,
            direction="I",
            contact=self.joe,
            contact_urn=self.joe.urns.first(),
            text="Hi there",
            channel=self.channel,
            status="H",
            msg_type="T",
            visibility="V",
            created_on=timezone.now(),
        )
        ChannelLog.objects.create(
            id=3_000_000_000, channel=msg.channel, msg=msg, is_error=True, log_type=ChannelLog.LOG_TYPE_MSG_RECEIVE
        )
        spam = self.create_label("Spam")
        msg.labels.add(spam)

    def test_foreign_keys(self):
        # create a message which references a flow and a ticket
        flow = self.create_flow("Flow")
        contact = self.create_contact("Ann", phone="+250788000001")
        ticket = self.create_ticket(self.org.ticketers.get(), contact, "Help")
        msg = self.create_outgoing_msg(contact, "Hi", flow=flow, ticket=ticket)

        # both Msg.flow and Msg.ticket are unconstrained so we shuld be able to delete these
        flow.release(self.admin)
        flow.delete()
        ticket.delete()

        msg.refresh_from_db()

        # but then accessing them blows up
        with self.assertRaises(Flow.DoesNotExist):
            print(msg.flow)
        with self.assertRaises(Ticket.DoesNotExist):
            print(msg.ticket)


class MsgCRUDLTest(TembaTest, CRUDLTestMixin):
    def test_inbox(self):
        contact1 = self.create_contact("Joe Blow", phone="+250788000001")
        contact2 = self.create_contact("Frank", phone="+250788000002")
        msg1 = self.create_incoming_msg(contact1, "message number 1")
        msg2 = self.create_incoming_msg(contact1, "message number 2")
        msg3 = self.create_incoming_msg(contact2, "message number 3")
        msg4 = self.create_incoming_msg(contact2, "message number 4")
        msg5 = self.create_incoming_msg(contact2, "message number 5", visibility="A")
        self.create_incoming_msg(contact2, "message number 6", status=Msg.STATUS_PENDING)
        ChannelLog.objects.create(channel=self.channel, msg=msg1, log_type=ChannelLog.LOG_TYPE_MSG_RECEIVE)
        ChannelLog.objects.create(channel=self.channel, msg=msg2, log_type=ChannelLog.LOG_TYPE_MSG_RECEIVE)

        inbox_url = reverse("msgs.msg_inbox")

        # check query count
        self.login(self.admin)
        with self.assertNumQueries(14):
            self.client.get(inbox_url)

        response = self.assertListFetch(
            inbox_url + "?refresh=10000",
            allow_viewers=True,
            allow_editors=True,
            context_objects=[msg4, msg3, msg2, msg1],
        )

        # make sure that we embed refresh script if View.refresh is set
        self.assertContains(response, "function refresh")

        self.assertEqual(20000, response.context["refresh"])
        self.assertEqual(("archive", "label"), response.context["actions"])
        self.assertEqual({"count": 4, "label": "Inbox", "url": "/msg/"}, response.context["folders"][0])

        # test searching
        response = self.client.get(inbox_url + "?search=joe")
        self.assertEqual([msg2, msg1], list(response.context_data["object_list"]))

        # add some labels
        label1 = self.create_label("label1")
        self.create_label("label2")
        label3 = self.create_label("label3")

        # viewers can't label messages
        response = self.requestView(
            inbox_url, self.user, post_data={"action": "label", "objects": [msg1.id], "label": label1.id, "add": True}
        )
        self.assertEqual(403, response.status_code)

        # but editors can
        response = self.requestView(
            inbox_url,
            self.editor,
            post_data={"action": "label", "objects": [msg1.id, msg2.id], "label": label1.id, "add": True},
        )
        self.assertEqual(200, response.status_code)
        self.assertEqual({msg1, msg2}, set(label1.msgs.all()))

        # and remove labels
        self.requestView(
            inbox_url,
            self.editor,
            post_data={"action": "label", "objects": [msg2.id], "label": label1.id, "add": False},
        )
        self.assertEqual({msg1}, set(label1.msgs.all()))

        # can't label without a label object
        response = self.requestView(
            inbox_url,
            self.editor,
            post_data={"action": "label", "objects": [msg2.id], "add": False},
        )
        self.assertEqual({msg1}, set(label1.msgs.all()))

        # label more messages as admin
        self.requestView(
            inbox_url,
            self.admin,
            post_data={"action": "label", "objects": [msg1.id, msg2.id, msg3.id], "label": label3.id, "add": True},
        )
        self.assertEqual({msg1}, set(label1.msgs.all()))
        self.assertEqual({msg1, msg2, msg3}, set(label3.msgs.all()))

        # test archiving a msg
        self.client.post(inbox_url, {"action": "archive", "objects": msg1.id})
        self.assertEqual({msg1, msg5}, set(Msg.objects.filter(visibility=Msg.VISIBILITY_ARCHIVED)))

        # archiving doesn't remove labels
        msg1.refresh_from_db()
        self.assertEqual({label1, label3}, set(msg1.labels.all()))

        self.assertContentMenu(inbox_url, self.user, ["Download"])
        self.assertContentMenu(inbox_url, self.admin, ["Send Message", "New Label", "Download"])

    def test_flows(self):
        flow = self.create_flow("Test")
        contact1 = self.create_contact("Joe Blow", phone="+250788000001")
        msg1 = self.create_incoming_msg(contact1, "test 1", status="H", flow=flow)
        msg2 = self.create_incoming_msg(contact1, "test 2", status="H", flow=flow)
        self.create_incoming_msg(contact1, "test 3", status="H", flow=None)
        self.create_incoming_msg(contact1, "test 4", status="P", flow=None)

        flows_url = reverse("msgs.msg_flow")

        # check query count
        self.login(self.admin)
        with self.assertNumQueries(14):
            self.client.get(flows_url)

        response = self.assertListFetch(
            flows_url, allow_viewers=True, allow_editors=True, context_objects=[msg2, msg1]
        )

        self.assertEqual(("archive", "label"), response.context["actions"])

    def test_archived(self):
        contact1 = self.create_contact("Joe Blow", phone="+250788000001")
        contact2 = self.create_contact("Frank", phone="+250788000002")
        msg1 = self.create_incoming_msg(contact1, "message number 1", visibility=Msg.VISIBILITY_ARCHIVED)
        msg2 = self.create_incoming_msg(contact1, "message number 2", visibility=Msg.VISIBILITY_ARCHIVED)
        msg3 = self.create_incoming_msg(contact2, "message number 3", visibility=Msg.VISIBILITY_ARCHIVED)
        msg4 = self.create_incoming_msg(contact2, "message number 4", visibility=Msg.VISIBILITY_DELETED_BY_USER)
        self.create_incoming_msg(contact2, "message number 5", status=Msg.STATUS_PENDING)
        ChannelLog.objects.create(channel=self.channel, msg=msg1, log_type=ChannelLog.LOG_TYPE_MSG_RECEIVE)
        ChannelLog.objects.create(channel=self.channel, msg=msg2, log_type=ChannelLog.LOG_TYPE_MSG_RECEIVE)

        archived_url = reverse("msgs.msg_archived")

        # check query count
        self.login(self.admin)
        with self.assertNumQueries(14):
            self.client.get(archived_url)

        response = self.assertListFetch(
            archived_url + "?refresh=10000", allow_viewers=True, allow_editors=True, context_objects=[msg3, msg2, msg1]
        )

        self.assertEqual(("restore", "label", "delete"), response.context["actions"])
        self.assertEqual({"count": 3, "label": "Archived", "url": "/msg/archived/"}, response.context["folders"][2])

        # test searching
        response = self.client.get(archived_url + "?search=joe")
        self.assertEqual([msg2, msg1], list(response.context_data["object_list"]))

        # viewers can't restore messages
        response = self.requestView(archived_url, self.user, post_data={"action": "restore", "objects": [msg1.id]})
        self.assertEqual(403, response.status_code)

        # but editors can
        response = self.requestView(archived_url, self.editor, post_data={"action": "restore", "objects": [msg1.id]})
        self.assertEqual(200, response.status_code)
        self.assertEqual({msg2, msg3}, set(Msg.objects.filter(visibility=Msg.VISIBILITY_ARCHIVED)))

        # can also permanently delete messages
        response = self.requestView(archived_url, self.admin, post_data={"action": "delete", "objects": [msg2.id]})
        self.assertEqual(200, response.status_code)
        self.assertEqual({msg2, msg4}, set(Msg.objects.filter(visibility=Msg.VISIBILITY_DELETED_BY_USER)))
        self.assertEqual({msg3}, set(Msg.objects.filter(visibility=Msg.VISIBILITY_ARCHIVED)))

    def test_outbox(self):
        contact1 = self.create_contact("", phone="+250788382382")
        contact2 = self.create_contact("Joe Blow", phone="+250788000001")
        contact3 = self.create_contact("Frank Blow", phone="+250788000002")

        # create a single message broadcast that's sent but it's message is still not sent
        broadcast1 = self.create_broadcast(
            self.admin,
            "How is it going?",
            contacts=[contact1],
            status=Broadcast.STATUS_SENT,
            msg_status=Msg.STATUS_INITIALIZING,
        )
        msg1 = broadcast1.msgs.get()

        outbox_url = reverse("msgs.msg_outbox")

        # check query count
        self.login(self.admin)
<<<<<<< HEAD
        with self.assertNumQueries(15):
=======
        with self.assertNumQueries(14):
>>>>>>> 8dcf818f
            self.client.get(outbox_url)

        # messages sorted by created_on
        response = self.assertListFetch(outbox_url, allow_viewers=True, allow_editors=True, context_objects=[msg1])

        self.assertEqual((), response.context["actions"])
        self.assertEqual({"count": 1, "label": "Outbox", "url": "/msg/outbox/"}, response.context["folders"][3])

        # create another broadcast this time with 3 messages
        contact4 = self.create_contact("Kevin", phone="+250788000003")
        group = self.create_group("Testers", contacts=[contact2, contact3])
        broadcast2 = self.create_broadcast(
            self.admin, "kLab is awesome", contacts=[contact4], groups=[group], msg_status=Msg.STATUS_QUEUED
        )
        msg4, msg3, msg2 = broadcast2.msgs.order_by("-id")

        broadcast3 = Broadcast.create(self.channel.org, self.admin, {"eng": "Pending broadcast"}, contacts=[contact4])
        broadcast4 = Broadcast.create(
            self.channel.org, self.admin, {"eng": "Scheduled broadcast"}, contacts=[contact4]
        )

        broadcast4.schedule = Schedule.create_schedule(self.org, self.admin, timezone.now(), Schedule.REPEAT_DAILY)
        broadcast4.save(update_fields=("schedule",))

        response = self.assertListFetch(
            outbox_url, allow_viewers=True, allow_editors=True, context_objects=[msg4, msg3, msg2, msg1]
        )

        # should see queued broadcast but not the scheduled one
        self.assertEqual(5, response.context_data["folders"][3]["count"])  # Outbox (includes queued broadcast)
        self.assertEqual([broadcast3], list(response.context_data["pending_broadcasts"]))

        response = self.client.get(outbox_url + "?search=kevin")
        self.assertEqual([Msg.objects.get(contact=contact4)], list(response.context_data["object_list"]))

        response = self.client.get(outbox_url + "?search=joe")
        self.assertEqual([Msg.objects.get(contact=contact2)], list(response.context_data["object_list"]))

        response = self.client.get(outbox_url + "?search=frank")
        self.assertEqual([Msg.objects.get(contact=contact3)], list(response.context_data["object_list"]))

        response = self.client.get(outbox_url + "?search=just")
        self.assertEqual([], list(response.context_data["object_list"]))

        response = self.client.get(outbox_url + "?search=klab")
        self.assertEqual([msg4, msg3, msg2], list(response.context_data["object_list"]))

    def test_sent(self):
        contact1 = self.create_contact("Joe Blow", phone="+250788000001")
        contact2 = self.create_contact("Frank Blow", phone="+250788000002")
        msg1 = self.create_outgoing_msg(contact1, "Hi 1", status="W", sent_on=timezone.now() - timedelta(hours=1))
        msg2 = self.create_outgoing_msg(contact1, "Hi 2", status="S", sent_on=timezone.now() - timedelta(hours=3))
        msg3 = self.create_outgoing_msg(contact2, "Hi 3", status="D", sent_on=timezone.now() - timedelta(hours=2))
        ChannelLog.objects.create(channel=self.channel, msg=msg1, log_type=ChannelLog.LOG_TYPE_MSG_SEND)
        ChannelLog.objects.create(channel=self.channel, msg=msg2, log_type=ChannelLog.LOG_TYPE_MSG_SEND)

        sent_url = reverse("msgs.msg_sent")

        # check query count
        self.login(self.admin)
        with self.assertNumQueries(13):
            self.client.get(sent_url)

        # messages sorted by sent_on
        response = self.assertListFetch(
            sent_url, allow_viewers=True, allow_editors=True, context_objects=[msg1, msg3, msg2]
        )

        self.assertContains(response, reverse("channels.channellog_msg", args=[msg1.channel.uuid, msg1.id]))

        response = self.client.get(sent_url + "?search=joe")
        self.assertEqual([msg1, msg2], list(response.context_data["object_list"]))

    @patch("temba.mailroom.client.MailroomClient.msg_resend")
    def test_failed(self, mock_msg_resend):
        contact1 = self.create_contact("Joe Blow", phone="+250788000001")
        msg1 = self.create_outgoing_msg(contact1, "message number 1", status="F")
        ChannelLog.objects.create(channel=msg1.channel, msg=msg1, is_error=True, log_type=ChannelLog.LOG_TYPE_MSG_SEND)

        failed_url = reverse("msgs.msg_failed")

        # create broadcast and fail the only message
        broadcast = self.create_broadcast(self.admin, "message number 2", contacts=[contact1])
        broadcast.get_messages().update(status="F")
        msg2 = broadcast.get_messages()[0]

        # message without a broadcast
        msg3 = self.create_outgoing_msg(contact1, "messsage number 3", status="F")

        # check query count
        self.login(self.admin)
        with self.assertNumQueries(13):
            self.client.get(failed_url)

        response = self.assertListFetch(
            failed_url, allow_viewers=True, allow_editors=True, context_objects=[msg3, msg2, msg1]
        )

        self.assertEqual(("resend",), response.context["actions"])
        self.assertContains(response, reverse("channels.channellog_msg", args=[msg1.channel.uuid, msg1.id]))

        # resend some messages
        self.client.post(failed_url, {"action": "resend", "objects": [msg2.id]})

        mock_msg_resend.assert_called_once_with(self.org.id, [msg2.id])

        # suspended orgs don't see resend as option
        self.org.is_suspended = True
        self.org.save(update_fields=("is_suspended",))

        response = self.client.get(failed_url)
        self.assertNotIn("resend", response.context["actions"])

    def test_filter(self):
        flow = self.create_flow("Flow")
        joe = self.create_contact("Joe Blow", phone="+250788000001")
        frank = self.create_contact("Frank Blow", phone="250788000002")
        billy = self.create_contact("Billy Bob", urns=["twitter:billy_bob"])

        # create labels
        label1 = self.create_label("label1")
        label2 = self.create_label("label2")
        label3 = self.create_label("label3")

        # create some messages
        msg1 = self.create_incoming_msg(joe, "test1")
        msg2 = self.create_incoming_msg(frank, "test2")
        msg3 = self.create_incoming_msg(billy, "test3")
        msg4 = self.create_incoming_msg(joe, "test4", visibility=Msg.VISIBILITY_ARCHIVED)
        msg5 = self.create_incoming_msg(joe, "test5", visibility=Msg.VISIBILITY_DELETED_BY_USER)
        msg6 = self.create_incoming_msg(joe, "IVR test", flow=flow)

        # apply the labels
        label1.toggle_label([msg1, msg2], add=True)
        label2.toggle_label([msg2, msg3], add=True)
        label3.toggle_label([msg1, msg2, msg3, msg4, msg5, msg6], add=True)

        label1_url = reverse("msgs.msg_filter", args=[label1.uuid])
        label3_url = reverse("msgs.msg_filter", args=[label3.uuid])

        # can't visit a filter page as a non-org user
        response = self.requestView(label3_url, self.non_org_user)
        self.assertRedirect(response, reverse("orgs.org_choose"))

        # can as org viewer user
        response = self.requestView(label3_url, self.user, HTTP_TEMBA_SPA=1)
        self.assertEqual(f"/msg/labels/{label3.uuid}", response.headers[TEMBA_MENU_SELECTION])
        self.assertEqual(200, response.status_code)
        self.assertEqual(("label",), response.context["actions"])
        self.assertContentMenu(label3_url, self.user, ["Download", "Usages"])  # no update or delete

        # check that non-visible messages are excluded, and messages and ordered newest to oldest
        self.assertEqual([msg6, msg3, msg2, msg1], list(response.context["object_list"]))

        # search on label by contact name
        response = self.client.get(f"{label3_url}?search=joe")
        self.assertEqual({msg1, msg6}, set(response.context_data["object_list"]))

        # check admin users see edit and delete options for labels
        self.assertContentMenu(label1_url, self.admin, ["Edit", "Download", "Usages", "Delete"])


class BroadcastTest(TembaTest):
    def setUp(self):
        super().setUp()

        self.joe = self.create_contact("Joe Blow", phone="123")
        self.frank = self.create_contact("Frank Blow", phone="321")

        self.just_joe = self.create_group("Just Joe", [self.joe])

        self.joe_and_frank = self.create_group("Joe and Frank", [self.joe, self.frank])

        self.kevin = self.create_contact(name="Kevin Durant", phone="987")
        self.lucy = self.create_contact(name="Lucy M", urns=["twitter:lucy"])

        # a Twitter channel
        self.twitter = self.create_channel("TT", "Twitter", "nyaruka")

    def test_delete(self):
        flow = self.create_flow("Test")
        label = self.create_label("Labeled")

        # create some incoming messages
        msg_in1 = self.create_incoming_msg(self.joe, "Hello")
        self.create_incoming_msg(self.frank, "Bonjour")

        # create a broadcast which is a response to an incoming message
        self.create_broadcast(self.user, "Noted", contacts=[self.joe])

        # create a broadcast which is to several contacts
        broadcast2 = self.create_broadcast(
            self.user, "Very old broadcast", groups=[self.joe_and_frank], contacts=[self.kevin, self.lucy]
        )

        # give joe some flow messages
        self.create_outgoing_msg(self.joe, "what's your fav color?")
        msg_in3 = self.create_incoming_msg(self.joe, "red!", flow=flow)
        self.create_outgoing_msg(self.joe, "red is cool")

        # mark all outgoing messages as sent except broadcast #2 to Joe
        Msg.objects.filter(direction="O").update(status="S")
        broadcast2.msgs.filter(contact=self.joe).update(status="F")

        # label one of our messages
        msg_in1.labels.add(label)
        self.assertEqual(LabelCount.get_totals([label])[label], 1)

        self.assertEqual(SystemLabel.get_counts(self.org)[SystemLabel.TYPE_INBOX], 2)
        self.assertEqual(SystemLabel.get_counts(self.org)[SystemLabel.TYPE_FLOWS], 1)
        self.assertEqual(SystemLabel.get_counts(self.org)[SystemLabel.TYPE_SENT], 6)
        self.assertEqual(SystemLabel.get_counts(self.org)[SystemLabel.TYPE_FAILED], 1)

        today = timezone.now().date()
        self.assertEqual(ChannelCount.get_day_count(self.channel, ChannelCount.INCOMING_MSG_TYPE, today), 3)
        self.assertEqual(ChannelCount.get_day_count(self.channel, ChannelCount.OUTGOING_MSG_TYPE, today), 6)
        self.assertEqual(ChannelCount.get_day_count(self.twitter, ChannelCount.INCOMING_MSG_TYPE, today), 0)
        self.assertEqual(ChannelCount.get_day_count(self.twitter, ChannelCount.OUTGOING_MSG_TYPE, today), 1)

        # delete all our messages save for our flow incoming message
        for m in Msg.objects.exclude(id=msg_in3.id):
            m.delete()

        # broadcasts should be unaffected
        self.assertEqual(2, Broadcast.objects.count())

        # check system label counts have been updated
        self.assertEqual(0, SystemLabel.get_counts(self.org)[SystemLabel.TYPE_INBOX])
        self.assertEqual(1, SystemLabel.get_counts(self.org)[SystemLabel.TYPE_FLOWS])
        self.assertEqual(0, SystemLabel.get_counts(self.org)[SystemLabel.TYPE_SENT])
        self.assertEqual(0, SystemLabel.get_counts(self.org)[SystemLabel.TYPE_FAILED])

        # check user label
        self.assertEqual(0, LabelCount.get_totals([label])[label])

        # but daily channel counts should be unchanged
        self.assertEqual(3, ChannelCount.get_day_count(self.channel, ChannelCount.INCOMING_MSG_TYPE, today))
        self.assertEqual(6, ChannelCount.get_day_count(self.channel, ChannelCount.OUTGOING_MSG_TYPE, today))
        self.assertEqual(0, ChannelCount.get_day_count(self.twitter, ChannelCount.INCOMING_MSG_TYPE, today))
        self.assertEqual(1, ChannelCount.get_day_count(self.twitter, ChannelCount.OUTGOING_MSG_TYPE, today))

    def test_model(self):
        schedule = Schedule.create_schedule(self.org, self.admin, timezone.now(), Schedule.REPEAT_MONTHLY)
        broadcast1 = Broadcast.create(
            self.org,
            self.user,
            {"eng": "Hello everyone", "spa": "Hola a todos", "fra": "Salut à tous"},
            base_language="eng",
            groups=[self.joe_and_frank],
            contacts=[self.kevin, self.lucy],
            schedule=schedule,
        )
        self.assertEqual("Q", broadcast1.status)
        self.assertEqual(True, broadcast1.is_active)

        with patch("temba.mailroom.queue_broadcast") as mock_queue_broadcast:
            broadcast1.send_async()

            mock_queue_broadcast.assert_called_once_with(broadcast1)

        # create a broadcast that looks like it has been sent
        broadcast2 = self.create_broadcast(self.admin, "Hi everyone", contacts=[self.kevin, self.lucy])

        self.assertEqual(2, broadcast2.msgs.count())
        self.assertEqual(2, broadcast2.get_message_count())

        self.assertEqual(2, Broadcast.objects.count())
        self.assertEqual(2, Msg.objects.count())
        self.assertEqual(1, Schedule.objects.count())

        broadcast1.delete(self.admin, soft=True)

        self.assertEqual(2, Broadcast.objects.count())
        self.assertEqual(2, Msg.objects.count())
        self.assertEqual(1, Schedule.objects.count())

        # schedule should also be inactive
        schedule.refresh_from_db()
        self.assertFalse(schedule.is_active)

        broadcast1.delete(self.admin, soft=False)
        broadcast2.delete(self.admin, soft=False)

        self.assertEqual(0, Broadcast.objects.count())
        self.assertEqual(0, Msg.objects.count())
        self.assertEqual(0, Schedule.objects.count())

        with self.assertRaises(AssertionError):
            Broadcast.create(self.org, self.user, "no recipients")

    def test_get_translation(self):
        # create a broadcast with 3 different languages containing both text and attachments
        eng_text = "Hello everyone"
        spa_text = "Hola a todos"
        fra_text = "Salut à tous"

        # create 3 attachments
        media_attachments = []
        for _ in range(3):
            media = Media.from_upload(
                self.org,
                self.admin,
                self.upload(f"{settings.MEDIA_ROOT}/test_media/steve marten.jpg", "image/jpeg"),
                process=False,
            )
            media_attachments.append({"content_type": media.content_type, "url": media.url})
        attachments = compose_deserialize_attachments(media_attachments)
        eng_attachments = [attachments[0]]
        spa_attachments = [attachments[1]]
        fra_attachments = [attachments[2]]

        broadcast = Broadcast.create(
            self.org,
            self.user,
            text={"eng": eng_text, "spa": spa_text, "fra": fra_text},
            attachments={"eng": eng_attachments, "spa": spa_attachments, "fra": fra_attachments},
            base_language="eng",
            groups=[self.joe_and_frank],
            contacts=[self.kevin, self.lucy],
            schedule=Schedule.create_schedule(self.org, self.admin, timezone.now(), Schedule.REPEAT_MONTHLY),
        )

        self.org.set_flow_languages(self.admin, ["kin"])

        # uses broadcast base language
        self.assertEqual(eng_text, broadcast.get_translation(self.joe)["text"])
        self.assertEqual(eng_attachments, broadcast.get_translation(self.joe)["attachments"])

        self.org.set_flow_languages(self.admin, ["spa", "eng", "fra"])

        # uses org primary language
        self.assertEqual(spa_text, broadcast.get_translation(self.joe)["text"])
        self.assertEqual(spa_attachments, broadcast.get_translation(self.joe)["attachments"])

        self.joe.language = "fra"
        self.joe.save(update_fields=("language",))

        # uses contact language
        self.assertEqual(fra_text, broadcast.get_translation(self.joe)["text"])
        self.assertEqual(fra_attachments, broadcast.get_translation(self.joe)["attachments"])

        self.org.set_flow_languages(self.admin, ["spa", "eng"])

        # but only if it's allowed
        self.assertEqual(spa_text, broadcast.get_translation(self.joe)["text"])
        self.assertEqual(spa_attachments, broadcast.get_translation(self.joe)["attachments"])

        self.assertEqual(f'<Broadcast: id={broadcast.id} text="Hola a todos">', repr(broadcast))


class BroadcastCRUDLTest(TembaTest, CRUDLTestMixin):
    def setUp(self):
        super().setUp()

        self.joe = self.create_contact("Joe Blow", urns=["tel:+12025550149"])
        self.frank = self.create_contact("Frank Blow", urns=["tel:+12025550195"])
        self.joe_and_frank = self.create_group("Joe and Frank", [self.joe, self.frank])

    @patch("temba.mailroom.queue_broadcast")
    def test_send(self, mock_queue_broadcast):
        send_url = reverse("msgs.broadcast_send")

        # can't send if you're not logged in
        response = self.client.get(send_url)
        self.assertLoginRedirect(response)

        response = self.client.post(
            send_url, {"text": "Test", "omnibox": omnibox_serialize(self.org, [], [self.joe], json_encode=True)}
        )
        self.assertLoginRedirect(response)

        # or just a viewer user
        self.login(self.user)

        response = self.client.get(send_url)
        self.assertLoginRedirect(response)

        # but editors can
        self.login(self.editor)

        response = self.client.get(send_url)
        self.assertEqual(["omnibox", "text", "step_node", "loc"], list(response.context["form"].fields.keys()))

        # initialize form based on a contact
        response = self.client.get(f"{send_url}?c={self.joe.uuid}")
        omnibox = response.context["form"]["omnibox"]
        self.assertEqual(
            [{"id": str(self.joe.uuid), "name": "Joe Blow", "type": "contact", "urn": "(202) 555-0149"}],
            omnibox.value(),
        )

        # submit with a send to a group and a contact
        response = self.client.post(
            send_url,
            {
                "text": "Hey Joe, where you goin?",
                "omnibox": omnibox_serialize(self.org, [self.joe_and_frank], [self.frank], json_encode=True),
            },
        )
        self.assertEqual(200, response.status_code)

        broadcast = Broadcast.objects.get()
        self.assertEqual({"und": {"text": "Hey Joe, where you goin?"}}, broadcast.translations)
        self.assertEqual({self.joe_and_frank}, set(broadcast.groups.all()))
        self.assertEqual({self.frank}, set(broadcast.contacts.all()))

        mock_queue_broadcast.assert_called_once_with(broadcast)

        # try to submit a send to nobody
        response = self.client.post(
            send_url, {"text": "Broken", "omnibox": omnibox_serialize(self.org, [], [], json_encode=True)}
        )
        self.assertFormError(response, "form", "omnibox", "At least one recipient is required.")

        # if we release our send channel we also can't start send
        self.channel.release(self.admin)

        response = self.requestView(send_url, self.admin)
        self.assertContains(
            response, 'To get started you need to <a href="/channels/channel/claim/">add a channel</a>'
        )
        self.assertNotContains(response, "Send")

    @patch("temba.mailroom.queue_broadcast")
    def test_send_to_node(self, mock_queue_broadcast):
        send_url = reverse("msgs.broadcast_send")

        self.login(self.editor)

        # give Joe a flow run that has stopped on a node
        flow = self.get_flow("color_v13")
        flow_nodes = flow.get_definition()["nodes"]
        color_prompt = flow_nodes[0]
        color_split = flow_nodes[4]
        (
            MockSessionWriter(self.joe, flow)
            .visit(color_prompt)
            .send_msg("What is your favorite color?", self.channel)
            .visit(color_split)
            .wait()
            .save()
        ).session.runs.get()

        # initialize form based on a flow node UUID
        response = self.client.get(f"{send_url}?step_node={color_split['uuid']}")

        # no omnibox...
        self.assertEqual(["text", "step_node", "loc"], list(response.context["form"].fields.keys()))

        response = self.client.post(send_url, {"text": "Hurry up", "step_node": color_split["uuid"]})
        self.assertEqual("hide", response["Temba-Success"])

        broadcast = Broadcast.objects.get()
        self.assertEqual(broadcast.translations, {"und": {"text": "Hurry up"}})
        self.assertEqual(broadcast.groups.count(), 0)
        self.assertEqual({self.joe}, set(broadcast.contacts.all()))

        mock_queue_broadcast.assert_called_once_with(broadcast)

        # if there are no contacts at the given node, we don't actually create a broadcast
        response = self.client.post(
            send_url, {"text": "Hurry up", "step_node": "36b2c697-a1d9-47a9-9553-d07d6a725877"}
        )
        self.assertEqual("hide", response["Temba-Success"])

        self.assertEqual(1, Broadcast.objects.count())

    def test_scheduled(self):
        list_url = reverse("msgs.broadcast_scheduled")

        self.assertListFetch(list_url, allow_viewers=True, allow_editors=True, context_objects=[])
        self.assertContentMenu(list_url, self.user, [])
        self.assertContentMenu(list_url, self.admin, ["New Broadcast"])

        bc1 = self.create_broadcast(
            self.admin,
            "good morning",
            contacts=[self.joe],
            schedule=Schedule.create_schedule(self.org, self.admin, timezone.now(), Schedule.REPEAT_DAILY),
        )
        bc2 = self.create_broadcast(
            self.admin,
            "good evening",
            contacts=[self.frank],
            schedule=Schedule.create_schedule(self.org, self.admin, timezone.now(), Schedule.REPEAT_DAILY),
        )
        self.create_broadcast(self.admin, "not scheduled", groups=[self.joe_and_frank])

        bc3 = self.create_broadcast(
            self.admin,
            "good afternoon",
            contacts=[self.frank],
            schedule=Schedule.create_schedule(self.org, self.admin, timezone.now(), Schedule.REPEAT_DAILY),
        )

        self.assertListFetch(list_url, allow_viewers=True, allow_editors=True, context_objects=[bc3, bc2, bc1])

        bc3.is_active = False
        bc3.save(update_fields=("is_active",))

        self.assertListFetch(list_url, allow_viewers=True, allow_editors=True, context_objects=[bc2, bc1])

        # can search on text or URN path
        self.assertListFetch(list_url + "?search=MORN", allow_viewers=True, allow_editors=True, context_objects=[bc1])
        self.assertListFetch(list_url + "?search=50195", allow_viewers=True, allow_editors=True, context_objects=[bc2])

    def test_scheduled_create(self):
        create_url = reverse("msgs.broadcast_scheduled_create")

        self.assertCreateFetch(
            create_url,
            allow_viewers=False,
            allow_editors=True,
            form_fields=["start_datetime", "repeat_period", "repeat_days_of_week", "omnibox", "compose"],
        )

        # try to create with no values
        self.assertCreateSubmit(
            create_url,
            {
                "compose": compose_serialize(json_encode=True),
            },
            form_errors={
                "omnibox": "At least one recipient is required.",
                "compose": "Text or attachments are required.",
                "start_datetime": "This field is required.",
                "repeat_period": "This field is required.",
            },
        )

        # create with only text
        text = "Daily reminder"
        attachments = []
        translation = {"text": text, "attachments": attachments}
        response = self.assertCreateSubmit(
            create_url,
            {
                "omnibox": omnibox_serialize(self.org, groups=[], contacts=[self.joe, self.frank], json_encode=True),
                "compose": compose_serialize(translation, json_encode=True),
                "start_datetime": "2021-06-24 12:00",
                "repeat_period": "W",
                "repeat_days_of_week": ["M", "F"],
            },
            new_obj_query=Broadcast.objects.filter(
                translations={"und": {"text": "Daily reminder", "attachments": attachments}},
                schedule__repeat_period="W",
                schedule__repeat_days_of_week="MF",
            ),
            success_status=200,
        )
        self.assertEqual("/broadcast/scheduled/", response["Temba-Success"])

        # create an attachment
        media_attachments = []
        media1 = Media.from_upload(
            self.org,
            self.admin,
            self.upload(f"{settings.MEDIA_ROOT}/test_media/steve marten.jpg", "image/jpeg"),
            process=False,
        )
        media_attachments.append({"content_type": media1.content_type, "url": media1.url})

        # create with only 1 attachment
        text = ""
        attachments = compose_deserialize_attachments(media_attachments)
        translation = {"text": text, "attachments": attachments}
        response = self.assertCreateSubmit(
            create_url,
            {
                "omnibox": omnibox_serialize(self.org, groups=[], contacts=[self.joe, self.frank], json_encode=True),
                "compose": compose_serialize(translation, json_encode=True),
                "start_datetime": "2021-06-24 12:00",
                "repeat_period": "W",
                "repeat_days_of_week": ["M", "F"],
            },
            new_obj_query=Broadcast.objects.filter(
                translations={"und": {"text": text, "attachments": attachments}},
                schedule__repeat_period="W",
                schedule__repeat_days_of_week="MF",
            ),
            success_status=200,
        )
        self.assertEqual("/broadcast/scheduled/", response["Temba-Success"])

        # create another attachment
        media2 = Media.from_upload(
            self.org,
            self.admin,
            self.upload(f"{settings.MEDIA_ROOT}/test_media/steve marten.jpg", "image/jpeg"),
            process=False,
        )
        media_attachments.append({"content_type": media2.content_type, "url": media2.url})

        # create with text and 2 attachments
        text = "Daily reminder"
        attachments = compose_deserialize_attachments(media_attachments)
        translation = {"text": text, "attachments": attachments}
        response = self.assertCreateSubmit(
            create_url,
            {
                "omnibox": omnibox_serialize(self.org, groups=[], contacts=[self.joe, self.frank], json_encode=True),
                "compose": compose_serialize(translation, json_encode=True),
                "start_datetime": "2021-06-24 12:00",
                "repeat_period": "W",
                "repeat_days_of_week": ["M", "F"],
            },
            new_obj_query=Broadcast.objects.filter(
                translations={"und": {"text": text, "attachments": attachments}},
                schedule__repeat_period="W",
                schedule__repeat_days_of_week="MF",
            ),
            success_status=200,
        )
        self.assertEqual("/broadcast/scheduled/", response["Temba-Success"])

    def test_scheduled_create_text_max_length(self):
        create_url = reverse("msgs.broadcast_scheduled_create")
        omnibox = omnibox_serialize(self.org, groups=[], contacts=[self.joe, self.frank], json_encode=True)

        text = "".join(
            random.choices(string.ascii_letters + string.digits + string.punctuation, k=Msg.MAX_TEXT_LEN + 1)
        )
        attachments = []
        translation = {"text": text, "attachments": attachments}
        compose = compose_serialize(translation, json_encode=True)

        self.assertCreateSubmit(
            create_url,
            {
                "omnibox": omnibox,
                "compose": compose,
                "start_datetime": "2021-06-24 12:00",
                "repeat_period": "W",
                "repeat_days_of_week": ["M", "F"],
            },
            form_errors={"compose": f"Maximum allowed text is {Msg.MAX_TEXT_LEN} characters."},
        )

    def test_scheduled_create_attachments_max_files(self):
        create_url = reverse("msgs.broadcast_scheduled_create")
        omnibox = omnibox_serialize(self.org, groups=[], contacts=[self.joe, self.frank], json_encode=True)

        media_attachments = []
        for _ in range(Msg.MAX_ATTACHMENTS + 1):
            media = Media.from_upload(
                self.org,
                self.admin,
                self.upload(f"{settings.MEDIA_ROOT}/test_media/steve marten.jpg", "image/jpeg"),
                process=False,
            )
            media_attachments.append({"content_type": media.content_type, "url": media.url})
        text = ""
        attachments = compose_deserialize_attachments(media_attachments)
        translation = {"text": text, "attachments": attachments}
        compose = compose_serialize(translation, json_encode=True)

        self.assertCreateSubmit(
            create_url,
            {
                "omnibox": omnibox,
                "compose": compose,
                "start_datetime": "2021-06-24 12:00",
                "repeat_period": "W",
                "repeat_days_of_week": ["M", "F"],
            },
            form_errors={"compose": f"Maximum allowed attachments is {Msg.MAX_ATTACHMENTS} files."},
        )

    def test_scheduled_read(self):
        schedule = Schedule.create_schedule(self.org, self.admin, timezone.now(), "D", repeat_days_of_week="MWF")
        broadcast = self.create_broadcast(
            self.admin,
            "Daily reminder",
            groups=[self.joe_and_frank],
            schedule=schedule,
        )

        read_url = reverse("msgs.broadcast_scheduled_read", args=[broadcast.id])

        self.login(self.editor)

        # view with empty send history
        response = self.client.get(read_url)
        self.assertEqual(broadcast, response.context["object"])
        self.assertEqual([], list(response.context["send_history"]))

        # add some send history
        sends = []
        for i in range(3):
            text = "Daily Reminder"
            media = Media.from_upload(
                self.org,
                self.admin,
                self.upload(f"{settings.MEDIA_ROOT}/test_media/steve marten.jpg", "image/jpeg"),
                process=False,
            )
            attachment = {"content_type": media.content_type, "url": media.url}
            attachments = compose_deserialize_attachments([attachment])

            sends.append(
                Broadcast.create(
                    self.org,
                    self.admin,
                    text={"eng": text},
                    attachments={"eng": attachments},
                    groups=[self.joe_and_frank],
                    status=Msg.STATUS_QUEUED,
                    parent=broadcast,
                )
            )

        # sends are listed newest first
        response = self.client.get(read_url)
        self.assertEqual(response.context["object"], broadcast)
        self.assertEqual(list(reversed(sends)), list(response.context["send_history"]))

    def test_scheduled_update(self):
        # create a broadcast via send
        self.login(self.editor)
        omnibox = omnibox_serialize(self.org, [], [self.joe], json_encode=True)
        text = "Lunch reminder"
        attachments = []
        self.client.post(reverse("msgs.broadcast_send"), dict(omnibox=omnibox, text=text, schedule=True))
        broadcast = Broadcast.objects.get()
        url = reverse("msgs.broadcast_scheduled_update", args=[broadcast.pk])
        response = self.client.get(url)
        self.assertEqual(list(response.context["form"].fields.keys()), ["omnibox", "compose", "loc"])

        # update the broadcast's contact
        omnibox = omnibox_serialize(self.org, [], [self.frank], json_encode=True)
        translation = {"text": text, "attachments": attachments}
        compose = compose_serialize(translation, json_encode=True)
        response = self.client.post(url, dict(omnibox=omnibox, compose=compose))
        self.assertEqual(response.status_code, 302)
        broadcast = Broadcast.objects.get()
        self.assertEqual(broadcast.translations, {"und": {"text": text, "attachments": attachments}})
        self.assertEqual(broadcast.base_language, "und")
        self.assertEqual(set(broadcast.contacts.all()), {self.frank})

        # update the broadcast's text
        text = "Dinner reminder"
        translation = {"text": text, "attachments": attachments}
        compose = compose_serialize(translation, json_encode=True)
        response = self.client.post(url, dict(omnibox=omnibox, compose=compose))
        self.assertEqual(response.status_code, 302)
        broadcast = Broadcast.objects.get()
        self.assertEqual(broadcast.translations, {"und": {"text": text, "attachments": attachments}})
        self.assertEqual(broadcast.base_language, "und")
        self.assertEqual(set(broadcast.contacts.all()), {self.frank})

        # create an attachment and update the broadcast's attachments
        media_attachments = []
        media1 = Media.from_upload(
            self.org,
            self.admin,
            self.upload(f"{settings.MEDIA_ROOT}/test_media/steve marten.jpg", "image/jpeg"),
            process=False,
        )
        media_attachments.append({"content_type": media1.content_type, "url": media1.url})

        attachments = compose_deserialize_attachments(media_attachments)
        translation = {"text": text, "attachments": attachments}
        compose = compose_serialize(translation, json_encode=True)
        response = self.client.post(url, dict(omnibox=omnibox, compose=compose))
        self.assertEqual(response.status_code, 302)
        broadcast = Broadcast.objects.get()
        self.assertEqual(broadcast.translations, {"und": {"text": text, "attachments": attachments}})
        self.assertEqual(broadcast.base_language, "und")
        self.assertEqual(set(broadcast.contacts.all()), {self.frank})

        # create another attachment and update the broadcast's text and attachments
        media2 = Media.from_upload(
            self.org,
            self.admin,
            self.upload(f"{settings.MEDIA_ROOT}/test_media/steve marten.jpg", "image/jpeg"),
            process=False,
        )
        media_attachments.append({"content_type": media2.content_type, "url": media2.url})

        text = "Midnight snack reminder"
        attachments = compose_deserialize_attachments(media_attachments)
        translation = {"text": text, "attachments": attachments}
        compose = compose_serialize(translation, json_encode=True)
        response = self.client.post(url, dict(omnibox=omnibox, compose=compose))
        self.assertEqual(response.status_code, 302)
        broadcast = Broadcast.objects.get()
        self.assertEqual(broadcast.translations, {"und": {"text": text, "attachments": attachments}})
        self.assertEqual(broadcast.base_language, "und")
        self.assertEqual(set(broadcast.contacts.all()), {self.frank})

    def test_scheduled_update_missing_contacts(self):
        self.login(self.editor)

        # create a broadcast via send
        omnibox = omnibox_serialize(self.org, [self.joe_and_frank], [self.joe], json_encode=True)
        self.client.post(reverse("msgs.broadcast_send"), dict(omnibox=omnibox, text="Lunch reminder", schedule=True))
        broadcast = Broadcast.objects.get()

        # update the broadcast with no groups or contacts
        omnibox = omnibox_serialize(self.org, [], [], json_encode=True)
        text = "Empty contacts"
        attachments = []
        translation = {"text": text, "attachments": attachments}
        compose = compose_serialize(translation, json_encode=True)
        response = self.client.post(
            reverse("msgs.broadcast_scheduled_update", args=[broadcast.pk]),
            dict(omnibox=omnibox, compose=compose, schedule=True),
        )
        self.assertFormError(response, "form", None, "At least one recipient is required.")

    def test_scheduled_update_missing_media(self):
        self.login(self.editor)

        # create a broadcast via send
        omnibox = omnibox_serialize(self.org, [self.joe_and_frank], [self.joe], json_encode=True)
        self.client.post(reverse("msgs.broadcast_send"), dict(omnibox=omnibox, text="Lunch reminder", schedule=True))
        broadcast = Broadcast.objects.get()

        # update the broadcast with no text or attachments
        compose = compose_serialize(json_encode=True)
        response = self.client.post(
            reverse("msgs.broadcast_scheduled_update", args=[broadcast.pk]),
            dict(omnibox=omnibox, compose=compose, schedule=True),
        )
        self.assertFormError(response, "form", None, "Text or attachments are required.")

    def test_scheduled_update_text_max_length(self):
        self.login(self.editor)

        # create a broadcast via send
        omnibox = omnibox_serialize(self.org, [self.joe_and_frank], [self.joe], json_encode=True)
        self.client.post(reverse("msgs.broadcast_send"), dict(omnibox=omnibox, text="Lunch reminder", schedule=True))
        broadcast = Broadcast.objects.get()

        # update the broadcast's text
        text = "".join(
            random.choices(string.ascii_letters + string.digits + string.punctuation, k=Msg.MAX_TEXT_LEN + 1)
        )
        attachments = []
        translation = {"text": text, "attachments": attachments}
        compose = compose_serialize(translation, json_encode=True)

        response = self.client.post(
            reverse("msgs.broadcast_scheduled_update", args=[broadcast.pk]),
            dict(omnibox=omnibox, compose=compose, schedule=True),
        )
        self.assertFormError(response, "form", None, f"Maximum allowed text is {Msg.MAX_TEXT_LEN} characters.")

    def test_scheduled_update_attachments_max_files(self):
        self.login(self.editor)

        # create a broadcast via send
        omnibox = omnibox_serialize(self.org, [self.joe_and_frank], [self.joe], json_encode=True)
        self.client.post(reverse("msgs.broadcast_send"), dict(omnibox=omnibox, text="Lunch reminder", schedule=True))
        broadcast = Broadcast.objects.get()

        # update the broadcast's attachments
        media_attachments = []
        for _ in range(Msg.MAX_ATTACHMENTS + 1):
            media = Media.from_upload(
                self.org,
                self.admin,
                self.upload(f"{settings.MEDIA_ROOT}/test_media/steve marten.jpg", "image/jpeg"),
                process=False,
            )
            media_attachments.append({"content_type": media.content_type, "url": media.url})

        text = ""
        attachments = compose_deserialize_attachments(media_attachments)
        translation = {"text": text, "attachments": attachments}
        compose = compose_serialize(translation, json_encode=True)

        response = self.client.post(
            reverse("msgs.broadcast_scheduled_update", args=[broadcast.pk]),
            dict(omnibox=omnibox, compose=compose, schedule=True),
        )
        self.assertFormError(response, "form", None, f"Maximum allowed attachments is {Msg.MAX_ATTACHMENTS} files.")

    def test_scheduled_delete(self):
        self.login(self.editor)
        schedule = Schedule.create_schedule(self.org, self.admin, timezone.now(), "D", repeat_days_of_week="MWF")
        broadcast = self.create_broadcast(
            self.admin,
            "Daily reminder",
            groups=[self.joe_and_frank],
            schedule=schedule,
        )

        delete_url = reverse("msgs.broadcast_scheduled_delete", args=[broadcast.id])

        # fetch the delete modal
        response = self.assertDeleteFetch(delete_url, allow_editors=True, as_modal=True)
        self.assertContains(response, "You are about to delete")

        # submit the delete modal
        response = self.assertDeleteSubmit(delete_url, object_deactivated=broadcast, success_status=200)
        self.assertEqual("/broadcast/scheduled/", response["Temba-Success"])

        broadcast = Broadcast.objects.get(id=broadcast.id)
        schedule = Schedule.objects.get(id=schedule.id)

        self.assertFalse(broadcast.is_active)


class LabelTest(TembaTest):
    def setUp(self):
        super().setUp()

        self.joe = self.create_contact("Joe Blow", phone="073835001")
        self.frank = self.create_contact("Frank", phone="073835002")

    def test_create(self):
        label1 = Label.create(self.org, self.user, "Spam")
        self.assertEqual("Spam", label1.name)
        self.assertIsNone(label1.folder)

        # don't allow invalid name
        self.assertRaises(AssertionError, Label.create, self.org, self.user, '"Hi"')

        # don't allow duplicate name
        self.assertRaises(AssertionError, Label.create, self.org, self.user, "Spam")

    def test_toggle_label(self):
        label = self.create_label("Spam")
        msg1 = self.create_incoming_msg(self.joe, "Message 1")
        msg2 = self.create_incoming_msg(self.joe, "Message 2")
        msg3 = self.create_incoming_msg(self.joe, "Message 3")

        self.assertEqual(label.get_visible_count(), 0)

        label.toggle_label([msg1, msg2, msg3], add=True)  # add label to 3 messages

        label.refresh_from_db()
        self.assertEqual(label.get_visible_count(), 3)
        self.assertEqual(set(label.get_messages()), {msg1, msg2, msg3})

        label.toggle_label([msg3], add=False)  # remove label from a message

        label.refresh_from_db()
        self.assertEqual(label.get_visible_count(), 2)
        self.assertEqual(set(label.get_messages()), {msg1, msg2})

        # check still correct after squashing
        squash_msg_counts()
        self.assertEqual(label.get_visible_count(), 2)

        msg2.archive()  # won't remove label from msg, but msg no longer counts toward visible count

        label.refresh_from_db()
        self.assertEqual(label.get_visible_count(), 1)
        self.assertEqual(set(label.get_messages()), {msg1, msg2})

        msg2.restore()  # msg back in visible count

        label.refresh_from_db()
        self.assertEqual(label.get_visible_count(), 2)
        self.assertEqual(set(label.get_messages()), {msg1, msg2})

        msg2.delete()  # removes label message no longer visible

        label.refresh_from_db()
        self.assertEqual(label.get_visible_count(), 1)
        self.assertEqual(set(label.get_messages()), {msg1})

        msg3.archive()
        label.toggle_label([msg3], add=True)  # labelling an already archived message doesn't increment the count

        label.refresh_from_db()
        self.assertEqual(label.get_visible_count(), 1)
        self.assertEqual(set(label.get_messages()), {msg1, msg3})

        msg3.restore()  # but then restoring that message will

        label.refresh_from_db()
        self.assertEqual(label.get_visible_count(), 2)
        self.assertEqual(set(label.get_messages()), {msg1, msg3})

        # can't label outgoing messages
        msg5 = self.create_outgoing_msg(self.joe, "Message")
        self.assertRaises(AssertionError, label.toggle_label, [msg5], add=True)

        # squashing shouldn't affect counts
        self.assertEqual(LabelCount.get_totals([label])[label], 2)

        squash_msg_counts()

        self.assertEqual(LabelCount.get_totals([label])[label], 2)

    def test_delete(self):
        label1 = self.create_label("Spam")
        label2 = self.create_label("Social")
        label3 = self.create_label("Other")

        msg1 = self.create_incoming_msg(self.joe, "Message 1")
        msg2 = self.create_incoming_msg(self.joe, "Message 2")
        msg3 = self.create_incoming_msg(self.joe, "Message 3")

        label1.toggle_label([msg1, msg2], add=True)
        label2.toggle_label([msg1], add=True)
        label3.toggle_label([msg3], add=True)

        ExportMessagesTask.create(self.org, self.admin, start_date=date.today(), end_date=date.today(), label=label1)

        label1.release(self.admin)
        label2.release(self.admin)

        # check that contained labels are also released
        self.assertEqual(0, Label.objects.filter(id__in=[label1.id, label2.id], is_active=True).count())
        self.assertEqual(set(), set(Msg.objects.get(id=msg1.id).labels.all()))
        self.assertEqual(set(), set(Msg.objects.get(id=msg2.id).labels.all()))
        self.assertEqual({label3}, set(Msg.objects.get(id=msg3.id).labels.all()))

        label3.release(self.admin)
        label3.refresh_from_db()

        self.assertFalse(label3.is_active)
        self.assertEqual(self.admin, label3.modified_by)
        self.assertEqual(set(), set(Msg.objects.get(id=msg3.id).labels.all()))


class LabelCRUDLTest(TembaTest, CRUDLTestMixin):
    def test_create(self):
        create_url = reverse("msgs.label_create")

        self.assertCreateFetch(create_url, allow_viewers=False, allow_editors=True, form_fields=("name", "messages"))

        # try to create label with invalid name
        self.assertCreateSubmit(
            create_url, {"name": '"Spam"'}, form_errors={"name": 'Cannot contain the character: "'}
        )

        # try again with valid name
        self.assertCreateSubmit(
            create_url,
            {"name": "Spam"},
            new_obj_query=Label.objects.filter(name="Spam"),
        )

        # check that we can't create another with same name
        self.assertCreateSubmit(create_url, {"name": "Spam"}, form_errors={"name": "Must be unique."})

        # create another label
        self.assertCreateSubmit(
            create_url,
            {"name": "Spam 2"},
            new_obj_query=Label.objects.filter(name="Spam 2"),
        )

        # try creating a new label after reaching the limit on labels
        current_count = Label.get_active_for_org(self.org).count()
        with override_settings(ORG_LIMIT_DEFAULTS={"labels": current_count}):
            response = self.client.post(create_url, {"name": "CoolStuff"})
            self.assertFormError(
                response,
                "form",
                "name",
                "This workspace has reached its limit of 2 labels. "
                "You must delete existing ones before you can create new ones.",
            )

    def test_update(self):
        label1 = self.create_label("Spam")
        label2 = self.create_label("Sales")

        label1_url = reverse("msgs.label_update", args=[label1.id])
        label2_url = reverse("msgs.label_update", args=[label2.id])

        self.assertUpdateFetch(
            label2_url, allow_viewers=False, allow_editors=True, form_fields={"name": "Sales", "messages": None}
        )

        # try to update to invalid name
        self.assertUpdateSubmit(
            label1_url,
            {"name": '"Spam"'},
            form_errors={"name": 'Cannot contain the character: "'},
            object_unchanged=label1,
        )

        # update with valid name
        self.assertUpdateSubmit(label1_url, {"name": "Junk"})

        label1.refresh_from_db()
        self.assertEqual("Junk", label1.name)

    def test_delete(self):
        label = self.create_label("Spam")

        delete_url = reverse("msgs.label_delete", args=[label.uuid])

        # fetch delete modal
        response = self.assertDeleteFetch(delete_url, allow_editors=True)
        self.assertContains(response, "You are about to delete")

        # submit to delete it
        response = self.assertDeleteSubmit(delete_url, object_deactivated=label, success_status=200)
        self.assertEqual("/msg/", response["Temba-Success"])

        # reactivate
        label.is_active = True
        label.save()

        # add a dependency and try again
        flow = self.create_flow("Color Flow")
        flow.label_dependencies.add(label)
        self.assertFalse(flow.has_issues)

        response = self.assertDeleteFetch(delete_url, allow_editors=True)
        self.assertContains(response, "is used by the following items but can still be deleted:")
        self.assertContains(response, "Color Flow")

        self.assertDeleteSubmit(delete_url, object_deactivated=label, success_status=200)

        flow.refresh_from_db()
        self.assertTrue(flow.has_issues)
        self.assertNotIn(label, flow.label_dependencies.all())

    def test_list(self):
        self.create_label("Spam")
        self.create_label("Junk")
        self.create_label("Important")
        self.create_label("Other Org", org=self.org2)

        # viewers can't edit flows so don't have access to this JSON endpoint as that's only place it's used
        self.login(self.user)
        response = self.client.get(reverse("msgs.label_list"))
        self.assertLoginRedirect(response)

        # editors can though
        self.login(self.editor)
        response = self.client.get(reverse("msgs.label_list"))
        results = response.json()

        # results should be A-Z and not include folders or labels from other orgs
        self.assertEqual(3, len(results))
        self.assertEqual("Important", results[0]["text"])
        self.assertEqual("Junk", results[1]["text"])
        self.assertEqual("Spam", results[2]["text"])


class SystemLabelTest(TembaTest):
    def test_get_archive_query(self):
        tcs = (
            (
                SystemLabel.TYPE_INBOX,
                "SELECT s.* FROM s3object s WHERE s.direction = 'in' AND s.visibility = 'visible' AND s.status = 'handled' AND s.flow IS NULL AND s.type != 'voice'",
            ),
            (
                SystemLabel.TYPE_FLOWS,
                "SELECT s.* FROM s3object s WHERE s.direction = 'in' AND s.visibility = 'visible' AND s.status = 'handled' AND s.flow IS NOT NULL AND s.type != 'voice'",
            ),
            (
                SystemLabel.TYPE_ARCHIVED,
                "SELECT s.* FROM s3object s WHERE s.direction = 'in' AND s.visibility = 'archived' AND s.status = 'handled' AND s.type != 'voice'",
            ),
            (
                SystemLabel.TYPE_OUTBOX,
                "SELECT s.* FROM s3object s WHERE s.direction = 'out' AND s.visibility = 'visible' AND s.status IN ('initializing', 'queued', 'errored')",
            ),
            (
                SystemLabel.TYPE_SENT,
                "SELECT s.* FROM s3object s WHERE s.direction = 'out' AND s.visibility = 'visible' AND s.status IN ('wired', 'sent', 'delivered')",
            ),
            (
                SystemLabel.TYPE_FAILED,
                "SELECT s.* FROM s3object s WHERE s.direction = 'out' AND s.visibility = 'visible' AND s.status = 'failed'",
            ),
        )

        for label_type, expected_select in tcs:
            select = s3.compile_select(where=SystemLabel.get_archive_query(label_type))
            self.assertEqual(expected_select, select, f"select s3 mismatch for label {label_type}")

    def test_get_counts(self):
        self.assertEqual(
            SystemLabel.get_counts(self.org),
            {
                SystemLabel.TYPE_INBOX: 0,
                SystemLabel.TYPE_FLOWS: 0,
                SystemLabel.TYPE_ARCHIVED: 0,
                SystemLabel.TYPE_OUTBOX: 0,
                SystemLabel.TYPE_SENT: 0,
                SystemLabel.TYPE_FAILED: 0,
                SystemLabel.TYPE_SCHEDULED: 0,
            },
        )

        contact1 = self.create_contact("Bob", phone="0783835001")
        contact2 = self.create_contact("Jim", phone="0783835002")
        msg1 = self.create_incoming_msg(contact1, "Message 1")
        self.create_incoming_msg(contact1, "Message 2")
        msg3 = self.create_incoming_msg(contact1, "Message 3")
        msg4 = self.create_incoming_msg(contact1, "Message 4")
        Broadcast.create(self.org, self.user, {"eng": "Broadcast 2"}, contacts=[contact1, contact2])
        Broadcast.create(
            self.org,
            self.user,
            {"eng": "Broadcast 2"},
            contacts=[contact1, contact2],
            schedule=Schedule.create_schedule(self.org, self.user, timezone.now(), Schedule.REPEAT_DAILY),
        )

        self.assertEqual(
            SystemLabel.get_counts(self.org),
            {
                SystemLabel.TYPE_INBOX: 4,
                SystemLabel.TYPE_FLOWS: 0,
                SystemLabel.TYPE_ARCHIVED: 0,
                SystemLabel.TYPE_OUTBOX: 1,
                SystemLabel.TYPE_SENT: 0,
                SystemLabel.TYPE_FAILED: 0,
                SystemLabel.TYPE_SCHEDULED: 1,
            },
        )

        msg3.archive()

        bcast1 = self.create_broadcast(
            self.user, "Broadcast 1", contacts=[contact1, contact2], msg_status=Msg.STATUS_INITIALIZING
        )
        msg5, msg6 = tuple(Msg.objects.filter(broadcast=bcast1))

        Broadcast.create(
            self.org,
            self.user,
            {"eng": "Broadcast 3"},
            contacts=[contact1],
            schedule=Schedule.create_schedule(self.org, self.user, timezone.now(), Schedule.REPEAT_DAILY),
        )

        self.assertEqual(
            SystemLabel.get_counts(self.org),
            {
                SystemLabel.TYPE_INBOX: 3,
                SystemLabel.TYPE_FLOWS: 0,
                SystemLabel.TYPE_ARCHIVED: 1,
                SystemLabel.TYPE_OUTBOX: 3,
                SystemLabel.TYPE_SENT: 0,
                SystemLabel.TYPE_FAILED: 0,
                SystemLabel.TYPE_SCHEDULED: 2,
            },
        )

        msg1.archive()
        msg3.delete()  # deleting an archived msg
        msg4.delete()  # deleting a visible msg
        msg5.status = "F"
        msg5.save(update_fields=("status",))
        msg6.status = "S"
        msg6.save(update_fields=("status",))

        self.assertEqual(
            SystemLabel.get_counts(self.org),
            {
                SystemLabel.TYPE_INBOX: 1,
                SystemLabel.TYPE_FLOWS: 0,
                SystemLabel.TYPE_ARCHIVED: 1,
                SystemLabel.TYPE_OUTBOX: 1,
                SystemLabel.TYPE_SENT: 1,
                SystemLabel.TYPE_FAILED: 1,
                SystemLabel.TYPE_SCHEDULED: 2,
            },
        )

        msg1.restore()
        msg5.status = "F"  # already failed
        msg5.save(update_fields=("status",))
        msg6.status = "D"
        msg6.save(update_fields=("status",))

        self.assertEqual(
            SystemLabel.get_counts(self.org),
            {
                SystemLabel.TYPE_INBOX: 2,
                SystemLabel.TYPE_FLOWS: 0,
                SystemLabel.TYPE_ARCHIVED: 0,
                SystemLabel.TYPE_OUTBOX: 1,
                SystemLabel.TYPE_SENT: 1,
                SystemLabel.TYPE_FAILED: 1,
                SystemLabel.TYPE_SCHEDULED: 2,
            },
        )

        self.assertEqual(SystemLabelCount.objects.all().count(), 21)

        # squash our counts
        squash_msg_counts()

        self.assertEqual(
            SystemLabel.get_counts(self.org),
            {
                SystemLabel.TYPE_INBOX: 2,
                SystemLabel.TYPE_FLOWS: 0,
                SystemLabel.TYPE_ARCHIVED: 0,
                SystemLabel.TYPE_OUTBOX: 1,
                SystemLabel.TYPE_SENT: 1,
                SystemLabel.TYPE_FAILED: 1,
                SystemLabel.TYPE_SCHEDULED: 2,
            },
        )

        # we should only have one system label per type
        self.assertEqual(SystemLabelCount.objects.all().count(), 6)


class TagsTest(TembaTest):
    def setUp(self):
        super().setUp()

        self.joe = self.create_contact("Joe Blow", phone="+250788382382")

    def render_template(self, string, context=None):
        from django.template import Context, Template

        context = context or {}
        context = Context(context)
        return Template(string).render(context)

    def assertHasClass(self, text, clazz):
        self.assertTrue(text.find(clazz) >= 0)

    def test_as_icon(self):
        msg = self.create_outgoing_msg(self.joe, "How is it going?", status=Msg.STATUS_QUEUED)
        now = timezone.now()
        two_hours_ago = now - timedelta(hours=2)

        self.assertHasClass(as_icon(msg), "icon-bubble-dots-2 green")
        msg.created_on = two_hours_ago
        self.assertHasClass(as_icon(msg), "icon-bubble-dots-2 green")
        msg.status = "S"
        self.assertHasClass(as_icon(msg), "icon-bubble-right green")
        msg.status = "D"
        self.assertHasClass(as_icon(msg), "icon-bubble-check green")
        msg.status = "E"
        self.assertHasClass(as_icon(msg), "icon-bubble-notification red")
        msg.direction = "I"
        self.assertHasClass(as_icon(msg), "icon-bubble-user primary")
        msg.msg_type = "V"
        self.assertHasClass(as_icon(msg), "icon-phone")

        # default cause is pending sent
        self.assertHasClass(as_icon(None), "icon-bubble-dots-2 green")

        in_call = self.create_channel_event(
            self.channel, str(self.joe.get_urn(URN.TEL_SCHEME)), ChannelEvent.TYPE_CALL_IN
        )
        self.assertHasClass(as_icon(in_call), "icon-call-incoming green")

        in_miss = self.create_channel_event(
            self.channel, str(self.joe.get_urn(URN.TEL_SCHEME)), ChannelEvent.TYPE_CALL_IN_MISSED
        )
        self.assertHasClass(as_icon(in_miss), "icon-call-incoming red")

        out_call = self.create_channel_event(
            self.channel, str(self.joe.get_urn(URN.TEL_SCHEME)), ChannelEvent.TYPE_CALL_OUT
        )
        self.assertHasClass(as_icon(out_call), "icon-call-outgoing green")

        out_miss = self.create_channel_event(
            self.channel, str(self.joe.get_urn(URN.TEL_SCHEME)), ChannelEvent.TYPE_CALL_OUT_MISSED
        )
        self.assertHasClass(as_icon(out_miss), "icon-call-outgoing red")

    def test_render(self):
        template_src = "{% load sms %}{% render as foo %}123<a>{{ bar }}{% endrender %}-{{ foo }}-"
        self.assertEqual(self.render_template(template_src, {"bar": "abc"}), "-123<a>abc-")

        # exception if tag not used correctly
        self.assertRaises(ValueError, self.render_template, "{% load sms %}{% render with bob %}{% endrender %}")
        self.assertRaises(ValueError, self.render_template, "{% load sms %}{% render as %}{% endrender %}")


class MediaCRUDLTest(CRUDLTestMixin, TembaTest):
    @mock_uuids
    def test_upload(self):
        upload_url = reverse("msgs.media_upload")

        def assert_upload(user, filename, expected_json):
            self.login(user)

            with open(filename, "rb") as data:
                response = self.client.post(upload_url, {"file": data}, HTTP_X_FORWARDED_HTTPS="https")

            self.assertEqual(response.status_code, 200)
            self.assertEqual(expected_json, response.json())

        assert_upload(
            self.admin,
            f"{settings.MEDIA_ROOT}/test_media/steve marten.jpg",
            {
                "uuid": "b97f69f7-5edf-45c7-9fda-d37066eae91d",
                "content_type": "image/jpeg",
                "type": "image/jpeg",
                "url": f"/media/test_orgs/{self.org.id}/media/b97f/b97f69f7-5edf-45c7-9fda-d37066eae91d/steve%20marten.jpg",
                "name": "steve marten.jpg",
                "size": 7461,
            },
        )
        assert_upload(
            self.editor,
            f"{settings.MEDIA_ROOT}/test_media/snow.mp4",
            {
                "uuid": "14f6ea01-456b-4417-b0b8-35e942f549f1",
                "content_type": "video/mp4",
                "type": "video/mp4",
                "url": f"/media/test_orgs/{self.org.id}/media/14f6/14f6ea01-456b-4417-b0b8-35e942f549f1/snow.mp4",
                "name": "snow.mp4",
                "size": 684558,
            },
        )
        assert_upload(
            self.editor,
            f"{settings.MEDIA_ROOT}/test_media/bubbles.m4a",
            {
                "uuid": "9295ebab-5c2d-4eb1-86f9-7c15ed2f3219",
                "content_type": "audio/mp4",
                "type": "audio/mp4",
                "url": f"/media/test_orgs/{self.org.id}/media/9295/9295ebab-5c2d-4eb1-86f9-7c15ed2f3219/bubbles.m4a",
                "name": "bubbles.m4a",
                "size": 46468,
            },
        )

        # error message if you upload something unsupported
        with open(f"{settings.MEDIA_ROOT}/test_imports/simple.xls", "rb") as data:
            response = self.client.post(upload_url, {"file": data}, HTTP_X_FORWARDED_HTTPS="https")
            self.assertEqual({"error": "Unsupported file type"}, response.json())

        # error message if upload is too big
        with patch("temba.msgs.models.Media.MAX_UPLOAD_SIZE", 1024):
            with open(f"{settings.MEDIA_ROOT}/test_media/snow.mp4", "rb") as data:
                response = self.client.post(upload_url, {"file": data}, HTTP_X_FORWARDED_HTTPS="https")
                self.assertEqual({"error": "Limit for file uploads is 0.0009765625 MB"}, response.json())

        self.clear_storage()

    def test_list(self):
        upload_url = reverse("msgs.media_upload")
        list_url = reverse("msgs.media_list")

        def upload(user, path):
            self.login(user)

            with open(path, "rb") as data:
                self.client.post(upload_url, {"file": data}, HTTP_X_FORWARDED_HTTPS="https")
                return self.org.media.filter(original=None).order_by("id").last()

        media1 = upload(self.admin, f"{settings.MEDIA_ROOT}/test_media/steve marten.jpg")
        media2 = upload(self.admin, f"{settings.MEDIA_ROOT}/test_media/bubbles.m4a")
        upload(self.admin2, f"{settings.MEDIA_ROOT}/test_media/bubbles.m4a")  # other org

        self.login(self.customer_support, choose_org=self.org)
        response = self.client.get(list_url)
        self.assertEqual([media2, media1], list(response.context["object_list"]))

        self.clear_storage()<|MERGE_RESOLUTION|>--- conflicted
+++ resolved
@@ -1584,11 +1584,7 @@
 
         # check query count
         self.login(self.admin)
-<<<<<<< HEAD
-        with self.assertNumQueries(15):
-=======
         with self.assertNumQueries(14):
->>>>>>> 8dcf818f
             self.client.get(outbox_url)
 
         # messages sorted by created_on
