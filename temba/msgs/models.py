from __future__ import print_function, unicode_literals

import logging
import pytz
import regex
import six
import time
import traceback
import json
<<<<<<< HEAD
=======
import requests
>>>>>>> 73557d15

from datetime import datetime, timedelta
from django.conf import settings
from django.contrib.auth.models import User
from django.contrib.postgres.fields import ArrayField
from django.core.cache import cache
from django.core.files.temp import NamedTemporaryFile
from django.db import models, transaction
from django.db.models import Count, Prefetch, Sum
from django.db.models.functions import Upper
from django.utils import timezone
from django.utils.html import escape
from django.utils.translation import ugettext, ugettext_lazy as _
from django_redis import get_redis_connection
from temba_expressions.evaluator import EvaluationContext, DateStyle
from temba.assets.models import register_asset_store
from temba.contacts.models import Contact, ContactGroup, ContactURN, URN
from temba.channels.models import Channel, ChannelEvent
from temba.orgs.models import Org, TopUp, Language, UNREAD_INBOX_MSGS
from temba.schedules.models import Schedule
from temba.utils import get_datetime_format, datetime_to_str, analytics, chunk_list, on_transaction_commit
from temba.utils import datetime_to_ms, dict_to_json, get_anonymous_user, clean_string
from temba.utils.export import BaseExportTask, BaseExportAssetStore
from temba.utils.expressions import evaluate_template
from temba.utils.models import SquashableModel, TembaModel, TranslatableField
from temba.utils.queues import DEFAULT_PRIORITY, push_task, LOW_PRIORITY, HIGH_PRIORITY
from .handler import MessageHandler

logger = logging.getLogger(__name__)
__message_handlers = None

MSG_QUEUE = 'msgs'
SEND_MSG_TASK = 'send_msg_task'

HANDLER_QUEUE = 'handler'
HANDLE_EVENT_TASK = 'handle_event_task'
MSG_EVENT = 'msg'
FIRE_EVENT = 'fire'
TIMEOUT_EVENT = 'timeout'

BATCH_SIZE = 500

INITIALIZING = 'I'
PENDING = 'P'
QUEUED = 'Q'
WIRED = 'W'
SENT = 'S'
DELIVERED = 'D'
HANDLED = 'H'
ERRORED = 'E'
FAILED = 'F'
RESENT = 'R'

INCOMING = 'I'
OUTGOING = 'O'

INBOX = 'I'
FLOW = 'F'
IVR = 'V'
USSD = 'U'

MSG_SENT_KEY = 'msgs_sent_%y_%m_%d'

# status codes used for both messages and broadcasts (single char constant, human readable, API readable)
STATUS_CONFIG = (
    # special state for flows used to hold off sending the message until the flow is ready to receive a response
    (INITIALIZING, _("Initializing"), 'initializing'),

    (PENDING, _("Pending"), 'pending'),        # initial state for all messages

    # valid only for outgoing messages
    (QUEUED, _("Queued"), 'queued'),
    (WIRED, _("Wired"), 'wired'),              # message was handed off to the provider and credits were deducted for it
    (SENT, _("Sent"), 'sent'),                 # we have confirmation that a message was sent
    (DELIVERED, _("Delivered"), 'delivered'),

    # valid only for incoming messages
    (HANDLED, _("Handled"), 'handled'),

    (ERRORED, _("Error Sending"), 'errored'),  # there was an error during delivery
    (FAILED, _("Failed Sending"), 'failed'),   # we gave up on sending this message
    (RESENT, _("Resent message"), 'resent'),   # we retried this message
)


def get_message_handlers():
    """
    Initializes all our message handlers
    """
    global __message_handlers
    if not __message_handlers:
        handlers = []
        for handler_class in settings.MESSAGE_HANDLERS:
            try:
                cls = MessageHandler.find(handler_class)
                handlers.append(cls())
            except Exception as ee:  # pragma: no cover
                traceback.print_exc(ee)

        __message_handlers = handlers

    return __message_handlers


def get_unique_recipients(urns, contacts, groups):
    """
    Builds a list of the unique contacts and URNs by merging urns, contacts and groups
    """
    unique_urns = set()
    unique_contacts = set()
    included_by_urn = set()  # contact ids of contacts included by URN

    for urn in urns:
        unique_urns.add(urn)
        included_by_urn.add(urn.contact_id)

    for group in groups:
        for contact in group.contacts.all():
            if contact.id not in included_by_urn:
                unique_contacts.add(contact)

    for contact in contacts:
        if contact.id not in included_by_urn:
            unique_contacts.add(contact)

    return unique_urns, unique_contacts


class UnreachableException(Exception):
    """
    Exception thrown when a message is being sent to a contact that we don't have a sendable URN for
    """
    pass


class BroadcastRecipient(models.Model):
    """
    Through table for broadcast recipients many-to-many
    """
    broadcast = models.ForeignKey('msgs.Broadcast')

    contact = models.ForeignKey(Contact)

    purged_status = models.CharField(null=True, max_length=1,
                                     help_text=_("Used when broadcast is purged to record contact's message's state"))

    class Meta:
        db_table = 'msgs_broadcast_recipients'


@six.python_2_unicode_compatible
class Broadcast(models.Model):
    """
    A broadcast is a message that is sent out to more than one recipient, such
    as a ContactGroup or a list of Contacts. It's nothing more than a way to tie
    messages sent from the same bundle together
    """
    STATUS_CHOICES = [(s[0], s[1]) for s in STATUS_CONFIG]

    BULK_THRESHOLD = 50  # use bulk priority for messages if number of recipients greater than this

    MAX_TEXT_LEN = settings.MSG_FIELD_SIZE

    org = models.ForeignKey(Org, verbose_name=_("Org"),
                            help_text=_("The org this broadcast is connected to"))

    groups = models.ManyToManyField(ContactGroup, verbose_name=_("Groups"), related_name='addressed_broadcasts',
                                    help_text=_("The groups to send the message to"))

    contacts = models.ManyToManyField(Contact, verbose_name=_("Contacts"), related_name='addressed_broadcasts',
                                      help_text=_("Individual contacts included in this message"))

    urns = models.ManyToManyField(ContactURN, verbose_name=_("URNs"), related_name='addressed_broadcasts',
                                  help_text=_("Individual URNs included in this message"))

    recipients = models.ManyToManyField(Contact, through=BroadcastRecipient, verbose_name=_("Recipients"),
                                        related_name='broadcasts',
                                        help_text=_("The contacts which received this message"))

    recipient_count = models.IntegerField(verbose_name=_("Number of recipients"), null=True,
                                          help_text=_("Number of urns which received this broadcast"))

    channel = models.ForeignKey(Channel, null=True, verbose_name=_("Channel"),
                                help_text=_("Channel to use for message sending"))

    status = models.CharField(max_length=1, verbose_name=_("Status"), choices=STATUS_CHOICES, default=INITIALIZING,
                              help_text=_("The current status for this broadcast"))

    schedule = models.OneToOneField(Schedule, verbose_name=_("Schedule"), null=True,
                                    help_text=_("Our recurring schedule if we have one"), related_name="broadcast")

    parent = models.ForeignKey('Broadcast', verbose_name=_("Parent"), null=True, related_name='children')

    text = TranslatableField(verbose_name=_("Translations"), max_length=MAX_TEXT_LEN,
                             help_text=_("The localized versions of the message text"))

    base_language = models.CharField(max_length=4,
                                     help_text=_('The language used to send this to contacts without a language'))

    is_active = models.BooleanField(default=True, help_text="Whether this broadcast is active")

    created_by = models.ForeignKey(User, related_name="%(app_label)s_%(class)s_creations",
                                   help_text="The user which originally created this item")

    created_on = models.DateTimeField(default=timezone.now, blank=True, editable=False, db_index=True,
                                      help_text=_("When this broadcast was created"))

    modified_by = models.ForeignKey(User, related_name="%(app_label)s_%(class)s_modifications",
                                    help_text="The user which last modified this item")

    modified_on = models.DateTimeField(auto_now=True,
                                       help_text="When this item was last modified")

    purged = models.BooleanField(default=False,
                                 help_text="If the messages for this broadcast have been purged")

    media = TranslatableField(verbose_name=_("Media"), max_length=255,
                              help_text=_("The localized versions of the media"), null=True)

    send_all = models.BooleanField(default=False,
                                   help_text="Whether this broadcast should send to all URNs for each contact")

    metadata = models.TextField(null=True, help_text=_("The metadata for any type msgs"))

    @classmethod
    def create(cls, org, user, text, recipients, base_language=None, channel=None, media=None, send_all=False,
               metadata=None, **kwargs):
        # for convenience broadcasts can still be created with single translation and no base_language
        if isinstance(text, six.string_types):
            base_language = org.primary_language.iso_code if org.primary_language else 'base'
            text = {base_language: text}

        if base_language not in text:  # pragma: no cover
            raise ValueError("Base language %s doesn't exist in the provided translations dict" % base_language)
        if media and base_language not in media:  # pragma: no cover
            raise ValueError("Base language %s doesn't exist in the provided translations dict")

        broadcast = cls.objects.create(org=org, channel=channel, send_all=send_all,
                                       base_language=base_language, text=text, media=media,
                                       created_by=user, modified_by=user, metadata=metadata, **kwargs)
        broadcast.update_recipients(recipients)
        return broadcast

    def update_contacts(self, contact_ids):
        """
        Optimization for broadcasts that only contain contacts. Updates our contacts according to the passed in
        queryset or array.
        """
        self.urns.clear()
        self.groups.clear()
        self.contacts.clear()

        # get our through model
        RelatedModel = self.contacts.through

        # clear called automatically by django
        for chunk in chunk_list(contact_ids, 1000):
            bulk_contacts = [RelatedModel(contact_id=id, broadcast_id=self.id) for id in chunk]
            RelatedModel.objects.bulk_create(bulk_contacts)

        self.recipient_count = len(contact_ids)
        self.save(update_fields=('recipient_count',))

        # cache on object for use in subsequent send(..) calls
        delattr(self, '_recipient_cache')

    def update_recipients(self, recipients):
        """
        Updates the recipients which may be contact groups, contacts or contact URNs. Normally you can't update a
        broadcast after it has been created - the exception is scheduled broadcasts which are never really sent (clones
        of them are sent).
        """
        urns = []
        contacts = []
        groups = []

        for recipient in recipients:
            if isinstance(recipient, ContactURN):
                urns.append(recipient)
            elif isinstance(recipient, Contact):
                contacts.append(recipient)
            elif isinstance(recipient, ContactGroup):
                groups.append(recipient)
            else:  # pragma: needs cover
                raise ValueError("Recipient item is not a Contact, ContactURN or ContactGroup")

        self.urns.clear()
        self.urns.add(*urns)
        self.contacts.clear()
        self.contacts.add(*contacts)
        self.groups.clear()
        self.groups.add(*groups)

        urns, contacts = get_unique_recipients(urns, contacts, groups)

        # update the recipient count - the number of messages we intend to send
        self.recipient_count = len(urns) + len(contacts)
        self.save(update_fields=('recipient_count',))

        # cache on object for use in subsequent send(..) calls
        setattr(self, '_recipient_cache', (urns, contacts))

        return urns, contacts

    def has_pending_fire(self):  # pragma: needs cover
        return self.schedule and self.schedule.has_pending_fire()

    def fire(self):
        recipients = list(self.urns.all()) + list(self.contacts.all()) + list(self.groups.all())
        broadcast = Broadcast.create(self.org, self.created_by, self.text, recipients,
                                     media=self.media, base_language=self.base_language,
                                     parent=self)

        broadcast.send(trigger_send=True)

        return broadcast

    @classmethod
    def get_broadcasts(cls, org, scheduled=False):
        qs = Broadcast.objects.filter(org=org).exclude(contacts__is_test=True)
        return qs.exclude(schedule=None) if scheduled else qs.filter(schedule=None)

    def get_messages(self):
        return self.msgs.exclude(status=RESENT)

    def get_messages_substitution_complete(self):  # pragma: needs cover
        return self.get_messages().filter(has_template_error=False)

    def get_messages_substitution_incomplete(self):  # pragma: needs cover
        return self.get_messages().filter(has_template_error=True)

    def get_message_count(self):
        return self.get_messages().count()

    def get_message_sending_count(self):  # pragma: needs cover
        return self.get_messages().filter(status__in=[PENDING, QUEUED]).count()

    def get_message_sent_count(self):  # pragma: needs cover
        return self.get_messages().filter(status__in=[SENT, DELIVERED, WIRED]).count()

    def get_message_delivered_count(self):  # pragma: needs cover
        return self.get_messages().filter(status=DELIVERED).count()

    def get_message_failed_count(self):  # pragma: needs cover
        return self.get_messages().filter(status__in=[FAILED, RESENT]).count()

    def get_preferred_languages(self, contact=None, org=None):
        """
        Gets the ordered list of language preferences for the given contact
        """
        org = org or self.org  # org object can be provided to allow caching of org languages
        preferred_languages = []

        # if contact has a language and it's a valid org language, it has priority
        if contact is not None and contact.language and contact.language in org.get_language_codes():
            preferred_languages.append(contact.language)

        if org.primary_language:
            preferred_languages.append(org.primary_language.iso_code)

        preferred_languages.append(self.base_language)

        return preferred_languages

    def get_default_text(self):
        """
        Gets the appropriate display text for the broadcast without a contact
        """
        return self.text[self.base_language]

    def get_translated_text(self, contact, org=None):
        """
        Gets the appropriate translation for the given contact
        """
        preferred_languages = self.get_preferred_languages(contact, org)
        return Language.get_localized_text(self.text, preferred_languages)

    def get_translated_metadata(self, metadata, contact, metadata_type='quick_replies', org=None):
        """
        Gets the appropriate metadata translation for the given contact
        """
        if metadata_type == 'quick_replies':
            value_key = 'payload'
        else:
            value_key = 'url'

        preferred_languages = self.get_preferred_languages(contact, org)
        metadata = json.loads(metadata)
        language_metadata = Language.get_localized_text(metadata.get(metadata_type), preferred_languages)
        base_metadata = Language.get_localized_text(metadata.get(metadata_type), [self.base_language])

        if language_metadata:
            for i, item in enumerate(language_metadata):
                if not item.get('title'):
                    item['title'] = base_metadata[i]['title']

                if not item.get(value_key):
                    item[value_key] = base_metadata[i][value_key]

            return language_metadata
        else:
            return base_metadata

    def get_translated_media(self, contact, org=None):
        """
        Gets the appropriate media for the given contact
        """
        preferred_languages = self.get_preferred_languages(contact, org)
        return Language.get_localized_text(self.media, preferred_languages)

    def send(self, trigger_send=True, message_context=None, response_to=None, status=PENDING, msg_type=INBOX,
             created_on=None, partial_recipients=None, run_map=None, metadata=None):
        """
        Sends this broadcast by creating outgoing messages for each recipient.
        """
        # ignore mock messages
        if response_to and not response_to.id:
            response_to = None

        # cannot ask for sending by us AND specify a created on, blow up in that case
        if trigger_send and created_on:  # pragma: no cover
            raise ValueError("Cannot trigger send and specify a created_on, breaks creating batches")

        if partial_recipients:
            # if flow is being started, it'll provide a batch of unique contacts itself
            urns, contacts = partial_recipients
        elif hasattr(self, '_recipient_cache'):
            # look to see if previous call to update_recipients left a cached value
            urns, contacts = self._recipient_cache
        else:
            # otherwise fetch everything and calculate
            urns, contacts = get_unique_recipients(self.urns.all(), self.contacts.all(), self.groups.all())

        Contact.bulk_cache_initialize(self.org, contacts)
        recipients = list(urns) + list(contacts)

        if self.send_all:
            recipients = list(urns)
            contact_list = list(contacts)
            for contact in contact_list:
                contact_urns = contact.get_urns()
                for c_urn in contact_urns:
                    recipients.append(c_urn)

            recipients = set(recipients)

        RelatedRecipient = Broadcast.recipients.through

        # we batch up our SQL calls to speed up the creation of our SMS objects
        batch = []
        batch_recipients = []
        existing_recipients = set(BroadcastRecipient.objects.filter(broadcast_id=self.id).values_list('contact_id', flat=True))

        # our priority is based on the number of recipients
        priority = Msg.PRIORITY_NORMAL
        if len(recipients) == 1:
            priority = Msg.PRIORITY_HIGH
        elif len(recipients) >= self.BULK_THRESHOLD:
            priority = Msg.PRIORITY_BULK

        # if they didn't pass in a created on, create one ourselves
        if not created_on:
            created_on = timezone.now()

        # pre-fetch channels to reduce database hits
        org = Org.objects.filter(pk=self.org.id).prefetch_related('channels').first()

        for recipient in recipients:
            contact = recipient if isinstance(recipient, Contact) else recipient.contact

            # get the appropriate translation for this contact
            text = self.get_translated_text(contact)

            if metadata:
                _metadata = json.dumps(dict(
                    quick_replies=self.get_translated_metadata(metadata, contact, 'quick_replies'),
                    url_buttons=self.get_translated_metadata(metadata, contact, 'url_buttons')
                ))
            else:
                _metadata = None

            media = self.get_translated_media(contact)
            if media:
                media_type, media_url = media.split(':')

                # if we have a localized media, create the url
                if media_url:
                    media = "%s:https://%s/%s" % (media_type, settings.AWS_BUCKET_DOMAIN, media_url)

            # add in our parent context if the message references @parent
            if run_map:
                run = run_map.get(recipient.pk, None)
                if run and run.flow:
                    # a bit kludgy here, but should avoid most unnecessary context creations.
                    # since this path is an optimization for flow starts, we don't need to
                    # worry about the @child context.
                    if 'parent' in text:
                        if run.parent:
                            from temba.flows.models import Flow
                            message_context = message_context.copy()
                            message_context.update(dict(parent=Flow.build_flow_context(run.parent.flow, run.parent.contact)))

            try:
                msg = Msg.create_outgoing(org,
                                          self.created_by,
                                          recipient,
                                          text,
                                          broadcast=self,
                                          channel=self.channel,
                                          response_to=response_to,
                                          message_context=message_context,
                                          status=status,
                                          msg_type=msg_type,
                                          insert_object=False,
                                          attachments=[media] if media else None,
                                          priority=priority,
                                          created_on=created_on,
                                          metadata=_metadata)

            except UnreachableException:
                # there was no way to reach this contact, do not create a message
                msg = None

            # only add it to our batch if it was legit
            if msg:
                batch.append(msg)

                # if this isn't an existing recipient, add it as one
                if msg.contact_id not in existing_recipients:
                    existing_recipients.add(msg.contact_id)
                    batch_recipients.append(RelatedRecipient(contact_id=msg.contact_id, broadcast_id=self.id))

            # we commit our messages in batches
            if len(batch) >= BATCH_SIZE:
                Msg.objects.bulk_create(batch)
                RelatedRecipient.objects.bulk_create(batch_recipients)

                # send any messages
                if trigger_send:
                    self.org.trigger_send(Msg.objects.filter(broadcast=self, created_on=created_on).select_related('contact', 'contact_urn', 'channel'))

                    # increment our created on so we can load our next batch
                    created_on = created_on + timedelta(seconds=1)

                batch = []
                batch_recipients = []

        # commit any remaining objects
        if batch:
            Msg.objects.bulk_create(batch)
            RelatedRecipient.objects.bulk_create(batch_recipients)

            if trigger_send:
                self.org.trigger_send(Msg.objects.filter(broadcast=self, created_on=created_on).select_related('contact', 'contact_urn', 'channel'))

        # for large batches, status is handled externally
        # we do this as with the high concurrency of sending we can run into postgresl deadlocks
        # (this could be our fault, or could be: http://www.postgresql.org/message-id/20140731233051.GN17765@andrew-ThinkPad-X230)
        if not partial_recipients:
            self.status = QUEUED if len(recipients) > 0 else SENT
            self.save(update_fields=('status',))

    def update(self):
        """
        Check the status of our messages and update ours accordingly
        """
        # build a map from status to the count for that status
        statuses = self.get_messages().values('status').order_by('status').annotate(count=Count('status'))
        total = 0
        status_map = dict()
        for status in statuses:
            status_map[status['status']] = status['count']
            total += status['count']

        # if errored msgs are greater than the half of all msgs
        if status_map.get(ERRORED, 0) > total / 2:
            self.status = ERRORED

        # if there are more than half failed, show failed
        elif status_map.get(FAILED, 0) > total / 2:
            self.status = FAILED

        # if there are any in Q, we are Q
        elif status_map.get(QUEUED, 0) or status_map.get(PENDING, 0):
            self.status = QUEUED

        # at this point we are either sent or delivered

        # if there are any messages that are only in a sent state
        elif status_map.get(SENT, 0) or status_map.get(WIRED, 0):
            self.status = SENT

        # otherwise, all messages delivered
        elif status_map.get(DELIVERED, 0) == total:
            self.status = DELIVERED

        self.save(update_fields=['status'])

    def __str__(self):
        return "%s (%s)" % (self.org.name, self.pk)


class Attachment(object):
    """
    Represents a message attachment stored as type:url
    """
    def __init__(self, content_type, url):
        self.content_type = content_type
        self.url = url

    @classmethod
    def parse(cls, s):
        return cls(*s.split(':', 1))

    @classmethod
    def parse_all(cls, attachments):
        return [cls.parse(s) for s in attachments] if attachments else []

    def as_json(self):
        return {'content_type': self.content_type, 'url': self.url}

    def __eq__(self, other):
        return self.content_type == other.content_type and self.url == other.url


@six.python_2_unicode_compatible
class Msg(models.Model):
    """
    Messages are the main building blocks of a RapidPro application. Channels send and receive
    these, Triggers and Flows handle them when appropriate.

    Messages are either inbound or outbound and can have varying states depending on their
    direction. Generally an outbound message will go through the following states:

      INITIALIZING > QUEUED > WIRED > SENT > DELIVERED

    If things go wrong, they can be put into an ERRORED state where they can be retried. Once
    we've given up then they can be put in the FAILED state.

    Inbound messages are much simpler. They start as PENDING and the can be picked up by Triggers
    or Flows where they would get set to the HANDLED state once they've been dealt with.
    """
    STATUS_CHOICES = [(s[0], s[1]) for s in STATUS_CONFIG]

    VISIBILITY_VISIBLE = 'V'
    VISIBILITY_ARCHIVED = 'A'
    VISIBILITY_DELETED = 'D'

    # single char flag, human readable name, API readable name
    VISIBILITY_CONFIG = ((VISIBILITY_VISIBLE, _("Visible"), 'visible'),
                         (VISIBILITY_ARCHIVED, _("Archived"), 'archived'),
                         (VISIBILITY_DELETED, _("Deleted"), 'deleted'))

    VISIBILITY_CHOICES = [(s[0], s[1]) for s in VISIBILITY_CONFIG]

    DIRECTION_CHOICES = ((INCOMING, _("Incoming")),
                         (OUTGOING, _("Outgoing")))

    MSG_TYPES = ((INBOX, _("Inbox Message")),
                 (FLOW, _("Flow Message")),
                 (IVR, _("IVR Message")),
                 (USSD, _("USSD Message")))

    MEDIA_GPS = 'geo'
    MEDIA_IMAGE = 'image'
    MEDIA_VIDEO = 'video'
    MEDIA_AUDIO = 'audio'

    MEDIA_TYPES = [MEDIA_AUDIO, MEDIA_GPS, MEDIA_IMAGE, MEDIA_VIDEO]

    PRIORITY_HIGH = 1000
    PRIORITY_NORMAL = 500
    PRIORITY_BULK = 100

    CONTACT_HANDLING_QUEUE = 'ch:%d'

    MAX_TEXT_LEN = settings.MSG_FIELD_SIZE
    MAX_QUICK_REPLY_TITLE_LEN = settings.QUICK_REPLY_TITLE_SIZE

    org = models.ForeignKey(Org, related_name='msgs', verbose_name=_("Org"),
                            help_text=_("The org this message is connected to"))

    channel = models.ForeignKey(Channel, null=True,
                                related_name='msgs', verbose_name=_("Channel"),
                                help_text=_("The channel object that this message is associated with"))

    contact = models.ForeignKey(Contact,
                                related_name='msgs', verbose_name=_("Contact"),
                                help_text=_("The contact this message is communicating with"))

    contact_urn = models.ForeignKey(ContactURN, null=True,
                                    related_name='msgs', verbose_name=_("Contact URN"),
                                    help_text=_("The URN this message is communicating with"))

    broadcast = models.ForeignKey(Broadcast, null=True, blank=True,
                                  related_name='msgs', verbose_name=_("Broadcast"),
                                  help_text=_("If this message was sent to more than one recipient"))

    text = models.TextField(verbose_name=_("Text"),
                            help_text=_("The actual message content that was sent"))

    priority = models.IntegerField(default=PRIORITY_NORMAL,
                                   help_text=_("The priority for this message to be sent, higher is higher priority"))

    created_on = models.DateTimeField(verbose_name=_("Created On"), db_index=True,
                                      help_text=_("When this message was created"))

    modified_on = models.DateTimeField(null=True, blank=True, verbose_name=_("Modified On"), auto_now=True,
                                       help_text=_("When this message was last modified"))

    sent_on = models.DateTimeField(null=True, blank=True, verbose_name=_("Sent On"),
                                   help_text=_("When this message was sent to the endpoint"))

    queued_on = models.DateTimeField(null=True, blank=True, verbose_name=_("Queued On"),
                                     help_text=_("When this message was queued to be sent or handled."))

    direction = models.CharField(max_length=1, choices=DIRECTION_CHOICES, verbose_name=_("Direction"),
                                 help_text=_("The direction for this message, either incoming or outgoing"))

    status = models.CharField(max_length=1, choices=STATUS_CHOICES, default='P', verbose_name=_("Status"), db_index=True,
                              help_text=_("The current status for this message"))

    response_to = models.ForeignKey('Msg', null=True, blank=True, related_name='responses',
                                    verbose_name=_("Response To"), db_index=False,
                                    help_text=_("The message that this message is in reply to"))

    labels = models.ManyToManyField('Label', related_name='msgs', verbose_name=_("Labels"),
                                    help_text=_("Any labels on this message"))

    visibility = models.CharField(max_length=1, choices=VISIBILITY_CHOICES, default=VISIBILITY_VISIBLE, db_index=True,
                                  verbose_name=_("Visibility"),
                                  help_text=_("The current visibility of this message, either visible, archived or deleted"))

    has_template_error = models.BooleanField(default=False, verbose_name=_("Has Template Error"),
                                             help_text=_("Whether data for variable substitution are missing"))

    msg_type = models.CharField(max_length=1, choices=MSG_TYPES, null=True, verbose_name=_("Message Type"),
                                help_text=_('The type of this message'))

    msg_count = models.IntegerField(default=1, verbose_name=_("Message Count"),
                                    help_text=_("The number of messages that were used to send this message, calculated on Twilio channels"))

    error_count = models.IntegerField(default=0, verbose_name=_("Error Count"),
                                      help_text=_("The number of times this message has errored"))

    next_attempt = models.DateTimeField(auto_now_add=True, verbose_name=_("Next Attempt"),
                                        help_text=_("When we should next attempt to deliver this message"))

    external_id = models.CharField(max_length=255, null=True, blank=True, verbose_name=_("External ID"),
                                   help_text=_("External id used for integrating with callbacks from other APIs"))

    topup = models.ForeignKey(TopUp, null=True, blank=True, related_name='msgs', on_delete=models.SET_NULL,
                              help_text="The topup that this message was deducted from")

    attachments = ArrayField(models.URLField(max_length=255), null=True,
                             help_text=_("The media attachments on this message if any"))

    metadata = models.TextField(null=True, help_text=_("The metadata for any type msgs"))

    session = models.ForeignKey('channels.ChannelSession', null=True,
                                help_text=_("The session this message was a part of if any"))

    @classmethod
    def send_messages(cls, all_msgs):
        """
        Adds the passed in messages to our sending queue, this will also update the status of the message to
        queued.
        :return:
        """
        task_msgs = []
        task_priority = None
        last_contact = None
        batches = []

        # we send in chunks of 1,000 to help with contention
        for msg_chunk in chunk_list(all_msgs, 1000):
            # create a temporary list of our chunk so we can iterate more than once
            msgs = [msg for msg in msg_chunk]

            # build our id list
            msg_ids = set([m.id for m in msgs])

            with transaction.atomic():
                queued_on = timezone.now()

                # update them to queued
                send_messages = Msg.objects.filter(id__in=msg_ids)\
                                           .exclude(channel__channel_type=Channel.TYPE_ANDROID)\
                                           .exclude(msg_type=IVR)\
                                           .exclude(topup=None)\
                                           .exclude(contact__is_test=True)
                send_messages.update(status=QUEUED, queued_on=queued_on, modified_on=queued_on)

                # now push each onto our queue
                for msg in msgs:
                    if (msg.msg_type != IVR and msg.channel and msg.channel.channel_type != Channel.TYPE_ANDROID) and \
                            msg.topup and not msg.contact.is_test:

                        # if this is a different contact than our last, and we have msgs for that last contact, queue the task
                        if task_msgs and last_contact != msg.contact_id:
                            # if no priority was set, default to DEFAULT
                            if task_priority is None:  # pragma: needs cover
                                task_priority = DEFAULT_PRIORITY

                            batches.append(dict(org=task_msgs[0]['org'], msgs=task_msgs, priority=task_priority))
                            task_msgs = []
                            task_priority = None

                        # serialize the model to a dictionary
                        msg.queued_on = queued_on
                        task = msg.as_task_json()

                        # only be low priority if no priority has been set for this task group
                        if msg.priority == Msg.PRIORITY_BULK and task_priority is None:
                            task_priority = LOW_PRIORITY
                        elif msg.priority == Msg.PRIORITY_HIGH:
                            task_priority = HIGH_PRIORITY

                        task_msgs.append(task)
                        last_contact = msg.contact_id

        # send our last msgs
        if task_msgs:
            if task_priority is None:
                task_priority = DEFAULT_PRIORITY
            batches.append(dict(org=task_msgs[0]['org'], msgs=task_msgs, priority=task_priority))

        # send our batches
        on_transaction_commit(lambda: cls._send_msg_batches(batches))

    @classmethod
    def _send_msg_batches(cls, batches):
        for batch in batches:
            push_task(batch['org'], MSG_QUEUE, SEND_MSG_TASK, batch['msgs'], priority=batch['priority'])

    @classmethod
    def process_message(cls, msg):
        """
        Processes a message, running it through all our handlers
        """
        from temba.orgs.models import CHATBASE_TYPE_USER

        handlers = get_message_handlers()

        if msg.contact.is_blocked:
            msg.visibility = Msg.VISIBILITY_ARCHIVED
            msg.save(update_fields=['visibility', 'modified_on'])
        else:
            for handler in handlers:
                try:
                    start = None
                    if settings.DEBUG:  # pragma: no cover
                        start = time.time()

                    handled = handler.handle(msg)

                    if start:  # pragma: no cover
                        print("[%0.2f] %s for %d" % (time.time() - start, handler.name, msg.pk or 0))

                    if handled:
                        break
                except Exception as e:  # pragma: no cover
                    import traceback
                    traceback.print_exc(e)
                    logger.exception("Error in message handling: %s" % e)

        cls.mark_handled(msg)

        # Chatbase parameters to track logs
        chatbase_not_handled = True

        # if this is an inbox message, increment our unread inbox count
        if msg.msg_type == INBOX:
            msg.org.increment_unread_msg_count(UNREAD_INBOX_MSGS)
        elif msg.msg_type == FLOW:
            chatbase_not_handled = False

        # Sending data to Chatbase API
        (chatbase_api_key, chatbase_version) = msg.org.get_chatbase_credentials()
        if chatbase_api_key:
            cls.send_chatbase_log(chatbase_api_key, chatbase_version, msg.channel.name, msg.text, msg.contact.id,
                                  CHATBASE_TYPE_USER, chatbase_not_handled)

        # record our handling latency for this object
        if msg.queued_on:
            analytics.gauge('temba.handling_latency', (msg.modified_on - msg.queued_on).total_seconds())

        # this is the latency from when the message was received at the channel, which may be different than
        # above if people above us are queueing (or just because clocks are out of sync)
        analytics.gauge('temba.channel_handling_latency', (msg.modified_on - msg.created_on).total_seconds())

    @classmethod
    def send_chatbase_log(cls, chatbase_api_key, chatbase_version, channel_name, text, contact_id, log_type,
                          not_handled=True):
        """
        Send messages logs in batch to Chatbase
        """
        from temba.channels.models import TEMBA_HEADERS

        if not settings.SEND_CHATBASE:
            raise Exception("!! Skipping Chatbase request, SEND_CHATBASE set to False")

        message = {
            'type': log_type,
            'user_id': contact_id,
            'platform': channel_name,
            'message': text,
            'time_stamp': int(time.time()),
            'api_key': chatbase_api_key
        }

        if chatbase_version:
            message['version'] = chatbase_version

        if log_type == 'user' and not_handled:
            message['not_handled'] = not_handled

        headers = {'Content-Type': 'application/json'}
        headers.update(TEMBA_HEADERS)
        requests.post(settings.CHATBASE_API_URL, data=json.dumps(message), headers=headers)

    @classmethod
    def get_messages(cls, org, is_archived=False, direction=None, msg_type=None):
        messages = Msg.objects.filter(org=org)

        if is_archived:  # pragma: needs cover
            messages = messages.filter(visibility=Msg.VISIBILITY_ARCHIVED)
        else:
            messages = messages.filter(visibility=Msg.VISIBILITY_VISIBLE)

        if direction:  # pragma: needs cover
            messages = messages.filter(direction=direction)

        if msg_type:  # pragma: needs cover
            messages = messages.filter(msg_type=msg_type)

        return messages.filter(contact__is_test=False)

    @classmethod
    def fail_old_messages(cls):  # pragma: needs cover
        """
        Looks for any errored or queued messages more than a week old and fails them. Messages that old would
        probably be confusing to go out.
        """
        one_week_ago = timezone.now() - timedelta(days=7)
        failed_messages = Msg.objects.filter(created_on__lte=one_week_ago, direction=OUTGOING,
                                             status__in=[QUEUED, PENDING, ERRORED])

        failed_broadcasts = list(failed_messages.order_by('broadcast').values('broadcast').distinct())

        # fail our messages
        failed_messages.update(status='F', modified_on=timezone.now())

        # and update all related broadcast statuses
        for broadcast in Broadcast.objects.filter(id__in=[b['broadcast'] for b in failed_broadcasts]):
            broadcast.update()

    @classmethod
    def get_unread_msg_count(cls, user):
        org = user.get_org()

        key = 'org_unread_msg_count_%d' % org.pk
        unread_count = cache.get(key, None)

        if unread_count is None:
            unread_count = Msg.objects.filter(org=org, visibility=Msg.VISIBILITY_VISIBLE, direction=INCOMING,
                                              msg_type=INBOX, contact__is_test=False,
                                              created_on__gt=org.msg_last_viewed, labels=None).count()
            cache.set(key, unread_count, 900)

        return unread_count

    @classmethod
    def mark_handled(cls, msg):
        """
        Marks an incoming message as HANDLED
        """
        update_fields = ['status', 'modified_on']

        # if flows or IVR haven't claimed this message, then it's going to the inbox
        if not msg.msg_type:
            msg.msg_type = INBOX
            update_fields.append('msg_type')

        msg.status = HANDLED

        # make sure we don't overwrite any async message changes by only saving specific fields
        msg.save(update_fields=update_fields)

    @classmethod
    def mark_error(cls, r, channel, msg, fatal=False):
        """
        Marks an outgoing message as FAILED or ERRORED
        :param msg: a JSON representation of the message or a Msg object
        """
        msg.error_count += 1
        if msg.error_count >= 3 or fatal:
            if isinstance(msg, Msg):
                msg.status_fail()
            else:
                Msg.objects.select_related('org').get(pk=msg.id).status_fail()

            if channel:
                analytics.gauge('temba.msg_failed_%s' % channel.channel_type.lower())
        else:
            msg.status = ERRORED
            msg.next_attempt = timezone.now() + timedelta(minutes=5 * msg.error_count)

            if isinstance(msg, Msg):
                msg.save(update_fields=('status', 'modified_on', 'next_attempt', 'error_count'))
            else:
                Msg.objects.filter(id=msg.id).update(status=msg.status, next_attempt=msg.next_attempt,
                                                     error_count=msg.error_count, modified_on=msg.modified_on)

            # clear that we tried to send this message (otherwise we'll ignore it when we retry)
            pipe = r.pipeline()
            pipe.srem(timezone.now().strftime(MSG_SENT_KEY), str(msg.id))
            pipe.srem((timezone.now() - timedelta(days=1)).strftime(MSG_SENT_KEY), str(msg.id))
            pipe.execute()

            if channel:
                analytics.gauge('temba.msg_errored_%s' % channel.channel_type.lower())

    @classmethod
    def mark_sent(cls, r, msg, status, external_id=None):
        """
        Marks an outgoing message as WIRED or SENT
        :param msg: a JSON representation of the message
        """
        msg.status = status
        msg.sent_on = timezone.now()
        if external_id:
            msg.external_id = external_id

        # use redis to mark this message sent
        pipe = r.pipeline()
        sent_key = timezone.now().strftime(MSG_SENT_KEY)
        pipe.sadd(sent_key, str(msg.id))
        pipe.expire(sent_key, 86400)
        pipe.execute()

        if external_id:
            Msg.objects.filter(id=msg.id).update(status=status, sent_on=msg.sent_on, external_id=external_id)
        else:
            Msg.objects.filter(id=msg.id).update(status=status, sent_on=msg.sent_on)

    def as_json(self):
        msg_json = dict(direction=self.direction, text=self.text, id=self.id, attachments=self.attachments, model="msg",
                        created_on=self.created_on.strftime('%x %X'))

        if self.metadata:
            msg_json['metadata'] = self.metadata

        return msg_json

    def simulator_json(self):
        msg_json = self.as_json()
        msg_json['text'] = escape(self.text).replace('\n', "<br/>")
        return msg_json

    @classmethod
    def get_text_parts(cls, text, max_length=160):
        """
        Breaks our message into 160 character parts
        """
        if len(text) < max_length or max_length <= 0:
            return [text]

        else:
            def next_part(text):
                if len(text) <= max_length:
                    return text, None

                else:
                    # search for a space to split on, up to 140 characters in
                    index = max_length
                    while index > max_length - 20:
                        if text[index] == ' ':
                            break
                        index -= 1

                    # couldn't find a good split, oh well, 160 it is
                    if index == max_length - 20:
                        return text[:max_length], text[max_length:]
                    else:
                        return text[:index], text[index + 1:]

            parts = []
            rest = text
            while rest:
                (part, rest) = next_part(rest)
                parts.append(part)

            return parts

    @classmethod
    def get_sync_commands(cls, msgs):
        """
        Returns the minimal # of broadcast commands for the given Android channel to uniquely represent all the
        messages which are being sent to tel URNs. This will return an array of dicts that look like:
             dict(cmd="mt_bcast", to=[dict(phone=msg.contact.tel, id=msg.pk) for msg in msgs], msg=broadcast.text))
        """
        commands = []
        current_text = None
        contact_id_pairs = []

        for m in msgs.values('id', 'text', 'contact_urn__path').order_by('created_on'):
            if m['text'] != current_text and contact_id_pairs:
                commands.append(dict(cmd='mt_bcast', to=contact_id_pairs, msg=current_text))
                contact_id_pairs = []

            current_text = m['text']
            contact_id_pairs.append(dict(phone=m['contact_urn__path'], id=m['id']))

        if contact_id_pairs:
            commands.append(dict(cmd='mt_bcast', to=contact_id_pairs, msg=current_text))

        return commands

    def get_attachments(self):
        """
        Gets this message's attachments parsed into actual attachment objects
        """
        return Attachment.parse_all(self.attachments)

    def get_last_log(self):
        """
        Gets the last channel log for this message. Performs sorting in Python to ease pre-fetching.
        """
        sorted_logs = None
        if self.channel and self.channel.is_active:
            sorted_logs = sorted(self.channel_logs.all(), key=lambda l: l.created_on, reverse=True)
        return sorted_logs[0] if sorted_logs else None

    def reply(self, text, user, trigger_send=False, message_context=None, session=None, attachments=None, msg_type=None,
              send_all=False, created_on=None, metadata=None):

        return self.contact.send(text, user, trigger_send=trigger_send, message_context=message_context,
                                 response_to=self if self.id else None, session=session, metadata=metadata,
                                 attachments=attachments, msg_type=msg_type or self.msg_type, created_on=created_on,
                                 all_urns=send_all)

    def update(self, cmd):
        """
        Updates our message according to the provided client command
        """
        from temba.api.models import WebHookEvent
        date = datetime.fromtimestamp(int(cmd['ts']) / 1000).replace(tzinfo=pytz.utc)

        keyword = cmd['cmd']
        handled = False

        if keyword == 'mt_error':
            self.status = ERRORED
            handled = True

        elif keyword == 'mt_fail':
            self.status = FAILED
            handled = True
            WebHookEvent.trigger_sms_event(WebHookEvent.TYPE_SMS_FAIL, self, date)

        elif keyword == 'mt_sent':
            self.status = SENT
            self.sent_on = date
            handled = True
            WebHookEvent.trigger_sms_event(WebHookEvent.TYPE_SMS_SENT, self, date)

        elif keyword == 'mt_dlvd':
            self.status = DELIVERED
            handled = True
            WebHookEvent.trigger_sms_event(WebHookEvent.TYPE_SMS_DELIVERED, self, date)

        self.save()  # first save message status before updating the broadcast status

        # update our broadcast if we have one
        if self.broadcast:
            self.broadcast.update()

        return handled

    def queue_handling(self):
        """
        Queues this message to be handled by one of our celery queues
        """
        payload = dict(type=MSG_EVENT, contact_id=self.contact.id, id=self.id, from_mage=False, new_contact=False)

        # first push our msg on our contact's queue using our created date
        r = get_redis_connection('default')
        queue_time = self.sent_on if self.sent_on else timezone.now()
        r.zadd(Msg.CONTACT_HANDLING_QUEUE % self.contact_id, datetime_to_ms(queue_time), dict_to_json(payload))

        # queue up our celery task
        push_task(self.org, HANDLER_QUEUE, HANDLE_EVENT_TASK, payload, priority=HIGH_PRIORITY)

    def handle(self):
        if self.direction == OUTGOING:
            raise ValueError(ugettext("Cannot process an outgoing message."))

        # process Android and test contact messages inline
        if not self.channel or self.channel.channel_type == Channel.TYPE_ANDROID or self.contact.is_test:
            Msg.process_message(self)

        # others do in celery
        else:
            on_transaction_commit(lambda: self.queue_handling())

    def build_expressions_context(self, contact_context=None):
        date_format = get_datetime_format(self.org.get_dayfirst())[1]
        value = six.text_type(self)
        attachments = {six.text_type(a): attachment.url for a, attachment in enumerate(self.get_attachments())}

        return {
            '__default__': value,
            'value': value,
            'text': self.text,
            'attachments': attachments,
            'contact': contact_context or self.contact.build_expressions_context(),
            'time': datetime_to_str(self.created_on, format=date_format, tz=self.org.timezone)
        }

    def resend(self):
        """
        Resends this message by creating a clone and triggering a send of that clone
        """
        now = timezone.now()
        (topup_id, amount) = self.org.decrement_credit()  # costs 1 credit to resend message

        # see if we should use a new channel
        channel = self.org.get_send_channel(contact_urn=self.contact_urn)

        cloned = Msg.objects.create(org=self.org,
                                    channel=channel,
                                    contact=self.contact,
                                    contact_urn=self.contact_urn,
                                    created_on=now,
                                    modified_on=now,
                                    text=self.text,
                                    response_to=self.response_to,
                                    direction=self.direction,
                                    topup_id=topup_id,
                                    status=PENDING,
                                    broadcast=self.broadcast)

        # mark ourselves as resent
        self.status = RESENT
        self.topup = None
        self.save()

        # update our broadcast
        if cloned.broadcast:
            cloned.broadcast.update()

        # send our message
        self.org.trigger_send([cloned])

    def as_task_json(self):
        """
        Used internally to serialize to JSON when queueing messages in Redis
        """
        data = dict(id=self.id, org=self.org_id, channel=self.channel_id, broadcast=self.broadcast_id,
                    text=self.text, urn_path=self.contact_urn.path,
                    contact=self.contact_id, contact_urn=self.contact_urn_id,
                    priority=self.priority, error_count=self.error_count, next_attempt=self.next_attempt,
                    status=self.status, direction=self.direction, attachments=self.attachments,
                    external_id=self.external_id, response_to_id=self.response_to_id,
                    sent_on=self.sent_on, queued_on=self.queued_on,
                    created_on=self.created_on, modified_on=self.modified_on, session_id=self.session_id)

        if self.contact_urn.auth:
            data.update(dict(auth=self.contact_urn.auth))

<<<<<<< HEAD
        if self.metadata:
            data.update(dict(metadata=self.metadata))
=======
        (chatbase_api_key, chatbase_version) = self.org.get_chatbase_credentials()
        if chatbase_api_key:
            data.update(dict(chatbase_api_key=chatbase_api_key, chatbase_version=chatbase_version,
                             is_org_connected_to_chatbase=True))
>>>>>>> 73557d15

        return data

    def __str__(self):
        if self.attachments:
            parts = ([self.text] if self.text else []) + [a.url for a in self.get_attachments()]
            return "\n".join(parts)
        else:
            return self.text

    @classmethod
    def create_incoming(cls, channel, urn, text, user=None, date=None, org=None, contact=None,
                        status=PENDING, attachments=None, msg_type=None, topup=None, external_id=None, session=None):

        from temba.api.models import WebHookEvent
        if not org and channel:
            org = channel.org

        if not org:
            raise Exception(_("Can't create an incoming message without an org"))

        if not user:
            user = get_anonymous_user()

        if not date:
            date = timezone.now()  # no date?  set it to now

        contact_urn = None
        if not contact:
            contact = Contact.get_or_create(org, user, name=None, urns=[urn], channel=channel)
            contact_urn = contact.urn_objects[urn]
        elif urn:
            contact_urn = ContactURN.get_or_create(org, contact, urn, channel=channel)

        # set the preferred channel for this contact
        contact.set_preferred_channel(channel)

        # and update this URN to make sure it is associated with this channel
        if contact_urn:
            contact_urn.update_affinity(channel)

        # we limit our text message length and remove any invalid chars
        if text:
            text = clean_string(text[:cls.MAX_TEXT_LEN])

        existing = Msg.objects.filter(text=text, sent_on=date, contact=contact, direction='I').first()
        if existing:
            return existing

        # costs 1 credit to receive a message
        topup_id = None
        if topup:  # pragma: needs cover
            topup_id = topup.pk
        elif not contact.is_test:
            (topup_id, amount) = org.decrement_credit()

        now = timezone.now()

        msg_args = dict(contact=contact,
                        contact_urn=contact_urn,
                        org=org,
                        channel=channel,
                        text=text,
                        sent_on=date,
                        created_on=now,
                        modified_on=now,
                        queued_on=now,
                        direction=INCOMING,
                        msg_type=msg_type,
                        attachments=attachments,
                        status=status,
                        external_id=external_id,
                        session=session)

        if topup_id is not None:
            msg_args['topup_id'] = topup_id

        msg = Msg.objects.create(**msg_args)

        # if this contact is currently stopped, unstop them
        if contact.is_stopped:
            contact.unstop(user)

        if channel:
            analytics.gauge('temba.msg_incoming_%s' % channel.channel_type.lower())

        # ivr messages are handled in handle_call
        if status == PENDING and msg_type != IVR:
            msg.handle()

            # fire an event off for this message
            WebHookEvent.trigger_sms_event(WebHookEvent.TYPE_SMS_RECEIVED, msg, date)

        return msg

    @classmethod
    def substitute_variables(cls, text, context, contact=None, org=None, url_encode=False, partial_vars=False):
        """
        Given input ```text```, tries to find variables in the format @foo.bar and replace them according to
        the passed in context, contact and org. If some variables are not resolved to values, then the variable
        name will remain (ie, @foo.bar).

        Returns a tuple of the substituted text and whether there were are substitution failures.
        """
        # shortcut for cases where there is no way we would substitute anything as there are no variables
        if not text or text.find('@') < 0:
            return text, []

        # a provided contact overrides the run contact, e.g. sending to a different contact
        if contact:
            context['contact'] = contact.build_expressions_context()

        # add 'step.contact' if it isn't already populated (like in flow batch starts)
        if 'step' not in context or 'contact' not in context['step']:
            context['step'] = dict(contact=context['contact'])

        if not org:
            dayfirst = True
            tz = timezone.get_current_timezone()
        else:
            dayfirst = org.get_dayfirst()
            tz = org.timezone

        (format_date, format_time) = get_datetime_format(dayfirst)

        date_context = {
            '__default__': datetime_to_str(timezone.now(), format=format_time, tz=tz),
            'now': datetime_to_str(timezone.now(), format=format_time, tz=tz),
            'today': datetime_to_str(timezone.now(), format=format_date, tz=tz),
            'tomorrow': datetime_to_str(timezone.now() + timedelta(days=1), format=format_date, tz=tz),
            'yesterday': datetime_to_str(timezone.now() - timedelta(days=1), format=format_date, tz=tz)
        }

        context['date'] = date_context

        date_style = DateStyle.DAY_FIRST if dayfirst else DateStyle.MONTH_FIRST
        context = EvaluationContext(context, tz, date_style)

        # returns tuple of output and errors
        return evaluate_template(text, context, url_encode, partial_vars)

    @classmethod
    def create_outgoing(cls, org, user, recipient, text, broadcast=None, channel=None, priority=PRIORITY_NORMAL,
                        created_on=None, response_to=None, message_context=None, status=PENDING, insert_object=True,
                        metadata=None, attachments=None, topup_id=None, msg_type=INBOX, session=None):

        if not org or not user:  # pragma: no cover
            raise ValueError("Trying to create outgoing message with no org or user")

        # for IVR messages we need a channel that can call
        if msg_type == IVR:
            role = Channel.ROLE_CALL
        elif msg_type == USSD:
            role = Channel.ROLE_USSD
        else:
            role = Channel.ROLE_SEND

        if status != SENT:
            # if message will be sent, resolve the recipient to a contact and URN
            contact, contact_urn = cls.resolve_recipient(org, user, recipient, channel, role=role)

            if not contact_urn:
                raise UnreachableException("No suitable URN found for contact")

            if not channel:
                if msg_type == IVR:
                    channel = org.get_call_channel()
                elif msg_type == USSD:
                    channel = org.get_ussd_channel(contact_urn=contact_urn)
                else:
                    channel = org.get_send_channel(contact_urn=contact_urn)

                if not channel and not contact.is_test:  # pragma: needs cover
                    raise ValueError("No suitable channel available for this org")
        else:
            # if message has already been sent, recipient must be a tuple of contact and URN
            contact, contact_urn = recipient

        # no creation date?  set it to now
        if not created_on:
            created_on = timezone.now()

        # substitute variables in the text messages
        if not message_context:
            message_context = dict()

        # make sure 'channel' is populated if we have a channel
        if channel:
            message_context['channel'] = channel.build_expressions_context()

        (text, errors) = Msg.substitute_variables(text, message_context, contact=contact, org=org)
        if text:
            text = text[:Msg.MAX_TEXT_LEN]

        # if we are doing a single message, check whether this might be a loop of some kind
        if insert_object:
            # prevent the loop of message while the sending phone is the channel
            # get all messages with same text going to same number
            same_msgs = Msg.objects.filter(contact_urn=contact_urn,
                                           contact__is_test=False,
                                           channel=channel,
                                           attachments=attachments,
                                           text=text,
                                           direction=OUTGOING,
                                           created_on__gte=created_on - timedelta(minutes=10))

            # we aren't considered with robo detection on calls
            same_msg_count = same_msgs.exclude(msg_type=IVR).count()

            if same_msg_count >= 10:
                analytics.gauge('temba.msg_loop_caught')
                return None

            # be more aggressive about short codes for duplicate messages
            # we don't want machines talking to each other
            tel = contact.raw_tel()
            if tel and len(tel) < 6:
                same_msg_count = Msg.objects.filter(contact_urn=contact_urn,
                                                    contact__is_test=False,
                                                    channel=channel,
                                                    text=text,
                                                    direction=OUTGOING,
                                                    created_on__gte=created_on - timedelta(hours=24)).count()
                if same_msg_count >= 10:  # pragma: needs cover
                    analytics.gauge('temba.msg_shortcode_loop_caught')
                    return None

        # costs 1 credit to send a message
        if not topup_id and not contact.is_test:
            (topup_id, amount) = org.decrement_credit()

        if response_to:
            msg_type = response_to.msg_type

        text = text.strip()

        # track this if we have a channel
        if channel:
            analytics.gauge('temba.msg_outgoing_%s' % channel.channel_type.lower())

        if metadata:
            metadata = json.loads(metadata)
            quick_replies = metadata.get('quick_replies', None)
            if quick_replies:
                for reply in quick_replies:
                    (title, errors) = Msg.substitute_variables(reply.get('title', None), message_context,
                                                               contact=contact, org=org)
                    (payload, errors) = Msg.substitute_variables(reply.get('payload', None), message_context,
                                                                 contact=contact, org=org)
                    if title:
                        reply['title'] = title[:Msg.MAX_QUICK_REPLY_TITLE_LEN]
                    if payload:
                        reply['payload'] = payload

            elif metadata.get('url_buttons', None):
                url_buttons = metadata.get('url_buttons', None)
                for button in url_buttons:
                    (title, errors) = Msg.substitute_variables(button.get('title', None), message_context,
                                                               contact=contact, org=org)
                    (url, errors) = Msg.substitute_variables(button.get('url', None), message_context, contact=contact,
                                                             org=org)
                    if title:
                        button['title'] = title[:Msg.MAX_QUICK_REPLY_TITLE_LEN]
                    if url:
                        button['url'] = url

            metadata = json.dumps(metadata)

        msg_args = dict(contact=contact,
                        contact_urn=contact_urn,
                        org=org,
                        channel=channel,
                        text=text,
                        created_on=created_on,
                        modified_on=created_on,
                        direction=OUTGOING,
                        status=status,
                        broadcast=broadcast,
                        response_to=response_to,
                        msg_type=msg_type,
                        priority=priority,
                        attachments=attachments,
                        metadata=metadata,
                        session=session,
                        has_template_error=len(errors) > 0)

        if topup_id is not None:
            msg_args['topup_id'] = topup_id

        return Msg.objects.create(**msg_args) if insert_object else Msg(**msg_args)

    @staticmethod
    def resolve_recipient(org, user, recipient, channel, role=Channel.ROLE_SEND):
        """
        Recipient can be a contact, a URN object, or a URN tuple, e.g. ('tel', '123'). Here we resolve the contact and
        contact URN to use for an outgoing message.
        """
        contact = None
        contact_urn = None

        resolved_schemes = {channel.scheme} if channel else org.get_schemes(role)

        if isinstance(recipient, Contact):
            if recipient.is_test:
                contact = recipient
                contact_urn = contact.urns.all().first()
            else:
                contact = recipient
                contact_urn = contact.get_urn(schemes=resolved_schemes)  # use highest priority URN we can send to
        elif isinstance(recipient, ContactURN):
            if recipient.scheme in resolved_schemes:
                contact = recipient.contact
                contact_urn = recipient
        elif isinstance(recipient, six.string_types):
            scheme, path = URN.to_parts(recipient)
            if scheme in resolved_schemes:
                contact = Contact.get_or_create(org, user, urns=[recipient])
                contact_urn = contact.urn_objects[recipient]
        else:  # pragma: no cover
            raise ValueError("Message recipient must be a Contact, ContactURN or URN tuple")

        return contact, contact_urn

    def status_fail(self):
        """
        Update the message status to FAILED
        """
        self.status = FAILED
        self.save(update_fields=('status', 'modified_on'))

        Channel.track_status(self.channel, "Failed")

    def status_sent(self):
        """
        Update the message status to SENT
        """
        now = timezone.now()
        self.status = SENT
        self.sent_on = now
        self.save(update_fields=('status', 'sent_on', 'modified_on'))

        Channel.track_status(self.channel, "Sent")

    def status_delivered(self):
        """
        Update the message status to DELIVERED
        """
        self.status = DELIVERED
        if not self.sent_on:
            self.sent_on = timezone.now()
        self.save(update_fields=('status', 'modified_on', 'sent_on'))

        Channel.track_status(self.channel, "Delivered")

    def archive(self):
        """
        Archives this message
        """
        if self.direction != INCOMING or self.contact.is_test:
            raise ValueError("Can only archive incoming non-test messages")

        self.visibility = Msg.VISIBILITY_ARCHIVED
        self.save(update_fields=('visibility', 'modified_on'))

    @classmethod
    def archive_all_for_contacts(cls, contacts):
        """
        Archives all incoming messages for the given contacts
        """
        msgs = Msg.objects.filter(direction=INCOMING, visibility=Msg.VISIBILITY_VISIBLE, contact__in=contacts)
        msg_ids = list(msgs.values_list('pk', flat=True))

        # update modified on in small batches to avoid long table lock, and having too many non-unique values for
        # modified_on which is the primary ordering for the API
        for batch in chunk_list(msg_ids, 100):
            Msg.objects.filter(pk__in=batch).update(visibility=Msg.VISIBILITY_ARCHIVED, modified_on=timezone.now())

    def restore(self):
        """
        Restores (i.e. un-archives) this message
        """
        if self.direction != INCOMING or self.contact.is_test:  # pragma: needs cover
            raise ValueError("Can only restore incoming non-test messages")

        self.visibility = Msg.VISIBILITY_VISIBLE
        self.save(update_fields=('visibility', 'modified_on'))

    def release(self):
        """
        Releases (i.e. deletes) this message
        """
        self.visibility = Msg.VISIBILITY_DELETED
        self.text = ""
        self.save(update_fields=('visibility', 'text', 'modified_on'))

        # remove labels
        self.labels.clear()

    @classmethod
    def apply_action_label(cls, user, msgs, label, add):
        return label.toggle_label(msgs, add)

    @classmethod
    def apply_action_archive(cls, user, msgs):
        changed = []

        for msg in msgs:
            msg.archive()
            changed.append(msg.pk)

        return changed

    @classmethod
    def apply_action_restore(cls, user, msgs):
        changed = []

        for msg in msgs:
            msg.restore()
            changed.append(msg.pk)

        return changed

    @classmethod
    def apply_action_delete(cls, user, msgs):
        changed = []

        for msg in msgs:
            msg.release()
            changed.append(msg.pk)

        return changed

    @classmethod
    def apply_action_resend(cls, user, msgs):
        changed = []

        for msg in msgs:
            msg.resend()
            changed.append(msg.pk)
        return changed

    class Meta:
        ordering = ['-created_on', '-pk']


STOP_WORDS = 'a,able,about,across,after,all,almost,also,am,among,an,and,any,are,as,at,be,because,been,but,by,can,' \
             'cannot,could,dear,did,do,does,either,else,ever,every,for,from,get,got,had,has,have,he,her,hers,him,his,' \
             'how,however,i,if,in,into,is,it,its,just,least,let,like,likely,may,me,might,most,must,my,neither,no,nor,' \
             'not,of,off,often,on,only,or,other,our,own,rather,said,say,says,she,should,since,so,some,than,that,the,' \
             'their,them,then,there,these,they,this,tis,to,too,twas,us,wants,was,we,were,what,when,where,which,while,' \
             'who,whom,why,will,with,would,yet,you,your'.split(',')


class SystemLabel(object):
    TYPE_INBOX = 'I'
    TYPE_FLOWS = 'W'
    TYPE_ARCHIVED = 'A'
    TYPE_OUTBOX = 'O'
    TYPE_SENT = 'S'
    TYPE_FAILED = 'X'
    TYPE_SCHEDULED = 'E'
    TYPE_CALLS = 'C'

    TYPE_CHOICES = ((TYPE_INBOX, "Inbox"),
                    (TYPE_FLOWS, "Flows"),
                    (TYPE_ARCHIVED, "Archived"),
                    (TYPE_OUTBOX, "Outbox"),
                    (TYPE_SENT, "Sent"),
                    (TYPE_FAILED, "Failed"),
                    (TYPE_SCHEDULED, "Scheduled"),
                    (TYPE_CALLS, "Calls"))

    @classmethod
    def get_counts(cls, org):
        return SystemLabelCount.get_totals(org)

    @classmethod
    def get_queryset(cls, org, label_type, exclude_test_contacts=True):
        """
        Gets the queryset for the given system label. Any change here needs to be reflected in a change to the db
        trigger used to maintain the label counts.
        """
        # TODO: (Indexing) Sent and Failed require full message history
        if label_type == cls.TYPE_INBOX:
            qs = Msg.objects.filter(direction=INCOMING, visibility=Msg.VISIBILITY_VISIBLE, msg_type=INBOX)
        elif label_type == cls.TYPE_FLOWS:
            qs = Msg.objects.filter(direction=INCOMING, visibility=Msg.VISIBILITY_VISIBLE, msg_type=FLOW)
        elif label_type == cls.TYPE_ARCHIVED:
            qs = Msg.objects.filter(direction=INCOMING, visibility=Msg.VISIBILITY_ARCHIVED)
        elif label_type == cls.TYPE_OUTBOX:
            qs = Msg.objects.filter(direction=OUTGOING, visibility=Msg.VISIBILITY_VISIBLE, status__in=(PENDING, QUEUED))
        elif label_type == cls.TYPE_SENT:
            qs = Msg.objects.filter(direction=OUTGOING, visibility=Msg.VISIBILITY_VISIBLE,
                                    status__in=(WIRED, SENT, DELIVERED))
        elif label_type == cls.TYPE_FAILED:
            qs = Msg.objects.filter(direction=OUTGOING, visibility=Msg.VISIBILITY_VISIBLE, status=FAILED)
        elif label_type == cls.TYPE_SCHEDULED:
            qs = Broadcast.objects.exclude(schedule=None)
        elif label_type == cls.TYPE_CALLS:
            qs = ChannelEvent.objects.filter(is_active=True, event_type__in=ChannelEvent.CALL_TYPES)
        else:  # pragma: needs cover
            raise ValueError("Invalid label type: %s" % label_type)

        qs = qs.filter(org=org)

        if exclude_test_contacts:
            if label_type == cls.TYPE_SCHEDULED:
                qs = qs.exclude(contacts__is_test=True)
            else:
                qs = qs.exclude(contact__is_test=True)

        return qs


class SystemLabelCount(SquashableModel):
    """
    Counts of messages/broadcasts/calls maintained by database level triggers
    """
    SQUASH_OVER = ('org_id', 'label_type')

    org = models.ForeignKey(Org, related_name='system_labels')

    label_type = models.CharField(max_length=1, choices=SystemLabel.TYPE_CHOICES)

    count = models.IntegerField(default=0, help_text=_("Number of items with this system label"))

    @classmethod
    def get_squash_query(cls, distinct_set):
        sql = """
        WITH deleted as (
            DELETE FROM %(table)s WHERE "org_id" = %%s AND "label_type" = %%s RETURNING "count"
        )
        INSERT INTO %(table)s("org_id", "label_type", "count", "is_squashed")
        VALUES (%%s, %%s, GREATEST(0, (SELECT SUM("count") FROM deleted)), TRUE);
        """ % {'table': cls._meta.db_table}

        return sql, (distinct_set.org_id, distinct_set.label_type) * 2

    @classmethod
    def get_totals(cls, org):
        """
        Gets all system label counts by type for the given org
        """
        counts = cls.objects.filter(org=org)
        counts = counts.values_list('label_type').annotate(count_sum=Sum('count'))
        counts_by_type = {c[0]: c[1] for c in counts}

        # for convenience, include all label types
        return {l: counts_by_type.get(l, 0) for l, n in SystemLabel.TYPE_CHOICES}

    class Meta:
        index_together = ('org', 'label_type')


class UserFolderManager(models.Manager):
    def get_queryset(self):
        return super(UserFolderManager, self).get_queryset().filter(label_type=Label.TYPE_FOLDER)


class UserLabelManager(models.Manager):
    def get_queryset(self):
        return super(UserLabelManager, self).get_queryset().filter(label_type=Label.TYPE_LABEL)


@six.python_2_unicode_compatible
class Label(TembaModel):
    """
    Labels represent both user defined labels and folders of labels. User defined labels that can be applied to messages
    much the same way labels or tags apply to messages in web-based email services.
    """
    MAX_NAME_LEN = 64

    TYPE_FOLDER = 'F'
    TYPE_LABEL = 'L'

    TYPE_CHOICES = ((TYPE_FOLDER, "Folder of labels"),
                    (TYPE_LABEL, "Regular label"))

    org = models.ForeignKey(Org)

    name = models.CharField(max_length=MAX_NAME_LEN, verbose_name=_("Name"), help_text=_("The name of this label"))

    folder = models.ForeignKey('Label', verbose_name=_("Folder"), null=True, related_name="children")

    label_type = models.CharField(max_length=1, choices=TYPE_CHOICES, default=TYPE_LABEL, help_text=_("Label type"))

    # define some custom managers to do the filtering of label types for us
    all_objects = models.Manager()
    folder_objects = UserFolderManager()
    label_objects = UserLabelManager()

    @classmethod
    def get_or_create(cls, org, user, name, folder=None):
        name = name.strip()

        if not cls.is_valid_name(name):
            raise ValueError("Invalid label name: %s" % name)

        if folder and not folder.is_folder():  # pragma: needs cover
            raise ValueError("%s is not a label folder" % six.text_type(folder))

        label = cls.label_objects.filter(org=org, name__iexact=name).first()
        if label:
            return label

        return cls.label_objects.create(org=org, name=name, folder=folder, created_by=user, modified_by=user)

    @classmethod
    def get_or_create_folder(cls, org, user, name):
        name = name.strip()

        if not cls.is_valid_name(name):  # pragma: needs cover
            raise ValueError("Invalid folder name: %s" % name)

        folder = cls.folder_objects.filter(org=org, name__iexact=name).first()
        if folder:  # pragma: needs cover
            return folder

        return cls.folder_objects.create(org=org, name=name, label_type=Label.TYPE_FOLDER,
                                         created_by=user, modified_by=user)

    @classmethod
    def get_hierarchy(cls, org):
        """
        Gets labels and folders organized into their hierarchy and with their message counts
        """
        labels_and_folders = list(Label.all_objects.filter(org=org).order_by(Upper('name')))
        label_counts = LabelCount.get_totals([l for l in labels_and_folders if not l.is_folder()])

        folder_nodes = {}
        all_nodes = []
        for obj in labels_and_folders:
            node = {'obj': obj, 'count': label_counts.get(obj), 'children': []}
            all_nodes.append(node)

            if obj.is_folder():
                folder_nodes[obj.id] = node

        top_nodes = []
        for node in all_nodes:
            if node['obj'].folder_id is None:
                top_nodes.append(node)
            else:
                folder_nodes[node['obj'].folder_id]['children'].append(node)

        return top_nodes

    @classmethod
    def is_valid_name(cls, name):
        # don't allow empty strings, blanks, initial or trailing whitespace
        if not name or name.strip() != name:
            return False

        if len(name) > cls.MAX_NAME_LEN:
            return False

        # first character must be a word char
        return regex.match('\w', name[0], flags=regex.UNICODE)

    def filter_messages(self, queryset):
        if self.is_folder():
            return queryset.filter(labels__in=self.children.all()).distinct()

        return queryset.filter(labels=self)

    def get_messages(self):
        # TODO: consider purpose built indexes
        return self.filter_messages(Msg.objects.all())

    def get_visible_count(self):
        """
        Returns the count of visible, non-test message tagged with this label
        """
        if self.is_folder():
            raise ValueError("Message counts are not tracked for user folders")

        return LabelCount.get_totals([self])[self]

    def toggle_label(self, msgs, add):
        """
        Adds or removes this label from the given messages
        """
        if self.is_folder():  # pragma: needs cover
            raise ValueError("Can only assign messages to user labels")

        changed = set()

        for msg in msgs:
            if msg.direction != INCOMING:
                raise ValueError("Can only apply labels to incoming messages")

            if msg.contact.is_test:
                raise ValueError("Cannot apply labels to test messages")

            # if we are adding the label and this message doesnt have it, add it
            if add:
                if not msg.labels.filter(pk=self.pk):
                    msg.labels.add(self)
                    changed.add(msg.pk)

            # otherwise, remove it if not already present
            else:
                if msg.labels.filter(pk=self.pk):
                    msg.labels.remove(self)
                    changed.add(msg.pk)

        # update modified on all our changed msgs
        Msg.objects.filter(id__in=changed).update(modified_on=timezone.now())

        return changed

    def is_folder(self):
        return self.label_type == Label.TYPE_FOLDER

    def release(self):
        self.delete()

    def __str__(self):
        if self.folder:
            return "%s > %s" % (six.text_type(self.folder), self.name)
        return self.name

    class Meta:
        unique_together = ('org', 'name')


class LabelCount(SquashableModel):
    """
    Counts of user labels maintained by database level triggers
    """
    SQUASH_OVER = ('label_id',)

    label = models.ForeignKey(Label, related_name='counts')

    count = models.IntegerField(default=0, help_text=_("Number of items with this system label"))

    @classmethod
    def get_squash_query(cls, distinct_set):
        sql = """
            WITH deleted as (
                DELETE FROM %(table)s WHERE "label_id" = %%s RETURNING "count"
            )
            INSERT INTO %(table)s("label_id", "count", "is_squashed")
            VALUES (%%s, GREATEST(0, (SELECT SUM("count") FROM deleted)), TRUE);
            """ % {'table': cls._meta.db_table}

        return sql, (distinct_set.label_id, distinct_set.label_id)

    @classmethod
    def get_totals(cls, labels):
        """
        Gets total counts for all the given labels
        """
        counts = cls.objects.filter(label__in=labels).values_list('label_id').annotate(count_sum=Sum('count'))
        counts_by_label_id = {c[0]: c[1] for c in counts}
        return {l: counts_by_label_id.get(l.id, 0) for l in labels}


class MsgIterator(object):
    """
    Queryset wrapper to chunk queries and reduce in-memory footprint
    """
    def __init__(self, ids, order_by=None, select_related=None, prefetch_related=None, max_obj_num=1000):
        self._ids = ids
        self._order_by = order_by
        self._select_related = select_related
        self._prefetch_related = prefetch_related
        self._generator = self._setup()
        self.max_obj_num = max_obj_num

    def _setup(self):
        for i in six.moves.xrange(0, len(self._ids), self.max_obj_num):
            chunk_queryset = Msg.objects.filter(id__in=self._ids[i:i + self.max_obj_num])

            if self._order_by:
                chunk_queryset = chunk_queryset.order_by(*self._order_by)

            if self._select_related:
                chunk_queryset = chunk_queryset.select_related(*self._select_related)

            if self._prefetch_related:
                chunk_queryset = chunk_queryset.prefetch_related(*self._prefetch_related)

            for obj in chunk_queryset:
                yield obj

    def __iter__(self):
        return self

    def next(self):
        return next(self._generator)


class ExportMessagesTask(BaseExportTask):
    """
    Wrapper for handling exports of raw messages. This will export all selected messages in
    an Excel spreadsheet, adding sheets as necessary to fall within the guidelines of Excel 97
    (the library we depend on requires this) which has column and row size limits.

    When the export is done, we store the file on the server and send an e-mail notice with a
    link to download the results.
    """
    analytics_key = 'msg_export'
    email_subject = "Your messages export is ready"
    email_template = 'msgs/email/msg_export_download'

    groups = models.ManyToManyField(ContactGroup)

    label = models.ForeignKey(Label, null=True)

    system_label = models.CharField(null=True, max_length=1)

    start_date = models.DateField(null=True, blank=True, help_text=_("The date for the oldest message to export"))

    end_date = models.DateField(null=True, blank=True, help_text=_("The date for the newest message to export"))

    @classmethod
    def create(cls, org, user, system_label=None, label=None, groups=(), start_date=None, end_date=None):
        if label and system_label:  # pragma: no cover
            raise ValueError("Can't specify both label and system label")

        export = cls.objects.create(org=org, system_label=system_label, label=label,
                                    start_date=start_date, end_date=end_date,
                                    created_by=user, modified_by=user)
        export.groups.add(*groups)
        return export

    def write_export(self):
        from openpyxl import Workbook

        book = Workbook(write_only=True)

        fields = ['Date', 'Contact', 'Contact Type', 'Name', 'Contact UUID', 'Direction', 'Text', 'Labels', "Status"]
        fields_col_width = [self.WIDTH_MEDIUM,  # Date
                            self.WIDTH_MEDIUM,  # Contact
                            self.WIDTH_SMALL,   # Contact Type
                            self.WIDTH_MEDIUM,  # Name
                            self.WIDTH_MEDIUM,  # Contact UUID
                            self.WIDTH_SMALL,   # Direction
                            self.WIDTH_LARGE,   # Text
                            self.WIDTH_MEDIUM,  # Labels
                            self.WIDTH_SMALL]   # Status

        if self.system_label:
            messages = SystemLabel.get_queryset(self.org, self.system_label)
        elif self.label:
            messages = self.label.get_messages()
        else:
            messages = Msg.get_messages(self.org)

        tz = self.org.timezone

        if self.start_date:
            start_date = tz.localize(datetime.combine(self.start_date, datetime.min.time()))
            messages = messages.filter(created_on__gte=start_date)

        if self.end_date:
            end_date = tz.localize(datetime.combine(self.end_date, datetime.max.time()))
            messages = messages.filter(created_on__lte=end_date)

        if self.groups.all():
            messages = messages.filter(contact__all_groups__in=self.groups.all())

        all_message_ids = list(messages.order_by('-created_on').values_list('id', flat=True))

        messages_sheet_number = 1

        current_messages_sheet = book.create_sheet(six.text_type(_("Messages %d" % messages_sheet_number)))

        self.set_sheet_column_widths(current_messages_sheet, fields_col_width)
        self.append_row(current_messages_sheet, fields)

        row = 2
        processed = 0
        start = time.time()

        prefetch = Prefetch('labels', queryset=Label.label_objects.order_by('name'))
        for msg in MsgIterator(all_message_ids,
                               order_by=[''
                                         '-created_on'],
                               select_related=['contact', 'contact_urn'],
                               prefetch_related=[prefetch]):

            if row >= self.MAX_EXCEL_ROWS:  # pragma: needs cover
                messages_sheet_number += 1
                current_messages_sheet = book.create_sheet(six.text_type(_("Messages %d" % messages_sheet_number)))

                self.append_row(current_messages_sheet, fields)
                self.set_sheet_column_widths(current_messages_sheet, fields_col_width)
                row = 2

            # only show URN path if org isn't anon and there is a URN
            if self.org.is_anon:  # pragma: needs cover
                urn_path = msg.contact.anon_identifier
            elif msg.contact_urn:
                urn_path = msg.contact_urn.get_display(org=self.org, formatted=False)
            else:
                urn_path = ''

            urn_scheme = msg.contact_urn.scheme if msg.contact_urn else ''

            self.append_row(current_messages_sheet, [
                msg.created_on,
                urn_path,
                urn_scheme,
                msg.contact.name,
                msg.contact.uuid,
                msg.get_direction_display(),
                msg.text,
                ", ".join(msg_label.name for msg_label in msg.labels.all()),
                msg.get_status_display()
            ])

            row += 1
            processed += 1

            if processed % 10000 == 0:  # pragma: needs cover
                print("Export of %d msgs for %s - %d%% complete in %0.2fs" %
                      (len(all_message_ids), self.org.name, processed * 100 / len(all_message_ids), time.time() - start))

        temp = NamedTemporaryFile(delete=True)
        book.save(temp)
        temp.flush()
        return temp, 'xlsx'


@register_asset_store
class MessageExportAssetStore(BaseExportAssetStore):
    model = ExportMessagesTask
    key = 'message_export'
    directory = 'message_exports'
    permission = 'msgs.msg_export'
    extensions = ('xlsx',)<|MERGE_RESOLUTION|>--- conflicted
+++ resolved
@@ -7,10 +7,7 @@
 import time
 import traceback
 import json
-<<<<<<< HEAD
-=======
 import requests
->>>>>>> 73557d15
 
 from datetime import datetime, timedelta
 from django.conf import settings
@@ -1282,15 +1279,13 @@
         if self.contact_urn.auth:
             data.update(dict(auth=self.contact_urn.auth))
 
-<<<<<<< HEAD
-        if self.metadata:
-            data.update(dict(metadata=self.metadata))
-=======
         (chatbase_api_key, chatbase_version) = self.org.get_chatbase_credentials()
         if chatbase_api_key:
             data.update(dict(chatbase_api_key=chatbase_api_key, chatbase_version=chatbase_version,
                              is_org_connected_to_chatbase=True))
->>>>>>> 73557d15
+        
+        if self.metadata:
+            data['metadata'] = self.metadata
 
         return data
 
