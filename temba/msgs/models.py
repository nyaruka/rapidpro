from __future__ import print_function, unicode_literals

import logging
import pytz
import regex
import six
import time
import traceback

from datetime import datetime, timedelta
from django.conf import settings
from django.contrib.auth.models import User
from django.core.cache import cache
from django.core.files.temp import NamedTemporaryFile
from django.db import models, transaction
from django.db.models import Count, Prefetch, Sum
from django.db.models.functions import Upper
from django.utils import timezone
from django.utils.html import escape
from django.utils.translation import ugettext, ugettext_lazy as _
from django_redis import get_redis_connection
from temba_expressions.evaluator import EvaluationContext, DateStyle
from temba.assets.models import register_asset_store
from temba.contacts.models import Contact, ContactGroup, ContactURN, URN
from temba.channels.models import Channel, ChannelEvent
from temba.orgs.models import Org, TopUp, Language, UNREAD_INBOX_MSGS
from temba.schedules.models import Schedule
from temba.utils import get_datetime_format, datetime_to_str, analytics, chunk_list, on_transaction_commit, datetime_to_ms, dict_to_json
from temba.utils.export import BaseExportTask, BaseExportAssetStore
from temba.utils.expressions import evaluate_template
from temba.utils.models import SquashableModel, TembaModel, TranslatableField
from temba.utils.queues import DEFAULT_PRIORITY, push_task, LOW_PRIORITY, HIGH_PRIORITY
from .handler import MessageHandler

logger = logging.getLogger(__name__)
__message_handlers = None

MSG_QUEUE = 'msgs'
SEND_MSG_TASK = 'send_msg_task'

HANDLER_QUEUE = 'handler'
HANDLE_EVENT_TASK = 'handle_event_task'
MSG_EVENT = 'msg'
FIRE_EVENT = 'fire'
TIMEOUT_EVENT = 'timeout'

BATCH_SIZE = 500

INITIALIZING = 'I'
PENDING = 'P'
QUEUED = 'Q'
WIRED = 'W'
SENT = 'S'
DELIVERED = 'D'
HANDLED = 'H'
ERRORED = 'E'
FAILED = 'F'
RESENT = 'R'

INCOMING = 'I'
OUTGOING = 'O'

INBOX = 'I'
FLOW = 'F'
IVR = 'V'
USSD = 'U'

MSG_SENT_KEY = 'msgs_sent_%y_%m_%d'

# status codes used for both messages and broadcasts (single char constant, human readable, API readable)
STATUS_CONFIG = (
    # special state for flows used to hold off sending the message until the flow is ready to receive a response
    (INITIALIZING, _("Initializing"), 'initializing'),

    (PENDING, _("Pending"), 'pending'),        # initial state for all messages

    # valid only for outgoing messages
    (QUEUED, _("Queued"), 'queued'),
    (WIRED, _("Wired"), 'wired'),              # message was handed off to the provider and credits were deducted for it
    (SENT, _("Sent"), 'sent'),                 # we have confirmation that a message was sent
    (DELIVERED, _("Delivered"), 'delivered'),

    # valid only for incoming messages
    (HANDLED, _("Handled"), 'handled'),

    (ERRORED, _("Error Sending"), 'errored'),  # there was an error during delivery
    (FAILED, _("Failed Sending"), 'failed'),   # we gave up on sending this message
    (RESENT, _("Resent message"), 'resent'),   # we retried this message
)


def get_message_handlers():
    """
    Initializes all our message handlers
    """
    global __message_handlers
    if not __message_handlers:
        handlers = []
        for handler_class in settings.MESSAGE_HANDLERS:
            try:
                cls = MessageHandler.find(handler_class)
                handlers.append(cls())
            except Exception as ee:  # pragma: no cover
                traceback.print_exc(ee)

        __message_handlers = handlers

    return __message_handlers


def get_unique_recipients(urns, contacts, groups):
    """
    Builds a list of the unique contacts and URNs by merging urns, contacts and groups
    """
    unique_urns = set()
    unique_contacts = set()
    included_by_urn = set()  # contact ids of contacts included by URN

    for urn in urns:
        unique_urns.add(urn)
        included_by_urn.add(urn.contact_id)

    for group in groups:
        for contact in group.contacts.all():
            if contact.id not in included_by_urn:
                unique_contacts.add(contact)

    for contact in contacts:
        if contact.id not in included_by_urn:
            unique_contacts.add(contact)

    return unique_urns, unique_contacts


class UnreachableException(Exception):
    """
    Exception thrown when a message is being sent to a contact that we don't have a sendable URN for
    """
    pass


class BroadcastRecipient(models.Model):
    """
    Through table for broadcast recipients many-to-many
    """
    broadcast = models.ForeignKey('msgs.Broadcast')

    contact = models.ForeignKey(Contact)

    purged_status = models.CharField(null=True, max_length=1,
                                     help_text=_("Used when broadcast is purged to record contact's message's state"))

    class Meta:
        db_table = 'msgs_broadcast_recipients'


@six.python_2_unicode_compatible
class Broadcast(models.Model):
    """
    A broadcast is a message that is sent out to more than one recipient, such
    as a ContactGroup or a list of Contacts. It's nothing more than a way to tie
    messages sent from the same bundle together
    """
    STATUS_CHOICES = [(s[0], s[1]) for s in STATUS_CONFIG]

    BULK_THRESHOLD = 50  # use bulk priority for messages if number of recipients greater than this

    org = models.ForeignKey(Org, verbose_name=_("Org"),
                            help_text=_("The org this broadcast is connected to"))

    groups = models.ManyToManyField(ContactGroup, verbose_name=_("Groups"), related_name='addressed_broadcasts',
                                    help_text=_("The groups to send the message to"))

    contacts = models.ManyToManyField(Contact, verbose_name=_("Contacts"), related_name='addressed_broadcasts',
                                      help_text=_("Individual contacts included in this message"))

    urns = models.ManyToManyField(ContactURN, verbose_name=_("URNs"), related_name='addressed_broadcasts',
                                  help_text=_("Individual URNs included in this message"))

    recipients = models.ManyToManyField(Contact, through=BroadcastRecipient, verbose_name=_("Recipients"),
                                        related_name='broadcasts',
                                        help_text=_("The contacts which received this message"))

    recipient_count = models.IntegerField(verbose_name=_("Number of recipients"), null=True,
                                          help_text=_("Number of urns which received this broadcast"))

    channel = models.ForeignKey(Channel, null=True, verbose_name=_("Channel"),
                                help_text=_("Channel to use for message sending"))

    status = models.CharField(max_length=1, verbose_name=_("Status"), choices=STATUS_CHOICES, default=INITIALIZING,
                              help_text=_("The current status for this broadcast"))

    schedule = models.OneToOneField(Schedule, verbose_name=_("Schedule"), null=True,
                                    help_text=_("Our recurring schedule if we have one"), related_name="broadcast")

    parent = models.ForeignKey('Broadcast', verbose_name=_("Parent"), null=True, related_name='children')

    translations = TranslatableField(verbose_name=_("Translations"), max_length=settings.MSG_FIELD_SIZE,
                                     help_text=_("The localized versions of the message text"), null=True)

    base_language = models.CharField(max_length=4, null=True, blank=True,
                                     help_text=_('The language used to send this to contacts without a language'))

    is_active = models.BooleanField(default=True, help_text="Whether this broadcast is active")

    created_by = models.ForeignKey(User, related_name="%(app_label)s_%(class)s_creations",
                                   help_text="The user which originally created this item")

    created_on = models.DateTimeField(default=timezone.now, blank=True, editable=False, db_index=True,
                                      help_text=_("When this broadcast was created"))

    modified_by = models.ForeignKey(User, related_name="%(app_label)s_%(class)s_modifications",
                                    help_text="The user which last modified this item")

    modified_on = models.DateTimeField(auto_now=True,
                                       help_text="When this item was last modified")

    purged = models.BooleanField(default=False,
                                 help_text="If the messages for this broadcast have been purged")

    media = TranslatableField(verbose_name=_("Media"), max_length=255,
                              help_text=_("The localized versions of the media"), null=True)

    send_all = models.BooleanField(default=False,
                                   help_text="Whether this broadcast should send to all URNs for each contact")

    @classmethod
    def create(cls, org, user, translations, recipients, base_language=None, channel=None, media=None, send_all=False, **kwargs):
        if isinstance(translations, dict):
            if not base_language:  # pragma: no cover
                raise ValueError("Base language must be provided when translations is a dict")
            elif base_language not in translations:  # pragma: no cover
                raise ValueError("Base language %s doesn't exist in the provided translations dict" % base_language)
        else:
            base_language = org.primary_language.iso_code if org.primary_language else 'base'
            translations = {base_language: translations}

        if media and base_language not in media:  # pragma: no cover
            raise ValueError("Base language %s doesn't exist in the provided translations dict")

        create_args = dict(org=org, channel=channel, send_all=send_all,
                           base_language=base_language, translations=translations, media=media,
                           created_by=user, modified_by=user)
        create_args.update(kwargs)
        broadcast = cls.objects.create(**create_args)
        broadcast.update_recipients(recipients)
        return broadcast

    def update_contacts(self, contact_ids):
        """
        Optimization for broadcasts that only contain contacts. Updates our contacts according to the passed in
        queryset or array.
        """
        self.urns.clear()
        self.groups.clear()
        self.contacts.clear()

        # get our through model
        RelatedModel = self.contacts.through

        # clear called automatically by django
        for chunk in chunk_list(contact_ids, 1000):
            bulk_contacts = [RelatedModel(contact_id=id, broadcast_id=self.id) for id in chunk]
            RelatedModel.objects.bulk_create(bulk_contacts)

        self.recipient_count = len(contact_ids)
        self.save(update_fields=('recipient_count',))

        # cache on object for use in subsequent send(..) calls
        delattr(self, '_recipient_cache')

    def update_recipients(self, recipients):
        """
        Updates the recipients which may be contact groups, contacts or contact URNs. Normally you can't update a
        broadcast after it has been created - the exception is scheduled broadcasts which are never really sent (clones
        of them are sent).
        """
        urns = []
        contacts = []
        groups = []

        for recipient in recipients:
            if isinstance(recipient, ContactURN):
                urns.append(recipient)
            elif isinstance(recipient, Contact):
                contacts.append(recipient)
            elif isinstance(recipient, ContactGroup):
                groups.append(recipient)
            else:  # pragma: needs cover
                raise ValueError("Recipient item is not a Contact, ContactURN or ContactGroup")

        self.urns.clear()
        self.urns.add(*urns)
        self.contacts.clear()
        self.contacts.add(*contacts)
        self.groups.clear()
        self.groups.add(*groups)

        urns, contacts = get_unique_recipients(urns, contacts, groups)

        # update the recipient count - the number of messages we intend to send
        self.recipient_count = len(urns) + len(contacts)
        self.save(update_fields=('recipient_count',))

        # cache on object for use in subsequent send(..) calls
        setattr(self, '_recipient_cache', (urns, contacts))

        return urns, contacts

    def has_pending_fire(self):  # pragma: needs cover
        return self.schedule and self.schedule.has_pending_fire()

    def fire(self):
        recipients = list(self.urns.all()) + list(self.contacts.all()) + list(self.groups.all())
        broadcast = Broadcast.create(self.org, self.created_by, self.translations, recipients,
                                     media=self.media, base_language=self.base_language,
                                     parent=self, modified_by=self.modified_by)

        broadcast.send(trigger_send=True)

        return broadcast

    @classmethod
    def get_broadcasts(cls, org, scheduled=False):
        qs = Broadcast.objects.filter(org=org).exclude(contacts__is_test=True)
        return qs.exclude(schedule=None) if scheduled else qs.filter(schedule=None)

    def get_messages(self):
        return self.msgs.exclude(status=RESENT)

    def get_messages_substitution_complete(self):  # pragma: needs cover
        return self.get_messages().filter(has_template_error=False)

    def get_messages_substitution_incomplete(self):  # pragma: needs cover
        return self.get_messages().filter(has_template_error=True)

    def get_message_count(self):
        return self.get_messages().count()

    def get_message_sending_count(self):  # pragma: needs cover
        return self.get_messages().filter(status__in=[PENDING, QUEUED]).count()

    def get_message_sent_count(self):  # pragma: needs cover
        return self.get_messages().filter(status__in=[SENT, DELIVERED, WIRED]).count()

    def get_message_delivered_count(self):  # pragma: needs cover
        return self.get_messages().filter(status=DELIVERED).count()

    def get_message_failed_count(self):  # pragma: needs cover
        return self.get_messages().filter(status__in=[FAILED, RESENT]).count()

<<<<<<< HEAD
    def get_sync_commands(self, channel):
        """
        Returns the minimal # of broadcast commands for the given Android channel to uniquely represent all the
        messages which are being sent to tel URNs. This will return an array of dicts that look like:
             dict(cmd="mt_bcast", to=[dict(phone=msg.contact.tel, id=msg.pk) for msg in msgs], msg=broadcast.text))
        """
        commands = []
        current_msg = None
        contact_id_pairs = []

        pending = self.get_messages().filter(status__in=[PENDING, QUEUED, WIRED], channel=channel,
                                             contact_urn__scheme=TEL_SCHEME).select_related('contact_urn').order_by('text', 'pk')

        for msg in pending:
            if msg.text != current_msg and contact_id_pairs:
                commands.append(dict(cmd='mt_bcast', to=contact_id_pairs, msg=current_msg))
                contact_id_pairs = []

            current_msg = msg.text
            contact_id_pairs.append(dict(phone=msg.contact_urn.path, id=msg.pk))

        if contact_id_pairs:
            commands.append(dict(cmd='mt_bcast', to=contact_id_pairs, msg=current_msg))

        return commands

    def get_preferred_languages(self, contact, org=None):
=======
    def get_preferred_languages(self, contact, base_language=None, org=None):
>>>>>>> 47e91f24
        """
        Gets the ordered list of language preferences for the given contact
        """
        org = org or self.org  # org object can be provided to allow caching of org languages
        preferred_languages = []

        # if contact has a language and it's a valid org language, it has priority
        if contact.language and contact.language in org.get_language_codes():
            preferred_languages.append(contact.language)

        if org.primary_language:
            preferred_languages.append(org.primary_language.iso_code)

        preferred_languages.append(self.base_language)

        return preferred_languages

    def get_translated_text(self, contact, org=None):
        """
        Gets the appropriate translation for the given contact
        """
        preferred_languages = self.get_preferred_languages(contact, org)
        return Language.get_localized_text(self.translations, preferred_languages)

    def get_translated_media(self, contact, org=None):
        """
        Gets the appropriate media for the given contact
        """
        preferred_languages = self.get_preferred_languages(contact, org)
        return Language.get_localized_text(self.media, preferred_languages)

    def send(self, trigger_send=True, message_context=None, response_to=None, status=PENDING, msg_type=INBOX,
             created_on=None, partial_recipients=None, run_map=None):
        """
        Sends this broadcast by creating outgoing messages for each recipient.
        """
        # ignore mock messages
        if response_to and not response_to.id:
            response_to = None

        # cannot ask for sending by us AND specify a created on, blow up in that case
        if trigger_send and created_on:  # pragma: no cover
            raise ValueError("Cannot trigger send and specify a created_on, breaks creating batches")

        if partial_recipients:
            # if flow is being started, it'll provide a batch of unique contacts itself
            urns, contacts = partial_recipients
        elif hasattr(self, '_recipient_cache'):
            # look to see if previous call to update_recipients left a cached value
            urns, contacts = self._recipient_cache
        else:
            # otherwise fetch everything and calculate
            urns, contacts = get_unique_recipients(self.urns.all(), self.contacts.all(), self.groups.all())

        Contact.bulk_cache_initialize(self.org, contacts)
        recipients = list(urns) + list(contacts)

        if self.send_all:
            recipients = list(urns)
            contact_list = list(contacts)
            for contact in contact_list:
                contact_urns = contact.get_urns()
                for c_urn in contact_urns:
                    recipients.append(c_urn)

            recipients = set(recipients)

        RelatedRecipient = Broadcast.recipients.through

        # we batch up our SQL calls to speed up the creation of our SMS objects
        batch = []
        batch_recipients = []
        existing_recipients = set(BroadcastRecipient.objects.filter(broadcast_id=self.id).values_list('contact_id', flat=True))

        # our priority is based on the number of recipients
        priority = Msg.PRIORITY_NORMAL
        if len(recipients) == 1:
            priority = Msg.PRIORITY_HIGH
        elif len(recipients) >= self.BULK_THRESHOLD:
            priority = Msg.PRIORITY_BULK

        # if they didn't pass in a created on, create one ourselves
        if not created_on:
            created_on = timezone.now()

        # pre-fetch channels to reduce database hits
        org = Org.objects.filter(pk=self.org.id).prefetch_related('channels').first()

        for recipient in recipients:
            contact = recipient if isinstance(recipient, Contact) else recipient.contact

            # get the appropriate translation for this contact
            text = self.get_translated_text(contact)

            media = self.get_translated_media(contact)
            if media:
                media_type, media_url = media.split(':')

                # if we have a localized media, create the url
                if media_url:
                    media = "%s:https://%s/%s" % (media_type, settings.AWS_BUCKET_DOMAIN, media_url)

            # add in our parent context if the message references @parent
            if run_map:
                run = run_map.get(recipient.pk, None)
                if run and run.flow:
                    # a bit kludgy here, but should avoid most unnecessary context creations.
                    # since this path is an optimization for flow starts, we don't need to
                    # worry about the @child context.
                    if 'parent' in text:
                        if run.parent:
                            from temba.flows.models import Flow
                            message_context = message_context.copy()
                            message_context.update(dict(parent=Flow.build_flow_context(run.parent.flow, run.parent.contact)))

            try:
                msg = Msg.create_outgoing(org,
                                          self.created_by,
                                          recipient,
                                          text,
                                          broadcast=self,
                                          channel=self.channel,
                                          response_to=response_to,
                                          message_context=message_context,
                                          status=status,
                                          msg_type=msg_type,
                                          insert_object=False,
                                          media=media,
                                          priority=priority,
                                          created_on=created_on)

            except UnreachableException:
                # there was no way to reach this contact, do not create a message
                msg = None

            # only add it to our batch if it was legit
            if msg:
                batch.append(msg)

                # if this isn't an existing recipient, add it as one
                if msg.contact_id not in existing_recipients:
                    existing_recipients.add(msg.contact_id)
                    batch_recipients.append(RelatedRecipient(contact_id=msg.contact_id, broadcast_id=self.id))

            # we commit our messages in batches
            if len(batch) >= BATCH_SIZE:
                Msg.objects.bulk_create(batch)
                RelatedRecipient.objects.bulk_create(batch_recipients)

                # send any messages
                if trigger_send:
                    self.org.trigger_send(Msg.objects.filter(broadcast=self, created_on=created_on).select_related('contact', 'contact_urn', 'channel'))

                    # increment our created on so we can load our next batch
                    created_on = created_on + timedelta(seconds=1)

                batch = []
                batch_recipients = []

        # commit any remaining objects
        if batch:
            Msg.objects.bulk_create(batch)
            RelatedRecipient.objects.bulk_create(batch_recipients)

            if trigger_send:
                self.org.trigger_send(Msg.objects.filter(broadcast=self, created_on=created_on).select_related('contact', 'contact_urn', 'channel'))

        # for large batches, status is handled externally
        # we do this as with the high concurrency of sending we can run into postgresl deadlocks
        # (this could be our fault, or could be: http://www.postgresql.org/message-id/20140731233051.GN17765@andrew-ThinkPad-X230)
        if not partial_recipients:
            self.status = QUEUED if len(recipients) > 0 else SENT
            self.save(update_fields=('status',))

    def update(self):
        """
        Check the status of our messages and update ours accordingly
        """
        # build a map from status to the count for that status
        statuses = self.get_messages().values('status').order_by('status').annotate(count=Count('status'))
        total = 0
        status_map = dict()
        for status in statuses:
            status_map[status['status']] = status['count']
            total += status['count']

        # if errored msgs are greater than the half of all msgs
        if status_map.get(ERRORED, 0) > total / 2:
            self.status = ERRORED

        # if there are more than half failed, show failed
        elif status_map.get(FAILED, 0) > total / 2:
            self.status = FAILED

        # if there are any in Q, we are Q
        elif status_map.get(QUEUED, 0) or status_map.get(PENDING, 0):
            self.status = QUEUED

        # at this point we are either sent or delivered

        # if there are any messages that are only in a sent state
        elif status_map.get(SENT, 0) or status_map.get(WIRED, 0):
            self.status = SENT

        # otherwise, all messages delivered
        elif status_map.get(DELIVERED, 0) == total:
            self.status = DELIVERED

        self.save(update_fields=['status'])

    def __str__(self):
        return "%s (%s)" % (self.org.name, self.pk)


@six.python_2_unicode_compatible
class Msg(models.Model):
    """
    Messages are the main building blocks of a RapidPro application. Channels send and receive
    these, Triggers and Flows handle them when appropriate.

    Messages are either inbound or outbound and can have varying states depending on their
    direction. Generally an outbound message will go through the following states:

      INITIALIZING > QUEUED > WIRED > SENT > DELIVERED

    If things go wrong, they can be put into an ERRORED state where they can be retried. Once
    we've given up then they can be put in the FAILED state.

    Inbound messages are much simpler. They start as PENDING and the can be picked up by Triggers
    or Flows where they would get set to the HANDLED state once they've been dealt with.
    """
    STATUS_CHOICES = [(s[0], s[1]) for s in STATUS_CONFIG]

    VISIBILITY_VISIBLE = 'V'
    VISIBILITY_ARCHIVED = 'A'
    VISIBILITY_DELETED = 'D'

    # single char flag, human readable name, API readable name
    VISIBILITY_CONFIG = ((VISIBILITY_VISIBLE, _("Visible"), 'visible'),
                         (VISIBILITY_ARCHIVED, _("Archived"), 'archived'),
                         (VISIBILITY_DELETED, _("Deleted"), 'deleted'))

    VISIBILITY_CHOICES = [(s[0], s[1]) for s in VISIBILITY_CONFIG]

    DIRECTION_CHOICES = ((INCOMING, _("Incoming")),
                         (OUTGOING, _("Outgoing")))

    MSG_TYPES = ((INBOX, _("Inbox Message")),
                 (FLOW, _("Flow Message")),
                 (IVR, _("IVR Message")),
                 (USSD, _("USSD Message")))

    MEDIA_GPS = 'geo'
    MEDIA_IMAGE = 'image'
    MEDIA_VIDEO = 'video'
    MEDIA_AUDIO = 'audio'

    MEDIA_TYPES = [MEDIA_AUDIO, MEDIA_GPS, MEDIA_IMAGE, MEDIA_VIDEO]

    PRIORITY_HIGH = 1000
    PRIORITY_NORMAL = 500
    PRIORITY_BULK = 100

    CONTACT_HANDLING_QUEUE = 'ch:%d'

    MAX_SIZE = settings.MSG_FIELD_SIZE

    org = models.ForeignKey(Org, related_name='msgs', verbose_name=_("Org"),
                            help_text=_("The org this message is connected to"))

    channel = models.ForeignKey(Channel, null=True,
                                related_name='msgs', verbose_name=_("Channel"),
                                help_text=_("The channel object that this message is associated with"))

    contact = models.ForeignKey(Contact,
                                related_name='msgs', verbose_name=_("Contact"),
                                help_text=_("The contact this message is communicating with"))

    contact_urn = models.ForeignKey(ContactURN, null=True,
                                    related_name='msgs', verbose_name=_("Contact URN"),
                                    help_text=_("The URN this message is communicating with"))

    broadcast = models.ForeignKey(Broadcast, null=True, blank=True,
                                  related_name='msgs', verbose_name=_("Broadcast"),
                                  help_text=_("If this message was sent to more than one recipient"))

    text = models.TextField(max_length=MAX_SIZE, verbose_name=_("Text"),
                            help_text=_("The actual message content that was sent"))

    priority = models.IntegerField(default=PRIORITY_NORMAL,
                                   help_text=_("The priority for this message to be sent, higher is higher priority"))

    created_on = models.DateTimeField(verbose_name=_("Created On"), db_index=True,
                                      help_text=_("When this message was created"))

    modified_on = models.DateTimeField(null=True, blank=True, verbose_name=_("Modified On"), auto_now=True,
                                       help_text=_("When this message was last modified"))

    sent_on = models.DateTimeField(null=True, blank=True, verbose_name=_("Sent On"),
                                   help_text=_("When this message was sent to the endpoint"))

    queued_on = models.DateTimeField(null=True, blank=True, verbose_name=_("Queued On"),
                                     help_text=_("When this message was queued to be sent or handled."))

    direction = models.CharField(max_length=1, choices=DIRECTION_CHOICES, verbose_name=_("Direction"),
                                 help_text=_("The direction for this message, either incoming or outgoing"))

    status = models.CharField(max_length=1, choices=STATUS_CHOICES, default='P', verbose_name=_("Status"), db_index=True,
                              help_text=_("The current status for this message"))

    response_to = models.ForeignKey('Msg', null=True, blank=True, related_name='responses',
                                    verbose_name=_("Response To"), db_index=False,
                                    help_text=_("The message that this message is in reply to"))

    labels = models.ManyToManyField('Label', related_name='msgs', verbose_name=_("Labels"),
                                    help_text=_("Any labels on this message"))

    visibility = models.CharField(max_length=1, choices=VISIBILITY_CHOICES, default=VISIBILITY_VISIBLE, db_index=True,
                                  verbose_name=_("Visibility"),
                                  help_text=_("The current visibility of this message, either visible, archived or deleted"))

    has_template_error = models.BooleanField(default=False, verbose_name=_("Has Template Error"),
                                             help_text=_("Whether data for variable substitution are missing"))

    msg_type = models.CharField(max_length=1, choices=MSG_TYPES, null=True, verbose_name=_("Message Type"),
                                help_text=_('The type of this message'))

    msg_count = models.IntegerField(default=1, verbose_name=_("Message Count"),
                                    help_text=_("The number of messages that were used to send this message, calculated on Twilio channels"))

    error_count = models.IntegerField(default=0, verbose_name=_("Error Count"),
                                      help_text=_("The number of times this message has errored"))

    next_attempt = models.DateTimeField(auto_now_add=True, verbose_name=_("Next Attempt"),
                                        help_text=_("When we should next attempt to deliver this message"))

    external_id = models.CharField(max_length=255, null=True, blank=True, verbose_name=_("External ID"),
                                   help_text=_("External id used for integrating with callbacks from other APIs"))

    topup = models.ForeignKey(TopUp, null=True, blank=True, related_name='msgs', on_delete=models.SET_NULL,
                              help_text="The topup that this message was deducted from")

    media = models.URLField(null=True, blank=True, max_length=255,
                            help_text=_("The media associated with this message if any"))

    session = models.ForeignKey('channels.ChannelSession', null=True,
                                help_text=_("The session this message was a part of if any"))

    @classmethod
    def send_messages(cls, all_msgs):
        """
        Adds the passed in messages to our sending queue, this will also update the status of the message to
        queued.
        :return:
        """
        task_msgs = []
        task_priority = None
        last_contact = None

        # we send in chunks of 1,000 to help with contention
        for msg_chunk in chunk_list(all_msgs, 1000):
            # create a temporary list of our chunk so we can iterate more than once
            msgs = [msg for msg in msg_chunk]

            # build our id list
            msg_ids = set([m.id for m in msgs])

            with transaction.atomic():
                queued_on = timezone.now()

                # update them to queued
                send_messages = Msg.objects.filter(id__in=msg_ids)\
                                           .exclude(channel__channel_type=Channel.TYPE_ANDROID)\
                                           .exclude(msg_type=IVR)\
                                           .exclude(topup=None)\
                                           .exclude(contact__is_test=True)
                send_messages.update(status=QUEUED, queued_on=queued_on, modified_on=queued_on)

                # now push each onto our queue
                for msg in msgs:
                    if (msg.msg_type != IVR and msg.channel and msg.channel.channel_type != Channel.TYPE_ANDROID) and \
                            msg.topup and not msg.contact.is_test:

                        # if this is a different contact than our last, and we have msgs for that last contact, queue the task
                        if task_msgs and last_contact != msg.contact_id:
                            # if no priority was set, default to DEFAULT
                            if task_priority is None:  # pragma: needs cover
                                task_priority = DEFAULT_PRIORITY

                            push_task(task_msgs[0]['org'], MSG_QUEUE, SEND_MSG_TASK, task_msgs, priority=task_priority)
                            task_msgs = []
                            task_priority = None

                        # serialize the model to a dictionary
                        msg.queued_on = queued_on
                        task = msg.as_task_json()

                        # only be low priority if no priority has been set for this task group
                        if msg.priority == Msg.PRIORITY_BULK and task_priority is None:
                            task_priority = LOW_PRIORITY
                        elif msg.priority == Msg.PRIORITY_HIGH:
                            task_priority = HIGH_PRIORITY

                        task_msgs.append(task)
                        last_contact = msg.contact_id

        # send our last msgs
        if task_msgs:
            if task_priority is None:
                task_priority = DEFAULT_PRIORITY
            push_task(task_msgs[0]['org'], MSG_QUEUE, SEND_MSG_TASK, task_msgs, priority=task_priority)

    @classmethod
    def process_message(cls, msg):
        """
        Processes a message, running it through all our handlers
        """
        handlers = get_message_handlers()

        if msg.contact.is_blocked:
            msg.visibility = Msg.VISIBILITY_ARCHIVED
            msg.save(update_fields=['visibility', 'modified_on'])
        else:
            for handler in handlers:
                try:
                    start = None
                    if settings.DEBUG:  # pragma: no cover
                        start = time.time()

                    handled = handler.handle(msg)

                    if start:  # pragma: no cover
                        print("[%0.2f] %s for %d" % (time.time() - start, handler.name, msg.pk or 0))

                    if handled:
                        break
                except Exception as e:  # pragma: no cover
                    import traceback
                    traceback.print_exc(e)
                    logger.exception("Error in message handling: %s" % e)

        cls.mark_handled(msg)

        # if this is an inbox message, increment our unread inbox count
        if msg.msg_type == INBOX:
            msg.org.increment_unread_msg_count(UNREAD_INBOX_MSGS)

        # record our handling latency for this object
        if msg.queued_on:
            analytics.gauge('temba.handling_latency', (msg.modified_on - msg.queued_on).total_seconds())

        # this is the latency from when the message was received at the channel, which may be different than
        # above if people above us are queueing (or just because clocks are out of sync)
        analytics.gauge('temba.channel_handling_latency', (msg.modified_on - msg.created_on).total_seconds())

    @classmethod
    def get_messages(cls, org, is_archived=False, direction=None, msg_type=None):
        messages = Msg.objects.filter(org=org)

        if is_archived:  # pragma: needs cover
            messages = messages.filter(visibility=Msg.VISIBILITY_ARCHIVED)
        else:
            messages = messages.filter(visibility=Msg.VISIBILITY_VISIBLE)

        if direction:  # pragma: needs cover
            messages = messages.filter(direction=direction)

        if msg_type:  # pragma: needs cover
            messages = messages.filter(msg_type=msg_type)

        return messages.filter(contact__is_test=False)

    @classmethod
    def fail_old_messages(cls):  # pragma: needs cover
        """
        Looks for any errored or queued messages more than a week old and fails them. Messages that old would
        probably be confusing to go out.
        """
        one_week_ago = timezone.now() - timedelta(days=7)
        failed_messages = Msg.objects.filter(created_on__lte=one_week_ago, direction=OUTGOING,
                                             status__in=[QUEUED, PENDING, ERRORED])

        failed_broadcasts = list(failed_messages.order_by('broadcast').values('broadcast').distinct())

        # fail our messages
        failed_messages.update(status='F', modified_on=timezone.now())

        # and update all related broadcast statuses
        for broadcast in Broadcast.objects.filter(id__in=[b['broadcast'] for b in failed_broadcasts]):
            broadcast.update()

    @classmethod
    def get_unread_msg_count(cls, user):
        org = user.get_org()

        key = 'org_unread_msg_count_%d' % org.pk
        unread_count = cache.get(key, None)

        if unread_count is None:
            unread_count = Msg.objects.filter(org=org, visibility=Msg.VISIBILITY_VISIBLE, direction=INCOMING,
                                              msg_type=INBOX, contact__is_test=False,
                                              created_on__gt=org.msg_last_viewed, labels=None).count()
            cache.set(key, unread_count, 900)

        return unread_count

    @classmethod
    def mark_handled(cls, msg):
        """
        Marks an incoming message as HANDLED
        """
        update_fields = ['status', 'modified_on']

        # if flows or IVR haven't claimed this message, then it's going to the inbox
        if not msg.msg_type:
            msg.msg_type = INBOX
            update_fields.append('msg_type')

        msg.status = HANDLED

        # make sure we don't overwrite any async message changes by only saving specific fields
        msg.save(update_fields=update_fields)

    @classmethod
    def mark_error(cls, r, channel, msg, fatal=False):
        """
        Marks an outgoing message as FAILED or ERRORED
        :param msg: a JSON representation of the message or a Msg object
        """
        msg.error_count += 1
        if msg.error_count >= 3 or fatal:
            if isinstance(msg, Msg):
                msg.status_fail()
            else:
                Msg.objects.select_related('org').get(pk=msg.id).status_fail()

            if channel:
                analytics.gauge('temba.msg_failed_%s' % channel.channel_type.lower())
        else:
            msg.status = ERRORED
            msg.next_attempt = timezone.now() + timedelta(minutes=5 * msg.error_count)

            if isinstance(msg, Msg):
                msg.save(update_fields=('status', 'modified_on', 'next_attempt', 'error_count'))
            else:
                Msg.objects.filter(id=msg.id).update(status=msg.status, next_attempt=msg.next_attempt,
                                                     error_count=msg.error_count, modified_on=msg.modified_on)

            # clear that we tried to send this message (otherwise we'll ignore it when we retry)
            pipe = r.pipeline()
            pipe.srem(timezone.now().strftime(MSG_SENT_KEY), str(msg.id))
            pipe.srem((timezone.now() - timedelta(days=1)).strftime(MSG_SENT_KEY), str(msg.id))
            pipe.execute()

            if channel:
                analytics.gauge('temba.msg_errored_%s' % channel.channel_type.lower())

    @classmethod
    def mark_sent(cls, r, msg, status, external_id=None):
        """
        Marks an outgoing message as WIRED or SENT
        :param msg: a JSON representation of the message
        """
        msg.status = status
        msg.sent_on = timezone.now()
        if external_id:
            msg.external_id = external_id

        # use redis to mark this message sent
        pipe = r.pipeline()
        sent_key = timezone.now().strftime(MSG_SENT_KEY)
        pipe.sadd(sent_key, str(msg.id))
        pipe.expire(sent_key, 86400)
        pipe.execute()

        if external_id:
            Msg.objects.filter(id=msg.id).update(status=status, sent_on=msg.sent_on, external_id=external_id)
        else:
            Msg.objects.filter(id=msg.id).update(status=status, sent_on=msg.sent_on)

    @classmethod
    def get_media(cls, msg):
        if msg.media:
            parts = msg.media.split(':', 1)
            if len(parts) == 2:
                return parts
        return None, None

    def as_json(self):
        return dict(direction=self.direction,
                    text=self.text,
                    id=self.id,
                    media=self.media,
                    created_on=self.created_on.strftime('%x %X'),
                    model="msg")

    def simulator_json(self):
        msg_json = self.as_json()
        msg_json['text'] = escape(self.text).replace('\n', "<br/>")
        return msg_json

    @classmethod
    def get_text_parts(cls, text, max_length=160):
        """
        Breaks our message into 160 character parts
        """
        if len(text) < max_length or max_length <= 0:
            return [text]

        else:
            def next_part(text):
                if len(text) <= max_length:
                    return text, None

                else:
                    # search for a space to split on, up to 140 characters in
                    index = max_length
                    while index > max_length - 20:
                        if text[index] == ' ':
                            break
                        index -= 1

                    # couldn't find a good split, oh well, 160 it is
                    if index == max_length - 20:
                        return text[:max_length], text[max_length:]
                    else:
                        return text[:index], text[index + 1:]

            parts = []
            rest = text
            while rest:
                (part, rest) = next_part(rest)
                parts.append(part)

            return parts

    @classmethod
    def get_sync_commands(cls, msgs):
        """
        Returns the minimal # of broadcast commands for the given Android channel to uniquely represent all the
        messages which are being sent to tel URNs. This will return an array of dicts that look like:
             dict(cmd="mt_bcast", to=[dict(phone=msg.contact.tel, id=msg.pk) for msg in msgs], msg=broadcast.text))
        """
        commands = []
        current_text = None
        contact_id_pairs = []

        for m in msgs.values('id', 'text', 'contact_urn__path').order_by('created_on'):
            if m['text'] != current_text and contact_id_pairs:
                commands.append(dict(cmd='mt_bcast', to=contact_id_pairs, msg=current_text))
                contact_id_pairs = []

            current_text = m['text']
            contact_id_pairs.append(dict(phone=m['contact_urn__path'], id=m['id']))

        if contact_id_pairs:
            commands.append(dict(cmd='mt_bcast', to=contact_id_pairs, msg=current_text))

        return commands

    def get_last_log(self):
        """
        Gets the last channel log for this message. Performs sorting in Python to ease pre-fetching.
        """
        sorted_logs = None
        if self.channel and self.channel.is_active:
            sorted_logs = sorted(self.channel_logs.all(), key=lambda l: l.created_on, reverse=True)
        return sorted_logs[0] if sorted_logs else None

    def get_media_path(self):

        if self.media:
            # TODO: remove after migration msgs.0053
            if self.media.startswith('http'):  # pragma: needs cover
                return self.media

            if ':' in self.media:
                return self.media.split(':', 1)[1]

    def get_media_type(self):

        if self.media:
            # TODO: remove after migration msgs.0053
            if self.media.startswith('http'):  # pragma: needs cover
                return 'audio'

        if self.media and ':' in self.media:
            type = self.media.split(':', 1)[0]
            if type == 'application/octet-stream':  # pragma: needs cover
                return 'audio'
            return type.split('/', 1)[0]

    def is_media_type_audio(self):
        return Msg.MEDIA_AUDIO == self.get_media_type()

    def is_media_type_video(self):
        return Msg.MEDIA_VIDEO == self.get_media_type()

    def is_media_type_image(self):
        return Msg.MEDIA_IMAGE == self.get_media_type()

    def reply(self, text, user, trigger_send=False, message_context=None, session=None, media=None, msg_type=None,
              send_all=False, created_on=None):

        if send_all:
            return self.contact.send_all(text, user, trigger_send=trigger_send, message_context=message_context,
                                         response_to=self if self.id else None, session=session, media=media,
                                         msg_type=msg_type or self.msg_type, created_on=created_on)
        return [self.contact.send(text, user, trigger_send=trigger_send, message_context=message_context,
                                  response_to=self if self.id else None, session=session, media=media,
                                  msg_type=msg_type or self.msg_type, created_on=created_on)]

    def update(self, cmd):
        """
        Updates our message according to the provided client command
        """
        from temba.api.models import WebHookEvent
        date = datetime.fromtimestamp(int(cmd['ts']) / 1000).replace(tzinfo=pytz.utc)

        keyword = cmd['cmd']
        handled = False

        if keyword == 'mt_error':
            self.status = ERRORED
            handled = True

        elif keyword == 'mt_fail':
            self.status = FAILED
            handled = True
            WebHookEvent.trigger_sms_event(WebHookEvent.TYPE_SMS_FAIL, self, date)

        elif keyword == 'mt_sent':
            self.status = SENT
            self.sent_on = date
            handled = True
            WebHookEvent.trigger_sms_event(WebHookEvent.TYPE_SMS_SENT, self, date)

        elif keyword == 'mt_dlvd':
            self.status = DELIVERED
            handled = True
            WebHookEvent.trigger_sms_event(WebHookEvent.TYPE_SMS_DELIVERED, self, date)

        self.save()  # first save message status before updating the broadcast status

        # update our broadcast if we have one
        if self.broadcast:
            self.broadcast.update()

        return handled

    def queue_handling(self):
        """
        Queues this message to be handled by one of our celery queues
        """
        payload = dict(type=MSG_EVENT, contact_id=self.contact.id, id=self.id, from_mage=False, new_contact=False)

        # first push our msg on our contact's queue using our created date
        r = get_redis_connection('default')
        queue_time = self.sent_on if self.sent_on else timezone.now()
        r.zadd(Msg.CONTACT_HANDLING_QUEUE % self.contact_id, datetime_to_ms(queue_time), dict_to_json(payload))

        # queue up our celery task
        push_task(self.org, HANDLER_QUEUE, HANDLE_EVENT_TASK, payload, priority=HIGH_PRIORITY)

    def handle(self):
        if self.direction == OUTGOING:
            raise ValueError(ugettext("Cannot process an outgoing message."))

        # process Android and test contact messages inline
        if not self.channel or self.channel.channel_type == Channel.TYPE_ANDROID or self.contact.is_test:
            Msg.process_message(self)

        # others do in celery
        else:
            on_transaction_commit(lambda: self.queue_handling())

    def build_expressions_context(self, contact_context=None):
        date_format = get_datetime_format(self.org.get_dayfirst())[1]

        return {
            '__default__': self.text,
            'value': self.text,
            'contact': contact_context or self.contact.build_expressions_context(),
            'time': datetime_to_str(self.created_on, format=date_format, tz=self.org.timezone)
        }

    def resend(self):
        """
        Resends this message by creating a clone and triggering a send of that clone
        """
        now = timezone.now()
        (topup_id, amount) = self.org.decrement_credit()  # costs 1 credit to resend message

        # see if we should use a new channel
        channel = self.org.get_send_channel(contact_urn=self.contact_urn)

        cloned = Msg.objects.create(org=self.org,
                                    channel=channel,
                                    contact=self.contact,
                                    contact_urn=self.contact_urn,
                                    created_on=now,
                                    modified_on=now,
                                    text=self.text,
                                    response_to=self.response_to,
                                    direction=self.direction,
                                    topup_id=topup_id,
                                    status=PENDING,
                                    broadcast=self.broadcast)

        # mark ourselves as resent
        self.status = RESENT
        self.topup = None
        self.save()

        # update our broadcast
        if cloned.broadcast:
            cloned.broadcast.update()

        # send our message
        self.org.trigger_send([cloned])

    def get_flow_step(self):  # pragma: needs cover
        if self.msg_type not in (FLOW, IVR):
            return None

        steps = list(self.steps.all())  # steps may have been pre-fetched
        return steps[0] if steps else None

    def get_flow(self):  # pragma: needs cover
        step = self.get_flow_step()
        return step.run.flow if step else None

    def as_task_json(self):
        """
        Used internally to serialize to JSON when queueing messages in Redis
        """
        data = dict(id=self.id, org=self.org_id, channel=self.channel_id, broadcast=self.broadcast_id,
                    text=self.text, urn_path=self.contact_urn.path,
                    contact=self.contact_id, contact_urn=self.contact_urn_id,
                    priority=self.priority, error_count=self.error_count, next_attempt=self.next_attempt,
                    status=self.status, direction=self.direction, media=self.media,
                    external_id=self.external_id, response_to_id=self.response_to_id,
                    sent_on=self.sent_on, queued_on=self.queued_on,
                    created_on=self.created_on, modified_on=self.modified_on, session_id=self.session_id)

        if self.contact_urn.auth:
            data.update(dict(auth=self.contact_urn.auth))

        return data

    def __str__(self):
        return self.text

    @classmethod
    def create_incoming(cls, channel, urn, text, user=None, date=None, org=None, contact=None,
                        status=PENDING, media=None, msg_type=None, topup=None, external_id=None, session=None):

        from temba.api.models import WebHookEvent
        if not org and channel:
            org = channel.org

        if not org:
            raise Exception(_("Can't create an incoming message without an org"))

        if not user:
            user = User.objects.get(username=settings.ANONYMOUS_USER_NAME)

        if not date:
            date = timezone.now()  # no date?  set it to now

        contact_urn = None
        if not contact:
            contact = Contact.get_or_create(org, user, name=None, urns=[urn], channel=channel)
            contact_urn = contact.urn_objects[urn]
        elif urn:
            contact_urn = ContactURN.get_or_create(org, contact, urn, channel=channel)

        # set the preferred channel for this contact
        contact.set_preferred_channel(channel)

        # and update this URN to make sure it is associated with this channel
        if contact_urn:
            contact_urn.update_affinity(channel)

        existing = Msg.objects.filter(text=text, sent_on=date, contact=contact, direction='I').first()
        if existing:
            return existing

        # costs 1 credit to receive a message
        topup_id = None
        if topup:  # pragma: needs cover
            topup_id = topup.pk
        elif not contact.is_test:
            (topup_id, amount) = org.decrement_credit()

        # we limit our text message length
        if text:
            text = text[:Msg.MAX_SIZE]

        now = timezone.now()

        msg_args = dict(contact=contact,
                        contact_urn=contact_urn,
                        org=org,
                        channel=channel,
                        text=text,
                        sent_on=date,
                        created_on=now,
                        modified_on=now,
                        queued_on=now,
                        direction=INCOMING,
                        msg_type=msg_type,
                        media=media,
                        status=status,
                        external_id=external_id,
                        session=session)

        if topup_id is not None:
            msg_args['topup_id'] = topup_id

        msg = Msg.objects.create(**msg_args)

        # if this contact is currently stopped, unstop them
        if contact.is_stopped:
            contact.unstop(user)

        if channel:
            analytics.gauge('temba.msg_incoming_%s' % channel.channel_type.lower())

        # ivr messages are handled in handle_call
        if status == PENDING and msg_type != IVR:
            msg.handle()

            # fire an event off for this message
            WebHookEvent.trigger_sms_event(WebHookEvent.TYPE_SMS_RECEIVED, msg, date)

        return msg

    @classmethod
    def substitute_variables(cls, text, context, contact=None, org=None, url_encode=False, partial_vars=False):
        """
        Given input ```text```, tries to find variables in the format @foo.bar and replace them according to
        the passed in context, contact and org. If some variables are not resolved to values, then the variable
        name will remain (ie, @foo.bar).

        Returns a tuple of the substituted text and whether there were are substitution failures.
        """
        # shortcut for cases where there is no way we would substitute anything as there are no variables
        if not text or text.find('@') < 0:
            return text, []

        # a provided contact overrides the run contact, e.g. sending to a different contact
        if contact:
            context['contact'] = contact.build_expressions_context()

        # add 'step.contact' if it isn't already populated (like in flow batch starts)
        if 'step' not in context or 'contact' not in context['step']:
            context['step'] = dict(contact=context['contact'])

        if not org:
            dayfirst = True
            tz = timezone.get_current_timezone()
        else:
            dayfirst = org.get_dayfirst()
            tz = org.timezone

        (format_date, format_time) = get_datetime_format(dayfirst)

        date_context = {
            '__default__': datetime_to_str(timezone.now(), format=format_time, tz=tz),
            'now': datetime_to_str(timezone.now(), format=format_time, tz=tz),
            'today': datetime_to_str(timezone.now(), format=format_date, tz=tz),
            'tomorrow': datetime_to_str(timezone.now() + timedelta(days=1), format=format_date, tz=tz),
            'yesterday': datetime_to_str(timezone.now() - timedelta(days=1), format=format_date, tz=tz)
        }

        context['date'] = date_context

        date_style = DateStyle.DAY_FIRST if dayfirst else DateStyle.MONTH_FIRST
        context = EvaluationContext(context, tz, date_style)

        # returns tuple of output and errors
        return evaluate_template(text, context, url_encode, partial_vars)

    @classmethod
    def create_outgoing(cls, org, user, recipient, text, broadcast=None, channel=None, priority=PRIORITY_NORMAL,
                        created_on=None, response_to=None, message_context=None, status=PENDING, insert_object=True,
                        media=None, topup_id=None, msg_type=INBOX, session=None, role=None):

        if not org or not user:  # pragma: no cover
            raise ValueError("Trying to create outgoing message with no org or user")

        # for IVR messages we need a channel that can call
        if msg_type == IVR:
            role = Channel.ROLE_CALL
        elif msg_type == USSD:
            role = Channel.ROLE_USSD
        else:
            role = Channel.ROLE_SEND

        if status != SENT:
            # if message will be sent, resolve the recipient to a contact and URN
            contact, contact_urn = cls.resolve_recipient(org, user, recipient, channel, role=role)

            if not contact_urn:
                raise UnreachableException("No suitable URN found for contact")

            if not channel:
                if msg_type == IVR:
                    channel = org.get_call_channel()
                elif msg_type == USSD:
                    channel = org.get_ussd_channel(contact_urn=contact_urn)
                else:
                    channel = org.get_send_channel(contact_urn=contact_urn)

                if not channel and not contact.is_test:  # pragma: needs cover
                    raise ValueError("No suitable channel available for this org")
        else:
            # if message has already been sent, recipient must be a tuple of contact and URN
            contact, contact_urn = recipient

        # no creation date?  set it to now
        if not created_on:
            created_on = timezone.now()

        # substitute variables in the text messages
        if not message_context:
            message_context = dict()

        # make sure 'channel' is populated if we have a channel
        if channel:
            message_context['channel'] = channel.build_expressions_context()

        (text, errors) = Msg.substitute_variables(text, message_context, contact=contact, org=org)

        # if we are doing a single message, check whether this might be a loop of some kind
        if insert_object:
            # prevent the loop of message while the sending phone is the channel
            # get all messages with same text going to same number
            same_msgs = Msg.objects.filter(contact_urn=contact_urn,
                                           contact__is_test=False,
                                           channel=channel,
                                           media=media,
                                           text=text,
                                           direction=OUTGOING,
                                           created_on__gte=created_on - timedelta(minutes=10))

            # we aren't considered with robo detection on calls
            same_msg_count = same_msgs.exclude(msg_type=IVR).count()

            if same_msg_count >= 10:
                analytics.gauge('temba.msg_loop_caught')
                return None

            # be more aggressive about short codes for duplicate messages
            # we don't want machines talking to each other
            tel = contact.raw_tel()
            if tel and len(tel) < 6:
                same_msg_count = Msg.objects.filter(contact_urn=contact_urn,
                                                    contact__is_test=False,
                                                    channel=channel,
                                                    text=text,
                                                    direction=OUTGOING,
                                                    created_on__gte=created_on - timedelta(hours=24)).count()
                if same_msg_count >= 10:  # pragma: needs cover
                    analytics.gauge('temba.msg_shortcode_loop_caught')
                    return None

        # costs 1 credit to send a message
        if not topup_id and not contact.is_test:
            (topup_id, amount) = org.decrement_credit()

        if response_to:
            msg_type = response_to.msg_type

        text = text.strip()

        # track this if we have a channel
        if channel:
            analytics.gauge('temba.msg_outgoing_%s' % channel.channel_type.lower())

        msg_args = dict(contact=contact,
                        contact_urn=contact_urn,
                        org=org,
                        channel=channel,
                        text=text,
                        created_on=created_on,
                        modified_on=created_on,
                        direction=OUTGOING,
                        status=status,
                        broadcast=broadcast,
                        response_to=response_to,
                        msg_type=msg_type,
                        priority=priority,
                        media=media,
                        session=session,
                        has_template_error=len(errors) > 0)

        if topup_id is not None:
            msg_args['topup_id'] = topup_id

        return Msg.objects.create(**msg_args) if insert_object else Msg(**msg_args)

    @staticmethod
    def resolve_recipient(org, user, recipient, channel, role=Channel.ROLE_SEND):
        """
        Recipient can be a contact, a URN object, or a URN tuple, e.g. ('tel', '123'). Here we resolve the contact and
        contact URN to use for an outgoing message.
        """
        contact = None
        contact_urn = None

        resolved_schemes = {channel.scheme} if channel else org.get_schemes(role)

        if isinstance(recipient, Contact):
            if recipient.is_test:
                contact = recipient
                contact_urn = contact.urns.all().first()
            else:
                contact = recipient
                contact_urn = contact.get_urn(schemes=resolved_schemes)  # use highest priority URN we can send to
        elif isinstance(recipient, ContactURN):
            if recipient.scheme in resolved_schemes:
                contact = recipient.contact
                contact_urn = recipient
        elif isinstance(recipient, six.string_types):
            scheme, path = URN.to_parts(recipient)
            if scheme in resolved_schemes:
                contact = Contact.get_or_create(org, user, urns=[recipient])
                contact_urn = contact.urn_objects[recipient]
        else:  # pragma: no cover
            raise ValueError("Message recipient must be a Contact, ContactURN or URN tuple")

        return contact, contact_urn

    def status_fail(self):
        """
        Update the message status to FAILED
        """
        self.status = FAILED
        self.save(update_fields=('status', 'modified_on'))

        Channel.track_status(self.channel, "Failed")

    def status_sent(self):
        """
        Update the message status to SENT
        """
        now = timezone.now()
        self.status = SENT
        self.sent_on = now
        self.save(update_fields=('status', 'sent_on', 'modified_on'))

        Channel.track_status(self.channel, "Sent")

    def status_delivered(self):
        """
        Update the message status to DELIVERED
        """
        self.status = DELIVERED
        if not self.sent_on:
            self.sent_on = timezone.now()
        self.save(update_fields=('status', 'modified_on', 'sent_on'))

        Channel.track_status(self.channel, "Delivered")

    def archive(self):
        """
        Archives this message
        """
        if self.direction != INCOMING or self.contact.is_test:
            raise ValueError("Can only archive incoming non-test messages")

        self.visibility = Msg.VISIBILITY_ARCHIVED
        self.save(update_fields=('visibility', 'modified_on'))

    @classmethod
    def archive_all_for_contacts(cls, contacts):
        """
        Archives all incoming messages for the given contacts
        """
        msgs = Msg.objects.filter(direction=INCOMING, visibility=Msg.VISIBILITY_VISIBLE, contact__in=contacts)
        msg_ids = list(msgs.values_list('pk', flat=True))

        # update modified on in small batches to avoid long table lock, and having too many non-unique values for
        # modified_on which is the primary ordering for the API
        for batch in chunk_list(msg_ids, 100):
            Msg.objects.filter(pk__in=batch).update(visibility=Msg.VISIBILITY_ARCHIVED, modified_on=timezone.now())

    def restore(self):
        """
        Restores (i.e. un-archives) this message
        """
        if self.direction != INCOMING or self.contact.is_test:  # pragma: needs cover
            raise ValueError("Can only restore incoming non-test messages")

        self.visibility = Msg.VISIBILITY_VISIBLE
        self.save(update_fields=('visibility', 'modified_on'))

    def release(self):
        """
        Releases (i.e. deletes) this message
        """
        self.visibility = Msg.VISIBILITY_DELETED
        self.text = ""
        self.save(update_fields=('visibility', 'text', 'modified_on'))

        # remove labels
        self.labels.clear()

    @classmethod
    def apply_action_label(cls, user, msgs, label, add):
        return label.toggle_label(msgs, add)

    @classmethod
    def apply_action_archive(cls, user, msgs):
        changed = []

        for msg in msgs:
            msg.archive()
            changed.append(msg.pk)

        return changed

    @classmethod
    def apply_action_restore(cls, user, msgs):
        changed = []

        for msg in msgs:
            msg.restore()
            changed.append(msg.pk)

        return changed

    @classmethod
    def apply_action_delete(cls, user, msgs):
        changed = []

        for msg in msgs:
            msg.release()
            changed.append(msg.pk)

        return changed

    @classmethod
    def apply_action_resend(cls, user, msgs):
        changed = []

        for msg in msgs:
            msg.resend()
            changed.append(msg.pk)
        return changed

    class Meta:
        ordering = ['-created_on', '-pk']


STOP_WORDS = 'a,able,about,across,after,all,almost,also,am,among,an,and,any,are,as,at,be,because,been,but,by,can,' \
             'cannot,could,dear,did,do,does,either,else,ever,every,for,from,get,got,had,has,have,he,her,hers,him,his,' \
             'how,however,i,if,in,into,is,it,its,just,least,let,like,likely,may,me,might,most,must,my,neither,no,nor,' \
             'not,of,off,often,on,only,or,other,our,own,rather,said,say,says,she,should,since,so,some,than,that,the,' \
             'their,them,then,there,these,they,this,tis,to,too,twas,us,wants,was,we,were,what,when,where,which,while,' \
             'who,whom,why,will,with,would,yet,you,your'.split(',')


class SystemLabel(object):
    TYPE_INBOX = 'I'
    TYPE_FLOWS = 'W'
    TYPE_ARCHIVED = 'A'
    TYPE_OUTBOX = 'O'
    TYPE_SENT = 'S'
    TYPE_FAILED = 'X'
    TYPE_SCHEDULED = 'E'
    TYPE_CALLS = 'C'

    TYPE_CHOICES = ((TYPE_INBOX, "Inbox"),
                    (TYPE_FLOWS, "Flows"),
                    (TYPE_ARCHIVED, "Archived"),
                    (TYPE_OUTBOX, "Outbox"),
                    (TYPE_SENT, "Sent"),
                    (TYPE_FAILED, "Failed"),
                    (TYPE_SCHEDULED, "Scheduled"),
                    (TYPE_CALLS, "Calls"))

    @classmethod
    def get_counts(cls, org):
        return SystemLabelCount.get_totals(org)

    @classmethod
    def get_queryset(cls, org, label_type, exclude_test_contacts=True):
        """
        Gets the queryset for the given system label. Any change here needs to be reflected in a change to the db
        trigger used to maintain the label counts.
        """
        # TODO: (Indexing) Sent and Failed require full message history
        if label_type == cls.TYPE_INBOX:
            qs = Msg.objects.filter(direction=INCOMING, visibility=Msg.VISIBILITY_VISIBLE, msg_type=INBOX)
        elif label_type == cls.TYPE_FLOWS:
            qs = Msg.objects.filter(direction=INCOMING, visibility=Msg.VISIBILITY_VISIBLE, msg_type=FLOW)
        elif label_type == cls.TYPE_ARCHIVED:
            qs = Msg.objects.filter(direction=INCOMING, visibility=Msg.VISIBILITY_ARCHIVED)
        elif label_type == cls.TYPE_OUTBOX:
            qs = Msg.objects.filter(direction=OUTGOING, visibility=Msg.VISIBILITY_VISIBLE, status__in=(PENDING, QUEUED))
        elif label_type == cls.TYPE_SENT:
            qs = Msg.objects.filter(direction=OUTGOING, visibility=Msg.VISIBILITY_VISIBLE,
                                    status__in=(WIRED, SENT, DELIVERED))
        elif label_type == cls.TYPE_FAILED:
            qs = Msg.objects.filter(direction=OUTGOING, visibility=Msg.VISIBILITY_VISIBLE, status=FAILED)
        elif label_type == cls.TYPE_SCHEDULED:
            qs = Broadcast.objects.exclude(schedule=None)
        elif label_type == cls.TYPE_CALLS:
            qs = ChannelEvent.objects.filter(is_active=True, event_type__in=ChannelEvent.CALL_TYPES)
        else:  # pragma: needs cover
            raise ValueError("Invalid label type: %s" % label_type)

        qs = qs.filter(org=org)

        if exclude_test_contacts:
            if label_type == cls.TYPE_SCHEDULED:
                qs = qs.exclude(contacts__is_test=True)
            else:
                qs = qs.exclude(contact__is_test=True)

        return qs


class SystemLabelCount(SquashableModel):
    """
    Counts of messages/broadcasts/calls maintained by database level triggers
    """
    SQUASH_OVER = ('org_id', 'label_type')

    org = models.ForeignKey(Org, related_name='system_labels')

    label_type = models.CharField(max_length=1, choices=SystemLabel.TYPE_CHOICES)

    count = models.IntegerField(default=0, help_text=_("Number of items with this system label"))

    @classmethod
    def get_squash_query(cls, distinct_set):
        sql = """
        WITH deleted as (
            DELETE FROM %(table)s WHERE "org_id" = %%s AND "label_type" = %%s RETURNING "count"
        )
        INSERT INTO %(table)s("org_id", "label_type", "count", "is_squashed")
        VALUES (%%s, %%s, GREATEST(0, (SELECT SUM("count") FROM deleted)), TRUE);
        """ % {'table': cls._meta.db_table}

        return sql, (distinct_set.org_id, distinct_set.label_type) * 2

    @classmethod
    def get_totals(cls, org):
        """
        Gets all system label counts by type for the given org
        """
        counts = cls.objects.filter(org=org)
        counts = counts.values_list('label_type').annotate(count_sum=Sum('count'))
        counts_by_type = {c[0]: c[1] for c in counts}

        # for convenience, include all label types
        return {l: counts_by_type.get(l, 0) for l, n in SystemLabel.TYPE_CHOICES}

    class Meta:
        index_together = ('org', 'label_type')


class UserFolderManager(models.Manager):
    def get_queryset(self):
        return super(UserFolderManager, self).get_queryset().filter(label_type=Label.TYPE_FOLDER)


class UserLabelManager(models.Manager):
    def get_queryset(self):
        return super(UserLabelManager, self).get_queryset().filter(label_type=Label.TYPE_LABEL)


@six.python_2_unicode_compatible
class Label(TembaModel):
    """
    Labels represent both user defined labels and folders of labels. User defined labels that can be applied to messages
    much the same way labels or tags apply to messages in web-based email services.
    """
    MAX_NAME_LEN = 64

    TYPE_FOLDER = 'F'
    TYPE_LABEL = 'L'

    TYPE_CHOICES = ((TYPE_FOLDER, "Folder of labels"),
                    (TYPE_LABEL, "Regular label"))

    org = models.ForeignKey(Org)

    name = models.CharField(max_length=MAX_NAME_LEN, verbose_name=_("Name"), help_text=_("The name of this label"))

    folder = models.ForeignKey('Label', verbose_name=_("Folder"), null=True, related_name="children")

    label_type = models.CharField(max_length=1, choices=TYPE_CHOICES, default=TYPE_LABEL, help_text=_("Label type"))

    # define some custom managers to do the filtering of label types for us
    all_objects = models.Manager()
    folder_objects = UserFolderManager()
    label_objects = UserLabelManager()

    @classmethod
    def get_or_create(cls, org, user, name, folder=None):
        name = name.strip()

        if not cls.is_valid_name(name):
            raise ValueError("Invalid label name: %s" % name)

        if folder and not folder.is_folder():  # pragma: needs cover
            raise ValueError("%s is not a label folder" % six.text_type(folder))

        label = cls.label_objects.filter(org=org, name__iexact=name).first()
        if label:
            return label

        return cls.label_objects.create(org=org, name=name, folder=folder, created_by=user, modified_by=user)

    @classmethod
    def get_or_create_folder(cls, org, user, name):
        name = name.strip()

        if not cls.is_valid_name(name):  # pragma: needs cover
            raise ValueError("Invalid folder name: %s" % name)

        folder = cls.folder_objects.filter(org=org, name__iexact=name).first()
        if folder:  # pragma: needs cover
            return folder

        return cls.folder_objects.create(org=org, name=name, label_type=Label.TYPE_FOLDER,
                                         created_by=user, modified_by=user)

    @classmethod
    def get_hierarchy(cls, org):
        """
        Gets labels and folders organized into their hierarchy and with their message counts
        """
        labels_and_folders = list(Label.all_objects.filter(org=org).order_by(Upper('name')))
        label_counts = LabelCount.get_totals([l for l in labels_and_folders if not l.is_folder()])

        folder_nodes = {}
        all_nodes = []
        for obj in labels_and_folders:
            node = {'obj': obj, 'count': label_counts.get(obj), 'children': []}
            all_nodes.append(node)

            if obj.is_folder():
                folder_nodes[obj.id] = node

        top_nodes = []
        for node in all_nodes:
            if node['obj'].folder_id is None:
                top_nodes.append(node)
            else:
                folder_nodes[node['obj'].folder_id]['children'].append(node)

        return top_nodes

    @classmethod
    def is_valid_name(cls, name):
        # don't allow empty strings, blanks, initial or trailing whitespace
        if not name or name.strip() != name:
            return False

        if len(name) > cls.MAX_NAME_LEN:
            return False

        # first character must be a word char
        return regex.match('\w', name[0], flags=regex.UNICODE)

    def filter_messages(self, queryset):
        if self.is_folder():
            return queryset.filter(labels__in=self.children.all()).distinct()

        return queryset.filter(labels=self)

    def get_messages(self):
        # TODO: consider purpose built indexes
        return self.filter_messages(Msg.objects.all())

    def get_visible_count(self):
        """
        Returns the count of visible, non-test message tagged with this label
        """
        if self.is_folder():
            raise ValueError("Message counts are not tracked for user folders")

        return LabelCount.get_totals([self])[self]

    def toggle_label(self, msgs, add):
        """
        Adds or removes this label from the given messages
        """
        if self.is_folder():  # pragma: needs cover
            raise ValueError("Can only assign messages to user labels")

        changed = set()

        for msg in msgs:
            if msg.direction != INCOMING:
                raise ValueError("Can only apply labels to incoming messages")

            if msg.contact.is_test:
                raise ValueError("Cannot apply labels to test messages")

            # if we are adding the label and this message doesnt have it, add it
            if add:
                if not msg.labels.filter(pk=self.pk):
                    msg.labels.add(self)
                    changed.add(msg.pk)

            # otherwise, remove it if not already present
            else:
                if msg.labels.filter(pk=self.pk):
                    msg.labels.remove(self)
                    changed.add(msg.pk)

        # update modified on all our changed msgs
        Msg.objects.filter(id__in=changed).update(modified_on=timezone.now())

        return changed

    def is_folder(self):
        return self.label_type == Label.TYPE_FOLDER

    def release(self):
        self.delete()

    def __str__(self):
        if self.folder:
            return "%s > %s" % (six.text_type(self.folder), self.name)
        return self.name

    class Meta:
        unique_together = ('org', 'name')


class LabelCount(SquashableModel):
    """
    Counts of user labels maintained by database level triggers
    """
    SQUASH_OVER = ('label_id',)

    label = models.ForeignKey(Label, related_name='counts')

    count = models.IntegerField(default=0, help_text=_("Number of items with this system label"))

    @classmethod
    def get_squash_query(cls, distinct_set):
        sql = """
            WITH deleted as (
                DELETE FROM %(table)s WHERE "label_id" = %%s RETURNING "count"
            )
            INSERT INTO %(table)s("label_id", "count", "is_squashed")
            VALUES (%%s, GREATEST(0, (SELECT SUM("count") FROM deleted)), TRUE);
            """ % {'table': cls._meta.db_table}

        return sql, (distinct_set.label_id, distinct_set.label_id)

    @classmethod
    def get_totals(cls, labels):
        """
        Gets total counts for all the given labels
        """
        counts = cls.objects.filter(label__in=labels).values_list('label_id').annotate(count_sum=Sum('count'))
        counts_by_label_id = {c[0]: c[1] for c in counts}
        return {l: counts_by_label_id.get(l.id, 0) for l in labels}


class MsgIterator(object):
    """
    Queryset wrapper to chunk queries and reduce in-memory footprint
    """
    def __init__(self, ids, order_by=None, select_related=None, prefetch_related=None, max_obj_num=1000):
        self._ids = ids
        self._order_by = order_by
        self._select_related = select_related
        self._prefetch_related = prefetch_related
        self._generator = self._setup()
        self.max_obj_num = max_obj_num

    def _setup(self):
        for i in six.moves.xrange(0, len(self._ids), self.max_obj_num):
            chunk_queryset = Msg.objects.filter(id__in=self._ids[i:i + self.max_obj_num])

            if self._order_by:
                chunk_queryset = chunk_queryset.order_by(*self._order_by)

            if self._select_related:
                chunk_queryset = chunk_queryset.select_related(*self._select_related)

            if self._prefetch_related:
                chunk_queryset = chunk_queryset.prefetch_related(*self._prefetch_related)

            for obj in chunk_queryset:
                yield obj

    def __iter__(self):
        return self

    def next(self):
        return next(self._generator)


class ExportMessagesTask(BaseExportTask):
    """
    Wrapper for handling exports of raw messages. This will export all selected messages in
    an Excel spreadsheet, adding sheets as necessary to fall within the guidelines of Excel 97
    (the library we depend on requires this) which has column and row size limits.

    When the export is done, we store the file on the server and send an e-mail notice with a
    link to download the results.
    """
    analytics_key = 'msg_export'
    email_subject = "Your messages export is ready"
    email_template = 'msgs/email/msg_export_download'

    groups = models.ManyToManyField(ContactGroup)

    label = models.ForeignKey(Label, null=True)

    system_label = models.CharField(null=True, max_length=1)

    start_date = models.DateField(null=True, blank=True, help_text=_("The date for the oldest message to export"))

    end_date = models.DateField(null=True, blank=True, help_text=_("The date for the newest message to export"))

    @classmethod
    def create(cls, org, user, system_label=None, label=None, groups=(), start_date=None, end_date=None):
        if label and system_label:  # pragma: no cover
            raise ValueError("Can't specify both label and system label")

        export = cls.objects.create(org=org, system_label=system_label, label=label,
                                    start_date=start_date, end_date=end_date,
                                    created_by=user, modified_by=user)
        export.groups.add(*groups)
        return export

    def write_export(self):
        from openpyxl import Workbook

        book = Workbook(write_only=True)

        fields = ['Date', 'Contact', 'Contact Type', 'Name', 'Contact UUID', 'Direction', 'Text', 'Labels', "Status"]
        fields_col_width = [self.WIDTH_MEDIUM,  # Date
                            self.WIDTH_MEDIUM,  # Contact
                            self.WIDTH_SMALL,   # Contact Type
                            self.WIDTH_MEDIUM,  # Name
                            self.WIDTH_MEDIUM,  # Contact UUID
                            self.WIDTH_SMALL,   # Direction
                            self.WIDTH_LARGE,   # Text
                            self.WIDTH_MEDIUM,  # Labels
                            self.WIDTH_SMALL]   # Status

        if self.system_label:
            messages = SystemLabel.get_queryset(self.org, self.system_label)
        elif self.label:
            messages = self.label.get_messages()
        else:
            messages = Msg.get_messages(self.org)

        tz = self.org.timezone

        if self.start_date:
            start_date = tz.localize(datetime.combine(self.start_date, datetime.min.time()))
            messages = messages.filter(created_on__gte=start_date)

        if self.end_date:
            end_date = tz.localize(datetime.combine(self.end_date, datetime.max.time()))
            messages = messages.filter(created_on__lte=end_date)

        if self.groups.all():
            messages = messages.filter(contact__all_groups__in=self.groups.all())

        all_message_ids = list(messages.order_by('-created_on').values_list('id', flat=True))

        messages_sheet_number = 1

        current_messages_sheet = book.create_sheet(six.text_type(_("Messages %d" % messages_sheet_number)))

        self.set_sheet_column_widths(current_messages_sheet, fields_col_width)
        self.append_row(current_messages_sheet, fields)

        row = 2
        processed = 0
        start = time.time()

        prefetch = Prefetch('labels', queryset=Label.label_objects.order_by('name'))
        for msg in MsgIterator(all_message_ids,
                               order_by=[''
                                         '-created_on'],
                               select_related=['contact', 'contact_urn'],
                               prefetch_related=[prefetch]):

            if row >= self.MAX_EXCEL_ROWS:  # pragma: needs cover
                messages_sheet_number += 1
                current_messages_sheet = book.create_sheet(six.text_type(_("Messages %d" % messages_sheet_number)))

                self.append_row(current_messages_sheet, fields)
                self.set_sheet_column_widths(current_messages_sheet, fields_col_width)
                row = 2

            # only show URN path if org isn't anon and there is a URN
            if self.org.is_anon:  # pragma: needs cover
                urn_path = msg.contact.anon_identifier
            elif msg.contact_urn:
                urn_path = msg.contact_urn.get_display(org=self.org, formatted=False)
            else:
                urn_path = ''

            urn_scheme = msg.contact_urn.scheme if msg.contact_urn else ''

            self.append_row(current_messages_sheet, [
                msg.created_on,
                urn_path,
                urn_scheme,
                msg.contact.name,
                msg.contact.uuid,
                msg.get_direction_display(),
                msg.text,
                ", ".join(msg_label.name for msg_label in msg.labels.all()),
                msg.get_status_display()
            ])

            row += 1
            processed += 1

            if processed % 10000 == 0:  # pragma: needs cover
                print("Export of %d msgs for %s - %d%% complete in %0.2fs" %
                      (len(all_message_ids), self.org.name, processed * 100 / len(all_message_ids), time.time() - start))

        temp = NamedTemporaryFile(delete=True)
        book.save(temp)
        temp.flush()
        return temp, 'xlsx'


@register_asset_store
class MessageExportAssetStore(BaseExportAssetStore):
    model = ExportMessagesTask
    key = 'message_export'
    directory = 'message_exports'
    permission = 'msgs.msg_export'
    extensions = ('xlsx',)<|MERGE_RESOLUTION|>--- conflicted
+++ resolved
@@ -349,37 +349,7 @@
     def get_message_failed_count(self):  # pragma: needs cover
         return self.get_messages().filter(status__in=[FAILED, RESENT]).count()
 
-<<<<<<< HEAD
-    def get_sync_commands(self, channel):
-        """
-        Returns the minimal # of broadcast commands for the given Android channel to uniquely represent all the
-        messages which are being sent to tel URNs. This will return an array of dicts that look like:
-             dict(cmd="mt_bcast", to=[dict(phone=msg.contact.tel, id=msg.pk) for msg in msgs], msg=broadcast.text))
-        """
-        commands = []
-        current_msg = None
-        contact_id_pairs = []
-
-        pending = self.get_messages().filter(status__in=[PENDING, QUEUED, WIRED], channel=channel,
-                                             contact_urn__scheme=TEL_SCHEME).select_related('contact_urn').order_by('text', 'pk')
-
-        for msg in pending:
-            if msg.text != current_msg and contact_id_pairs:
-                commands.append(dict(cmd='mt_bcast', to=contact_id_pairs, msg=current_msg))
-                contact_id_pairs = []
-
-            current_msg = msg.text
-            contact_id_pairs.append(dict(phone=msg.contact_urn.path, id=msg.pk))
-
-        if contact_id_pairs:
-            commands.append(dict(cmd='mt_bcast', to=contact_id_pairs, msg=current_msg))
-
-        return commands
-
     def get_preferred_languages(self, contact, org=None):
-=======
-    def get_preferred_languages(self, contact, base_language=None, org=None):
->>>>>>> 47e91f24
         """
         Gets the ordered list of language preferences for the given contact
         """
