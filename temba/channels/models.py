--- conflicted
+++ resolved
@@ -79,30 +79,6 @@
 CALL = 'C'
 ANSWER = 'A'
 
-<<<<<<< HEAD
-=======
-RELAYER_TYPE_CHOICES = ((ANDROID, "Android"),
-                        (TWILIO, "Twilio"),
-                        (AFRICAS_TALKING, "Africa's Talking"),
-                        (ZENVIA, "Zenvia"),
-                        (NEXMO, "Nexmo"),
-                        (INFOBIP, "Infobip"),
-                        (VERBOICE, "Verboice"),
-                        (HUB9, "Hub9"),
-                        (VUMI, "Vumi"),
-                        (KANNEL, "Kannel"),
-                        (EXTERNAL, "External"),
-                        (TWITTER, "Twitter"),
-                        (CLICKATELL, "Clickatell"),
-                        (PLIVO, "Plivo"),
-                        (SHAQODOON, "Shaqodoon"),
-                        (HIGH_CONNECTION, "High Connection"),
-                        (BLACKMYNA, "Blackmyna"),
-                        (SMSCENTRAL, "SMSCentral"),
-                        (YO, "Yo!"),
-                        (M3TECH, "M3 Tech"))
-
->>>>>>> 1f485042
 # how many outgoing messages we will queue at once
 SEND_QUEUE_DEPTH = 500
 
@@ -147,6 +123,7 @@
 
 YO_API_URL = 'http://smgw1.yo.co.ug:9100/sendsms'
 
+
 class Channel(SmartModel):
     TYPE_CHOICES = ((ANDROID, "Android"),
                     (TWILIO, "Twilio"),
@@ -166,6 +143,7 @@
                     (HIGH_CONNECTION, "High Connection"),
                     (BLACKMYNA, "Blackmyna"),
                     (SMSCENTRAL, "SMSCentral"),
+                    (YO, "Yo!"),
                     (M3TECH, "M3 Tech"))
 
     channel_type = models.CharField(verbose_name=_("Channel Type"), max_length=3, choices=TYPE_CHOICES,
@@ -2400,6 +2378,7 @@
 
         send_temba_email(self.channel.alert_email, subject, template, context, branding)
 
+
 def get_alert_user():
     user = User.objects.filter(username='alert').first()
     if user:
@@ -2409,11 +2388,13 @@
         user.groups.add(Group.objects.get(name='Service Users'))
         return user
 
+
 def get_twilio_application_sid():
     return os.environ.get('TWILIO_APPLICATION_SID', settings.TWILIO_APPLICATION_SID)
+
 
 def get_twilio_client():
     account_sid = os.environ.get('TWILIO_ACCOUNT_SID', settings.TWILIO_ACCOUNT_SID)
     auth_token = os.environ.get('TWILIO_AUTH_TOKEN', settings.TWILIO_AUTH_TOKEN)
-    from temba.ivr.models.clients import TwilioClient
+    from temba.ivr.clients import TwilioClient
     return TwilioClient(account_sid, auth_token)