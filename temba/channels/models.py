--- conflicted
+++ resolved
@@ -950,19 +950,11 @@
         for uuid_batch in itertools.batched(uuids, 100):
             # first try reading from old table
             resp = client.batch_get_item(
-<<<<<<< HEAD
                 RequestItems={dynamo.table_name(cls.OLD_TABLE): {"Keys": [{"UUID": str(u)} for u in uuid_batch]}}
             )
 
             for log in resp["Responses"][dynamo.table_name(cls.OLD_TABLE)]:
-                data = dynamo.load_jsongz(bytes(log["DataGZ"]))
-=======
-                RequestItems={dynamo.table_name(cls.DYNAMO_TABLE): {"Keys": [{"UUID": str(u)} for u in uuid_batch]}}
-            )
-
-            for log in resp["Responses"][dynamo.table_name(cls.DYNAMO_TABLE)]:
                 data = dynamo.load_jsongz(log["DataGZ"])
->>>>>>> c7088e2e
                 logs.append(
                     ChannelLog(
                         uuid=log["UUID"],
@@ -970,11 +962,7 @@
                         log_type=log["Type"],
                         http_logs=data["http_logs"],
                         errors=data["errors"],
-<<<<<<< HEAD
-                        elapsed_ms=log["ElapsedMS"],
-=======
                         elapsed_ms=int(log["ElapsedMS"]),
->>>>>>> c7088e2e
                         created_on=datetime.fromtimestamp(int(log["CreatedOn"]), tz=tzone.utc),
                     )
                 )
@@ -993,7 +981,7 @@
 
     @staticmethod
     def _get_key(channel, uuid: str) -> tuple[str, str]:
-        return f"cha#{channel.uuid}#{uuid[-1]}", f"log#{uuid}"
+        return f"cha#{channel.uuid}#{str(uuid)[-1]}", f"log#{uuid}"
 
     @classmethod
     def _from_item(cls, channel, item: dict):
