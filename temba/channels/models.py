from __future__ import absolute_import, print_function, unicode_literals

import json
import logging
import phonenumbers
import plivo
import regex
import requests
import re
import six
import time
import urlparse

from abc import ABCMeta, abstractmethod
from enum import Enum
from datetime import timedelta
from django.conf import settings
from django.conf.urls import url
from django.contrib.auth.models import User, Group
from django.contrib.postgres.fields import ArrayField
from django.core.cache import cache
from django.core.urlresolvers import reverse
from django.core.validators import URLValidator
from django.db import models
from django.db.models import Q, Max, Sum
from django.db.models.signals import pre_save
from django.dispatch import receiver
from django.utils import timezone
from django.utils.http import urlencode, urlquote_plus
from django.utils.safestring import mark_safe
from django.utils.translation import ugettext_lazy as _
from django_countries.fields import CountryField
from django_redis import get_redis_connection
from gcm.gcm import GCM, GCMNotRegisteredException
from phonenumbers import NumberParseException
from pyfcm import FCMNotification
from smartmin.models import SmartModel
from temba.orgs.models import Org, NEXMO_UUID, NEXMO_APP_ID
from temba.utils import analytics, random_string, dict_to_struct, dict_to_json, on_transaction_commit, get_anonymous_user
from temba.utils.email import send_template_email
from temba.utils.gsm7 import is_gsm7, replace_non_gsm7_accents
from temba.utils.http import HttpEvent
from temba.utils.nexmo import NexmoClient, NCCOResponse
from temba.utils.models import SquashableModel, TembaModel, generate_uuid
from time import sleep
from twilio import twiml, TwilioRestException
from uuid import uuid4
from xml.sax.saxutils import escape

logger = logging.getLogger(__name__)

TEMBA_HEADERS = {'User-agent': 'RapidPro'}

# Hub9 is an aggregator in Indonesia, set this to the endpoint for your service
# and make sure you send from a whitelisted IP Address
HUB9_ENDPOINT = 'http://175.103.48.29:28078/testing/smsmt.php'

# Dart Media is another aggregator in Indonesia, set this to the endpoint for your service
DART_MEDIA_ENDPOINT = 'http://202.43.169.11/APIhttpU/receive2waysms.php'


class Encoding(Enum):
    GSM7 = 1
    REPLACED = 2
    UNICODE = 3


class ChannelType(six.with_metaclass(ABCMeta)):
    """
    Base class for all dynamic channel types
    """
    class Category(Enum):
        PHONE = 1
        SOCIAL_MEDIA = 2
        API = 3

    code = None
    slug = None
    category = None

    name = None
    icon = 'icon-channel-external'
    schemes = None
    show_config_page = True

    claim_blurb = None
    claim_view = None

    max_length = -1
    max_tps = None
    attachment_support = False
    free_sending = False
    timezones = []

    def is_available_to(self, user):
        """
        Determines whether this channel type is available to the given user, e.g. check timezone
        """
        return True

    def get_claim_blurb(self):
        """
        Gets the blurb for use on the claim page list of channel types
        """
        return mark_safe(self.claim_blurb)

    def get_claim_url(self):
        """
        Gets the URL/view configuration for this channel types's claim page
        """
        rel_url = r'^claim/%s/' % self.slug
        url_name = 'channels.claim_%s' % self.slug
        return url(rel_url, self.claim_view.as_view(channel_type=self), name=url_name)

    def activate(self, channel):
        """
        Called when a channel of this type has been created. Can be used to setup things like callbacks required by the
        channel. Note: this will only be called if IS_PROD setting is True.
        """

    def deactivate(self, channel):
        """
        Called when a channel of this type has been released. Can be used to cleanup things like callbacks which were
        used by the channel. Note: this will only be called if IS_PROD setting is True.
        """

    def activate_trigger(self, trigger):
        """
        Called when a trigger that is bound to a channel of this type is being created or restored. Note: this will only
        be called if IS_PROD setting is True.
        """

    def deactivate_trigger(self, trigger):
        """
        Called when a trigger that is bound to a channel of this type is being released. Note: this will only be called
        if IS_PROD setting is True.
        """

    @abstractmethod
    def send(self, channel, msg, text):
        """
        Sends the given message struct. Note: this will only be called if SEND_MESSAGES setting is True.
        """

    def has_attachment_support(self, channel):
        """
        Whether the given channel instance supports message attachments
        """
        return self.attachment_support

    def setup_periodic_tasks(self, sender):
        """
        Allows a ChannelType to register periodic tasks it wants celery to run.
        ex: sender.add_periodic_task(300, remap_twitter_ids)
        """

    def __str__(self):
        return self.name


@six.python_2_unicode_compatible
class Channel(TembaModel):
    TYPE_ANDROID = 'A'
    TYPE_CHIKKA = 'CK'
    TYPE_CLICKATELL = 'CT'
    TYPE_DARTMEDIA = 'DA'
    TYPE_DUMMY = 'DM'
    TYPE_GLOBE = 'GL'
    TYPE_HIGH_CONNECTION = 'HX'
    TYPE_HUB9 = 'H9'
    TYPE_JASMIN = 'JS'
    TYPE_JUNEBUG = 'JN'
    TYPE_JUNEBUG_USSD = 'JNU'
    TYPE_KANNEL = 'KN'
    TYPE_MACROKIOSK = 'MK'
    TYPE_M3TECH = 'M3'
    TYPE_MBLOX = 'MB'
    TYPE_NEXMO = 'NX'
    TYPE_PLIVO = 'PL'
    TYPE_RED_RABBIT = 'RR'
    TYPE_SHAQODOON = 'SQ'
    TYPE_TWILIO = 'T'
    TYPE_TWIML = 'TW'
    TYPE_TWILIO_MESSAGING_SERVICE = 'TMS'
    TYPE_VERBOICE = 'VB'
    TYPE_VIBER = 'VI'
    TYPE_VUMI = 'VM'
    TYPE_VUMI_USSD = 'VMU'
    TYPE_YO = 'YO'
    TYPE_ZENVIA = 'ZV'

    # keys for various config options stored in the channel config dict
    CONFIG_SEND_URL = 'send_url'
    CONFIG_SEND_METHOD = 'method'
    CONFIG_SEND_BODY = 'body'
    CONFIG_DEFAULT_SEND_BODY = 'id={{id}}&text={{text}}&to={{to}}&to_no_plus={{to_no_plus}}&from={{from}}&from_no_plus={{from_no_plus}}&channel={{channel}}'
    CONFIG_USERNAME = 'username'
    CONFIG_PASSWORD = 'password'
    CONFIG_KEY = 'key'
    CONFIG_API_ID = 'api_id'
    CONFIG_CONTENT_TYPE = 'content_type'
    CONFIG_VERIFY_SSL = 'verify_ssl'
    CONFIG_USE_NATIONAL = 'use_national'
    CONFIG_ENCODING = 'encoding'
    CONFIG_PAGE_NAME = 'page_name'
    CONFIG_PLIVO_AUTH_ID = 'PLIVO_AUTH_ID'
    CONFIG_PLIVO_AUTH_TOKEN = 'PLIVO_AUTH_TOKEN'
    CONFIG_PLIVO_APP_ID = 'PLIVO_APP_ID'
    CONFIG_AUTH_TOKEN = 'auth_token'
    CONFIG_CHANNEL_ID = 'channel_id'
    CONFIG_CHANNEL_SECRET = 'channel_secret'
    CONFIG_CHANNEL_MID = 'channel_mid'
    CONFIG_FCM_ID = 'FCM_ID'
    CONFIG_MAX_LENGTH = 'max_length'
    CONFIG_MACROKIOSK_SENDER_ID = 'macrokiosk_sender_id'
    CONFIG_MACROKIOSK_SERVICE_ID = 'macrokiosk_service_id'
    CONFIG_RP_HOSTNAME_OVERRIDE = 'rp_hostname_override'

    ENCODING_DEFAULT = 'D'  # we just pass the text down to the endpoint
    ENCODING_SMART = 'S'  # we try simple substitutions to GSM7 then go to unicode if it still isn't GSM7
    ENCODING_UNICODE = 'U'  # we send everything as unicode

    ENCODING_CHOICES = ((ENCODING_DEFAULT, _("Default Encoding")),
                        (ENCODING_SMART, _("Smart Encoding")),
                        (ENCODING_UNICODE, _("Unicode Encoding")))

    # the role types for our channels
    ROLE_SEND = 'S'
    ROLE_RECEIVE = 'R'
    ROLE_CALL = 'C'
    ROLE_ANSWER = 'A'
    ROLE_USSD = 'U'

    DEFAULT_ROLE = ROLE_SEND + ROLE_RECEIVE

    # how many outgoing messages we will queue at once
    SEND_QUEUE_DEPTH = 500

    # how big each batch of outgoing messages can be
    SEND_BATCH_SIZE = 100

    YO_API_URL_1 = 'http://smgw1.yo.co.ug:9100/sendsms'
    YO_API_URL_2 = 'http://41.220.12.201:9100/sendsms'
    YO_API_URL_3 = 'http://164.40.148.210:9100/sendsms'

    VUMI_GO_API_URL = 'https://go.vumi.org/api/v1/go/http_api_nostream'

    CONTENT_TYPE_URLENCODED = 'urlencoded'
    CONTENT_TYPE_JSON = 'json'
    CONTENT_TYPE_XML = 'xml'

    CONTENT_TYPES = {
        CONTENT_TYPE_URLENCODED: "application/x-www-form-urlencoded",
        CONTENT_TYPE_JSON: "application/json",
        CONTENT_TYPE_XML: "text/xml; charset=utf-8"
    }

    CONTENT_TYPE_CHOICES = ((CONTENT_TYPE_URLENCODED, _("URL Encoded - application/x-www-form-urlencoded")),
                            (CONTENT_TYPE_JSON, _("JSON - application/json")),
                            (CONTENT_TYPE_XML, _("XML - text/xml; charset=utf-8")))

    # our default max tps is 50
    DEFAULT_TPS = 50

    # various hard coded settings for the channel types
    CHANNEL_SETTINGS = {
        TYPE_ANDROID: dict(schemes=['tel'], max_length=-1),
        TYPE_CHIKKA: dict(schemes=['tel'], max_length=160),
        TYPE_CLICKATELL: dict(schemes=['tel'], max_length=420),
        TYPE_DARTMEDIA: dict(schemes=['tel'], max_length=160),
        TYPE_DUMMY: dict(schemes=['tel'], max_length=160),
        TYPE_GLOBE: dict(schemes=['tel'], max_length=160),
        TYPE_HIGH_CONNECTION: dict(schemes=['tel'], max_length=1500),
        TYPE_HUB9: dict(schemes=['tel'], max_length=1600),
        TYPE_JASMIN: dict(schemes=['tel'], max_length=1600),
        TYPE_JUNEBUG: dict(schemes=['tel'], max_length=1600),
        TYPE_JUNEBUG_USSD: dict(schemes=['tel'], max_length=1600),
        TYPE_KANNEL: dict(schemes=['tel'], max_length=1600),
        TYPE_MACROKIOSK: dict(schemes=['tel'], max_length=1600),
        TYPE_M3TECH: dict(schemes=['tel'], max_length=160),
        TYPE_NEXMO: dict(schemes=['tel'], max_length=1600, max_tps=1),
        TYPE_MBLOX: dict(schemes=['tel'], max_length=459),
        TYPE_PLIVO: dict(schemes=['tel'], max_length=1600),
        TYPE_RED_RABBIT: dict(schemes=['tel'], max_length=1600),
        TYPE_SHAQODOON: dict(schemes=['tel'], max_length=1600),
        TYPE_TWILIO: dict(schemes=['tel'], max_length=1600),
        TYPE_TWIML: dict(schemes=['tel'], max_length=1600),
        TYPE_TWILIO_MESSAGING_SERVICE: dict(schemes=['tel'], max_length=1600),
        TYPE_VERBOICE: dict(schemes=['tel'], max_length=1600),
        TYPE_VIBER: dict(schemes=['tel'], max_length=1000),
        TYPE_VUMI: dict(schemes=['tel'], max_length=1600),
        TYPE_VUMI_USSD: dict(schemes=['tel'], max_length=182),
        TYPE_YO: dict(schemes=['tel'], max_length=1600),
        TYPE_ZENVIA: dict(schemes=['tel'], max_length=150),
    }

<<<<<<< HEAD
    TYPE_CHOICES = ((TYPE_AFRICAS_TALKING, "Africa's Talking"),
                    (TYPE_ANDROID, "Android"),
=======
    TYPE_CHOICES = ((TYPE_ANDROID, "Android"),
                    (TYPE_BLACKMYNA, "Blackmyna"),
>>>>>>> d0d806e9
                    (TYPE_CHIKKA, "Chikka"),
                    (TYPE_CLICKATELL, "Clickatell"),
                    (TYPE_DARTMEDIA, "Dart Media"),
                    (TYPE_DUMMY, "Dummy"),
                    (TYPE_GLOBE, "Globe Labs"),
                    (TYPE_HIGH_CONNECTION, "High Connection"),
                    (TYPE_HUB9, "Hub9"),
                    (TYPE_JASMIN, "Jasmin"),
                    (TYPE_JUNEBUG, "Junebug"),
                    (TYPE_JUNEBUG_USSD, "Junebug USSD"),
                    (TYPE_KANNEL, "Kannel"),
                    (TYPE_MACROKIOSK, "Macrokiosk"),
                    (TYPE_M3TECH, "M3 Tech"),
                    (TYPE_MBLOX, "Mblox"),
                    (TYPE_NEXMO, "Nexmo"),
                    (TYPE_PLIVO, "Plivo"),
                    (TYPE_RED_RABBIT, "Red Rabbit"),
                    (TYPE_SHAQODOON, "Shaqodoon"),
                    (TYPE_TWILIO, "Twilio"),
                    (TYPE_TWIML, "TwiML Rest API"),
                    (TYPE_TWILIO_MESSAGING_SERVICE, "Twilio Messaging Service"),
                    (TYPE_VERBOICE, "Verboice"),
                    (TYPE_VIBER, "Viber"),
                    (TYPE_VUMI, "Vumi"),
                    (TYPE_VUMI_USSD, "Vumi USSD"),
                    (TYPE_YO, "Yo!"),
                    (TYPE_ZENVIA, "Zenvia"))

    TYPE_ICONS = {
        TYPE_ANDROID: "icon-channel-android",
        TYPE_KANNEL: "icon-channel-kannel",
        TYPE_NEXMO: "icon-channel-nexmo",
        TYPE_TWILIO: "icon-channel-twilio",
        TYPE_TWIML: "icon-channel-twilio",
        TYPE_TWILIO_MESSAGING_SERVICE: "icon-channel-twilio",
        TYPE_PLIVO: "icon-channel-plivo",
        TYPE_CLICKATELL: "icon-channel-clickatell",
        TYPE_VIBER: "icon-viber"
    }

    FREE_SENDING_CHANNEL_TYPES = [TYPE_VIBER]

    # list of all USSD channels
    USSD_CHANNELS = [TYPE_VUMI_USSD, TYPE_JUNEBUG_USSD]

    TWIML_CHANNELS = [TYPE_TWILIO, TYPE_VERBOICE, TYPE_TWIML]

    NCCO_CHANNELS = [TYPE_NEXMO]

    MEDIA_CHANNELS = [TYPE_TWILIO, TYPE_TWIML, TYPE_TWILIO_MESSAGING_SERVICE]

    HIDE_CONFIG_PAGE = [TYPE_TWILIO, TYPE_ANDROID]

    VIBER_NO_SERVICE_ID = 'no_service_id'

    SIMULATOR_CONTEXT = dict(__default__='(800) 555-1212', name='Simulator', tel='(800) 555-1212', tel_e164='+18005551212')

    channel_type = models.CharField(verbose_name=_("Channel Type"), max_length=3)

    name = models.CharField(verbose_name=_("Name"), max_length=64, blank=True, null=True,
                            help_text=_("Descriptive label for this channel"))

    address = models.CharField(verbose_name=_("Address"), max_length=255, blank=True, null=True,
                               help_text=_("Address with which this channel communicates"))

    country = CountryField(verbose_name=_("Country"), null=True, blank=True,
                           help_text=_("Country which this channel is for"))

    org = models.ForeignKey(Org, verbose_name=_("Org"), related_name="channels", blank=True, null=True,
                            help_text=_("Organization using this channel"))

    gcm_id = models.CharField(verbose_name=_("GCM ID"), max_length=255, blank=True, null=True,
                              help_text=_("The registration id for using Google Cloud Messaging"))

    claim_code = models.CharField(verbose_name=_("Claim Code"), max_length=16, blank=True, null=True, unique=True,
                                  help_text=_("The token the user will us to claim this channel"))

    secret = models.CharField(verbose_name=_("Secret"), max_length=64, blank=True, null=True, unique=True,
                              help_text=_("The secret token this channel should use when signing requests"))

    last_seen = models.DateTimeField(verbose_name=_("Last Seen"), auto_now_add=True,
                                     help_text=_("The last time this channel contacted the server"))

    device = models.CharField(verbose_name=_("Device"), max_length=255, null=True, blank=True,
                              help_text=_("The type of Android device this channel is running on"))

    os = models.CharField(verbose_name=_("OS"), max_length=255, null=True, blank=True,
                          help_text=_("What Android OS version this channel is running on"))

    alert_email = models.EmailField(verbose_name=_("Alert Email"), null=True, blank=True,
                                    help_text=_("We will send email alerts to this address if experiencing issues sending"))

    config = models.TextField(verbose_name=_("Config"), null=True,
                              help_text=_("Any channel specific configuration, used for the various aggregators"))

    schemes = ArrayField(models.CharField(max_length=16), default=['tel'],
                         verbose_name="URN Schemes", help_text=_("The URN schemes this channel supports"))

    role = models.CharField(verbose_name="Channel Role", max_length=4, default=DEFAULT_ROLE,
                            help_text=_("The roles this channel can fulfill"))

    parent = models.ForeignKey('self', blank=True, null=True,
                               help_text=_("The channel this channel is working on behalf of"))

    bod = models.TextField(verbose_name=_("Optional Data"), null=True,
                           help_text=_("Any channel specific state data"))

    tps = models.IntegerField(verbose_name=_("Maximum Transactions per Second"), null=True,
                              help_text=_("The max number of messages that will be sent per second"))

    @classmethod
    def create(cls, org, user, country, channel_type, name=None, address=None, config=None, role=DEFAULT_ROLE, schemes=None, **kwargs):
        if isinstance(channel_type, six.string_types):
            channel_type = cls.get_type_from_code(channel_type)

        if schemes:
            if channel_type.schemes and not set(channel_type.schemes).intersection(schemes):
                raise ValueError("Channel type '%s' cannot support schemes %s" % (channel_type, schemes))
        else:
            schemes = channel_type.schemes

        if not schemes:
            raise ValueError("Cannot create channel without schemes")

        if country and schemes != ['tel']:
            raise ValueError("Only channels handling phone numbers can be country specific")

        if config is None:
            config = {}

        create_args = dict(org=org, created_by=user, modified_by=user,
                           country=country,
                           channel_type=channel_type.code,
                           name=name, address=address,
                           config=json.dumps(config),
                           role=role, schemes=schemes)
        create_args.update(kwargs)

        if 'uuid' not in create_args:
            create_args['uuid'] = generate_uuid()

        channel = cls.objects.create(**create_args)

        # normalize any telephone numbers that we may now have a clue as to country
        if org and country:
            org.normalize_contact_tels()

        if settings.IS_PROD:
            on_transaction_commit(lambda: channel_type.activate(channel))

        return channel

    @classmethod
    def get_type_from_code(cls, code):
        from .types import TYPES
        try:
            return TYPES[code]
        except KeyError:  # pragma: no cover
            raise ValueError("Unrecognized channel type code: %s" % code)

    @classmethod
    def get_types(cls):
        from .types import TYPES
        return six.itervalues(TYPES)

    def get_type(self):
        return self.get_type_from_code(self.channel_type)

    @classmethod
    def add_viber_channel(cls, org, user, name):
        return Channel.create(org, user, None, Channel.TYPE_VIBER, name=name, address=Channel.VIBER_NO_SERVICE_ID)

    @classmethod
    def add_authenticated_external_channel(cls, org, user, country, phone_number,
                                           username, password, channel_type, url, role=DEFAULT_ROLE):
        try:
            parsed = phonenumbers.parse(phone_number, None)
            phone = phonenumbers.format_number(parsed, phonenumbers.PhoneNumberFormat.INTERNATIONAL)
        except Exception:
            # this is a shortcode, just use it plain
            phone = phone_number

        config = dict(username=username, password=password, send_url=url)
        return Channel.create(org, user, country, channel_type, name=phone, address=phone_number, config=config,
                              role=role)

    @classmethod
    def add_config_external_channel(cls, org, user, country, address, channel_type, config, role=DEFAULT_ROLE,
                                    schemes=['tel'], parent=None):
        return Channel.create(org, user, country, channel_type, name=address, address=address,
                              config=config, role=role, schemes=schemes, parent=parent)

    @classmethod
    def add_plivo_channel(cls, org, user, country, phone_number, auth_id, auth_token):
        plivo_uuid = generate_uuid()
        app_name = "%s/%s" % (settings.TEMBA_HOST.lower(), plivo_uuid)

        client = plivo.RestAPI(auth_id, auth_token)

        message_url = "https://" + settings.TEMBA_HOST + "%s" % reverse('handlers.plivo_handler', args=['receive', plivo_uuid])
        answer_url = "https://" + settings.AWS_BUCKET_DOMAIN + "/plivo_voice_unavailable.xml"

        plivo_response_status, plivo_response = client.create_application(params=dict(app_name=app_name,
                                                                                      answer_url=answer_url,
                                                                                      message_url=message_url))

        if plivo_response_status in [201, 200, 202]:
            plivo_app_id = plivo_response['app_id']
        else:  # pragma: no cover
            plivo_app_id = None

        plivo_config = {Channel.CONFIG_PLIVO_AUTH_ID: auth_id,
                        Channel.CONFIG_PLIVO_AUTH_TOKEN: auth_token,
                        Channel.CONFIG_PLIVO_APP_ID: plivo_app_id}

        plivo_number = phone_number.strip('+ ').replace(' ', '')

        plivo_response_status, plivo_response = client.get_number(params=dict(number=plivo_number))

        if plivo_response_status != 200:
            plivo_response_status, plivo_response = client.buy_phone_number(params=dict(number=plivo_number))

            if plivo_response_status != 201:  # pragma: no cover
                raise Exception(_("There was a problem claiming that number, please check the balance on your account."))

            plivo_response_status, plivo_response = client.get_number(params=dict(number=plivo_number))

        if plivo_response_status == 200:
            plivo_response_status, plivo_response = client.modify_number(params=dict(number=plivo_number,
                                                                                     app_id=plivo_app_id))
            if plivo_response_status != 202:  # pragma: no cover
                raise Exception(_("There was a problem updating that number, please try again."))

        phone_number = '+' + plivo_number
        phone = phonenumbers.format_number(phonenumbers.parse(phone_number, None),
                                           phonenumbers.PhoneNumberFormat.NATIONAL)

        return Channel.create(org, user, country, Channel.TYPE_PLIVO, name=phone, address=phone_number,
                              config=plivo_config, uuid=plivo_uuid)

    @classmethod
    def add_nexmo_channel(cls, org, user, country, phone_number):
        client = org.get_nexmo_client()
        org_config = org.config_json()
        org_uuid = org_config.get(NEXMO_UUID)
        app_id = org_config.get(NEXMO_APP_ID)

        nexmo_phones = client.get_numbers(phone_number)
        is_shortcode = False

        # try it with just the national code (for short codes)
        if not nexmo_phones:
            parsed = phonenumbers.parse(phone_number, None)
            shortcode = str(parsed.national_number)

            nexmo_phones = client.get_numbers(shortcode)

            if nexmo_phones:
                is_shortcode = True
                phone_number = shortcode

        # buy the number if we have to
        if not nexmo_phones:
            try:
                client.buy_nexmo_number(country, phone_number)
            except Exception as e:
                raise Exception(_("There was a problem claiming that number, "
                                  "please check the balance on your account. " +
                                  "Note that you can only claim numbers after "
                                  "adding credit to your Nexmo account.") + "\n" + str(e))

        mo_path = reverse('handlers.nexmo_handler', args=['receive', org_uuid])

        channel_uuid = generate_uuid()

        nexmo_phones = client.get_numbers(phone_number)

        features = [elt.upper() for elt in nexmo_phones[0]['features']]
        role = ''
        if 'SMS' in features:
            role += Channel.ROLE_SEND + Channel.ROLE_RECEIVE

        if 'VOICE' in features:
            role += Channel.ROLE_ANSWER + Channel.ROLE_CALL

        # update the delivery URLs for it
        from temba.settings import TEMBA_HOST
        try:
            client.update_nexmo_number(country, phone_number, 'https://%s%s' % (TEMBA_HOST, mo_path), app_id)

        except Exception as e:  # pragma: no cover
            # shortcodes don't seem to claim right on nexmo, move forward anyways
            if not is_shortcode:
                raise Exception(_("There was a problem claiming that number, please check the balance on your account.") +
                                "\n" + str(e))

        if is_shortcode:
            phone = phone_number
            nexmo_phone_number = phone_number
        else:
            parsed = phonenumbers.parse(phone_number, None)
            phone = phonenumbers.format_number(parsed, phonenumbers.PhoneNumberFormat.INTERNATIONAL)

            # nexmo ships numbers around as E164 without the leading +
            nexmo_phone_number = phonenumbers.format_number(parsed, phonenumbers.PhoneNumberFormat.E164).strip('+')

        return Channel.create(org, user, country, Channel.TYPE_NEXMO, name=phone, address=phone_number, role=role,
                              bod=nexmo_phone_number, uuid=channel_uuid)

    @classmethod
    def add_twilio_channel(cls, org, user, phone_number, country, role):
        client = org.get_twilio_client()
        twilio_phones = client.phone_numbers.list(phone_number=phone_number)
        channel_uuid = uuid4()

        # create new TwiML app
        new_receive_url = "https://" + settings.TEMBA_HOST + reverse('handlers.twilio_handler', args=['receive', channel_uuid])
        new_status_url = "https://" + settings.TEMBA_HOST + reverse('handlers.twilio_handler', args=['status', channel_uuid])
        new_voice_url = "https://" + settings.TEMBA_HOST + reverse('handlers.twilio_handler', args=['voice', channel_uuid])

        new_app = client.applications.create(
            friendly_name="%s/%s" % (settings.TEMBA_HOST.lower(), channel_uuid),
            sms_url=new_receive_url,
            sms_method="POST",
            voice_url=new_voice_url,
            voice_fallback_url="https://" + settings.AWS_BUCKET_DOMAIN + "/voice_unavailable.xml",
            voice_fallback_method='GET',
            status_callback=new_status_url,
            status_callback_method='POST'
        )

        is_short_code = len(phone_number) <= 6
        if is_short_code:
            short_codes = client.sms.short_codes.list(short_code=phone_number)

            if short_codes:
                short_code = short_codes[0]
                number_sid = short_code.sid
                app_url = "https://" + settings.TEMBA_HOST + "%s" % reverse('handlers.twilio_handler', args=['receive', channel_uuid])
                client.sms.short_codes.update(number_sid, sms_url=app_url, sms_method='POST')

                role = Channel.ROLE_SEND + Channel.ROLE_RECEIVE
                phone = phone_number

            else:  # pragma: no cover
                raise Exception(_("Short code not found on your Twilio Account. "
                                  "Please check you own the short code and Try again"))
        else:
            if twilio_phones:
                twilio_phone = twilio_phones[0]
                client.phone_numbers.update(twilio_phone.sid,
                                            voice_application_sid=new_app.sid,
                                            sms_application_sid=new_app.sid)

            else:  # pragma: needs cover
                twilio_phone = client.phone_numbers.purchase(phone_number=phone_number,
                                                             voice_application_sid=new_app.sid,
                                                             sms_application_sid=new_app.sid)

            phone = phonenumbers.format_number(phonenumbers.parse(phone_number, None),
                                               phonenumbers.PhoneNumberFormat.NATIONAL)

            number_sid = twilio_phone.sid

        config = {'application_sid': new_app.sid, 'number_sid': number_sid}

        return Channel.create(org, user, country, Channel.TYPE_TWILIO, name=phone, address=phone_number, role=role,
                              config=config, uuid=channel_uuid)

    @classmethod
    def add_twilio_messaging_service_channel(cls, org, user, messaging_service_sid, country):
        config = dict(messaging_service_sid=messaging_service_sid)

        return Channel.create(org, user, country, Channel.TYPE_TWILIO_MESSAGING_SERVICE,
                              name=messaging_service_sid, address=None, config=config)

    @classmethod
    def add_twiml_api_channel(cls, org, user, country, address, config, role):
        is_short_code = len(address) <= 6

        name = address

        if is_short_code:
            role = Channel.ROLE_SEND + Channel.ROLE_RECEIVE
        else:
            address = "+%s" % address
            name = phonenumbers.format_number(phonenumbers.parse(address, None), phonenumbers.PhoneNumberFormat.NATIONAL)

        existing = Channel.objects.filter(address=address, org=org, channel_type=Channel.TYPE_TWIML).first()
        if existing:
            existing.name = name
            existing.address = address
            existing.config = json.dumps(config)
            existing.country = country
            existing.role = role
            existing.save()
            return existing

        return Channel.create(org, user, country, Channel.TYPE_TWIML, name=name, address=address, config=config, role=role)

    @classmethod
    def add_africas_talking_channel(cls, org, user, country, phone, username, api_key, is_shared=False):
        config = dict(username=username, api_key=api_key, is_shared=is_shared)

        return Channel.create(org, user, country, 'AT',
                              name="Africa's Talking: %s" % phone, address=phone, config=config)

    @classmethod
    def add_zenvia_channel(cls, org, user, phone, account, code):
        config = dict(account=account, code=code)

        return Channel.create(org, user, 'BR', Channel.TYPE_ZENVIA, name="Zenvia: %s" % phone, address=phone, config=config)

    @classmethod
    def add_send_channel(cls, user, channel):
        # nexmo ships numbers around as E164 without the leading +
        parsed = phonenumbers.parse(channel.address, None)
        nexmo_phone_number = phonenumbers.format_number(parsed, phonenumbers.PhoneNumberFormat.E164).strip('+')

        return Channel.create(user.get_org(), user, channel.country, Channel.TYPE_NEXMO, name="Nexmo Sender",
                              address=channel.address, role=Channel.ROLE_SEND, parent=channel, bod=nexmo_phone_number)

    @classmethod
    def add_call_channel(cls, org, user, channel):
        return Channel.create(org, user, channel.country, Channel.TYPE_TWILIO, name="Twilio Caller",
                              address=channel.address, role=Channel.ROLE_CALL, parent=channel)

    @classmethod
    def refresh_all_jiochat_access_token(cls, channel_id=None):
        from temba.utils.jiochat import JiochatClient

        jiochat_channels = Channel.objects.filter(channel_type='JC', is_active=True)
        if channel_id:
            jiochat_channels = jiochat_channels.filter(id=channel_id)

        for channel in jiochat_channels:
            client = JiochatClient.from_channel(channel)
            if client is not None:
                client.refresh_access_token(channel.id)

    @classmethod
    def get_or_create_android(cls, registration_data, status):
        """
        Creates a new Android channel from the gcm and status commands sent during device registration
        """
        gcm_id = registration_data.get('gcm_id')
        fcm_id = registration_data.get('fcm_id')
        uuid = registration_data.get('uuid')
        country = status.get('cc')
        device = status.get('dev')

        if (not gcm_id and not fcm_id) or not uuid:  # pragma: no cover
            raise ValueError("Can't create Android channel without UUID, FCM ID and GCM ID")

        # Clear and Ignore the GCM ID if we have the FCM ID
        if fcm_id:
            gcm_id = None

        # look for existing active channel with this UUID
        existing = Channel.objects.filter(uuid=uuid, is_active=True).first()

        # if device exists reset some of the settings (ok because device clearly isn't in use if it's registering)
        if existing:
            config = existing.config_json()
            config.update({Channel.CONFIG_FCM_ID: fcm_id})

            existing.config = json.dumps(config)
            existing.gcm_id = gcm_id
            existing.claim_code = cls.generate_claim_code()
            existing.secret = cls.generate_secret()
            existing.country = country
            existing.device = device
            existing.save(update_fields=('gcm_id', 'secret', 'claim_code', 'country', 'device'))

            return existing

        # if any inactive channel has this UUID, we can steal it
        for ch in Channel.objects.filter(uuid=uuid, is_active=False):
            ch.uuid = generate_uuid()
            ch.save(update_fields=('uuid',))

        # generate random secret and claim code
        claim_code = cls.generate_claim_code()
        secret = cls.generate_secret()
        anon = get_anonymous_user()
        config = {Channel.CONFIG_FCM_ID: fcm_id}

        return Channel.create(None, anon, country, Channel.TYPE_ANDROID, None, None, gcm_id=gcm_id, config=config,
                              uuid=uuid, device=device, claim_code=claim_code, secret=secret)

    @classmethod
    def generate_claim_code(cls):
        """
        Generates a random and guaranteed unique claim code
        """
        code = random_string(9)
        while cls.objects.filter(claim_code=code):  # pragma: no cover
            code = random_string(9)
        return code

    @classmethod
    def generate_secret(cls, length=64):
        """
        Generates a secret value used for command signing
        """
        return random_string(length)

    @classmethod
    def determine_encoding(cls, text, replace=False):
        """
        Determines what type of encoding should be used for the passed in SMS text.
        """
        # if this is plain gsm7, then we are good to go
        if is_gsm7(text):
            return Encoding.GSM7, text

        # if this doesn't look like GSM7 try to replace characters that are close enough
        if replace:
            replaced = replace_non_gsm7_accents(text)

            # great, this is now GSM7, let's send that
            if is_gsm7(replaced):
                return Encoding.REPLACED, replaced

        # otherwise, this is unicode
        return Encoding.UNICODE, text

    @classmethod
    def supports_media(cls, channel):
        """
        Can this channel send images, audio, and video. This is static to work
        with ChannelStructs or Channels
        """
        # Twilio only supports mms in the US and Canada
        if channel.channel_type == cls.TYPE_TWILIO:
            return channel.country in ('US', 'CA')
        else:
            return cls.get_type_from_code(channel.channel_type).has_attachment_support(channel)

    def has_channel_log(self):
        return self.channel_type != Channel.TYPE_ANDROID

    def get_delegate_channels(self):
        # detached channels can't have delegates
        if not self.org:  # pragma: no cover
            return Channel.objects.none()

        return self.org.channels.filter(parent=self, is_active=True, org=self.org).order_by('-role')

    def get_delegate(self, role):
        """
        Get the channel that should perform a given action. Could just be us
        (the same channel), but may be a delegate channel working on our behalf.
        """
        if self.role == role:
            delegate = self
        else:
            # if we have a delegate channel for this role, use that
            delegate = self.get_delegate_channels().filter(role=role).first()

        if not delegate and role in self.role:
            delegate = self

        return delegate

    def get_sender(self):
        return self.get_delegate(Channel.ROLE_SEND)

    def get_caller(self):
        return self.get_delegate(Channel.ROLE_CALL)

    def get_ussd_delegate(self):
        return self.get_delegate(Channel.ROLE_USSD)

    def is_delegate_sender(self):
        return self.parent and Channel.ROLE_SEND in self.role

    def is_delegate_caller(self):
        return self.parent and Channel.ROLE_CALL in self.role

    def generate_ivr_response(self):
        if self.channel_type in Channel.TWIML_CHANNELS:
            return twiml.Response()
        if self.channel_type in Channel.NCCO_CHANNELS:
            return NCCOResponse()

    def get_ivr_client(self):

        # no client for released channels
        if not (self.is_active and self.org):
            return None

        if self.channel_type == Channel.TYPE_TWILIO:
            return self.org.get_twilio_client()
        elif self.channel_type == Channel.TYPE_TWIML:
            return self.get_twiml_client()
        elif self.channel_type == Channel.TYPE_VERBOICE:  # pragma: no cover
            return self.org.get_verboice_client()
        elif self.channel_type == Channel.TYPE_NEXMO:
            return self.org.get_nexmo_client()

    def get_twiml_client(self):
        from temba.ivr.clients import TwilioClient
        from temba.orgs.models import ACCOUNT_SID, ACCOUNT_TOKEN

        config = self.config_json()

        if config:
            account_sid = config.get(ACCOUNT_SID, None)
            auth_token = config.get(ACCOUNT_TOKEN, None)
            base = config.get(Channel.CONFIG_SEND_URL, None)

            if account_sid and auth_token:
                return TwilioClient(account_sid, auth_token, org=self, base=base)

        return None

    def supports_ivr(self):
        return Channel.ROLE_CALL in self.role or Channel.ROLE_ANSWER in self.role

    def get_name(self):  # pragma: no cover
        if self.name:
            return self.name
        elif self.device:
            return self.device
        else:
            return _("Android Phone")

    def get_channel_type_display(self):
        return self.get_type().name

    def get_channel_type_name(self):
        channel_type_display = self.get_channel_type_display()

        if self.channel_type == Channel.TYPE_ANDROID:
            return _("Android Phone")
        else:
            return _("%s Channel" % channel_type_display)

    def get_address_display(self, e164=False):
        from temba.contacts.models import TEL_SCHEME, TWITTER_SCHEME, FACEBOOK_SCHEME
        if not self.address:
            return ''

        if self.address and TEL_SCHEME in self.schemes and self.country:
            # assume that a number not starting with + is a short code and return as is
            if self.address[0] != '+':
                return self.address

            try:
                normalized = phonenumbers.parse(self.address, str(self.country))
                fmt = phonenumbers.PhoneNumberFormat.E164 if e164 else phonenumbers.PhoneNumberFormat.INTERNATIONAL
                return phonenumbers.format_number(normalized, fmt)
            except NumberParseException:  # pragma: needs cover
                # the number may be alphanumeric in the case of short codes
                pass

        elif TWITTER_SCHEME in self.schemes:
            return '@%s' % self.address

        elif FACEBOOK_SCHEME in self.schemes:
            return "%s (%s)" % (self.config_json().get(Channel.CONFIG_PAGE_NAME, self.name), self.address)

        return self.address

    def build_expressions_context(self):
        from temba.contacts.models import TEL_SCHEME

        address = self.get_address_display()
        default = address if address else six.text_type(self)

        # for backwards compatibility
        if TEL_SCHEME in self.schemes:
            tel = address
            tel_e164 = self.get_address_display(e164=True)
        else:
            tel = ''
            tel_e164 = ''

        return dict(__default__=default, name=self.get_name(), address=address, tel=tel, tel_e164=tel_e164)

    def config_json(self):
        if self.config:
            return json.loads(self.config)
        else:  # pragma: no cover
            return dict()

    @classmethod
    def get_cached_channel(cls, channel_id):
        """
        Fetches this channel's configuration from our cache, also populating it with the channel uuid
        """
        key = 'channel_config:%d' % channel_id
        cached = cache.get(key, None)

        if cached is None:
            channel = Channel.objects.filter(pk=channel_id).exclude(org=None).first()

            # channel has been disconnected, ignore
            if not channel:  # pragma: no cover
                return None
            else:
                cached = channel.as_cached_json()
                cache.set(key, dict_to_json(cached), 900)
        else:
            cached = json.loads(cached)

        return dict_to_struct('ChannelStruct', cached)

    @classmethod
    def clear_cached_channel(cls, channel_id):
        key = 'channel_config:%d' % channel_id
        cache.delete(key)

    def as_cached_json(self):
        # also save our org config, as it has twilio and nexmo keys
        org_config = self.org.config_json()

        return dict(id=self.id, org=self.org_id, country=six.text_type(self.country), address=self.address,
                    uuid=self.uuid, secret=self.secret, channel_type=self.channel_type, name=self.name,
                    config=self.config_json(), org_config=org_config)

    def build_registration_command(self):
        # create a claim code if we don't have one
        if not self.claim_code:
            self.claim_code = self.generate_claim_code()
            self.save(update_fields=('claim_code',))

        # create a secret if we don't have one
        if not self.secret:
            self.secret = self.generate_secret()
            self.save(update_fields=('secret',))

        # return our command
        return dict(cmd='reg',
                    relayer_claim_code=self.claim_code,
                    relayer_secret=self.secret,
                    relayer_id=self.id)

    def get_latest_sent_message(self):
        # all message states that are successfully sent
        messages = self.msgs.filter(status__in=['S', 'D']).exclude(sent_on=None).order_by('-sent_on')

        # only outgoing messages
        messages = messages.filter(direction='O')

        latest_message = None
        if messages:
            latest_message = messages[0]

        return latest_message

    def get_delayed_outgoing_messages(self):
        messages = self.get_unsent_messages()
        latest_sent_message = self.get_latest_sent_message()

        # ignore really recent unsent messages
        messages = messages.exclude(created_on__gt=timezone.now() - timedelta(hours=1))

        # if there is one message successfully sent ignore also all message created before it was sent
        if latest_sent_message:
            messages = messages.exclude(created_on__lt=latest_sent_message.sent_on)

        return messages

    def get_recent_syncs(self):
        return self.syncevent_set.filter(created_on__gt=timezone.now() - timedelta(hours=1)).order_by('-created_on')

    def get_last_sync(self):
        if not hasattr(self, '_last_sync'):
            last_sync = self.syncevent_set.order_by('-created_on').first()

            self._last_sync = last_sync

        return self._last_sync

    def get_last_power(self):
        last = self.get_last_sync()
        return last.power_level if last else -1

    def get_last_power_status(self):
        last = self.get_last_sync()
        return last.power_status if last else None

    def get_last_power_source(self):
        last = self.get_last_sync()
        return last.power_source if last else None

    def get_last_network_type(self):
        last = self.get_last_sync()
        return last.network_type if last else None

    def get_unsent_messages(self):
        # use our optimized index for our org outbox
        from temba.msgs.models import Msg
        return Msg.objects.filter(org=self.org.id, status__in=['P', 'Q'], direction='O',
                                  visibility='V').filter(channel=self, contact__is_test=False)

    def is_new(self):
        # is this channel newer than an hour
        return self.created_on > timezone.now() - timedelta(hours=1) or not self.get_last_sync()

    def is_ussd(self):
        return self.channel_type in Channel.USSD_CHANNELS

    def claim(self, org, user, phone):
        """
        Claims this channel for the given org/user
        """
        from temba.contacts.models import ContactURN

        if not self.country:  # pragma: needs cover
            self.country = ContactURN.derive_country_from_tel(phone)

        self.alert_email = user.email
        self.org = org
        self.is_active = True
        self.claim_code = None
        self.address = phone
        self.save()

        org.normalize_contact_tels()

    def release(self, trigger_sync=True):
        """
        Releases this channel, removing it from the org and making it inactive
        """
        channel_type = self.get_type()
        config = self.config_json()

        # release any channels working on our behalf as well
        for delegate_channel in Channel.objects.filter(parent=self, org=self.org):
            delegate_channel.release()

        # only call out to external aggregator services if we are on prod servers
        if settings.IS_PROD:
            try:
                # if channel is a new style type, deactivate it
                channel_type.deactivate(self)
            except Exception as e:  # pragma: no cover
                # proceed with removing this channel but log the problem
                logger.exception(six.text_type(e))

            # hangup all its calls
            from temba.ivr.models import IVRCall
            for call in IVRCall.objects.filter(channel=self):
                call.close()

            # delete Plivo application
            if self.channel_type == Channel.TYPE_PLIVO:
                client = plivo.RestAPI(self.config_json()[Channel.CONFIG_PLIVO_AUTH_ID], self.config_json()[Channel.CONFIG_PLIVO_AUTH_TOKEN])
                client.delete_application(params=dict(app_id=self.config_json()[Channel.CONFIG_PLIVO_APP_ID]))

            # delete Twilio SMS application
            elif self.channel_type == Channel.TYPE_TWILIO:
                client = self.org.get_twilio_client()
                number_update_args = dict()

                if not self.is_delegate_sender():
                    number_update_args['sms_application_sid'] = ""

                if self.supports_ivr():
                    number_update_args['voice_application_sid'] = ""

                try:
                    number_sid = self.bod or self.config_json()['number_sid']
                    client.phone_numbers.update(number_sid, **number_update_args)
                except Exception:
                    if client:
                        matching = client.phone_numbers.list(phone_number=self.address)
                        if matching:
                            client.phone_numbers.update(matching[0].sid, **number_update_args)

                if 'application_sid' in config:
                    try:
                        client.applications.delete(sid=config['application_sid'])
                    except TwilioRestException:  # pragma: no cover
                        pass

        # save off our org and gcm id before nullifying
        org = self.org
        fcm_id = config.pop(Channel.CONFIG_FCM_ID, None)

        if fcm_id is not None:
            registration_id = fcm_id
        else:
            registration_id = self.gcm_id

        # remove all identifying bits from the client
        self.org = None
        self.gcm_id = None
        self.config = json.dumps(config)
        self.secret = None
        self.claim_code = None
        self.is_active = False
        self.save()

        # mark any messages in sending mode as failed for this channel
        from temba.msgs.models import Msg, OUTGOING, PENDING, QUEUED, ERRORED, FAILED
        Msg.objects.filter(channel=self, direction=OUTGOING, status__in=[QUEUED, PENDING, ERRORED]).update(status=FAILED)

        # trigger the orphaned channel
        if trigger_sync and self.channel_type == Channel.TYPE_ANDROID:  # pragma: no cover
            self.trigger_sync(registration_id)

        # clear our cache for this channel
        Channel.clear_cached_channel(self.id)

        from temba.triggers.models import Trigger
        Trigger.objects.filter(channel=self, org=org).update(is_active=False)

    def trigger_sync(self, registration_id=None):  # pragma: no cover
        """
        Sends a GCM command to trigger a sync on the client
        """
        # androids sync via FCM or GCM(for old apps installs)
        if self.channel_type == Channel.TYPE_ANDROID:
            config = self.config_json()
            fcm_id = config.get(Channel.CONFIG_FCM_ID)

            if fcm_id is not None:
                if getattr(settings, 'FCM_API_KEY', None):
                    from .tasks import sync_channel_fcm_task
                    if not registration_id:
                        registration_id = fcm_id
                    if registration_id:
                        on_transaction_commit(lambda: sync_channel_fcm_task.delay(registration_id, channel_id=self.pk))

            elif self.gcm_id:
                if getattr(settings, 'GCM_API_KEY', None):
                    from .tasks import sync_channel_gcm_task
                    if not registration_id:
                        registration_id = self.gcm_id
                    if registration_id:
                        on_transaction_commit(lambda: sync_channel_gcm_task.delay(registration_id, channel_id=self.pk))

        # otherwise this is an aggregator, no-op
        else:
            raise Exception("Trigger sync called on non Android channel. [%d]" % self.pk)

    @classmethod
    def sync_channel_fcm(cls, registration_id, channel=None):  # pragma: no cover
        push_service = FCMNotification(api_key=settings.FCM_API_KEY)
        result = push_service.notify_single_device(registration_id=registration_id, data_message=dict(msg='sync'))

        if not result.get('success', 0):
            valid_registration_ids = push_service.clean_registration_ids([registration_id])
            if registration_id not in valid_registration_ids:
                # this fcm id is invalid now, clear it out
                config = channel.config_json()
                config.pop(Channel.CONFIG_FCM_ID, None)
                channel.config = json.dumps(config)
                channel.save()

    @classmethod
    def sync_channel_gcm(cls, registration_id, channel=None):  # pragma: no cover
        try:
            gcm = GCM(settings.GCM_API_KEY)
            gcm.plaintext_request(registration_id=registration_id, data=dict(msg='sync'))
        except GCMNotRegisteredException:
            if channel:
                # this gcm id is invalid now, clear it out
                channel.gcm_id = None
                channel.save()

    @classmethod
    def replace_variables(cls, text, variables, content_type=CONTENT_TYPE_URLENCODED):
        for key in variables.keys():
            replacement = six.text_type(variables[key])

            # encode based on our content type
            if content_type == Channel.CONTENT_TYPE_URLENCODED:
                replacement = urlquote_plus(replacement)

            # if this is JSON, need to wrap in quotes (and escape them)
            elif content_type == Channel.CONTENT_TYPE_JSON:
                replacement = json.dumps(replacement)

            # XML needs to be escaped
            elif content_type == Channel.CONTENT_TYPE_XML:
                replacement = escape(replacement)

            text = text.replace("{{%s}}" % key, replacement)

        return text

    @classmethod
    def success(cls, channel, msg, msg_status, start, external_id=None, event=None, events=None):
        request_time = time.time() - start

        from temba.msgs.models import Msg
        Msg.mark_sent(channel.config['r'], msg, msg_status, external_id)

        # record stats for analytics
        if msg.queued_on:
            analytics.gauge('temba.sending_latency', (msg.sent_on - msg.queued_on).total_seconds())

        # logs that a message was sent for this channel type if our latency is known
        if request_time > 0:
            analytics.gauge('temba.msg_sent_%s' % channel.channel_type.lower(), request_time)

        # log our request time in ms
        request_time_ms = request_time * 1000

        if events is None and event:
            events = [event]

        for event in events:
            # write to our log file
            print(u"[%d] %0.3fs SENT - %s %s \"%s\" %s \"%s\"" %
                  (msg.id, request_time, event.method, event.url, event.request_body, event.status_code, event.response_body))

            # lastly store a ChannelLog object for the user
            ChannelLog.objects.create(channel_id=msg.channel,
                                      msg_id=msg.id,
                                      is_error=False,
                                      description='Successfully delivered',
                                      method=event.method,
                                      url=event.url,
                                      request=event.request_body,
                                      response=event.response_body,
                                      response_status=event.status_code,
                                      request_time=request_time_ms)

    @classmethod
    def send_red_rabbit_message(cls, channel, msg, text):
        from temba.msgs.models import WIRED
        encoding, text = Channel.determine_encoding(text, replace=True)

        # http://http1.javna.com/epicenter/gatewaysendG.asp?LoginName=xxxx&Password=xxxx&Tracking=1&Mobtyp=1&MessageRecipients=962796760057&MessageBody=hi&SenderName=Xxx
        params = dict()
        params['LoginName'] = channel.config[Channel.CONFIG_USERNAME]
        params['Password'] = channel.config[Channel.CONFIG_PASSWORD]
        params['Tracking'] = 1
        params['Mobtyp'] = 1
        params['MessageRecipients'] = msg.urn_path.lstrip('+')
        params['MessageBody'] = text
        params['SenderName'] = channel.address.lstrip('+')

        # we are unicode
        if encoding == Encoding.UNICODE:
            params['Msgtyp'] = 10 if len(text) >= 70 else 9
        elif len(text) > 160:
            params['Msgtyp'] = 5

        url = 'http://http1.javna.com/epicenter/GatewaySendG.asp'
        event = HttpEvent('GET', url + '?' + urlencode(params))
        start = time.time()

        try:
            response = requests.get(url, params=params, headers=TEMBA_HEADERS, timeout=15)
            event.status_code = response.status_code
            event.response_body = response.text

        except Exception as e:  # pragma: no cover
            raise SendException(six.text_type(e), event=event, start=start)

        Channel.success(channel, msg, WIRED, start, event=event)

    @classmethod
    def send_jasmin_message(cls, channel, msg, text):
        from temba.msgs.models import WIRED
        from temba.utils import gsm7

        # build our callback dlr url, jasmin will call this when our message is sent or delivered
        dlr_url = 'https://%s%s' % (settings.HOSTNAME, reverse('handlers.jasmin_handler', args=['status', channel.uuid]))

        # encode to GSM7
        encoded = gsm7.encode(text, 'replace')[0]

        # build our payload
        payload = dict()
        payload['from'] = channel.address.lstrip('+')
        payload['to'] = msg.urn_path.lstrip('+')
        payload['username'] = channel.config[Channel.CONFIG_USERNAME]
        payload['password'] = channel.config[Channel.CONFIG_PASSWORD]
        payload['dlr'] = dlr_url
        payload['dlr-level'] = '2'
        payload['dlr-method'] = 'POST'
        payload['coding'] = '0'
        payload['content'] = encoded

        log_payload = payload.copy()
        log_payload['password'] = 'x' * len(log_payload['password'])

        log_url = channel.config[Channel.CONFIG_SEND_URL] + "?" + urlencode(log_payload)
        start = time.time()

        event = HttpEvent('GET', log_url, log_payload)

        try:
            response = requests.get(channel.config[Channel.CONFIG_SEND_URL], verify=True, params=payload, timeout=15)
            event.status_code = response.status_code
            event.response_body = response.text

        except Exception as e:
            raise SendException(six.text_type(e),
                                event=event, start=start)

        if response.status_code != 200 and response.status_code != 201 and response.status_code != 202:
            raise SendException("Got non-200 response [%d] from Jasmin" % response.status_code,
                                event=event, start=start)

        # save the external id, response should be in format:
        # Success "07033084-5cfd-4812-90a4-e4d24ffb6e3d"
        external_id = None
        match = re.match(r"Success \"(.*)\"", response.text)
        if match:
            external_id = match.group(1)

        Channel.success(channel, msg, WIRED, start, event=event, external_id=external_id)

    @classmethod
    def send_junebug_message(cls, channel, msg, text):
        from temba.msgs.models import WIRED, Msg
        from temba.ussd.models import USSDSession

        session = None

        # if the channel config has specified and override hostname use that, otherwise use settings
        event_hostname = channel.config.get(Channel.CONFIG_RP_HOSTNAME_OVERRIDE, settings.HOSTNAME)

        # the event url Junebug will relay events to
        event_url = 'http://%s%s' % (
            event_hostname,
            reverse('handlers.junebug_handler',
                    args=['event', channel.uuid]))

        is_ussd = channel.channel_type == Channel.TYPE_JUNEBUG_USSD

        # build our payload
        payload = dict()
        payload['event_url'] = event_url
        payload['content'] = text

        if channel.secret is not None:
            payload['event_auth_token'] = channel.secret

        if is_ussd:
            session = USSDSession.objects.get_session_with_status_only(msg.session_id)
            # make sure USSD responses are only valid for a short window
            response_expiration = timezone.now() - timedelta(seconds=180)
            external_id = None
            if msg.response_to_id and msg.created_on > response_expiration:
                external_id = Msg.objects.values_list('external_id', flat=True).filter(pk=msg.response_to_id).first()
            # NOTE: Only one of `to` or `reply_to` may be specified, use external_id if we have it.
            if external_id:
                payload['reply_to'] = external_id
            else:
                payload['to'] = msg.urn_path
            payload['channel_data'] = {
                'continue_session': session and not session.should_end or False,
            }
        else:
            payload['from'] = channel.address
            payload['to'] = msg.urn_path

        log_url = channel.config[Channel.CONFIG_SEND_URL]
        start = time.time()

        event = HttpEvent('POST', log_url, json.dumps(payload))
        headers = {'Content-Type': 'application/json'}
        headers.update(TEMBA_HEADERS)

        try:
            response = requests.post(
                channel.config[Channel.CONFIG_SEND_URL], verify=True,
                json=payload, timeout=15, headers=headers,
                auth=(channel.config[Channel.CONFIG_USERNAME],
                      channel.config[Channel.CONFIG_PASSWORD]))

            event.status_code = response.status_code
            event.response_body = response.text

        except Exception as e:
            raise SendException(unicode(e), event=event, start=start)

        if not (200 <= response.status_code < 300):
            raise SendException("Received a non 200 response %d from Junebug" % response.status_code,
                                event=event, start=start)

        data = response.json()

        if is_ussd and session and session.should_end:
            session.close()

        try:
            message_id = data['result']['message_id']
            Channel.success(channel, msg, WIRED, start, event=event, external_id=message_id)
        except KeyError, e:
            raise SendException("Unable to read external message_id: %r" % (e,),
                                event=HttpEvent('POST', log_url,
                                                request_body=json.dumps(json.dumps(payload)),
                                                response_body=json.dumps(data)),
                                start=start)

    @classmethod
    def send_mblox_message(cls, channel, msg, text):
        from temba.msgs.models import WIRED

        # build our payload
        payload = dict()
        payload['from'] = channel.address.lstrip('+')
        payload['to'] = [msg.urn_path.lstrip('+')]
        payload['body'] = text
        payload['delivery_report'] = 'per_recipient'

        request_body = json.dumps(payload)

        url = 'https://api.mblox.com/xms/v1/%s/batches' % channel.config[Channel.CONFIG_USERNAME]
        headers = {'Content-Type': 'application/json',
                   'Authorization': 'Bearer %s' % channel.config[Channel.CONFIG_PASSWORD]}

        start = time.time()

        event = HttpEvent('POST', url, request_body)

        try:
            response = requests.post(url, request_body, headers=headers, timeout=15)
            event.status_code = response.status_code
            event.response_body = response.text
        except Exception as e:  # pragma: no cover
            raise SendException(six.text_type(e), event=event, start=start)

        if response.status_code != 200 and response.status_code != 201 and response.status_code != 202:
            raise SendException("Got non-200 response [%d] from MBlox" % response.status_code,
                                event=event, start=start)

        # response in format:
        # {
        #  "id": "Oyi75urq5_yB",
        #  "to": [ "593997290044" ],
        #  "from": "18444651185",
        #  "canceled": false,
        #  "body": "Hello world.",
        #  "type": "mt_text",
        #  "created_at": "2016-03-30T17:55:03.683Z",
        #  "modified_at": "2016-03-30T17:55:03.683Z",
        #  "delivery_report": "none",
        #  "expire_at": "2016-04-02T17:55:03.683Z"
        # }

        external_id = None
        try:
            response_json = response.json()
            external_id = response_json['id']
        except:  # pragma: no cover
            raise SendException("Unable to parse response body from MBlox",
                                event=event, start=start)

        Channel.success(channel, msg, WIRED, start, event=event, external_id=external_id)

    @classmethod
    def send_kannel_message(cls, channel, msg, text):
        from temba.msgs.models import WIRED

        # build our callback dlr url, kannel will call this when our message is sent or delivered
        dlr_url = 'https://%s%s?id=%d&status=%%d' % (settings.HOSTNAME, reverse('handlers.kannel_handler', args=['status', channel.uuid]), msg.id)
        dlr_mask = 31

        # build our payload
        payload = dict()
        payload['from'] = channel.address
        payload['username'] = channel.config[Channel.CONFIG_USERNAME]
        payload['password'] = channel.config[Channel.CONFIG_PASSWORD]
        payload['text'] = text
        payload['to'] = msg.urn_path
        payload['dlr-url'] = dlr_url
        payload['dlr-mask'] = dlr_mask

        # if this a reply to a message, set a higher priority
        if msg.response_to_id:
            payload['priority'] = 1

        # should our to actually be in national format?
        use_national = channel.config.get(Channel.CONFIG_USE_NATIONAL, False)
        if use_national:
            # parse and remap our 'to' address
            parsed = phonenumbers.parse(msg.urn_path)
            payload['to'] = str(parsed.national_number)

        # figure out if we should send encoding or do any of our own substitution
        desired_encoding = channel.config.get(Channel.CONFIG_ENCODING, Channel.ENCODING_DEFAULT)

        # they want unicode, they get unicode!
        if desired_encoding == Channel.ENCODING_UNICODE:
            payload['coding'] = '2'
            payload['charset'] = 'utf8'

        # otherwise, if this is smart encoding, try to derive it
        elif desired_encoding == Channel.ENCODING_SMART:
            # if this is smart encoding, figure out what encoding we will use
            encoding, text = Channel.determine_encoding(text, replace=True)
            payload['text'] = text

            if encoding == Encoding.UNICODE:
                payload['coding'] = '2'
                payload['charset'] = 'utf8'

        log_payload = payload.copy()
        log_payload['password'] = 'x' * len(log_payload['password'])

        url = channel.config[Channel.CONFIG_SEND_URL]
        log_url = url
        if log_url.find("?") >= 0:  # pragma: no cover
            log_url += "&" + urlencode(log_payload)
        else:
            log_url += "?" + urlencode(log_payload)

        event = HttpEvent('GET', log_url)
        start = time.time()

        try:
            if channel.config.get(Channel.CONFIG_VERIFY_SSL, True):
                response = requests.get(url, verify=True, params=payload, timeout=15)
            else:
                response = requests.get(url, verify=False, params=payload, timeout=15)

            event.status_code = response.status_code
            event.response_body = response.text
        except Exception as e:
            raise SendException(six.text_type(e), event=event, start=start)

        if response.status_code != 200 and response.status_code != 201 and response.status_code != 202:
            raise SendException("Got non-200 response [%d] from Kannel" % response.status_code,
                                event=event, start=start)

        Channel.success(channel, msg, WIRED, start, event=event)

    @classmethod
    def send_shaqodoon_message(cls, channel, msg, text):
        from temba.msgs.models import WIRED

        # requests are signed with a key built as follows:
        # signing_key = md5(username|password|from|to|msg|key|current_date)
        # where current_date is in the format: d/m/y H
        payload = {'from': channel.address.lstrip('+'), 'to': msg.urn_path.lstrip('+'),
                   'username': channel.config[Channel.CONFIG_USERNAME], 'password': channel.config[Channel.CONFIG_PASSWORD],
                   'msg': text}

        # build our send URL
        url = channel.config[Channel.CONFIG_SEND_URL] + "?" + urlencode(payload)
        start = time.time()

        event = HttpEvent('GET', url)

        try:
            # these guys use a self signed certificate
            response = requests.get(url, headers=TEMBA_HEADERS, timeout=15, verify=False)
            event.status_code = response.status_code
            event.response_body = response.text

        except Exception as e:
            raise SendException(six.text_type(e), event=event, start=start)

        if response.status_code != 200 and response.status_code != 201 and response.status_code != 202:
            raise SendException("Got non-200 response [%d] from API" % response.status_code,
                                event=event, start=start)

        Channel.success(channel, msg, WIRED, start, event=event)

    @classmethod
    def send_dummy_message(cls, channel, msg, text):  # pragma: no cover
        from temba.msgs.models import WIRED

        delay = channel.config.get('delay', 1000)
        start = time.time()

        # sleep that amount
        time.sleep(delay / float(1000))

        event = HttpEvent('GET', 'http://fake')

        # record the message as sent
        Channel.success(channel, msg, WIRED, start, event=event)

    @classmethod
    def send_chikka_message(cls, channel, msg, text):
        from temba.msgs.models import Msg, WIRED

        payload = {
            'message_type': 'SEND',
            'mobile_number': msg.urn_path.lstrip('+'),
            'shortcode': channel.address,
            'message_id': msg.id,
            'message': text,
            'request_cost': 'FREE',
            'client_id': channel.config[Channel.CONFIG_USERNAME],
            'secret_key': channel.config[Channel.CONFIG_PASSWORD]
        }

        # if this is a response to a user SMS, then we need to set this as a reply
        # response ids are only valid for up to 24 hours
        response_window = timedelta(hours=24)
        if msg.response_to_id and msg.created_on > timezone.now() - response_window:
            response_to = Msg.objects.filter(id=msg.response_to_id).first()
            if response_to:
                payload['message_type'] = 'REPLY'
                payload['request_id'] = response_to.external_id

        # build our send URL
        url = 'https://post.chikka.com/smsapi/request'
        start = time.time()

        log_payload = payload.copy()
        log_payload['secret_key'] = 'x' * len(log_payload['secret_key'])

        event = HttpEvent('POST', url, log_payload)
        events = [event]

        try:
            response = requests.post(url, data=payload, headers=TEMBA_HEADERS, timeout=5)
            event.status_code = response.status_code
            event.response_body = response.text
        except Exception as e:
            raise SendException(six.text_type(e), event=event, start=start)

        # if they reject our request_id, send it as a normal send
        if response.status_code == 400 and 'request_id' in payload:
            error = response.json()
            if error.get('message', None) == 'BAD REQUEST' and error.get('description', None) == 'Invalid/Used Request ID':
                try:

                    # operate on a copy so we can still inspect our original call
                    payload = payload.copy()
                    del payload['request_id']
                    payload['message_type'] = 'SEND'

                    event = HttpEvent('POST', url, payload)
                    events.append(event)

                    response = requests.post(url, data=payload, headers=TEMBA_HEADERS, timeout=5)
                    event.status_code = response.status_code
                    event.response_body = response.text

                    log_payload = payload.copy()
                    log_payload['secret_key'] = 'x' * len(log_payload['secret_key'])

                except Exception as e:
                    raise SendException(six.text_type(e), events=events, start=start)

        if response.status_code != 200 and response.status_code != 201 and response.status_code != 202:
            raise SendException("Got non-200 response [%d] from API" % response.status_code,
                                events=events, start=start)

        Channel.success(channel, msg, WIRED, start, events=events)

    @classmethod
    def send_high_connection_message(cls, channel, msg, text):
        from temba.msgs.models import WIRED

        payload = {
            'accountid': channel.config[Channel.CONFIG_USERNAME],
            'password': channel.config[Channel.CONFIG_PASSWORD],
            'text': text,
            'to': msg.urn_path,
            'ret_id': msg.id,
            'datacoding': 8,
            'userdata': 'textit',
            'ret_url': 'https://%s%s' % (settings.HOSTNAME, reverse('handlers.hcnx_handler', args=['status', channel.uuid])),
            'ret_mo_url': 'https://%s%s' % (settings.HOSTNAME, reverse('handlers.hcnx_handler', args=['receive', channel.uuid]))
        }

        # build our send URL
        url = 'https://highpushfastapi-v2.hcnx.eu/api' + '?' + urlencode(payload)
        log_payload = urlencode(payload)
        start = time.time()

        event = HttpEvent('GET', url, log_payload)

        try:
            response = requests.get(url, headers=TEMBA_HEADERS, timeout=30)
            event.status_code = response.status_code
            event.response_body = response.text
        except Exception as e:
            raise SendException(six.text_type(e), event=event, start=start)

        if response.status_code != 200 and response.status_code != 201 and response.status_code != 202:
            raise SendException("Got non-200 response [%d] from API" % response.status_code,
                                event=event, start=start)

        Channel.success(channel, msg, WIRED, start, event=event)

    @classmethod
    def send_macrokiosk_message(cls, channel, msg, text):
        from temba.msgs.models import WIRED

        # determine our encoding
        encoding, text = Channel.determine_encoding(text, replace=True)

        # if this looks like unicode, ask macrokiosk to send as unicode
        if encoding == Encoding.UNICODE:
            message_type = 5
        else:
            message_type = 0

        # strip a leading +
        recipient = msg.urn_path[1:] if msg.urn_path.startswith('+') else msg.urn_path

        data = {
            'user': channel.config[Channel.CONFIG_USERNAME], 'pass': channel.config[Channel.CONFIG_PASSWORD],
            'to': recipient, 'text': text, 'from': channel.config[Channel.CONFIG_MACROKIOSK_SENDER_ID],
            'servid': channel.config[Channel.CONFIG_MACROKIOSK_SERVICE_ID], 'type': message_type
        }

        url = 'https://www.etracker.cc/bulksms/send'
        payload = json.dumps(data)

        headers = {'Content-Type': 'application/json', 'Accept': 'application/json'}
        headers.update(TEMBA_HEADERS)

        event = HttpEvent('POST', url, payload)

        start = time.time()

        try:
            response = requests.post(url, json=data, headers=headers, timeout=30)
            event.status_code = response.status_code
            event.response_body = response.text

            external_id = response.json().get('msgid', None)

        except Exception as e:
            raise SendException(six.text_type(e), event=event, start=start)

        if response.status_code not in [200, 201, 202]:
            raise SendException("Got non-200 response [%d] from API" % response.status_code,
                                event=event, start=start)

        Channel.success(channel, msg, WIRED, start, event=event, external_id=external_id)

    @classmethod
    def send_vumi_message(cls, channel, msg, text):
        from temba.msgs.models import WIRED, Msg
        from temba.contacts.models import Contact
        from temba.ussd.models import USSDSession

        is_ussd = channel.channel_type in Channel.USSD_CHANNELS
        channel.config['transport_name'] = 'ussd_transport' if is_ussd else 'mtech_ng_smpp_transport'

        session = None
        session_event = None
        in_reply_to = None

        if is_ussd:
            session = USSDSession.objects.get_session_with_status_only(msg.session_id)
            if session and session.should_end:
                session_event = "close"
            else:
                session_event = "resume"

        if msg.response_to_id:
            in_reply_to = Msg.objects.values_list('external_id', flat=True).filter(pk=msg.response_to_id).first()

        payload = dict(message_id=msg.id,
                       in_reply_to=in_reply_to,
                       session_event=session_event,
                       to_addr=msg.urn_path,
                       from_addr=channel.address,
                       content=text,
                       transport_name=channel.config['transport_name'],
                       transport_type='ussd' if is_ussd else 'sms',
                       transport_metadata={},
                       helper_metadata={})

        payload = json.dumps(payload)

        headers = dict(TEMBA_HEADERS)
        headers['content-type'] = 'application/json'

        api_url_base = channel.config.get('api_url', cls.VUMI_GO_API_URL)

        url = "%s/%s/messages.json" % (api_url_base, channel.config['conversation_key'])

        event = HttpEvent('PUT', url, json.dumps(payload))

        start = time.time()

        validator = URLValidator()
        validator(url)

        try:
            response = requests.put(url,
                                    data=payload,
                                    headers=headers,
                                    timeout=30,
                                    auth=(channel.config['account_key'], channel.config['access_token']))

            event.status_code = response.status_code
            event.response_body = response.text

        except Exception as e:
            raise SendException(six.text_type(e), event=event, start=start)

        if response.status_code not in (200, 201):
            # this is a fatal failure, don't retry
            fatal = response.status_code == 400

            # if this is fatal due to the user opting out, stop them
            if response.text and response.text.find('has opted out') >= 0:
                contact = Contact.objects.get(id=msg.contact)
                contact.stop(contact.modified_by)
                fatal = True

            raise SendException("Got non-200 response [%d] from API" % response.status_code,
                                event=event, fatal=fatal, start=start)

        # parse our response
        body = response.json()
        external_id = body.get('message_id', '')

        if is_ussd and session and session.should_end:
            session.close()

        Channel.success(channel, msg, WIRED, start, event=event, external_id=external_id)

    @classmethod
    def send_globe_message(cls, channel, msg, text):
        from temba.msgs.models import WIRED

        payload = {
            'address': msg.urn_path.lstrip('+'),
            'message': text,
            'passphrase': channel.config['passphrase'],
            'app_id': channel.config['app_id'],
            'app_secret': channel.config['app_secret']
        }
        headers = dict(TEMBA_HEADERS)

        url = 'https://devapi.globelabs.com.ph/smsmessaging/v1/outbound/%s/requests' % channel.address

        event = HttpEvent('POST', url, json.dumps(payload))

        start = time.time()

        try:
            response = requests.post(url,
                                     data=payload,
                                     headers=headers,
                                     timeout=5)
            event.status_code = response.status_code
            event.response_body = response.text

        except Exception as e:
            raise SendException(six.text_type(e), event=event, start=start)

        if response.status_code != 200 and response.status_code != 201:
            raise SendException("Got non-200 response [%d] from API" % response.status_code,
                                event=event, start=start)

        # parse our response
        response.json()

        Channel.success(channel, msg, WIRED, start, event=event)

    @classmethod
    def send_nexmo_message(cls, channel, msg, text):
        from temba.msgs.models import SENT
        from temba.orgs.models import NEXMO_KEY, NEXMO_SECRET, NEXMO_APP_ID, NEXMO_APP_PRIVATE_KEY

        client = NexmoClient(channel.org_config[NEXMO_KEY], channel.org_config[NEXMO_SECRET],
                             channel.org_config[NEXMO_APP_ID], channel.org_config[NEXMO_APP_PRIVATE_KEY])
        start = time.time()

        event = None
        attempts = 0
        while not event:
            try:
                (message_id, event) = client.send_message_via_nexmo(channel.address, msg.urn_path, text)
            except SendException as e:
                match = regex.match(r'.*Throughput Rate Exceeded - please wait \[ (\d+) \] and retry.*', e.events[0].response_body)

                # this is a throughput failure, attempt to wait up to three times
                if match and attempts < 3:
                    sleep(float(match.group(1)) / 1000)
                    attempts += 1
                else:
                    raise e

        Channel.success(channel, msg, SENT, start, event=event, external_id=message_id)

    @classmethod
    def send_yo_message(cls, channel, msg, text):
        from temba.msgs.models import SENT
        from temba.contacts.models import Contact

        # build our message dict
        params = dict(origin=channel.address.lstrip('+'),
                      sms_content=text,
                      destinations=msg.urn_path.lstrip('+'),
                      ybsacctno=channel.config['username'],
                      password=channel.config['password'])
        log_params = params.copy()
        log_params['password'] = 'x' * len(log_params['password'])

        start = time.time()
        failed = False
        fatal = False
        events = []

        for send_url in [Channel.YO_API_URL_1, Channel.YO_API_URL_2, Channel.YO_API_URL_3]:
            url = send_url + '?' + urlencode(params)
            log_url = send_url + '?' + urlencode(log_params)

            event = HttpEvent('GET', log_url)
            events.append(event)

            failed = False
            try:
                response = requests.get(url, headers=TEMBA_HEADERS, timeout=5)
                event.status_code = response.status_code
                event.response_body = response.text

                response_qs = urlparse.parse_qs(response.text)
            except Exception:
                failed = True

            if not failed and response.status_code != 200 and response.status_code != 201:
                failed = True

            # if it wasn't successfully delivered, throw
            if not failed and response_qs.get('ybs_autocreate_status', [''])[0] != 'OK':
                failed = True

            # check if we failed permanently (they blocked us)
            if failed and response_qs.get('ybs_autocreate_message', [''])[0].find('BLACKLISTED') >= 0:
                contact = Contact.objects.get(id=msg.contact)
                contact.stop(contact.modified_by)
                fatal = True
                break

            # if we sent the message, then move on
            if not failed:
                break

        if failed:
            raise SendException("Received error from Yo! API",
                                events=events, fatal=fatal, start=start)

        Channel.success(channel, msg, SENT, start, events=events)

    @classmethod
    def send_hub9_or_dartmedia_message(cls, channel, msg, text):
        from temba.msgs.models import SENT

        # http://175.103.48.29:28078/testing/smsmt.php?
        #   userid=xxx
        #   &password=xxxx
        #   &original=6282881134567
        #   &sendto=628159152565
        #   &messagetype=0
        #   &messageid=1897869768
        #   &message=Test+Normal+Single+Message&dcs=0
        #   &udhl=0&charset=utf-8
        #
        if channel.channel_type == Channel.TYPE_HUB9:
            url = HUB9_ENDPOINT
        elif channel.channel_type == Channel.TYPE_DARTMEDIA:
            url = DART_MEDIA_ENDPOINT

        payload = dict(userid=channel.config['username'], password=channel.config['password'],
                       original=channel.address.lstrip('+'), sendto=msg.urn_path.lstrip('+'),
                       messageid=msg.id, message=text, dcs=0, udhl=0)

        # build up our querystring and send it as a get
        send_url = "%s?%s" % (url, urlencode(payload))
        payload['password'] = 'x' * len(payload['password'])
        masked_url = "%s?%s" % (url, urlencode(payload))

        event = HttpEvent('GET', masked_url)

        start = time.time()

        try:
            response = requests.get(send_url, headers=TEMBA_HEADERS, timeout=15)
            event.status_code = response.status_code
            event.response_body = response.text
            if not response:  # pragma: no cover
                raise SendException("Unable to send message",
                                    event=event, start=start)

            if response.status_code != 200 and response.status_code != 201:
                raise SendException("Received non 200 status: %d" % response.status_code,
                                    event=event, start=start)

            # if it wasn't successfully delivered, throw
            if response.text != "000":  # pragma: no cover
                error = "Unknown error"
                if response.text == "001":
                    error = "Error 001: Authentication Error"
                elif response.text == "101":
                    error = "Error 101: Account expired or invalid parameters"

                raise SendException(error, event=event, start=start)

            Channel.success(channel, msg, SENT, start, event=event)

        except SendException as e:
            raise e
        except Exception as e:  # pragma: no cover
            reason = "Unknown error"
            try:
                if e.message and e.message.reason:
                    reason = e.message.reason
            except Exception:
                pass
            raise SendException(u"Unable to send message: %s" % six.text_type(reason)[:64],
                                event=event, start=start)

    @classmethod
    def send_zenvia_message(cls, channel, msg, text):
        from temba.msgs.models import WIRED

        # Zenvia accepts messages via a GET
        # http://www.zenvia360.com.br/GatewayIntegration/msgSms.do?dispatch=send&account=temba&
        # code=abc123&to=5511996458779&msg=my message content&id=123&callbackOption=1
        payload = dict(dispatch='send',
                       account=channel.config['account'],
                       code=channel.config['code'],
                       msg=text,
                       to=msg.urn_path,
                       id=msg.id,
                       callbackOption=1)

        zenvia_url = "http://www.zenvia360.com.br/GatewayIntegration/msgSms.do"
        headers = {'Content-Type': "text/html", 'Accept-Charset': 'ISO-8859-1'}
        headers.update(TEMBA_HEADERS)

        event = HttpEvent('POST', zenvia_url, urlencode(payload))

        start = time.time()

        try:
            response = requests.get(zenvia_url, params=payload, headers=headers, timeout=5)
            event.status_code = response.status_code
            event.response_body = response.text

        except Exception as e:
            raise SendException(u"Unable to send message: %s" % six.text_type(e),
                                event=event, start=start)

        if response.status_code != 200 and response.status_code != 201:
            raise SendException("Got non-200 response from API: %d" % response.status_code,
                                event=event, start=start)

        response_code = int(response.text[:3])

        if response_code != 0:
            raise Exception("Got non-zero response from Zenvia: %s" % response.text)

        Channel.success(channel, msg, WIRED, start, event=event)

    @classmethod
    def send_twilio_message(cls, channel, msg, text):
        from temba.msgs.models import Attachment, WIRED
        from temba.orgs.models import ACCOUNT_SID, ACCOUNT_TOKEN
        from temba.utils.twilio import TembaTwilioRestClient

        callback_url = Channel.build_twilio_callback_url(channel.uuid, msg.id)

        start = time.time()
        media_urls = []

        if msg.attachments:
            # for now we only support sending one attachment per message but this could change in future
            attachment = Attachment.parse_all(msg.attachments)[0]
            media_urls = [attachment.url]

        if channel.channel_type == Channel.TYPE_TWIML:  # pragma: no cover
            config = channel.config
            client = TembaTwilioRestClient(config.get(ACCOUNT_SID), config.get(ACCOUNT_TOKEN),
                                           base=config.get(Channel.CONFIG_SEND_URL))
        else:
            client = TembaTwilioRestClient(channel.org_config[ACCOUNT_SID], channel.org_config[ACCOUNT_TOKEN])

        try:
            if channel.channel_type == Channel.TYPE_TWILIO_MESSAGING_SERVICE:
                messaging_service_sid = channel.config['messaging_service_sid']
                client.messages.create(to=msg.urn_path,
                                       messaging_service_sid=messaging_service_sid,
                                       body=text,
                                       media_url=media_urls,
                                       status_callback=callback_url)
            else:
                client.messages.create(to=msg.urn_path,
                                       from_=channel.address,
                                       body=text,
                                       media_url=media_urls,
                                       status_callback=callback_url)

            Channel.success(channel, msg, WIRED, start, events=client.messages.events)

        except TwilioRestException as e:
            fatal = False

            # user has blacklisted us, stop the contact
            if e.code == 21610:
                from temba.contacts.models import Contact
                fatal = True
                contact = Contact.objects.get(id=msg.contact)
                contact.stop(contact.modified_by)

            raise SendException(e.msg, events=client.messages.events, fatal=fatal)

        except Exception as e:
            raise SendException(six.text_type(e), events=client.messages.events)

    @classmethod
    def send_clickatell_message(cls, channel, msg, text):
        """
        Sends a message to Clickatell, they expect a GET in the following format:
             https://api.clickatell.com/http/sendmsg?api_id=xxx&user=xxxx&password=xxxx&to=xxxxx&text=xxxx
        """
        from temba.msgs.models import WIRED

        # determine our encoding
        encoding, text = Channel.determine_encoding(text, replace=True)

        # if this looks like unicode, ask clickatell to send as unicode
        if encoding == Encoding.UNICODE:
            unicode_switch = 1
        else:
            unicode_switch = 0

        url = 'https://api.clickatell.com/http/sendmsg'
        payload = {'api_id': channel.config[Channel.CONFIG_API_ID],
                   'user': channel.config[Channel.CONFIG_USERNAME],
                   'password': channel.config[Channel.CONFIG_PASSWORD],
                   'from': channel.address.lstrip('+'),
                   'concat': 3,
                   'callback': 7,
                   'mo': 1,
                   'unicode': unicode_switch,
                   'to': msg.urn_path.lstrip('+'),
                   'text': text}

        event = HttpEvent('GET', url + "?" + urlencode(payload))

        start = time.time()

        try:
            response = requests.get(url, params=payload, headers=TEMBA_HEADERS, timeout=5)
            event.status_code = response.status_code
            event.response_body = response.text

        except Exception as e:
            raise SendException(six.text_type(e), event=event, start=start)

        if response.status_code != 200 and response.status_code != 201 and response.status_code != 202:
            raise SendException("Got non-200 response [%d] from API" % response.status_code,
                                event=event, start=start)

        # parse out the external id for the message, comes in the format: "ID: id12312312312"
        external_id = None
        if response.text.startswith("ID: "):
            external_id = response.text[4:]

        Channel.success(channel, msg, WIRED, start, event=event, external_id=external_id)

    @classmethod
    def send_plivo_message(cls, channel, msg, text):
        import plivo
        from temba.msgs.models import WIRED

        # url used for logs and exceptions
        url = 'https://api.plivo.com/v1/Account/%s/Message/' % channel.config[Channel.CONFIG_PLIVO_AUTH_ID]

        client = plivo.RestAPI(channel.config[Channel.CONFIG_PLIVO_AUTH_ID], channel.config[Channel.CONFIG_PLIVO_AUTH_TOKEN])
        status_url = "https://" + settings.TEMBA_HOST + "%s" % reverse('handlers.plivo_handler',
                                                                       args=['status', channel.uuid])

        payload = {'src': channel.address.lstrip('+'),
                   'dst': msg.urn_path.lstrip('+'),
                   'text': text,
                   'url': status_url,
                   'method': 'POST'}

        event = HttpEvent('POST', url, json.dumps(payload))

        start = time.time()

        try:
            # TODO: Grab real request and response here
            plivo_response_status, plivo_response = client.send_message(params=payload)
            event.status_code = plivo_response_status
            event.response_body = plivo_response

        except Exception as e:  # pragma: no cover
            raise SendException(six.text_type(e), event=event, start=start)

        if plivo_response_status != 200 and plivo_response_status != 201 and plivo_response_status != 202:
            raise SendException("Got non-200 response [%d] from API" % plivo_response_status,
                                event=event, start=start)

        external_id = plivo_response['message_uuid'][0]
        Channel.success(channel, msg, WIRED, start, event=event, external_id=external_id)

    @classmethod
    def send_m3tech_message(cls, channel, msg, text):
        from temba.msgs.models import WIRED

        # determine our encoding
        encoding, text = Channel.determine_encoding(text, replace=True)

        # if this looks like unicode, ask m3tech to send as unicode
        if encoding == Encoding.UNICODE:
            sms_type = '7'
        else:
            sms_type = '0'

        url = 'https://secure.m3techservice.com/GenericServiceRestAPI/api/SendSMS'
        payload = {'AuthKey': 'm3-Tech',
                   'UserId': channel.config[Channel.CONFIG_USERNAME],
                   'Password': channel.config[Channel.CONFIG_PASSWORD],
                   'MobileNo': msg.urn_path.lstrip('+'),
                   'MsgId': msg.id,
                   'SMS': text,
                   'MsgHeader': channel.address.lstrip('+'),
                   'SMSType': sms_type,
                   'HandsetPort': '0',
                   'SMSChannel': '0',
                   'Telco': '0'}

        event = HttpEvent('GET', url + "?" + urlencode(payload))

        start = time.time()

        try:
            response = requests.get(url, params=payload, headers=TEMBA_HEADERS, timeout=5)
            event.status_code = response.status_code
            event.response_body = response.text

        except Exception as e:
            raise SendException(six.text_type(e), event=event, start=start)

        if response.status_code != 200 and response.status_code != 201 and response.status_code != 202:
            raise SendException("Got non-200 response [%d] from API" % response.status_code,
                                event=event, start=start)

        # our response is JSON and should contain a 0 as a status code:
        # [{"Response":"0"}]
        try:
            response_code = json.loads(response.text)[0]["Response"]
        except Exception as e:
            response_code = str(e)

        # <Response>0</Response>
        if response_code != "0":
            raise SendException("Received non-zero status from API: %s" % str(response_code),
                                event=event, start=start)

        Channel.success(channel, msg, WIRED, start, event=event)

    @classmethod
    def send_viber_message(cls, channel, msg, text):
        from temba.msgs.models import WIRED

        url = 'https://services.viber.com/vibersrvc/1/send_message'
        payload = {'service_id': int(channel.address),
                   'dest': msg.urn_path.lstrip('+'),
                   'seq': msg.id,
                   'type': 206,
                   'message': {
                       '#txt': text,
                       '#tracking_data': 'tracking_id:%d' % msg.id}}

        event = HttpEvent('POST', url, json.dumps(payload))

        start = time.time()

        headers = dict(Accept='application/json')
        headers.update(TEMBA_HEADERS)

        try:
            response = requests.post(url, json=payload, headers=headers, timeout=5)
            event.status_code = response.status_code
            event.response_body = response.text

            response_json = response.json()
        except Exception as e:
            raise SendException(six.text_type(e), event=event, start=start)

        if response.status_code not in [200, 201, 202]:
            raise SendException("Got non-200 response [%d] from API" % response.status_code,
                                event=event, start=start)

        # success is 0, everything else is a failure
        if response_json['status'] != 0:
            raise SendException("Got non-0 status [%d] from API" % response_json['status'],
                                event=event, fatal=True, start=start)

        external_id = response.json().get('message_token', None)
        Channel.success(channel, msg, WIRED, start, event=event, external_id=external_id)

    @classmethod
    def get_pending_messages(cls, org):
        """
        We want all messages that are:
            1. Pending, ie, never queued
            2. Queued over two hours ago (something went awry and we need to re-queue)
            3. Errored and are ready for a retry
        """
        from temba.msgs.models import Msg, PENDING, QUEUED, ERRORED, OUTGOING

        now = timezone.now()
        hours_ago = now - timedelta(hours=12)
        five_minutes_ago = now - timedelta(minutes=5)

        pending = Msg.objects.filter(org=org, direction=OUTGOING)
        pending = pending.filter(Q(status=PENDING, created_on__lte=five_minutes_ago) |
                                 Q(status=QUEUED, queued_on__lte=hours_ago) |
                                 Q(status=ERRORED, next_attempt__lte=now))
        pending = pending.exclude(channel__channel_type=Channel.TYPE_ANDROID)

        # only SMS'es that have a topup and aren't the test contact
        pending = pending.exclude(topup=None).exclude(contact__is_test=True)

        # order then first by priority, then date
        pending = pending.order_by('-priority', 'created_on')
        return pending

    @classmethod
    def send_message(cls, msg):  # pragma: no cover
        from temba.msgs.models import Msg, Attachment, QUEUED, WIRED, MSG_SENT_KEY
        r = get_redis_connection()

        # check whether this message was already sent somehow
        pipe = r.pipeline()
        pipe.sismember(timezone.now().strftime(MSG_SENT_KEY), str(msg.id))
        pipe.sismember((timezone.now() - timedelta(days=1)).strftime(MSG_SENT_KEY), str(msg.id))
        (sent_today, sent_yesterday) = pipe.execute()

        # get our cached channel
        channel = Channel.get_cached_channel(msg.channel)

        if sent_today or sent_yesterday:
            Msg.mark_sent(r, msg, WIRED, -1)
            print("!! [%d] prevented duplicate send" % msg.id)
            return

        # channel can be none in the case where the channel has been removed
        if not channel:
            Msg.mark_error(r, None, msg, fatal=True)
            ChannelLog.log_error(msg, _("Message no longer has a way of being sent, marking as failed."))
            return

        # populate redis in our config
        channel.config['r'] = r

        channel_type = Channel.get_type_from_code(channel.channel_type)

        # Check whether we need to throttle ourselves
        # This isn't an ideal implementation, in that if there is only one Channel with tons of messages
        # and a low throttle rate, we will have lots of threads waiting, but since throttling is currently
        # a rare event, this is an ok stopgap.
        if channel_type.max_tps:
            tps_set_name = 'channel_tps_%d' % channel.id
            lock_name = '%s_lock' % tps_set_name

            while True:
                # only one thread should be messing with the map at once
                with r.lock(lock_name, timeout=5):
                    # check how many were sent in the last second
                    now = time.time()
                    last_second = time.time() - 1

                    # how many have been sent in the past second?
                    count = r.zcount(tps_set_name, last_second, now)

                    # we're within our tps, add ourselves to the list and go on our way
                    if count < channel_type.max_tps:
                        r.zadd(tps_set_name, now, now)
                        r.zremrangebyscore(tps_set_name, "-inf", last_second)
                        r.expire(tps_set_name, 5)
                        break

                # too many sent in the last second, sleep a bit and try again
                time.sleep(1 / float(channel_type.max_tps))

        sent_count = 0

        # append media url if our channel doesn't support it
        text = msg.text

        if msg.attachments and not Channel.supports_media(channel):
            # for now we only support sending one attachment per message but this could change in future
            attachment = Attachment.parse_all(msg.attachments)[0]
            text = '%s\n%s' % (text, attachment.url)

            # don't send as media
            msg.attachments = None

        parts = Msg.get_text_parts(text, channel.config.get(Channel.CONFIG_MAX_LENGTH, channel_type.max_length))

        for part in parts:
            sent_count += 1
            try:
                # never send in debug unless overridden
                if not settings.SEND_MESSAGES:
                    Msg.mark_sent(r, msg, WIRED, -1)
                    print("FAKED SEND for [%d] - %s" % (msg.id, part))
                else:
                    channel_type.send(channel, msg, part)

            except SendException as e:
                ChannelLog.log_exception(channel, msg, e)

                import traceback
                traceback.print_exc(e)

                Msg.mark_error(r, channel, msg, fatal=e.fatal)
                sent_count -= 1

            except Exception as e:
                ChannelLog.log_error(msg, six.text_type(e))

                import traceback
                traceback.print_exc(e)

                Msg.mark_error(r, channel, msg)
                sent_count -= 1

            finally:
                # if we are still in a queued state, mark ourselves as an error
                if msg.status == QUEUED:
                    print("!! [%d] marking queued message as error" % msg.id)
                    Msg.mark_error(r, channel, msg)
                    sent_count -= 1

                    # make sure media isn't sent more than once
                    msg.attachments = None

        # update the number of sms it took to send this if it was more than 1
        if len(parts) > 1:
            Msg.objects.filter(pk=msg.id).update(msg_count=len(parts))

    @classmethod
    def track_status(cls, channel, status):
        if channel:
            # track success, errors and failures
            analytics.gauge('temba.channel_%s_%s' % (status.lower(), channel.channel_type.lower()))

    @classmethod
    def build_twilio_callback_url(cls, channel_uuid, sms_id):
        url = reverse('handlers.twilio_handler', args=['status', channel_uuid])
        url = "https://" + settings.TEMBA_HOST + url + "?action=callback&id=%d" % sms_id
        return url

    def __str__(self):  # pragma: no cover
        if self.name:
            return self.name
        elif self.device:
            return self.device
        elif self.address:
            return self.address
        else:
            return six.text_type(self.pk)

    def get_count(self, count_types):
        count = ChannelCount.objects.filter(channel=self, count_type__in=count_types)\
                                    .aggregate(Sum('count')).get('count__sum', 0)

        return 0 if count is None else count

    def get_msg_count(self):
        return self.get_count([ChannelCount.INCOMING_MSG_TYPE, ChannelCount.OUTGOING_MSG_TYPE])

    def get_ivr_count(self):
        return self.get_count([ChannelCount.INCOMING_IVR_TYPE, ChannelCount.OUTGOING_IVR_TYPE])

    def get_log_count(self):
        return self.get_count([ChannelCount.SUCCESS_LOG_TYPE, ChannelCount.ERROR_LOG_TYPE])

    def get_error_log_count(self):
        return self.get_count([ChannelCount.ERROR_LOG_TYPE]) + self.get_ivr_log_count()

    def get_success_log_count(self):
        return self.get_count([ChannelCount.SUCCESS_LOG_TYPE])

    def get_ivr_log_count(self):
        return ChannelLog.objects.filter(channel=self).exclude(session=None).order_by('session').distinct('session').count()

    def get_non_ivr_log_count(self):
        return self.get_log_count() - self.get_ivr_log_count()

    class Meta:
        ordering = ('-last_seen', '-pk')


SOURCE_AC = "AC"
SOURCE_USB = "USB"
SOURCE_WIRELESS = "WIR"
SOURCE_BATTERY = "BAT"

STATUS_UNKNOWN = "UNK"
STATUS_CHARGING = "CHA"
STATUS_DISCHARGING = "DIS"
STATUS_NOT_CHARGING = "NOT"
STATUS_FULL = "FUL"

<<<<<<< HEAD
SEND_FUNCTIONS = {Channel.TYPE_AFRICAS_TALKING: Channel.send_africas_talking_message,
=======
SEND_FUNCTIONS = {Channel.TYPE_BLACKMYNA: Channel.send_blackmyna_message,
>>>>>>> d0d806e9
                  Channel.TYPE_CHIKKA: Channel.send_chikka_message,
                  Channel.TYPE_CLICKATELL: Channel.send_clickatell_message,
                  Channel.TYPE_DARTMEDIA: Channel.send_hub9_or_dartmedia_message,
                  Channel.TYPE_DUMMY: Channel.send_dummy_message,
                  Channel.TYPE_GLOBE: Channel.send_globe_message,
                  Channel.TYPE_HIGH_CONNECTION: Channel.send_high_connection_message,
                  Channel.TYPE_HUB9: Channel.send_hub9_or_dartmedia_message,
                  Channel.TYPE_JASMIN: Channel.send_jasmin_message,
                  Channel.TYPE_JUNEBUG: Channel.send_junebug_message,
                  Channel.TYPE_JUNEBUG_USSD: Channel.send_junebug_message,
                  Channel.TYPE_KANNEL: Channel.send_kannel_message,
                  Channel.TYPE_M3TECH: Channel.send_m3tech_message,
                  Channel.TYPE_MACROKIOSK: Channel.send_macrokiosk_message,
                  Channel.TYPE_MBLOX: Channel.send_mblox_message,
                  Channel.TYPE_NEXMO: Channel.send_nexmo_message,
                  Channel.TYPE_PLIVO: Channel.send_plivo_message,
                  Channel.TYPE_RED_RABBIT: Channel.send_red_rabbit_message,
                  Channel.TYPE_SHAQODOON: Channel.send_shaqodoon_message,
                  Channel.TYPE_TWILIO: Channel.send_twilio_message,
                  Channel.TYPE_TWIML: Channel.send_twilio_message,
                  Channel.TYPE_TWILIO_MESSAGING_SERVICE: Channel.send_twilio_message,
                  Channel.TYPE_VIBER: Channel.send_viber_message,
                  Channel.TYPE_VUMI: Channel.send_vumi_message,
                  Channel.TYPE_VUMI_USSD: Channel.send_vumi_message,
                  Channel.TYPE_YO: Channel.send_yo_message,
                  Channel.TYPE_ZENVIA: Channel.send_zenvia_message}


@six.python_2_unicode_compatible
class ChannelCount(SquashableModel):
    """
    This model is maintained by Postgres triggers and maintains the daily counts of messages and ivr interactions
    on each day. This allows for fast visualizations of activity on the channel read page as well as summaries
    of message usage over the course of time.
    """
    SQUASH_OVER = ('channel_id', 'count_type', 'day')

    INCOMING_MSG_TYPE = 'IM'  # Incoming message
    OUTGOING_MSG_TYPE = 'OM'  # Outgoing message
    INCOMING_IVR_TYPE = 'IV'  # Incoming IVR step
    OUTGOING_IVR_TYPE = 'OV'  # Outgoing IVR step
    SUCCESS_LOG_TYPE = 'LS'   # ChannelLog record
    ERROR_LOG_TYPE = 'LE'     # ChannelLog record that is an error

    COUNT_TYPE_CHOICES = ((INCOMING_MSG_TYPE, _("Incoming Message")),
                          (OUTGOING_MSG_TYPE, _("Outgoing Message")),
                          (INCOMING_IVR_TYPE, _("Incoming Voice")),
                          (OUTGOING_IVR_TYPE, _("Outgoing Voice")),
                          (SUCCESS_LOG_TYPE, _("Success Log Record")),
                          (ERROR_LOG_TYPE, _("Error Log Record")))

    channel = models.ForeignKey(Channel,
                                help_text=_("The channel this is a daily summary count for"))
    count_type = models.CharField(choices=COUNT_TYPE_CHOICES, max_length=2,
                                  help_text=_("What type of message this row is counting"))
    day = models.DateField(null=True, help_text=_("The day this count is for"))
    count = models.IntegerField(default=0,
                                help_text=_("The count of messages on this day and type"))

    @classmethod
    def get_day_count(cls, channel, count_type, day):
        count = ChannelCount.objects.filter(channel=channel, count_type=count_type, day=day)
        count = count.order_by('day', 'count_type').aggregate(count_sum=Sum('count'))

        return count['count_sum'] if count['count_sum'] is not None else 0

    @classmethod
    def get_squash_query(cls, distinct_set):
        if distinct_set.day:
            sql = """
            WITH removed as (
                DELETE FROM %(table)s WHERE "channel_id" = %%s AND "count_type" = %%s AND "day" = %%s RETURNING "count"
            )
            INSERT INTO %(table)s("channel_id", "count_type", "day", "count", "is_squashed")
            VALUES (%%s, %%s, %%s, GREATEST(0, (SELECT SUM("count") FROM removed)), TRUE);
            """ % {'table': cls._meta.db_table}

            params = (distinct_set.channel_id, distinct_set.count_type, distinct_set.day) * 2
        else:
            sql = """
            WITH removed as (
                DELETE FROM %(table)s WHERE "channel_id" = %%s AND "count_type" = %%s AND "day" IS NULL RETURNING "count"
            )
            INSERT INTO %(table)s("channel_id", "count_type", "day", "count", "is_squashed")
            VALUES (%%s, %%s, NULL, GREATEST(0, (SELECT SUM("count") FROM removed)), TRUE);
            """ % {'table': cls._meta.db_table}

            params = (distinct_set.channel_id, distinct_set.count_type) * 2

        return sql, params

    def __str__(self):  # pragma: no cover
        return "ChannelCount(%d) %s %s count: %d" % (self.channel_id, self.count_type, self.day, self.count)

    class Meta:
        index_together = ['channel', 'count_type', 'day']


class ChannelEvent(models.Model):
    """
    An event other than a message that occurs between a channel and a contact. Can be used to trigger flows etc.
    """
    TYPE_UNKNOWN = 'unknown'
    TYPE_CALL_OUT = 'mt_call'
    TYPE_CALL_OUT_MISSED = 'mt_miss'
    TYPE_CALL_IN = 'mo_call'
    TYPE_CALL_IN_MISSED = 'mo_miss'

    # single char flag, human readable name, API readable name
    TYPE_CONFIG = ((TYPE_UNKNOWN, _("Unknown Call Type"), 'unknown'),
                   (TYPE_CALL_OUT, _("Outgoing Call"), 'call-out'),
                   (TYPE_CALL_OUT_MISSED, _("Missed Outgoing Call"), 'call-out-missed'),
                   (TYPE_CALL_IN, _("Incoming Call"), 'call-in'),
                   (TYPE_CALL_IN_MISSED, _("Missed Incoming Call"), 'call-in-missed'))

    TYPE_CHOICES = [(t[0], t[1]) for t in TYPE_CONFIG]

    CALL_TYPES = {TYPE_CALL_OUT, TYPE_CALL_OUT_MISSED, TYPE_CALL_IN, TYPE_CALL_IN_MISSED}

    org = models.ForeignKey(Org, verbose_name=_("Org"),
                            help_text=_("The org this event is connected to"))
    channel = models.ForeignKey(Channel, verbose_name=_("Channel"),
                                help_text=_("The channel on which this event took place"))
    event_type = models.CharField(max_length=16, choices=TYPE_CHOICES, verbose_name=_("Event Type"),
                                  help_text=_("The type of event"))
    contact = models.ForeignKey('contacts.Contact', verbose_name=_("Contact"), related_name='channel_events',
                                help_text=_("The contact associated with this event"))
    contact_urn = models.ForeignKey('contacts.ContactURN', null=True, verbose_name=_("URN"), related_name='channel_events',
                                    help_text=_("The contact URN associated with this event"))
    time = models.DateTimeField(verbose_name=_("Time"),
                                help_text=_("When this event took place"))
    duration = models.IntegerField(default=0, verbose_name=_("Duration"),
                                   help_text=_("Duration in seconds if event is a call"))
    created_on = models.DateTimeField(verbose_name=_("Created On"), default=timezone.now,
                                      help_text=_("When this event was created"))
    is_active = models.BooleanField(default=True,
                                    help_text="Whether this item is active, use this instead of deleting")

    @classmethod
    def create(cls, channel, urn, event_type, date, duration=0):
        from temba.api.models import WebHookEvent
        from temba.contacts.models import Contact
        from temba.triggers.models import Trigger

        org = channel.org
        user = get_anonymous_user()

        contact = Contact.get_or_create(org, user, name=None, urns=[urn], channel=channel)
        contact_urn = contact.urn_objects[urn]

        event = cls.objects.create(org=org, channel=channel, contact=contact, contact_urn=contact_urn,
                                   time=date, duration=duration, event_type=event_type)

        if event_type in cls.CALL_TYPES:
            analytics.gauge('temba.call_%s' % event.get_event_type_display().lower().replace(' ', '_'))

            WebHookEvent.trigger_call_event(event)

        if event_type == cls.TYPE_CALL_IN_MISSED:
            Trigger.catch_triggers(event, Trigger.TYPE_MISSED_CALL, channel)

        return event

    @classmethod
    def get_all(cls, org):
        return cls.objects.filter(org=org, is_active=True)

    def release(self):
        self.is_active = False
        self.save(update_fields=('is_active',))


class SendException(Exception):

    def __init__(self, description, event=None, events=None, fatal=False, start=None):
        super(SendException, self).__init__(description)

        if events is None and event:
            events = [event]

        self.description = description
        self.events = events
        self.fatal = fatal
        self.start = start


class ChannelLog(models.Model):
    channel = models.ForeignKey(Channel, related_name='logs',
                                help_text=_("The channel the message was sent on"))
    msg = models.ForeignKey('msgs.Msg', related_name='channel_logs', null=True,
                            help_text=_("The message that was sent"))

    session = models.ForeignKey('channels.ChannelSession', related_name='channel_logs', null=True,
                                help_text=_("The channel session for this log"))

    description = models.CharField(max_length=255,
                                   help_text=_("A description of the status of this message send"))
    is_error = models.BooleanField(default=None,
                                   help_text=_("Whether an error was encountered when sending the message"))
    url = models.TextField(null=True,
                           help_text=_("The URL used when sending the message"))
    method = models.CharField(max_length=16, null=True,
                              help_text=_("The HTTP method used when sending the message"))
    request = models.TextField(null=True,
                               help_text=_("The body of the request used when sending the message"))
    response = models.TextField(null=True,
                                help_text=_("The body of the response received when sending the message"))
    response_status = models.IntegerField(null=True,
                                          help_text=_("The response code received when sending the message"))
    created_on = models.DateTimeField(auto_now_add=True,
                                      help_text=_("When this log message was logged"))
    request_time = models.IntegerField(null=True, help_text=_('Time it took to process this request'))

    @classmethod
    def log_exception(cls, channel, msg, e):
        # calculate our request time if possible
        request_time = 0 if not e.start else time.time() - e.start

        for event in e.events:
            print(u"[%d] %0.3fs ERROR - %s %s \"%s\" %s \"%s\"" %
                  (msg.id, request_time, event.method, event.url, event.request_body, event.status_code, event.response_body))

            # log our request time in ms
            request_time_ms = request_time * 1000

            ChannelLog.objects.create(channel_id=msg.channel,
                                      msg_id=msg.id,
                                      is_error=True,
                                      description=six.text_type(e.description)[:255],
                                      method=event.method,
                                      url=event.url,
                                      request=event.request_body,
                                      response=event.response_body,
                                      response_status=event.status_code,
                                      request_time=request_time_ms)

        if request_time > 0:
            analytics.gauge('temba.msg_sent_%s' % channel.channel_type.lower(), request_time)

    @classmethod
    def log_error(cls, msg, description):
        print(u"[%d] ERROR - %s" % (msg.id, description))
        ChannelLog.objects.create(channel_id=msg.channel,
                                  msg_id=msg.id,
                                  is_error=True,
                                  description=description[:255])

    @classmethod
    def log_message(cls, msg, description, event, is_error=False):
        ChannelLog.objects.create(channel_id=msg.channel_id,
                                  msg=msg,
                                  request=event.request_body,
                                  response=event.response_body,
                                  url=event.url,
                                  method=event.method,
                                  is_error=is_error,
                                  response_status=event.status_code,
                                  description=description[:255])

    @classmethod
    def log_ivr_interaction(cls, call, description, event, is_error=False):
        ChannelLog.objects.create(channel_id=call.channel_id,
                                  session_id=call.id,
                                  request=six.text_type(event.request_body),
                                  response=six.text_type(event.response_body),
                                  url=event.url,
                                  method=event.method,
                                  is_error=is_error,
                                  response_status=event.status_code,
                                  description=description[:255])

    @classmethod
    def log_channel_request(cls, channel_id, description, event, start, is_error=False):
        request_time = 0 if not start else time.time() - start
        request_time_ms = request_time * 1000

        ChannelLog.objects.create(channel_id=channel_id,
                                  request=six.text_type(event.request_body),
                                  response=six.text_type(event.response_body),
                                  url=event.url,
                                  method=event.method,
                                  is_error=is_error,
                                  response_status=event.status_code,
                                  description=description[:255],
                                  request_time=request_time_ms)

    def get_url_host(self):
        parsed = urlparse.urlparse(self.url)
        return '%s://%s%s' % (parsed.scheme, parsed.hostname, parsed.path)

    def log_group(self):
        return ChannelLog.objects.filter(msg=self.msg, session=self.session).order_by('-created_on')

    def get_request_formatted(self):

        if self.method == 'GET':
            return self.url

        try:
            return json.dumps(json.loads(self.request), indent=2)
        except:
            return self.request

    def get_response_formatted(self):
        try:
            return json.dumps(json.loads(self.response), indent=2)
        except:
            if not self.response:
                self.response = self.description
            return self.response


class SyncEvent(SmartModel):
    channel = models.ForeignKey(Channel, verbose_name=_("Channel"),
                                help_text=_("The channel that synced to the server"))
    power_source = models.CharField(verbose_name=_("Power Source"), max_length=64,
                                    help_text=_("The power source the device is using"))
    power_status = models.CharField(verbose_name=_("Power Status"), max_length=64, default="STATUS_UNKNOWN",
                                    help_text=_("The power status. eg: Charging, Full or Discharging"))
    power_level = models.IntegerField(verbose_name=_("Power Level"), help_text=_("The power level of the battery"))
    network_type = models.CharField(verbose_name=_("Network Type"), max_length=128,
                                    help_text=_("The data network type to which the channel is connected"))
    lifetime = models.IntegerField(verbose_name=_("Lifetime"), null=True, blank=True, default=0)
    pending_message_count = models.IntegerField(verbose_name=_("Pending Messages Count"),
                                                help_text=_("The number of messages on the channel in PENDING state"), default=0)
    retry_message_count = models.IntegerField(verbose_name=_("Retry Message Count"),
                                              help_text=_("The number of messages on the channel in RETRY state"), default=0)
    incoming_command_count = models.IntegerField(verbose_name=_("Incoming Command Count"),
                                                 help_text=_("The number of commands that the channel gave us"), default=0)
    outgoing_command_count = models.IntegerField(verbose_name=_("Outgoing Command Count"),
                                                 help_text=_("The number of commands that we gave the channel"), default=0)

    @classmethod
    def create(cls, channel, cmd, incoming_commands):
        # update country, device and OS on our channel
        device = cmd.get('dev', None)
        os = cmd.get('os', None)

        # update our channel if anything is new
        if channel.device != device or channel.os != os:  # pragma: no cover
            channel.device = device
            channel.os = os
            channel.save(update_fields=['device', 'os'])

        args = dict()

        args['power_source'] = cmd.get('p_src', cmd.get('power_source'))
        args['power_status'] = cmd.get('p_sts', cmd.get('power_status'))
        args['power_level'] = cmd.get('p_lvl', cmd.get('power_level'))

        args['network_type'] = cmd.get('net', cmd.get('network_type'))

        args['pending_message_count'] = len(cmd.get('pending', cmd.get('pending_messages')))
        args['retry_message_count'] = len(cmd.get('retry', cmd.get('retry_messages')))
        args['incoming_command_count'] = max(len(incoming_commands) - 2, 0)

        anon_user = get_anonymous_user()
        args['channel'] = channel
        args['created_by'] = anon_user
        args['modified_by'] = anon_user

        sync_event = SyncEvent.objects.create(**args)
        sync_event.pending_messages = cmd.get('pending', cmd.get('pending_messages'))
        sync_event.retry_messages = cmd.get('retry', cmd.get('retry_messages'))

        # trim any extra events
        cls.trim()

        return sync_event

    def get_pending_messages(self):
        return getattr(self, 'pending_messages', [])

    def get_retry_messages(self):
        return getattr(self, 'retry_messages', [])

    @classmethod
    def trim(cls):
        month_ago = timezone.now() - timedelta(days=30)
        cls.objects.filter(created_on__lte=month_ago).delete()


@receiver(pre_save, sender=SyncEvent)
def pre_save(sender, instance, **kwargs):
    if kwargs['raw']:  # pragma: no cover
        return

    if not instance.pk:
        last_sync_event = SyncEvent.objects.filter(channel=instance.channel).order_by('-created_on').first()
        if last_sync_event:
            td = (timezone.now() - last_sync_event.created_on)
            last_sync_event.lifetime = td.seconds + td.days * 24 * 3600
            last_sync_event.save()


class Alert(SmartModel):
    TYPE_DISCONNECTED = 'D'
    TYPE_POWER = 'P'
    TYPE_SMS = 'S'

    TYPE_CHOICES = ((TYPE_POWER, _("Power")),                 # channel has low power
                    (TYPE_DISCONNECTED, _("Disconnected")),   # channel hasn't synced in a while
                    (TYPE_SMS, _("SMS")))                     # channel has many unsent messages

    channel = models.ForeignKey(Channel, verbose_name=_("Channel"),
                                help_text=_("The channel that this alert is for"))
    sync_event = models.ForeignKey(SyncEvent, verbose_name=_("Sync Event"), null=True,
                                   help_text=_("The sync event that caused this alert to be sent (if any)"))
    alert_type = models.CharField(verbose_name=_("Alert Type"), max_length=1, choices=TYPE_CHOICES,
                                  help_text=_("The type of alert the channel is sending"))
    ended_on = models.DateTimeField(verbose_name=_("Ended On"), blank=True, null=True)

    @classmethod
    def check_power_alert(cls, sync):
        alert_user = get_alert_user()

        if sync.power_status in (STATUS_DISCHARGING, STATUS_UNKNOWN, STATUS_NOT_CHARGING) and int(sync.power_level) < 25:

            alerts = Alert.objects.filter(sync_event__channel=sync.channel, alert_type=cls.TYPE_POWER, ended_on=None)

            if not alerts:
                new_alert = Alert.objects.create(channel=sync.channel,
                                                 sync_event=sync,
                                                 alert_type=cls.TYPE_POWER,
                                                 created_by=alert_user,
                                                 modified_by=alert_user)
                new_alert.send_alert()

        if sync.power_status == STATUS_CHARGING or sync.power_status == STATUS_FULL:
            alerts = Alert.objects.filter(sync_event__channel=sync.channel, alert_type=cls.TYPE_POWER, ended_on=None)
            alerts = alerts.order_by('-created_on')

            # end our previous alert
            if alerts and int(alerts[0].sync_event.power_level) < 25:
                for alert in alerts:
                    alert.ended_on = timezone.now()
                    alert.save()
                    last_alert = alert
                last_alert.send_resolved()

    @classmethod
    def check_alerts(cls):
        from temba.msgs.models import Msg

        alert_user = get_alert_user()
        thirty_minutes_ago = timezone.now() - timedelta(minutes=30)

        # end any alerts that no longer seem valid
        for alert in Alert.objects.filter(alert_type=cls.TYPE_DISCONNECTED, ended_on=None):
            # if we've seen the channel since this alert went out, then clear the alert
            if alert.channel.last_seen > alert.created_on:
                alert.ended_on = alert.channel.last_seen
                alert.save()
                alert.send_resolved()

        for channel in Channel.objects.filter(channel_type=Channel.TYPE_ANDROID, is_active=True).exclude(org=None).exclude(last_seen__gte=thirty_minutes_ago):
            # have we already sent an alert for this channel
            if not Alert.objects.filter(channel=channel, alert_type=cls.TYPE_DISCONNECTED, ended_on=None):
                alert = Alert.objects.create(channel=channel, alert_type=cls.TYPE_DISCONNECTED,
                                             modified_by=alert_user, created_by=alert_user)
                alert.send_alert()

        day_ago = timezone.now() - timedelta(days=1)
        six_hours_ago = timezone.now() - timedelta(hours=6)

        # end any sms alerts that are open and no longer seem valid
        for alert in Alert.objects.filter(alert_type=cls.TYPE_SMS, ended_on=None):
            # are there still queued messages?

            if not Msg.objects.filter(status__in=['Q', 'P'], channel=alert.channel, contact__is_test=False, created_on__lte=thirty_minutes_ago).exclude(created_on__lte=day_ago):
                alert.ended_on = timezone.now()
                alert.save()

        # now look for channels that have many unsent messages
        queued_messages = Msg.objects.filter(status__in=['Q', 'P'], contact__is_test=False).order_by('channel', 'created_on').exclude(created_on__gte=thirty_minutes_ago).exclude(created_on__lte=day_ago).exclude(channel=None).values('channel').annotate(latest_queued=Max('created_on'))
        sent_messages = Msg.objects.filter(status__in=['S', 'D'], contact__is_test=False).exclude(created_on__lte=day_ago).exclude(channel=None).order_by('channel', 'sent_on').values('channel').annotate(latest_sent=Max('sent_on'))

        channels = dict()
        for queued in queued_messages:
            if queued['channel']:
                channels[queued['channel']] = dict(queued=queued['latest_queued'], sent=None)

        for sent in sent_messages:
            existing = channels.get(sent['channel'], dict(queued=None))
            existing['sent'] = sent['latest_sent']

        for (channel_id, value) in channels.items():
            # we haven't sent any messages in the past six hours
            if not value['sent'] or value['sent'] < six_hours_ago:
                channel = Channel.objects.get(pk=channel_id)

                # never alert on channels that have no org
                if channel.org is None:  # pragma: no cover
                    continue

                # if we haven't sent an alert in the past six ours
                if not Alert.objects.filter(channel=channel).filter(Q(created_on__gt=six_hours_ago)):
                    alert = Alert.objects.create(channel=channel, alert_type=cls.TYPE_SMS,
                                                 modified_by=alert_user, created_by=alert_user)
                    alert.send_alert()

    def send_alert(self):
        from .tasks import send_alert_task
        on_transaction_commit(lambda: send_alert_task.delay(self.id, resolved=False))

    def send_resolved(self):
        from .tasks import send_alert_task
        on_transaction_commit(lambda: send_alert_task.delay(self.id, resolved=True))

    def send_email(self, resolved):
        from temba.msgs.models import Msg

        # no-op if this channel has no alert email
        if not self.channel.alert_email:
            return

        # no-op if the channel is not tied to an org
        if not self.channel.org:
            return

        if self.alert_type == self.TYPE_POWER:
            if resolved:
                subject = "Your Android phone is now charging"
                template = 'channels/email/power_charging_alert'
            else:
                subject = "Your Android phone battery is low"
                template = 'channels/email/power_alert'

        elif self.alert_type == self.TYPE_DISCONNECTED:
            if resolved:
                subject = "Your Android phone is now connected"
                template = 'channels/email/connected_alert'
            else:
                subject = "Your Android phone is disconnected"
                template = 'channels/email/disconnected_alert'

        elif self.alert_type == self.TYPE_SMS:
            subject = "Your %s is having trouble sending messages" % self.channel.get_channel_type_name()
            template = 'channels/email/sms_alert'
        else:  # pragma: no cover
            raise Exception(_("Unknown alert type: %(alert)s") % {'alert': self.alert_type})

        context = dict(org=self.channel.org, channel=self.channel, now=timezone.now(),
                       last_seen=self.channel.last_seen, sync=self.sync_event)
        context['unsent_count'] = Msg.objects.filter(channel=self.channel, status__in=['Q', 'P'], contact__is_test=False).count()
        context['subject'] = subject

        send_template_email(self.channel.alert_email, subject, template, context, self.channel.org.get_branding())


def get_alert_user():
    user = User.objects.filter(username='alert').first()
    if user:
        return user
    else:
        user = User.objects.create_user('alert')
        user.groups.add(Group.objects.get(name='Service Users'))
        return user


class ChannelSession(SmartModel):
    PENDING = 'P'
    QUEUED = 'Q'
    RINGING = 'R'
    IN_PROGRESS = 'I'
    COMPLETED = 'D'
    BUSY = 'B'
    FAILED = 'F'
    NO_ANSWER = 'N'
    CANCELED = 'C'
    TRIGGERED = 'T'
    INTERRUPTED = 'X'
    INITIATED = 'A'
    ENDING = 'E'

    DONE = [COMPLETED, BUSY, FAILED, NO_ANSWER, CANCELED, INTERRUPTED]

    INCOMING = 'I'
    OUTGOING = 'O'

    IVR = 'F'
    USSD = 'U'

    DIRECTION_CHOICES = ((INCOMING, "Incoming"),
                         (OUTGOING, "Outgoing"))

    TYPE_CHOICES = ((IVR, "IVR"), (USSD, "USSD"),)

    STATUS_CHOICES = ((PENDING, "Pending"),
                      (QUEUED, "Queued"),
                      (RINGING, "Ringing"),
                      (IN_PROGRESS, "In Progress"),
                      (COMPLETED, "Complete"),
                      (BUSY, "Busy"),
                      (FAILED, "Failed"),
                      (NO_ANSWER, "No Answer"),
                      (CANCELED, "Canceled"),
                      (INTERRUPTED, "Interrupted"),
                      (TRIGGERED, "Triggered"),
                      (INITIATED, "Initiated"),
                      (ENDING, "Ending"))

    external_id = models.CharField(max_length=255,
                                   help_text="The external id for this session, our twilio id usually")
    status = models.CharField(max_length=1, choices=STATUS_CHOICES, default=PENDING,
                              help_text="The status of this session")
    channel = models.ForeignKey('Channel',
                                help_text="The channel that created this session")
    contact = models.ForeignKey('contacts.Contact', related_name='sessions',
                                help_text="Who this session is with")
    contact_urn = models.ForeignKey('contacts.ContactURN', verbose_name=_("Contact URN"),
                                    help_text=_("The URN this session is communicating with"))
    direction = models.CharField(max_length=1, choices=DIRECTION_CHOICES,
                                 help_text="The direction of this session, either incoming or outgoing")
    started_on = models.DateTimeField(null=True, blank=True,
                                      help_text="When this session was connected and started")
    ended_on = models.DateTimeField(null=True, blank=True,
                                    help_text="When this session ended")
    org = models.ForeignKey(Org,
                            help_text="The organization this session belongs to")
    session_type = models.CharField(max_length=1, choices=TYPE_CHOICES,
                                    help_text="What sort of session this is")
    duration = models.IntegerField(default=0, null=True,
                                   help_text="The length of this session in seconds")

    def __init__(self, *args, **kwargs):
        super(ChannelSession, self).__init__(*args, **kwargs)

        """ This is needed when referencing `session` from `FlowRun`. Since
        the FK is bound to ChannelSession, when it initializes an instance from
        DB we need to specify the class based on `session_type` so we can access
        all the methods the proxy model implements. """

        if type(self) is ChannelSession:
            if self.session_type == self.USSD:
                from temba.ussd.models import USSDSession
                self.__class__ = USSDSession
            elif self.session_type == self.IVR:
                from temba.ivr.models import IVRCall
                self.__class__ = IVRCall

    def get_logs(self):
        return self.channel_logs.all().order_by('created_on')

    def get_duration(self):
        return timedelta(seconds=self.duration)

    def is_done(self):
        return self.status in self.DONE

    def is_ivr(self):
        return self.session_type == self.IVR

    def close(self):  # pragma: no cover
        pass

    def get(self):
        if self.session_type == ChannelSession.IVR:
            from temba.ivr.models import IVRCall
            return IVRCall.objects.filter(id=self.id).first()
        if self.session_type == ChannelSession.USSD:
            from temba.ussd.models import USSDSession
            return USSDSession.objects.filter(id=self.id).first()
        return self  # pragma: no cover<|MERGE_RESOLUTION|>--- conflicted
+++ resolved
@@ -294,13 +294,7 @@
         TYPE_ZENVIA: dict(schemes=['tel'], max_length=150),
     }
 
-<<<<<<< HEAD
-    TYPE_CHOICES = ((TYPE_AFRICAS_TALKING, "Africa's Talking"),
-                    (TYPE_ANDROID, "Android"),
-=======
     TYPE_CHOICES = ((TYPE_ANDROID, "Android"),
-                    (TYPE_BLACKMYNA, "Blackmyna"),
->>>>>>> d0d806e9
                     (TYPE_CHIKKA, "Chikka"),
                     (TYPE_CLICKATELL, "Clickatell"),
                     (TYPE_DARTMEDIA, "Dart Media"),
@@ -2601,12 +2595,7 @@
 STATUS_NOT_CHARGING = "NOT"
 STATUS_FULL = "FUL"
 
-<<<<<<< HEAD
-SEND_FUNCTIONS = {Channel.TYPE_AFRICAS_TALKING: Channel.send_africas_talking_message,
-=======
-SEND_FUNCTIONS = {Channel.TYPE_BLACKMYNA: Channel.send_blackmyna_message,
->>>>>>> d0d806e9
-                  Channel.TYPE_CHIKKA: Channel.send_chikka_message,
+SEND_FUNCTIONS = {Channel.TYPE_CHIKKA: Channel.send_chikka_message,
                   Channel.TYPE_CLICKATELL: Channel.send_clickatell_message,
                   Channel.TYPE_DARTMEDIA: Channel.send_hub9_or_dartmedia_message,
                   Channel.TYPE_DUMMY: Channel.send_dummy_message,
