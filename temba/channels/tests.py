# -*- coding: utf-8 -*-
from __future__ import absolute_import, unicode_literals

import base64
import calendar
import copy
import hashlib
import hmac
import json
import pytz
import telegram
import time
import urllib2
import uuid

from datetime import timedelta, date
from django.conf import settings
from django.contrib.auth.models import User, Group
from django.core import mail
from django.core.cache import cache
from django.core.exceptions import ValidationError
from django.core.urlresolvers import reverse
from django.test.utils import override_settings
from django.utils import timezone
from django.template import loader, Context
from django_redis import get_redis_connection
from mock import patch
from smartmin.tests import SmartminTest
from temba.api.models import WebHookEvent, SMS_RECEIVED
from temba.contacts.models import Contact, ContactGroup, ContactURN, URN, TEL_SCHEME, TWITTER_SCHEME, EXTERNAL_SCHEME, LINE_SCHEME
from temba.contacts.models import TELEGRAM_SCHEME, FACEBOOK_SCHEME, FCM_SCHEME
from temba.ivr.models import IVRCall
from temba.msgs.models import Broadcast, Msg, IVR, WIRED, FAILED, SENT, DELIVERED, ERRORED, INCOMING, INTERRUPTED, PENDING
from temba.msgs.models import MSG_SENT_KEY, SystemLabel
from temba.orgs.models import Org, ALL_EVENTS, ACCOUNT_SID, ACCOUNT_TOKEN, APPLICATION_SID, NEXMO_KEY, NEXMO_SECRET, FREE_PLAN, NEXMO_UUID
from temba.tests import TembaTest, MockResponse, MockTwilioClient, MockRequestValidator
from temba.triggers.models import Trigger
from temba.utils import dict_to_struct
from telegram import User as TelegramUser
from twilio import TwilioRestException
from twilio.util import RequestValidator
from twython import TwythonError
from urllib import urlencode
from .models import Channel, ChannelCount, ChannelEvent, SyncEvent, Alert, ChannelLog, TEMBA_HEADERS
from .tasks import check_channels_task, squash_channelcounts
from .views import TWILIO_SUPPORTED_COUNTRIES


class ChannelTest(TembaTest):

    def setUp(self):
        super(ChannelTest, self).setUp()

        self.channel.delete()

        self.tel_channel = Channel.create(self.org, self.user, 'RW', 'A', name="Test Channel", address="+250785551212",
                                          role="SR", secret="12345", gcm_id="123")

        self.twitter_channel = Channel.create(self.org, self.user, None, 'TT', name="Twitter Channel",
                                              address="billy_bob", role="SR", scheme='twitter')

        self.released_channel = Channel.create(None, self.user, None, 'NX', name="Released Channel", address=None,
                                               secret=None, gcm_id="000")

    def send_message(self, numbers, message, org=None, user=None):
        if not org:
            org = self.org

        if not user:
            user = self.user

        group = ContactGroup.get_or_create(org, user, 'Numbers: %s' % ','.join(numbers))
        contacts = list()
        for number in numbers:
            contacts.append(Contact.get_or_create(org, user, name=None, urns=[URN.from_tel(number)]))

        group.contacts.add(*contacts)

        broadcast = Broadcast.create(org, user, message, [group])
        broadcast.send()

        msg = Msg.objects.filter(broadcast=broadcast).order_by('text', 'pk')
        if len(numbers) == 1:
            return msg.first()
        else:
            return list(msg)

    def assertHasCommand(self, cmd_name, response):
        self.assertEquals(200, response.status_code)
        data = json.loads(response.content)

        for cmd in data['cmds']:
            if cmd['cmd'] == cmd_name:
                return

        raise Exception("Did not find '%s' cmd in response: '%s'" % (cmd_name, response.content))

    def test_message_context(self):
        context = self.tel_channel.build_message_context()
        self.assertEqual(context['__default__'], '+250 785 551 212')
        self.assertEqual(context['name'], 'Test Channel')
        self.assertEqual(context['address'], '+250 785 551 212')
        self.assertEqual(context['tel'], '+250 785 551 212')
        self.assertEqual(context['tel_e164'], '+250785551212')

        context = self.twitter_channel.build_message_context()
        self.assertEqual(context['__default__'], '@billy_bob')
        self.assertEqual(context['name'], 'Twitter Channel')
        self.assertEqual(context['address'], '@billy_bob')
        self.assertEqual(context['tel'], '')
        self.assertEqual(context['tel_e164'], '')

        context = self.released_channel.build_message_context()
        self.assertEqual(context['__default__'], 'Released Channel')
        self.assertEqual(context['name'], 'Released Channel')
        self.assertEqual(context['address'], '')
        self.assertEqual(context['tel'], '')
        self.assertEqual(context['tel_e164'], '')

    def test_deactivate(self):
        self.login(self.admin)
        self.tel_channel.is_active = False
        self.tel_channel.save()
        response = self.client.get(reverse('channels.channel_read', args=[self.tel_channel.uuid]))
        self.assertEquals(404, response.status_code)

    def test_delegate_channels(self):

        self.login(self.admin)

        # we don't support IVR yet
        self.assertFalse(self.org.supports_ivr())

        # pretend we are connected to twiliko
        self.org.config = json.dumps(dict(ACCOUNT_SID='AccountSid', ACCOUNT_TOKEN='AccountToken', APPLICATION_SID='AppSid'))
        self.org.save()

        # add a delegate caller
        post_data = dict(channel=self.tel_channel.pk, connection='T')
        response = self.client.post(reverse('channels.channel_create_caller'), post_data)

        # now we should be IVR capable
        self.assertTrue(self.org.supports_ivr())

        # should now have the option to disable
        self.login(self.admin)
        response = self.client.get(reverse('channels.channel_read', args=[self.tel_channel.uuid]))
        self.assertContains(response, 'Disable Voice Calls')

        # try adding a caller for an invalid channel
        response = self.client.post('%s?channel=20000' % reverse('channels.channel_create_caller'))
        self.assertEquals(200, response.status_code)
        self.assertEquals('Sorry, a caller cannot be added for that number', response.context['form'].errors['channel'][0])

        # disable our twilio connection
        self.org.remove_twilio_account(self.admin)
        self.assertFalse(self.org.supports_ivr())

        # we should lose our caller
        response = self.client.get(reverse('channels.channel_read', args=[self.tel_channel.uuid]))
        self.assertNotContains(response, 'Disable Voice Calls')

        # now try and add it back without a twilio connection
        response = self.client.post(reverse('channels.channel_create_caller'), post_data)

        # shouldn't have added, so no ivr yet
        self.assertFalse(self.assertFalse(self.org.supports_ivr()))

        self.assertEquals('A connection to a Twilio account is required', response.context['form'].errors['connection'][0])

    def test_get_channel_type_name(self):
        self.assertEquals(self.tel_channel.get_channel_type_name(), "Android Phone")
        self.assertEquals(self.twitter_channel.get_channel_type_name(), "Twitter Channel")
        self.assertEquals(self.released_channel.get_channel_type_name(), "Nexmo Channel")

    def test_channel_selection(self):
        # make our default tel channel MTN
        mtn = self.tel_channel
        mtn.name = "MTN"
        mtn.save()

        # create a channel for Tigo too
        tigo = Channel.create(self.org, self.user, 'RW', 'A', "Tigo", "+250725551212", secret="11111", gcm_id="456")

        # new contact on MTN should send with the MTN channel
        msg = self.send_message(['+250788382382'], "Sent to an MTN number")
        self.assertEquals(mtn, self.org.get_send_channel(contact_urn=msg.contact_urn))
        self.assertEquals(mtn, msg.channel)

        # new contact on Tigo should send with the Tigo channel
        msg = self.send_message(['+250728382382'], "Sent to a Tigo number")
        self.assertEquals(tigo, self.org.get_send_channel(contact_urn=msg.contact_urn))
        self.assertEquals(tigo, msg.channel)

        # now our MTN contact texts, the tigo number which should change their affinity
        msg = Msg.create_incoming(tigo, "tel:+250788382382", "Send an inbound message to Tigo")
        self.assertEquals(tigo, msg.channel)
        self.assertEquals(tigo, self.org.get_send_channel(contact_urn=msg.contact_urn))
        self.assertEquals(tigo, ContactURN.objects.get(path='+250788382382').channel)

        # new contact on Airtel (some overlap) should send with the Tigo channel since it is newest
        msg = self.send_message(['+250738382382'], "Sent to a Airtel number")
        self.assertEquals(tigo, self.org.get_send_channel(contact_urn=msg.contact_urn))
        self.assertEquals(tigo, msg.channel)

        # add a voice caller
        caller = Channel.add_call_channel(self.org, self.user, self.tel_channel)

        # set our affinity to the caller (ie, they were on an ivr call)
        ContactURN.objects.filter(path='+250788382382').update(channel=caller)
        self.assertEquals(mtn, self.org.get_send_channel(contact_urn=ContactURN.objects.get(path='+250788382382')))

        # change channel numbers to be shortcodes, i.e. no overlap with contact numbers
        mtn.address = '1234'
        mtn.save()
        tigo.address = '1235'
        tigo.save()

        # should return the newest channel which is TIGO
        msg = self.send_message(['+250788382382'], "Sent to an MTN number, but with shortcode channels")
        self.assertEquals(tigo, msg.channel)
        self.assertEquals(tigo, self.org.get_send_channel(contact_urn=msg.contact_urn))

        # check for twitter
        self.assertEquals(self.twitter_channel, self.org.get_send_channel(scheme=TWITTER_SCHEME))

        contact = self.create_contact("Billy", number="+250722222222", twitter="billy_bob")
        twitter_urn = contact.get_urn(schemes=[TWITTER_SCHEME])
        self.assertEquals(self.twitter_channel, self.org.get_send_channel(contact_urn=twitter_urn))

        # calling without scheme or urn should raise exception
        self.assertRaises(ValueError, self.org.get_send_channel)

    def test_message_splitting(self):
        # external API requires messages to be <= 160 chars
        self.tel_channel.channel_type = 'EX'
        self.tel_channel.save()

        msg = Msg.create_outgoing(self.org, self.user, 'tel:+250738382382', 'x' * 400)  # 400 chars long
        Channel.send_message(dict_to_struct('MsgStruct', msg.as_task_json()))
        self.assertEqual(3, Msg.objects.get(pk=msg.id).msg_count)

        # Nexmo limit is 1600
        self.tel_channel.channel_type = 'NX'
        self.tel_channel.save()
        cache.clear()  # clear the channel from cache

        msg = Msg.create_outgoing(self.org, self.user, 'tel:+250738382382', 'y' * 400)
        Channel.send_message(dict_to_struct('MsgStruct', msg.as_task_json()))
        self.assertEqual(self.tel_channel, Msg.objects.get(pk=msg.id).channel)
        self.assertEqual(1, Msg.objects.get(pk=msg.id).msg_count)

    def test_ensure_normalization(self):
        self.tel_channel.country = 'RW'
        self.tel_channel.save()

        contact1 = self.create_contact("contact1", "0788111222")
        contact2 = self.create_contact("contact2", "+250788333444")
        contact3 = self.create_contact("contact3", "+18006927753")

        self.org.normalize_contact_tels()

        norm_c1 = Contact.objects.get(pk=contact1.pk)
        norm_c2 = Contact.objects.get(pk=contact2.pk)
        norm_c3 = Contact.objects.get(pk=contact3.pk)

        self.assertEquals(norm_c1.get_urn(TEL_SCHEME).path, "+250788111222")
        self.assertEquals(norm_c2.get_urn(TEL_SCHEME).path, "+250788333444")
        self.assertEquals(norm_c3.get_urn(TEL_SCHEME).path, "+18006927753")

    def test_channel_create(self):

        # can't use an invalid scheme for a fixed-scheme channel type
        with self.assertRaises(ValueError):
            Channel.create(self.org, self.user, 'KE', 'AT', None, '+250788123123',
                           config=dict(username='at-user', api_key='africa-key'),
                           uuid='00000000-0000-0000-0000-000000001234',
                           scheme='fb')

        # a scheme is required
        with self.assertRaises(ValueError):
            Channel.create(self.org, self.user, 'US', 'EX', None, '+12065551212',
                           uuid='00000000-0000-0000-0000-000000001234',
                           scheme=None)

        # country channels can't have scheme
        with self.assertRaises(ValueError):
            Channel.create(self.org, self.user, 'US', 'EX', None, '+12065551212',
                           uuid='00000000-0000-0000-0000-000000001234',
                           scheme='fb')

    def test_delete(self):
        self.org.administrators.add(self.user)
        self.user.set_org(self.org)
        self.login(self.user)

        # a message, a call, and a broadcast
        msg = self.send_message(['250788382382'], "How is it going?")
        call = ChannelEvent.create(self.tel_channel, "tel:+250788383385", ChannelEvent.TYPE_CALL_IN, timezone.now(), 5)

        self.assertEqual(self.org, msg.org)
        self.assertEqual(self.tel_channel, msg.channel)
        self.assertEquals(1, Msg.get_messages(self.org).count())
        self.assertEquals(1, ChannelEvent.get_all(self.org).count())
        self.assertEquals(1, Broadcast.get_broadcasts(self.org).count())

        # start off in the pending state
        self.assertEquals('P', msg.status)

        response = self.fetch_protected(reverse('channels.channel_delete', args=[self.tel_channel.pk]), self.user)
        self.assertContains(response, 'Test Channel')

        response = self.fetch_protected(reverse('channels.channel_delete', args=[self.tel_channel.pk]),
                                        post_data=dict(remove=True), user=self.user)
        self.assertRedirect(response, reverse("orgs.org_home"))

        msg = Msg.objects.get(pk=msg.pk)
        self.assertIsNotNone(msg.channel)
        self.assertIsNone(msg.channel.gcm_id)
        self.assertIsNone(msg.channel.secret)
        self.assertEquals(self.org, msg.org)

        # queued messages for the channel should get marked as failed
        self.assertEquals('F', msg.status)

        call = ChannelEvent.objects.get(pk=call.pk)
        self.assertIsNotNone(call.channel)
        self.assertIsNone(call.channel.gcm_id)
        self.assertIsNone(call.channel.secret)

        self.assertEquals(self.org, call.org)

        broadcast = Broadcast.objects.get(pk=msg.broadcast.pk)
        self.assertEquals(self.org, broadcast.org)

        # should still be considered that user's message, call and broadcast
        self.assertEquals(1, Msg.get_messages(self.org).count())
        self.assertEquals(1, ChannelEvent.get_all(self.org).count())
        self.assertEquals(1, Broadcast.get_broadcasts(self.org).count())

        # syncing this channel should result in a release
        post_data = dict(cmds=[dict(cmd="status", p_sts="CHA", p_src="BAT", p_lvl="60", net="UMTS", pending=[], retry=[])])

        # now send the channel's updates
        response = self.sync(self.tel_channel, post_data)

        # our response should contain a release
        self.assertHasCommand('rel', response)

        # create a channel
        channel = Channel.create(self.org, self.user, 'RW', 'A', "Test Channel", "0785551212",
                                 secret="12345", gcm_id="123")

        response = self.fetch_protected(reverse('channels.channel_delete', args=[channel.pk]), self.superuser)
        self.assertContains(response, 'Test Channel')

        response = self.fetch_protected(reverse('channels.channel_delete', args=[channel.pk]),
                                        post_data=dict(remove=True), user=self.superuser)
        self.assertRedirect(response, reverse("orgs.org_home"))

        # create a channel
        channel = Channel.create(self.org, self.user, 'RW', 'A', "Test Channel", "0785551212",
                                 secret="12345", gcm_id="123")

        # add channel trigger
        from temba.triggers.models import Trigger
        Trigger.objects.create(org=self.org, flow=self.create_flow(), channel=channel,
                               modified_by=self.admin, created_by=self.admin)

        self.assertTrue(Trigger.objects.filter(channel=channel, is_active=True))

        response = self.fetch_protected(reverse('channels.channel_delete', args=[channel.pk]),
                                        post_data=dict(remove=True), user=self.superuser)

        self.assertRedirect(response, reverse("orgs.org_home"))

        # channel trigger should have be removed
        self.assertFalse(Trigger.objects.filter(channel=channel, is_active=True))

    def test_list(self):
        # de-activate existing channels
        Channel.objects.all().update(is_active=False)

        # list page redirects to claim page
        self.login(self.user)
        response = self.client.get(reverse('channels.channel_list'))
        self.assertRedirect(response, reverse('channels.channel_claim'))

        # unless you're a superuser
        self.login(self.superuser)
        response = self.client.get(reverse('channels.channel_list'))
        self.assertEqual(response.status_code, 200)
        self.assertEqual(list(response.context['object_list']), [])

        # re-activate one of the channels so org has a single channel
        self.tel_channel.is_active = True
        self.tel_channel.save()

        # list page now redirects to channel read page
        self.login(self.user)
        response = self.client.get(reverse('channels.channel_list'))
        self.assertRedirect(response, reverse('channels.channel_read', args=[self.tel_channel.uuid]))

        # unless you're a superuser
        self.login(self.superuser)
        response = self.client.get(reverse('channels.channel_list'))
        self.assertEqual(response.status_code, 200)
        self.assertEqual(list(response.context['object_list']), [self.tel_channel])

        # re-activate other channel so org now has two channels
        self.twitter_channel.is_active = True
        self.twitter_channel.save()

        # no-more redirection for anyone
        self.login(self.user)
        response = self.client.get(reverse('channels.channel_list'))
        self.assertEqual(response.status_code, 200)
        self.assertEqual(set(response.context['object_list']), {self.tel_channel, self.twitter_channel})

        # clear out the phone and name for the Android channel
        self.tel_channel.name = None
        self.tel_channel.address = None
        self.tel_channel.save()
        response = self.client.get(reverse('channels.channel_list'))
        self.assertContains(response, "Unknown")
        self.assertContains(response, "Android Phone")

    def test_channel_status(self):
        # visit page as a viewer
        self.login(self.user)
        response = self.client.get('/', follow=True)
        self.assertNotIn('unsent_msgs', response.context, msg="Found unsent_msgs in context")
        self.assertNotIn('delayed_syncevents', response.context, msg="Found delayed_syncevents in context")

        # visit page as superuser
        self.login(self.superuser)
        response = self.client.get('/', follow=True)
        # superusers doesn't have orgs thus cannot have both values
        self.assertNotIn('unsent_msgs', response.context, msg="Found unsent_msgs in context")
        self.assertNotIn('delayed_syncevents', response.context, msg="Found delayed_syncevents in context")

        # visit page as administrator
        self.login(self.admin)
        response = self.client.get('/', follow=True)

        # there is not unsent nor delayed syncevents
        self.assertNotIn('unsent_msgs', response.context, msg="Found unsent_msgs in context")
        self.assertNotIn('delayed_syncevents', response.context, msg="Found delayed_syncevents in context")

        # replace existing channels with a single Android device
        Channel.objects.update(is_active=False)
        channel = Channel.create(self.org, self.user, None, Channel.TYPE_ANDROID, None, "+250781112222", gcm_id="asdf", secret="asdf")
        channel.created_on = timezone.now() - timedelta(hours=2)
        channel.save()

        response = self.client.get('/', Follow=True)
        self.assertNotIn('delayed_syncevents', response.context)
        self.assertNotIn('unsent_msgs', response.context, msg="Found unsent_msgs in context")

        # simulate a sync in back in two hours
        post_data = dict(cmds=[
                         # device details status
                         dict(cmd="status", p_sts="CHA", p_src="BAT", p_lvl="60",
                              net="UMTS", pending=[], retry=[])])
        self.sync(channel, post_data)
        sync_event = SyncEvent.objects.all()[0]
        sync_event.created_on = timezone.now() - timedelta(hours=2)
        sync_event.save()

        response = self.client.get('/', Follow=True)
        self.assertIn('delayed_syncevents', response.context)
        self.assertNotIn('unsent_msgs', response.context, msg="Found unsent_msgs in context")

        # add a message, just sent so shouldn't have delayed
        msg = Msg.create_outgoing(self.org, self.user, 'tel:250788123123', "test")
        response = self.client.get('/', Follow=True)
        self.assertIn('delayed_syncevents', response.context)
        self.assertNotIn('unsent_msgs', response.context, msg="Found unsent_msgs in context")

        # but put it in the past
        msg.delete()
        msg = Msg.create_outgoing(self.org, self.user, 'tel:250788123123', "test",
                                  created_on=timezone.now() - timedelta(hours=3))
        response = self.client.get('/', Follow=True)
        self.assertIn('delayed_syncevents', response.context)
        self.assertIn('unsent_msgs', response.context, msg="Found unsent_msgs in context")

        # if there is a successfully sent message after sms was created we do not consider it as delayed
        success_msg = Msg.create_outgoing(self.org, self.user, 'tel:+250788123123', "success-send",
                                          created_on=timezone.now() - timedelta(hours=2))
        success_msg.sent_on = timezone.now() - timedelta(hours=2)
        success_msg.status = 'S'
        success_msg.save()
        response = self.client.get('/', Follow=True)
        self.assertIn('delayed_syncevents', response.context)
        self.assertNotIn('unsent_msgs', response.context, msg="Found unsent_msgs in context")

        # test that editors have the channel of the the org the are using
        other_user = self.create_user("Other")
        self.create_secondary_org()
        self.org2.administrators.add(other_user)
        self.org.editors.add(other_user)
        self.assertFalse(self.org2.channels.all())

        self.login(other_user)

        other_user.set_org(self.org2)

        self.assertEquals(self.org2, other_user.get_org())
        response = self.client.get('/', follow=True)
        self.assertNotIn('channel_type', response.context, msg="Found channel_type in context")

        other_user.set_org(self.org)

        self.assertEquals(1, self.org.channels.filter(is_active=True).count())
        self.assertEquals(self.org, other_user.get_org())

        response = self.client.get('/', follow=True)
        # self.assertIn('channel_type', response.context)

    def sync(self, channel, post_data=None, signature=None):
        if not post_data:
            post_data = "{}"
        else:
            post_data = json.dumps(post_data)

        ts = int(time.time())
        if not signature:

            # sign the request
            key = str(channel.secret) + str(ts)
            signature = hmac.new(key=key, msg=bytes(post_data), digestmod=hashlib.sha256).digest()

            # base64 and url sanitize
            signature = urllib2.quote(base64.urlsafe_b64encode(signature))

        return self.client.post("%s?signature=%s&ts=%d" % (reverse('sync', args=[channel.pk]), signature, ts),
                                content_type='application/json', data=post_data)

    def test_update(self):
        update_url = reverse('channels.channel_update', args=[self.tel_channel.id])

        # only user of the org can view the update page of a channel
        self.client.logout()
        self.login(self.user)
        response = self.client.get(update_url)
        self.assertEquals(302, response.status_code)

        self.login(self.user)
        # visit the channel's update page as a manager within the channel's organization
        self.org.administrators.add(self.user)
        response = self.fetch_protected(update_url, self.user)
        self.assertEquals(200, response.status_code)
        self.assertEquals(response.request['PATH_INFO'], update_url)

        channel = Channel.objects.get(pk=self.tel_channel.id)
        self.assertEquals(channel.name, "Test Channel")
        self.assertEquals(channel.address, "+250785551212")

        postdata = dict()
        postdata['name'] = "Test Channel Update1"
        postdata['address'] = "+250785551313"

        self.login(self.user)
        response = self.client.post(update_url, postdata, follow=True)
        channel = Channel.objects.get(pk=self.tel_channel.id)
        self.assertEquals(channel.name, "Test Channel Update1")
        self.assertEquals(channel.address, "+250785551313")

        # if we change the channel to a twilio type, shouldn't be able to edit our address
        channel.channel_type = Channel.TYPE_TWILIO
        channel.save()

        response = self.client.get(update_url)
        self.assertFalse('address' in response.context['form'].fields)

        # bring it back to android
        channel.channel_type = Channel.TYPE_ANDROID
        channel.save()

        # visit the channel's update page as administrator
        self.org.administrators.add(self.user)
        self.user.set_org(self.org)
        response = self.fetch_protected(update_url, self.user)
        self.assertEquals(200, response.status_code)
        self.assertEquals(response.request['PATH_INFO'], update_url)
        channel = Channel.objects.get(pk=self.tel_channel.id)
        self.assertEquals(channel.name, "Test Channel Update1")
        self.assertEquals(channel.address, "+250785551313")

        postdata = dict()
        postdata['name'] = "Test Channel Update2"
        postdata['address'] = "+250785551414"

        response = self.fetch_protected(update_url, self.user, postdata)
        channel = Channel.objects.get(pk=self.tel_channel.id)
        self.assertEquals(channel.name, "Test Channel Update2")
        self.assertEquals(channel.address, "+250785551414")

        # visit the channel's update page as superuser
        self.superuser.set_org(self.org)
        response = self.fetch_protected(update_url, self.superuser)
        self.assertEquals(200, response.status_code)
        self.assertEquals(response.request['PATH_INFO'], update_url)
        channel = Channel.objects.get(pk=self.tel_channel.id)
        self.assertEquals(channel.name, "Test Channel Update2")
        self.assertEquals(channel.address, "+250785551414")

        postdata = dict()
        postdata['name'] = "Test Channel Update3"
        postdata['address'] = "+250785551515"

        response = self.fetch_protected(update_url, self.superuser, postdata)
        channel = Channel.objects.get(pk=self.tel_channel.id)
        self.assertEquals(channel.name, "Test Channel Update3")
        self.assertEquals(channel.address, "+250785551515")

        # make sure channel works with alphanumeric numbers
        channel.address = "EATRIGHT"
        self.assertEquals("EATRIGHT", channel.get_address_display())
        self.assertEquals("EATRIGHT", channel.get_address_display(e164=True))

        # change channel type to Twitter
        channel.channel_type = Channel.TYPE_TWITTER
        channel.address = 'billy_bob'
        channel.scheme = 'twitter'
        channel.config = json.dumps({'handle_id': 12345, 'oauth_token': 'abcdef', 'oauth_token_secret': '23456'})
        channel.save()

        self.assertEquals('@billy_bob', channel.get_address_display())
        self.assertEquals('@billy_bob', channel.get_address_display(e164=True))

        response = self.fetch_protected(update_url, self.user)
        self.assertEquals(200, response.status_code)
        self.assertIn('name', response.context['fields'])
        self.assertIn('alert_email', response.context['fields'])
        self.assertIn('address', response.context['fields'])
        self.assertNotIn('country', response.context['fields'])

        postdata = dict()
        postdata['name'] = "Twitter2"
        postdata['alert_email'] = "bob@example.com"
        postdata['address'] = "billy_bob"

        with patch('temba.utils.mage.MageClient.refresh_twitter_stream') as refresh_twitter_stream:
            refresh_twitter_stream.return_value = dict()

            self.fetch_protected(update_url, self.user, postdata)
            channel = Channel.objects.get(pk=self.tel_channel.id)
            self.assertEquals(channel.name, "Twitter2")
            self.assertEquals(channel.alert_email, "bob@example.com")
            self.assertEquals(channel.address, "billy_bob")

    def test_read(self):
        post_data = dict(cmds=[
                         # device details status
                         dict(cmd="status", p_sts="CHA", p_src="BAT", p_lvl="60",
                              net="UMTS", pending=[], retry=[])])

        # now send the channel's updates
        self.sync(self.tel_channel, post_data)
        post_data = dict(cmds=[
                         # device details status
                         dict(cmd="status", p_sts="FUL", p_src="AC", p_lvl="100",
                              net="WIFI", pending=[], retry=[])])

        # now send the channel's updates
        self.sync(self.tel_channel, post_data)
        self.assertEquals(2, SyncEvent.objects.all().count())

        # non-org users can't view our channels
        self.login(self.non_org_user)
        response = self.client.get(reverse('channels.channel_read', args=[self.tel_channel.uuid]))
        self.assertLoginRedirect(response)

        # org users can
        response = self.fetch_protected(reverse('channels.channel_read', args=[self.tel_channel.uuid]), self.user)

        self.assertEquals(len(response.context['source_stats']), len(SyncEvent.objects.values_list('power_source', flat=True).distinct()))
        self.assertEquals('AC', response.context['source_stats'][0][0])
        self.assertEquals(1, response.context['source_stats'][0][1])
        self.assertEquals('BAT', response.context['source_stats'][1][0])
        self.assertEquals(1, response.context['source_stats'][0][1])

        self.assertEquals(len(response.context['network_stats']), len(SyncEvent.objects.values_list('network_type', flat=True).distinct()))
        self.assertEquals('UMTS', response.context['network_stats'][0][0])
        self.assertEquals(1, response.context['network_stats'][0][1])
        self.assertEquals('WIFI', response.context['network_stats'][1][0])
        self.assertEquals(1, response.context['network_stats'][1][1])

        self.assertTrue(len(response.context['latest_sync_events']) <= 5)

        response = self.fetch_protected(reverse('orgs.org_home'), self.admin)
        self.assertNotContains(response, 'Enable Voice')

        # Add twilio credentials to make sure we can add calling for our android channel
        twilio_config = {ACCOUNT_SID: 'SID', ACCOUNT_TOKEN: 'TOKEN', APPLICATION_SID: 'APP SID'}
        config = self.org.config_json()
        config.update(twilio_config)
        self.org.config = json.dumps(config)
        self.org.save(update_fields=['config'])

        response = self.fetch_protected(reverse('orgs.org_home'), self.admin)
        self.assertTrue(self.org.is_connected_to_twilio())
        self.assertContains(response, 'Enable Voice')

        two_hours_ago = timezone.now() - timedelta(hours=2)

        # make sure our channel is old enough to trigger alerts
        self.tel_channel.created_on = two_hours_ago
        self.tel_channel.save()

        # delayed sync status
        for sync in SyncEvent.objects.all():
            sync.created_on = two_hours_ago
            sync.save()

        # add a message, just sent so shouldn't be delayed
        Msg.create_outgoing(self.org, self.user, 'tel:250785551212', 'delayed message', created_on=two_hours_ago)

        response = self.fetch_protected(reverse('channels.channel_read', args=[self.tel_channel.uuid]), self.admin)
        self.assertIn('delayed_sync_event', response.context_data.keys())
        self.assertIn('unsent_msgs_count', response.context_data.keys())

        # with superuser
        response = self.fetch_protected(reverse('channels.channel_read', args=[self.tel_channel.uuid]), self.superuser)
        self.assertEquals(200, response.status_code)

        # now that we can access the channel, which messages do we display in the chart?
        joe = self.create_contact('Joe', '+2501234567890')
        test_contact = Contact.get_test_contact(self.admin)

        # should have two series, one for incoming one for outgoing
        self.assertEquals(2, len(response.context['message_stats']))

        # but only an outgoing message so far
        self.assertEquals(0, len(response.context['message_stats'][0]['data']))
        self.assertEquals(1, response.context['message_stats'][1]['data'][-1]['count'])

        # we have one row for the message stats table
        self.assertEquals(1, len(response.context['message_stats_table']))
        # only one outgoing message
        self.assertEquals(0, response.context['message_stats_table'][0]['incoming_messages_count'])
        self.assertEquals(1, response.context['message_stats_table'][0]['outgoing_messages_count'])
        self.assertEquals(0, response.context['message_stats_table'][0]['incoming_ivr_count'])
        self.assertEquals(0, response.context['message_stats_table'][0]['outgoing_ivr_count'])

        # send messages with a test contact
        Msg.create_incoming(self.tel_channel, test_contact.get_urn().urn, 'This incoming message will not be counted')
        Msg.create_outgoing(self.org, self.user, test_contact, 'This outgoing message will not be counted')

        response = self.fetch_protected(reverse('channels.channel_read', args=[self.tel_channel.uuid]), self.superuser)
        self.assertEquals(200, response.status_code)

        # nothing should change since it's a test contact
        self.assertEquals(0, len(response.context['message_stats'][0]['data']))
        self.assertEquals(1, response.context['message_stats'][1]['data'][-1]['count'])

        # no change on the table starts too
        self.assertEquals(1, len(response.context['message_stats_table']))
        self.assertEquals(0, response.context['message_stats_table'][0]['incoming_messages_count'])
        self.assertEquals(1, response.context['message_stats_table'][0]['outgoing_messages_count'])
        self.assertEquals(0, response.context['message_stats_table'][0]['incoming_ivr_count'])
        self.assertEquals(0, response.context['message_stats_table'][0]['outgoing_ivr_count'])

        # send messages with a normal contact
        Msg.create_incoming(self.tel_channel, joe.get_urn(TEL_SCHEME).urn, 'This incoming message will be counted')
        Msg.create_outgoing(self.org, self.user, joe, 'This outgoing message will be counted')

        # now we have an inbound message and two outbounds
        response = self.fetch_protected(reverse('channels.channel_read', args=[self.tel_channel.uuid]), self.superuser)
        self.assertEquals(200, response.status_code)
        self.assertEquals(1, response.context['message_stats'][0]['data'][-1]['count'])

        # this assertion is problematic causing time-sensitive failures, to reconsider
        # self.assertEquals(2, response.context['message_stats'][1]['data'][-1]['count'])

        # message stats table have an inbound and two outbounds in the last month
        self.assertEquals(1, len(response.context['message_stats_table']))
        self.assertEquals(1, response.context['message_stats_table'][0]['incoming_messages_count'])
        self.assertEquals(2, response.context['message_stats_table'][0]['outgoing_messages_count'])
        self.assertEquals(0, response.context['message_stats_table'][0]['incoming_ivr_count'])
        self.assertEquals(0, response.context['message_stats_table'][0]['outgoing_ivr_count'])

        # test cases for IVR messaging, make our relayer accept calls
        self.tel_channel.role = 'SCAR'
        self.tel_channel.save()

        from temba.msgs.models import IVR
        Msg.create_incoming(self.tel_channel, test_contact.get_urn().urn, 'incoming ivr as a test contact', msg_type=IVR)
        Msg.create_outgoing(self.org, self.user, test_contact, 'outgoing ivr as a test contact', msg_type=IVR)
        response = self.fetch_protected(reverse('channels.channel_read', args=[self.tel_channel.uuid]), self.superuser)

        # nothing should have changed
        self.assertEquals(2, len(response.context['message_stats']))

        self.assertEquals(1, len(response.context['message_stats_table']))
        self.assertEquals(1, response.context['message_stats_table'][0]['incoming_messages_count'])
        self.assertEquals(2, response.context['message_stats_table'][0]['outgoing_messages_count'])
        self.assertEquals(0, response.context['message_stats_table'][0]['incoming_ivr_count'])
        self.assertEquals(0, response.context['message_stats_table'][0]['outgoing_ivr_count'])

        # now let's create an ivr interaction from a real contact
        Msg.create_incoming(self.tel_channel, joe.get_urn().urn, 'incoming ivr', msg_type=IVR)
        Msg.create_outgoing(self.org, self.user, joe, 'outgoing ivr', msg_type=IVR)
        response = self.fetch_protected(reverse('channels.channel_read', args=[self.tel_channel.uuid]), self.superuser)

        self.assertEquals(4, len(response.context['message_stats']))
        self.assertEquals(1, response.context['message_stats'][2]['data'][0]['count'])
        self.assertEquals(1, response.context['message_stats'][3]['data'][0]['count'])

        self.assertEquals(1, len(response.context['message_stats_table']))
        self.assertEquals(1, response.context['message_stats_table'][0]['incoming_messages_count'])
        self.assertEquals(2, response.context['message_stats_table'][0]['outgoing_messages_count'])
        self.assertEquals(1, response.context['message_stats_table'][0]['incoming_ivr_count'])
        self.assertEquals(1, response.context['message_stats_table'][0]['outgoing_ivr_count'])

    def test_invalid(self):

        # Must be POST
        response = self.client.get("%s?signature=sig&ts=123" % (reverse('sync', args=[100])), content_type='application/json')
        self.assertEquals(500, response.status_code)

        # Unknown channel
        response = self.client.post("%s?signature=sig&ts=123" % (reverse('sync', args=[999])), content_type='application/json')
        self.assertEquals(200, response.status_code)
        self.assertEquals('rel', json.loads(response.content)['cmds'][0]['cmd'])

        # too old
        ts = int(time.time()) - 60 * 16
        response = self.client.post("%s?signature=sig&ts=%d" % (reverse('sync', args=[self.tel_channel.pk]), ts), content_type='application/json')
        self.assertEquals(401, response.status_code)
        self.assertEquals(3, json.loads(response.content)['error_id'])

    def test_is_ussd_channel(self):
        Channel.objects.all().delete()
        self.login(self.admin)

        # add a non USSD channel
        reg_data = dict(cmds=[dict(cmd="gcm", gcm_id="GCM111", uuid='uuid'),
                              dict(cmd='status', cc='RW', dev='Nexus')])

        response = self.client.post(reverse('register'), json.dumps(reg_data), content_type='application/json')
        self.assertEqual(200, response.status_code)

        # add a USSD channel
        post_data = {
            "country": "ZA",
            "number": "+273454325324",
            "account_key": "account1",
            "conversation_key": "conversation1"
        }

        response = self.client.post(reverse('channels.channel_claim_vumi_ussd'), post_data)
        self.assertEqual(302, response.status_code)

        self.assertEqual(Channel.objects.first().channel_type, Channel.TYPE_VUMI_USSD)
        self.assertTrue(Channel.objects.first().is_ussd())
        self.assertFalse(Channel.objects.last().is_ussd())

    def test_claim(self):
        # no access for regular users
        self.login(self.user)
        response = self.client.get(reverse('channels.channel_claim'))
        self.assertLoginRedirect(response)

        # editor can access
        self.login(self.editor)
        response = self.client.get(reverse('channels.channel_claim'))
        self.assertEqual(200, response.status_code)

        # as can admins
        self.login(self.admin)
        response = self.client.get(reverse('channels.channel_claim'))
        self.assertEqual(200, response.status_code)
        self.assertEqual(response.context['twilio_countries'], "Belgium, Canada, Finland, Norway, Poland, Spain, "
                                                               "Sweden, United Kingdom or United States")

    def test_register_and_claim_android(self):
        # remove our explicit country so it needs to be derived from channels
        self.org.country = None
        self.org.save()

        Channel.objects.all().delete()

        reg_data = dict(cmds=[dict(cmd="gcm", gcm_id="GCM111", uuid='uuid'),
                              dict(cmd='status', cc='RW', dev='Nexus')])

        # must be a post
        response = self.client.get(reverse('register'), content_type='application/json')
        self.assertEqual(500, response.status_code)

        # try a legit register
        response = self.client.post(reverse('register'), json.dumps(reg_data), content_type='application/json')
        self.assertEqual(200, response.status_code)

        android1 = Channel.objects.get()
        self.assertIsNone(android1.org)
        self.assertIsNone(android1.address)
        self.assertIsNone(android1.alert_email)
        self.assertEqual(android1.country, 'RW')
        self.assertEqual(android1.device, 'Nexus')
        self.assertEqual(android1.gcm_id, 'GCM111')
        self.assertEqual(android1.uuid, 'uuid')
        self.assertTrue(android1.secret)
        self.assertTrue(android1.claim_code)
        self.assertEqual(android1.created_by.username, settings.ANONYMOUS_USER_NAME)

        # check channel JSON in response
        response_json = json.loads(response.content)
        self.assertEqual(response_json, dict(cmds=[dict(cmd='reg',
                                                        relayer_claim_code=android1.claim_code,
                                                        relayer_secret=android1.secret,
                                                        relayer_id=android1.id)]))

        # try registering again with same details
        response = self.client.post(reverse('register'), json.dumps(reg_data), content_type='application/json')
        self.assertEqual(response.status_code, 200)

        android1 = Channel.objects.get()
        response_json = json.loads(response.content)

        self.assertEqual(response_json, dict(cmds=[dict(cmd='reg',
                                                        relayer_claim_code=android1.claim_code,
                                                        relayer_secret=android1.secret,
                                                        relayer_id=android1.id)]))

        # try to claim as non-admin
        self.login(self.user)
        response = self.client.post(reverse('channels.channel_claim_android'),
                                    dict(claim_code=android1.claim_code, phone_number="0788123123"))
        self.assertLoginRedirect(response)

        # try to claim with an invalid phone number
        self.login(self.admin)
        response = self.client.post(reverse('channels.channel_claim_android'),
                                    dict(claim_code=android1.claim_code, phone_number="078123"))
        self.assertEqual(response.status_code, 200)
        self.assertFormError(response, 'form', 'phone_number', "Invalid phone number, try again.")

        # claim our channel
        response = self.client.post(reverse('channels.channel_claim_android'),
                                    dict(claim_code=android1.claim_code, phone_number="0788123123"))

        # redirect to welcome page
        self.assertTrue('success' in response.get('Location', None))
        self.assertRedirect(response, reverse('public.public_welcome'))

        # channel is updated with org details and claim code is now blank
        android1.refresh_from_db()
        secret = android1.secret
        self.assertEqual(android1.org, self.org)
        self.assertEqual(android1.address, '+250788123123')  # normalized
        self.assertEqual(android1.alert_email, self.admin.email)  # the logged-in user
        self.assertEqual(android1.gcm_id, 'GCM111')
        self.assertEqual(android1.uuid, 'uuid')
        self.assertFalse(android1.claim_code)

        # try having a device register again
        response = self.client.post(reverse('register'), json.dumps(reg_data), content_type='application/json')
        self.assertEqual(response.status_code, 200)

        # should return same channel but with a new claim code and secret
        android1.refresh_from_db()
        self.assertEqual(android1.org, self.org)
        self.assertEqual(android1.address, '+250788123123')
        self.assertEqual(android1.alert_email, self.admin.email)
        self.assertEqual(android1.gcm_id, 'GCM111')
        self.assertEqual(android1.uuid, 'uuid')
        self.assertEqual(android1.is_active, True)
        self.assertTrue(android1.claim_code)
        self.assertNotEqual(android1.secret, secret)

        # should be able to claim again
        response = self.client.post(reverse('channels.channel_claim_android'),
                                    dict(claim_code=android1.claim_code, phone_number="0788123123"))
        self.assertRedirect(response, reverse('public.public_welcome'))

        # try having a device register yet again with new GCM ID
        reg_data['cmds'][0]['gcm_id'] = "GCM222"
        response = self.client.post(reverse('register'), json.dumps(reg_data), content_type='application/json')
        self.assertEqual(response.status_code, 200)

        # should return same channel but with GCM updated
        android1.refresh_from_db()
        self.assertEqual(android1.org, self.org)
        self.assertEqual(android1.address, '+250788123123')
        self.assertEqual(android1.alert_email, self.admin.email)
        self.assertEqual(android1.gcm_id, 'GCM222')
        self.assertEqual(android1.uuid, 'uuid')
        self.assertEqual(android1.is_active, True)

        # we can claim again with new phone number
        response = self.client.post(reverse('channels.channel_claim_android'),
                                    dict(claim_code=android1.claim_code, phone_number="+250788123124"))
        self.assertRedirect(response, reverse('public.public_welcome'))

        android1.refresh_from_db()
        self.assertEqual(android1.org, self.org)
        self.assertEqual(android1.address, '+250788123124')
        self.assertEqual(android1.alert_email, self.admin.email)
        self.assertEqual(android1.gcm_id, 'GCM222')
        self.assertEqual(android1.uuid, 'uuid')
        self.assertEqual(android1.is_active, True)

        # release and then register with same details and claim again
        old_uuid = android1.uuid
        android1.release()

        response = self.client.post(reverse('register'), json.dumps(reg_data), content_type='application/json')
        claim_code = json.loads(response.content)['cmds'][0]['relayer_claim_code']
        self.assertEqual(response.status_code, 200)
        response = self.client.post(reverse('channels.channel_claim_android'),
                                    dict(claim_code=claim_code, phone_number="+250788123124"))
        self.assertRedirect(response, reverse('public.public_welcome'))

        android1.refresh_from_db()

        self.assertNotEqual(android1.uuid, old_uuid)  # inactive channel now has new UUID

        # and we have a new Android channel with our UUID
        android2 = Channel.objects.get(is_active=True)
        self.assertNotEqual(android2, android1)
        self.assertEqual(android2.uuid, 'uuid')

        # try to claim a bogus channel
        response = self.client.post(reverse('channels.channel_claim_android'), dict(claim_code="Your Mom"))
        self.assertEqual(response.status_code, 200)
        self.assertFormError(response, 'form', 'claim_code', "Invalid claim code, please check and try again.")

        # check our primary tel channel is the same as our outgoing
        default_sender = self.org.get_send_channel(TEL_SCHEME)
        self.assertEqual(default_sender, android2)
        self.assertEqual(default_sender, self.org.get_receive_channel(TEL_SCHEME))
        self.assertFalse(default_sender.is_delegate_sender())

        # try to claim a bulk Nexmo sender (without adding Nexmo account to org)
        claim_nexmo_url = reverse('channels.channel_create_bulk_sender') + "?connection=NX&channel=%d" % android2.pk
        response = self.client.post(claim_nexmo_url, dict(connection='NX', channel=android2.pk))
        self.assertFormError(response, 'form', 'connection', "A connection to a Nexmo account is required")

        # send channel is still our Android device
        self.assertEqual(self.org.get_send_channel(TEL_SCHEME), android2)
        self.assertFalse(self.org.is_connected_to_nexmo())

        # now connect to nexmo
        with patch('temba.nexmo.NexmoClient.update_account') as connect:
            connect.return_value = True
            self.org.connect_nexmo('123', '456', self.admin)
            self.org.save()
        self.assertTrue(self.org.is_connected_to_nexmo())

        # now adding Nexmo bulk sender should work
        response = self.client.post(claim_nexmo_url, dict(connection='NX', channel=android2.pk))
        self.assertRedirect(response, reverse('orgs.org_home'))

        # new Nexmo channel created for delegated sending
        nexmo = self.org.get_send_channel(TEL_SCHEME)
        self.assertEqual(nexmo.channel_type, 'NX')
        self.assertEqual(nexmo.parent, android2)
        self.assertTrue(nexmo.is_delegate_sender())

        # reading our nexmo channel should now offer a disconnect option
        nexmo = self.org.channels.filter(channel_type='NX').first()
        response = self.client.get(reverse('channels.channel_read', args=[nexmo.uuid]))
        self.assertContains(response, 'Disable Bulk Sending')

        # receiving still job of our Android device
        self.assertEqual(self.org.get_receive_channel(TEL_SCHEME), android2)

        # re-register device with country as US
        reg_data = dict(cmds=[dict(cmd="gcm", gcm_id="GCM222", uuid='uuid'),
                              dict(cmd='status', cc='US', dev="Nexus 5X")])
        response = self.client.post(reverse('register'), json.dumps(reg_data), content_type='application/json')
        self.assertEqual(response.status_code, 200)

        # channel country and device updated
        android2.refresh_from_db()
        self.assertEqual(android2.country, 'US')
        self.assertEqual(android2.device, "Nexus 5X")
        self.assertEqual(android2.org, self.org)
        self.assertEqual(android2.gcm_id, "GCM222")
        self.assertEqual(android2.uuid, "uuid")
        self.assertTrue(android2.is_active)

        # set back to RW...
        android2.country = 'RW'
        android2.save()

        # our country is RW
        self.assertEqual(self.org.get_country_code(), 'RW')

        # remove nexmo
        nexmo.release()

        self.assertEqual(self.org.get_country_code(), 'RW')

        # register another device with country as US
        reg_data = dict(cmds=[dict(cmd="gcm", gcm_id="GCM444", uuid='uuid4'),
                              dict(cmd='status', cc='US', dev="Nexus 6P")])
        response = self.client.post(reverse('register'), json.dumps(reg_data), content_type='application/json')

        claim_code = json.loads(response.content)['cmds'][0]['relayer_claim_code']

        # try to claim it...
        self.client.post(reverse('channels.channel_claim_android'), dict(claim_code=claim_code, phone_number="12065551212"))

        # should work, can have two channels in different countries
        channel = Channel.objects.get(country='US')
        self.assertEqual(channel.address, '+12065551212')

        self.assertEqual(Channel.objects.filter(org=self.org, is_active=True).count(), 2)

        # normalize a URN with a fully qualified number
        number, valid = URN.normalize_number('+12061112222', None)
        self.assertTrue(valid)

        # not international format
        number, valid = URN.normalize_number('0788383383', None)
        self.assertFalse(valid)

        # get our send channel without a URN, should just default to last
        default_channel = self.org.get_send_channel(TEL_SCHEME)
        self.assertEqual(default_channel, channel)

        # get our send channel for a Rwandan URN
        rwanda_channel = self.org.get_send_channel(TEL_SCHEME, ContactURN.create(self.org, None, 'tel:+250788383383'))
        self.assertEqual(rwanda_channel, android2)

        # and a US one
        us_channel = self.org.get_send_channel(TEL_SCHEME, ContactURN.create(self.org, None, 'tel:+12065555353'))
        self.assertEqual(us_channel, channel)

        # a different country altogether should just give us the default
        us_channel = self.org.get_send_channel(TEL_SCHEME, ContactURN.create(self.org, None, 'tel:+593997290044'))
        self.assertEqual(us_channel, channel)

        self.org = Org.objects.get(id=self.org.id)
        self.assertIsNone(self.org.get_country_code())

        # yet another registration in rwanda
        reg_data = dict(cmds=[dict(cmd="gcm", gcm_id="GCM555", uuid='uuid5'),
                              dict(cmd='status', cc='RW', dev="Nexus 5")])
        response = self.client.post(reverse('register'), json.dumps(reg_data), content_type='application/json')
        claim_code = json.loads(response.content)['cmds'][0]['relayer_claim_code']

        # try to claim it with number taken by other Android channel
        response = self.client.post(reverse('channels.channel_claim_android'),
                                    dict(claim_code=claim_code, phone_number="+250788123124"))
        self.assertFormError(response, 'form', 'phone_number', "Another channel has this number. Please remove that channel first.")

        # create channel in another org
        self.create_secondary_org()
        Channel.create(self.org2, self.admin2, 'RW', 'A', "", "+250788382382")

        # can claim it with this number, and because it's a fully qualified RW number, doesn't matter that channel is US
        response = self.client.post(reverse('channels.channel_claim_android'),
                                    dict(claim_code=claim_code, phone_number="+250788382382"))
        self.assertRedirect(response, reverse('public.public_welcome'))

        # should be added with RW as the country
        self.assertTrue(Channel.objects.get(address='+250788382382', country='RW', org=self.org))

    @patch('temba.orgs.models.TwilioRestClient', MockTwilioClient)
    @patch('temba.ivr.clients.TwilioClient', MockTwilioClient)
    @patch('twilio.util.RequestValidator', MockRequestValidator)
    def test_claim_twilio(self):
        self.login(self.admin)

        # remove any existing channels
        self.org.channels.update(is_active=False, org=None)

        # make sure twilio is on the claim page
        response = self.client.get(reverse('channels.channel_claim'))
        self.assertContains(response, "Twilio")
        self.assertContains(response, reverse('orgs.org_twilio_connect'))

        twilio_config = dict()
        twilio_config[ACCOUNT_SID] = 'account-sid'
        twilio_config[ACCOUNT_TOKEN] = 'account-token'
        twilio_config[APPLICATION_SID] = 'TwilioTestSid'

        self.org.config = json.dumps(twilio_config)
        self.org.save()

        # hit the claim page, should now have a claim twilio link
        claim_twilio = reverse('channels.channel_claim_twilio')
        response = self.client.get(reverse('channels.channel_claim'))
        self.assertContains(response, claim_twilio)

        response = self.client.get(claim_twilio)
        self.assertTrue('account_trial' in response.context)
        self.assertFalse(response.context['account_trial'])

        with patch('temba.orgs.models.Org.get_twilio_client') as mock_get_twilio_client:
            mock_get_twilio_client.return_value = None

            response = self.client.get(claim_twilio)
            self.assertRedirects(response, reverse('channels.channel_claim'))

            mock_get_twilio_client.side_effect = TwilioRestException(401, 'http://twilio', msg='Authentication Failure', code=20003)

            response = self.client.get(claim_twilio)
            self.assertRedirects(response, reverse('channels.channel_claim'))

        with patch('temba.tests.MockTwilioClient.MockAccounts.get') as mock_get:
            mock_get.return_value = MockTwilioClient.MockAccount('Trial')

            response = self.client.get(claim_twilio)
            self.assertTrue('account_trial' in response.context)
            self.assertTrue(response.context['account_trial'])

        with patch('temba.tests.MockTwilioClient.MockPhoneNumbers.list') as mock_numbers:
            mock_numbers.return_value = [MockTwilioClient.MockPhoneNumber('+12062345678')]

            with patch('temba.tests.MockTwilioClient.MockShortCodes.list') as mock_short_codes:
                mock_short_codes.return_value = []

                response = self.client.get(claim_twilio)
                self.assertContains(response, '206-234-5678')

                # claim it
                response = self.client.post(claim_twilio, dict(country='US', phone_number='12062345678'))
                self.assertRedirects(response, reverse('public.public_welcome') + "?success")

                # make sure it is actually connected
                channel = Channel.objects.get(channel_type='T', org=self.org)
                self.assertEqual(channel.role, Channel.ROLE_CALL + Channel.ROLE_ANSWER + Channel.ROLE_SEND + Channel.ROLE_RECEIVE)

        # voice only number
        with patch('temba.tests.MockTwilioClient.MockPhoneNumbers.list') as mock_numbers:
            mock_numbers.return_value = [MockTwilioClient.MockPhoneNumber('+554139087835')]

            with patch('temba.tests.MockTwilioClient.MockShortCodes.list') as mock_short_codes:
                mock_short_codes.return_value = []
                Channel.objects.all().delete()

                response = self.client.get(claim_twilio)
                self.assertContains(response, '+55 41 3908-7835')

                # claim it
                response = self.client.post(claim_twilio, dict(country='BR', phone_number='554139087835'))
                self.assertRedirects(response, reverse('public.public_welcome') + "?success")

                # make sure it is actually connected
                channel = Channel.objects.get(channel_type='T', org=self.org)
                self.assertEqual(channel.role, Channel.ROLE_CALL + Channel.ROLE_ANSWER)

        with patch('temba.tests.MockTwilioClient.MockPhoneNumbers.list') as mock_numbers:
            mock_numbers.return_value = [MockTwilioClient.MockPhoneNumber('+4545335500')]

            with patch('temba.tests.MockTwilioClient.MockShortCodes.list') as mock_short_codes:
                mock_short_codes.return_value = []

                Channel.objects.all().delete()

                response = self.client.get(claim_twilio)
                self.assertContains(response, '45 33 55 00')

                # claim it
                response = self.client.post(claim_twilio, dict(country='DK', phone_number='4545335500'))
                self.assertRedirects(response, reverse('public.public_welcome') + "?success")

                # make sure it is actually connected
                Channel.objects.get(channel_type='T', org=self.org)

        with patch('temba.tests.MockTwilioClient.MockPhoneNumbers.list') as mock_numbers:
            mock_numbers.return_value = []

            with patch('temba.tests.MockTwilioClient.MockShortCodes.list') as mock_short_codes:
                mock_short_codes.return_value = [MockTwilioClient.MockShortCode('8080')]
                Channel.objects.all().delete()

                self.org.timezone = 'America/New_York'
                self.org.save()

                response = self.client.get(claim_twilio)
                self.assertContains(response, '8080')
                self.assertContains(response, 'class="country">US')  # we look up the country from the timezone

                # claim it
                response = self.client.post(claim_twilio, dict(country='US', phone_number='8080'))
                self.assertRedirects(response, reverse('public.public_welcome') + "?success")

                # make sure it is actually connected
                Channel.objects.get(channel_type='T', org=self.org)

        twilio_channel = self.org.channels.all().first()
        self.assertEquals('T', twilio_channel.channel_type)

        with patch('temba.tests.MockTwilioClient.MockPhoneNumbers.update') as mock_numbers:

            # our twilio channel removal should fail on bad auth
            mock_numbers.side_effect = TwilioRestException(401, 'http://twilio', msg='Authentication Failure', code=20003)
            self.client.post(reverse('channels.channel_delete', args=[twilio_channel.pk]))
            self.assertIsNotNone(self.org.channels.all().first())

            # or other arbitrary twilio errors
            mock_numbers.side_effect = TwilioRestException(400, 'http://twilio', msg='Twilio Error', code=123)
            self.client.post(reverse('channels.channel_delete', args=[twilio_channel.pk]))
            self.assertIsNotNone(self.org.channels.all().first())

            # now lets be successful
            mock_numbers.side_effect = None
            self.client.post(reverse('channels.channel_delete', args=[twilio_channel.pk]))
            self.assertIsNone(self.org.channels.all().first())

    @patch('temba.orgs.models.TwilioRestClient', MockTwilioClient)
    @patch('temba.ivr.clients.TwilioClient', MockTwilioClient)
    @patch('twilio.util.RequestValidator', MockRequestValidator)
    def test_claim_twilio_messaging_service(self):

        self.login(self.admin)

        # remove any existing channels
        self.org.channels.all().delete()

        # make sure twilio is on the claim page
        response = self.client.get(reverse('channels.channel_claim'))
        self.assertContains(response, "Twilio")
        self.assertContains(response, reverse('orgs.org_twilio_connect'))

        twilio_config = dict()
        twilio_config[ACCOUNT_SID] = 'account-sid'
        twilio_config[ACCOUNT_TOKEN] = 'account-token'
        twilio_config[APPLICATION_SID] = 'TwilioTestSid'

        self.org.config = json.dumps(twilio_config)
        self.org.save()

        claim_twilio_ms = reverse('channels.channel_claim_twilio_messaging_service')
        response = self.client.get(reverse('channels.channel_claim'))
        self.assertContains(response, claim_twilio_ms)

        response = self.client.get(claim_twilio_ms)
        self.assertTrue('account_trial' in response.context)
        self.assertFalse(response.context['account_trial'])

        with patch('temba.orgs.models.Org.get_twilio_client') as mock_get_twilio_client:
            mock_get_twilio_client.return_value = None

            response = self.client.get(claim_twilio_ms)
            self.assertRedirects(response, reverse('channels.channel_claim'))

            mock_get_twilio_client.side_effect = TwilioRestException(401, 'http://twilio', msg='Authentication Failure', code=20003)

            response = self.client.get(claim_twilio_ms)
            self.assertRedirects(response, reverse('channels.channel_claim'))

        with patch('temba.tests.MockTwilioClient.MockAccounts.get') as mock_get:
            mock_get.return_value = MockTwilioClient.MockAccount('Trial')

            response = self.client.get(claim_twilio_ms)
            self.assertTrue('account_trial' in response.context)
            self.assertTrue(response.context['account_trial'])

        response = self.client.get(claim_twilio_ms)
        self.assertEqual(response.context['form'].fields['country'].choices, list(TWILIO_SUPPORTED_COUNTRIES))
        self.assertContains(response, "icon-channel-twilio")

        response = self.client.post(claim_twilio_ms, dict())
        self.assertTrue(response.context['form'].errors)

        response = self.client.post(claim_twilio_ms, dict(country='US', messaging_service_sid='MSG-SERVICE-SID'))
        channel = self.org.channels.get()
        self.assertRedirects(response, reverse('channels.channel_configuration', args=[channel.pk]))
        self.assertEqual(channel.channel_type, "TMS")
        self.assertEqual(channel.config_json(), dict(messaging_service_sid="MSG-SERVICE-SID"))

    @patch('temba.orgs.models.TwilioRestClient', MockTwilioClient)
    @patch('temba.ivr.clients.TwilioClient', MockTwilioClient)
    @patch('twilio.util.RequestValidator', MockRequestValidator)
    def test_claim_twiml_api(self):
        self.login(self.admin)

        # remove any existing channels
        self.org.channels.update(is_active=False, org=None)

        claim_url = reverse('channels.channel_claim_twiml_api')

        response = self.client.get(reverse('channels.channel_claim'))
        self.assertContains(response, "TwiML")
        self.assertContains(response, claim_url)

        # can fetch the claim page
        response = self.client.get(claim_url)
        self.assertEqual(200, response.status_code)
        self.assertContains(response, 'TwiML')

        response = self.client.post(claim_url, dict(number='5512345678', country='AA'))
        self.assertTrue(response.context['form'].errors)

        response = self.client.post(claim_url, dict(country='US', number='12345678', url='https://twilio.com', role='SR', account_sid='abcd1234', account_token='abcd1234'))
        channel = self.org.channels.all().first()
        self.assertRedirects(response, reverse('channels.channel_configuration', args=[channel.pk]))
        self.assertEqual(channel.channel_type, "TW")
        self.assertEqual(channel.config_json(), dict(ACCOUNT_TOKEN='abcd1234', send_url='https://twilio.com', ACCOUNT_SID='abcd1234'))

        response = self.client.post(claim_url, dict(country='US', number='12345678', url='https://twilio.com', role='SR', account_sid='abcd4321', account_token='abcd4321'))
        channel = self.org.channels.all().first()
        self.assertRedirects(response, reverse('channels.channel_configuration', args=[channel.pk]))
        self.assertEqual(channel.channel_type, "TW")
        self.assertEqual(channel.config_json(), dict(ACCOUNT_TOKEN='abcd4321', send_url='https://twilio.com', ACCOUNT_SID='abcd4321'))

        self.org.channels.update(is_active=False, org=None)

        response = self.client.post(claim_url, dict(country='US', number='8080', url='https://twilio.com', role='SR', account_sid='abcd1234', account_token='abcd1234'))
        channel = self.org.channels.all().first()
        self.assertRedirects(response, reverse('channels.channel_configuration', args=[channel.pk]))
        self.assertEqual(channel.channel_type, "TW")
        self.assertEqual(channel.config_json(), dict(ACCOUNT_TOKEN='abcd1234', send_url='https://twilio.com', ACCOUNT_SID='abcd1234'))

    def test_claim_facebook(self):
        self.login(self.admin)

        # remove any existing channels
        Channel.objects.all().delete()

        claim_facebook_url = reverse('channels.channel_claim_facebook')
        token = 'x' * 200

        with patch('requests.get') as mock:
            mock.return_value = MockResponse(400, json.dumps(dict(error=dict(message="Failed validation"))))

            # try to claim facebook, should fail because our verification of the token fails
            response = self.client.post(claim_facebook_url, dict(page_access_token=token))

            # assert we got a normal 200 and it says our token is wrong
            self.assertEqual(response.status_code, 200)
            self.assertContains(response, "Failed validation")

        # ok this time claim with a success
        with patch('requests.get') as mock_get:
            mock_get.return_value = MockResponse(200, json.dumps(dict(name='Temba', id=10)))
            response = self.client.post(claim_facebook_url, dict(page_access_token=token), follow=True)

            # assert our channel got created
            channel = Channel.objects.get()
            self.assertEqual(channel.config_json()[Channel.CONFIG_AUTH_TOKEN], token)
            self.assertEqual(channel.config_json()[Channel.CONFIG_PAGE_NAME], 'Temba')
            self.assertEqual(channel.address, '10')

            # should be on our configuration page displaying our secret
            self.assertContains(response, channel.secret)

            # test validating our secret
            handler_url = reverse('handlers.facebook_handler', args=['invalid'])
            response = self.client.get(handler_url)
            self.assertEqual(response.status_code, 400)

            # test invalid token
            handler_url = reverse('handlers.facebook_handler', args=[channel.uuid])
            payload = {'hub.mode': 'subscribe', 'hub.verify_token': 'invalid', 'hub.challenge': 'challenge'}
            response = self.client.get(handler_url, payload)
            self.assertEqual(response.status_code, 400)

            # test actual token
            payload['hub.verify_token'] = channel.secret

            # try with unsuccessful callback to subscribe (this fails silently)
            with patch('requests.post') as mock_post:
                mock_post.return_value = MockResponse(400, json.dumps(dict(success=False)))

                response = self.client.get(handler_url, payload)
                self.assertEqual(response.status_code, 200)
                self.assertContains(response, 'challenge')

                # assert we subscribed to events
                self.assertEqual(mock_post.call_count, 1)

            # but try again and we should try again
            with patch('requests.post') as mock_post:
                mock_post.return_value = MockResponse(200, json.dumps(dict(success=True)))

                response = self.client.get(handler_url, payload)
                self.assertEqual(response.status_code, 200)
                self.assertContains(response, 'challenge')

                # assert we subscribed to events
                self.assertEqual(mock_post.call_count, 1)

            # release the channel
            with patch('requests.delete') as mock_delete:
                mock_delete.return_value = MockResponse(200, json.dumps(dict(success=True)))
                channel.release()

                mock_delete.assert_called_once_with('https://graph.facebook.com/v2.5/me/subscribed_apps',
                                                    params=dict(access_token=channel.config_json()[Channel.CONFIG_AUTH_TOKEN]))

    def test_claim_nexmo(self):
        self.login(self.admin)

        # remove any existing channels
        self.org.channels.update(is_active=False, org=None)

        # make sure nexmo is on the claim page
        response = self.client.get(reverse('channels.channel_claim'))
        self.assertContains(response, "Nexmo")
        self.assertContains(response, reverse('orgs.org_nexmo_connect'))

        nexmo_config = dict(NEXMO_KEY='nexmo-key', NEXMO_SECRET='nexmo-secret', NEXMO_UUID='nexmo-uuid')
        self.org.config = json.dumps(nexmo_config)
        self.org.save()

        # hit the claim page, should now have a claim nexmo link
        claim_nexmo = reverse('channels.channel_claim_nexmo')
        response = self.client.get(reverse('channels.channel_claim'))
        self.assertContains(response, claim_nexmo)

        # try adding a shortcode
        with patch('requests.get') as nexmo_get:
            with patch('requests.post') as nexmo_post:
                nexmo_get.side_effect = [
                    MockResponse(200, '{"count":0,"numbers":[] }'),
                    MockResponse(200, '{"count":1,"numbers":[{"type":"mobile-lvn","country":"US","msisdn":"8080"}] }'),
                ]
                response = self.client.post(claim_nexmo, dict(country='US', phone_number='8080'))
                self.assertRedirects(response, reverse('public.public_welcome') + "?success")
                Channel.objects.all().delete()

        # try buying a number not on the account
        with patch('requests.get') as nexmo_get:
            with patch('requests.post') as nexmo_post:
                nexmo_get.side_effect = [
                    MockResponse(200, '{"count":0,"numbers":[] }'),
                    MockResponse(200, '{"count":0,"numbers":[] }'),
                ]
                nexmo_post.return_value = MockResponse(200, '{"error-code": "200"}')
                response = self.client.post(claim_nexmo, dict(country='US', phone_number='+12065551212'))
                self.assertRedirects(response, reverse('public.public_welcome') + "?success")
                Channel.objects.all().delete()

        # let's add a number already connected to the account
        with patch('requests.get') as nexmo_get:
            with patch('requests.post') as nexmo_post:
                nexmo_get.return_value = MockResponse(200, '{"count":1,"numbers":[{"type":"mobile-lvn","country":"US","msisdn":"13607884540"}] }')
                nexmo_post.return_value = MockResponse(200, '{"error-code": "200"}')

                # make sure our number appears on the claim page
                response = self.client.get(claim_nexmo)
                self.assertFalse('account_trial' in response.context)
                self.assertContains(response, '360-788-4540')

                # claim it
                response = self.client.post(claim_nexmo, dict(country='US', phone_number='13607884540'))
                self.assertRedirects(response, reverse('public.public_welcome') + "?success")

                # make sure it is actually connected
                channel = Channel.objects.get(channel_type='NX', org=self.org)
                self.assertEqual(channel.role, Channel.ROLE_SEND + Channel.ROLE_RECEIVE)

                # test the update page for nexmo
                update_url = reverse('channels.channel_update', args=[channel.pk])
                response = self.client.get(update_url)

                # try changing our address
                updated = response.context['form'].initial
                updated['address'] = 'MTN'
                updated['alert_email'] = 'foo@bar.com'

                response = self.client.post(update_url, updated)
                channel = Channel.objects.get(pk=channel.id)

                self.assertEquals('MTN', channel.address)

                # add a canada number
                nexmo_get.return_value = MockResponse(200, '{"count":1,"numbers":[{"type":"mobile-lvn","country":"CA","msisdn":"15797884540"}] }')
                nexmo_post.return_value = MockResponse(200, '{"error-code": "200"}')

                # make sure our number appears on the claim page
                response = self.client.get(claim_nexmo)
                self.assertFalse('account_trial' in response.context)
                self.assertContains(response, '579-788-4540')

                # claim it
                response = self.client.post(claim_nexmo, dict(country='CA', phone_number='15797884540'))
                self.assertRedirects(response, reverse('public.public_welcome') + "?success")

                # make sure it is actually connected
                self.assertTrue(Channel.objects.filter(channel_type='NX', org=self.org, address='+15797884540').first())

                # as is our old one
                self.assertTrue(Channel.objects.filter(channel_type='NX', org=self.org, address='MTN').first())

    def test_claim_plivo(self):
        self.login(self.admin)

        # remove any existing channels
        self.org.channels.update(is_active=False, org=None)

        connect_plivo_url = reverse('orgs.org_plivo_connect')
        claim_plivo_url = reverse('channels.channel_claim_plivo')

        # make sure plivo is on the claim page
        response = self.client.get(reverse('channels.channel_claim'))
        self.assertContains(response, "Connect plivo")
        self.assertContains(response, reverse('orgs.org_plivo_connect'))

        with patch('requests.get') as plivo_get:
            plivo_get.return_value = MockResponse(400, json.dumps(dict()))

            # try hit the claim page, should be redirected; no credentials in session
            response = self.client.get(claim_plivo_url, follow=True)
            self.assertFalse('account_trial' in response.context)
            self.assertContains(response, connect_plivo_url)

        # let's add a number already connected to the account
        with patch('requests.get') as plivo_get:
            with patch('requests.post') as plivo_post:
                plivo_get.return_value = MockResponse(200,
                                                      json.dumps(dict(objects=[dict(number='16062681435',
                                                                                    region="California, UNITED STATES"),
                                                                               dict(number='8080',
                                                                                    region='GUADALAJARA, MEXICO')])))

                plivo_post.return_value = MockResponse(202, json.dumps(dict(status='changed', app_id='app-id')))

                # make sure our numbers appear on the claim page
                response = self.client.get(claim_plivo_url)
                self.assertContains(response, "+1 606-268-1435")
                self.assertContains(response, "8080")
                self.assertContains(response, 'US')
                self.assertContains(response, 'MX')

                # claim it the US number
                session = self.client.session
                session[Channel.CONFIG_PLIVO_AUTH_ID] = 'auth-id'
                session[Channel.CONFIG_PLIVO_AUTH_TOKEN] = 'auth-token'
                session.save()

                self.assertTrue(Channel.CONFIG_PLIVO_AUTH_ID in self.client.session)
                self.assertTrue(Channel.CONFIG_PLIVO_AUTH_TOKEN in self.client.session)

                response = self.client.post(claim_plivo_url, dict(phone_number='+1 606-268-1435', country='US'))
                self.assertRedirects(response, reverse('public.public_welcome') + "?success")

                # make sure it is actually connected
                channel = Channel.objects.get(channel_type='PL', org=self.org)
                self.assertEqual(channel.role, Channel.ROLE_SEND + Channel.ROLE_RECEIVE)
                self.assertEquals(channel.config_json(), {Channel.CONFIG_PLIVO_AUTH_ID: 'auth-id',
                                                          Channel.CONFIG_PLIVO_AUTH_TOKEN: 'auth-token',
                                                          Channel.CONFIG_PLIVO_APP_ID: 'app-id'})
                self.assertEquals(channel.address, "+16062681435")
                # no more credential in the session
                self.assertFalse(Channel.CONFIG_PLIVO_AUTH_ID in self.client.session)
                self.assertFalse(Channel.CONFIG_PLIVO_AUTH_TOKEN in self.client.session)

        # delete existing channels
        Channel.objects.all().delete()

        with patch('temba.channels.views.plivo.RestAPI.get_account') as mock_plivo_get_account:
            with patch('temba.channels.views.plivo.RestAPI.create_application') as mock_plivo_create_application:

                with patch('temba.channels.models.plivo.RestAPI.get_number') as mock_plivo_get_number:
                    with patch('temba.channels.models.plivo.RestAPI.buy_phone_number') as mock_plivo_buy_phone_number:
                        mock_plivo_get_account.return_value = (200, MockResponse(200, json.dumps(dict())))

                        mock_plivo_create_application.return_value = (200, dict(app_id='app-id'))

                        mock_plivo_get_number.return_value = (400, MockResponse(400, json.dumps(dict())))

                        response_body = json.dumps({
                            'status': 'fulfilled',
                            'message': 'created',
                            'numbers': [{'status': 'Success', 'number': '27816855210'}],
                            'api_id': '4334c747-9e83-11e5-9147-22000acb8094'
                        })
                        mock_plivo_buy_phone_number.return_value = (201, MockResponse(201, response_body))

                        # claim it the US number
                        session = self.client.session
                        session[Channel.CONFIG_PLIVO_AUTH_ID] = 'auth-id'
                        session[Channel.CONFIG_PLIVO_AUTH_TOKEN] = 'auth-token'
                        session.save()

                        self.assertTrue(Channel.CONFIG_PLIVO_AUTH_ID in self.client.session)
                        self.assertTrue(Channel.CONFIG_PLIVO_AUTH_TOKEN in self.client.session)

                        response = self.client.post(claim_plivo_url, dict(phone_number='+1 606-268-1440', country='US'))
                        self.assertRedirects(response, reverse('public.public_welcome') + "?success")

                        # make sure it is actually connected
                        channel = Channel.objects.get(channel_type='PL', org=self.org)
                        self.assertEquals(channel.config_json(), {
                            Channel.CONFIG_PLIVO_AUTH_ID: 'auth-id',
                            Channel.CONFIG_PLIVO_AUTH_TOKEN: 'auth-token',
                            Channel.CONFIG_PLIVO_APP_ID: 'app-id'
                        })
                        self.assertEquals(channel.address, "+16062681440")
                        # no more credential in the session
                        self.assertFalse(Channel.CONFIG_PLIVO_AUTH_ID in self.client.session)
                        self.assertFalse(Channel.CONFIG_PLIVO_AUTH_TOKEN in self.client.session)

    def test_claim_globe(self):
        # disassociate all of our channels
        self.org.channels.all().update(org=None, is_active=False)

        self.login(self.admin)
        claim_url = reverse('channels.channel_claim_globe')

        response = self.client.get(claim_url)
        self.assertEqual(200, response.status_code)

        response = self.client.post(claim_url, dict(number=21586380, app_id="AppId", app_secret="AppSecret", passphrase="Passphrase"), follow=True)
        self.assertEqual(200, response.status_code)

        channel = Channel.objects.get(channel_type=Channel.TYPE_GLOBE)
        self.assertEqual('21586380', channel.address)
        self.assertEqual('PH', channel.country)
        config = channel.config_json()
        self.assertEqual(config['app_secret'], 'AppSecret')
        self.assertEqual(config['app_id'], 'AppId')
        self.assertEqual(config['passphrase'], 'Passphrase')

    def test_claim_telegram(self):

        # disassociate all of our channels
        self.org.channels.all().update(org=None, is_active=False)

        self.login(self.admin)
        claim_url = reverse('channels.channel_claim_telegram')

        # can fetch the claim page
        response = self.client.get(claim_url)
        self.assertEqual(200, response.status_code)
        self.assertContains(response, 'Telegram Bot')

        # claim with an invalid token
        with patch('telegram.Bot.getMe') as get_me:
            get_me.side_effect = telegram.TelegramError('Boom')
            response = self.client.post(claim_url, dict(auth_token='invalid'))
            self.assertEqual(200, response.status_code)
            self.assertEqual('Your authentication token is invalid, please check and try again', response.context['form'].errors['auth_token'][0])

        with patch('telegram.Bot.getMe') as get_me:
            user = TelegramUser(123, 'Rapid')
            user.last_name = 'Bot'
            user.username = 'rapidbot'
            get_me.return_value = user

            with patch('telegram.Bot.setWebhook') as set_webhook:
                set_webhook.return_value = ''

                response = self.client.post(claim_url, dict(auth_token='184875172:BAEKbsOKAL23CXufXG4ksNV7Dq7e_1qi3j8'))
                channel = Channel.objects.all().order_by('-pk').first()
                self.assertIsNotNone(channel)
                self.assertEqual(channel.channel_type, Channel.TYPE_TELEGRAM)
                self.assertRedirect(response, reverse('channels.channel_read', args=[channel.uuid]))
                self.assertEqual(302, response.status_code)

                response = self.client.post(claim_url, dict(auth_token='184875172:BAEKbsOKAL23CXufXG4ksNV7Dq7e_1qi3j8'))
                self.assertEqual('A telegram channel for this bot already exists on your account.', response.context['form'].errors['auth_token'][0])

                contact = self.create_contact('Telegram User', urn=URN.from_telegram('1234'))

                # make sure we our telegram channel satisfies as a send channel
                self.login(self.admin)
                response = self.client.get(reverse('contacts.contact_read', args=[contact.uuid]))
                send_channel = response.context['send_channel']
                self.assertIsNotNone(send_channel)
                self.assertEqual(Channel.TYPE_TELEGRAM, send_channel.channel_type)

    def test_claim_twitter(self):
        self.login(self.admin)

        self.twitter_channel.delete()  # remove existing twitter channel

        claim_url = reverse('channels.channel_claim_twitter')

        with patch('twython.Twython.get_authentication_tokens') as get_authentication_tokens:
            get_authentication_tokens.return_value = dict(oauth_token='abcde',
                                                          oauth_token_secret='12345',
                                                          auth_url='http://example.com/auth')
            response = self.client.get(claim_url)
            self.assertEqual(response.status_code, 200)
            self.assertEqual(response.context['twitter_auth_url'], 'http://example.com/auth')
            self.assertEqual(self.client.session['twitter_oauth_token'], 'abcde')
            self.assertEqual(self.client.session['twitter_oauth_token_secret'], '12345')

        with patch('temba.utils.mage.MageClient.activate_twitter_stream') as activate_twitter_stream:
            activate_twitter_stream.return_value = dict()

            with patch('twython.Twython.get_authorized_tokens') as get_authorized_tokens:
                get_authorized_tokens.return_value = dict(screen_name='billy_bob',
                                                          user_id=123,
                                                          oauth_token='bcdef',
                                                          oauth_token_secret='23456')

                response = self.client.get(claim_url, {'oauth_verifier': 'vwxyz'}, follow=True)
                self.assertNotIn('twitter_oauth_token', self.client.session)
                self.assertNotIn('twitter_oauth_token_secret', self.client.session)
                self.assertEqual(response.status_code, 200)

                channel = response.context['object']
                self.assertEqual(channel.address, 'billy_bob')
                self.assertEqual(channel.name, '@billy_bob')
                config = json.loads(channel.config)
                self.assertEqual(config['handle_id'], 123)
                self.assertEqual(config['oauth_token'], 'bcdef')
                self.assertEqual(config['oauth_token_secret'], '23456')

            # re-add same account but with different auth credentials
            s = self.client.session
            s['twitter_oauth_token'] = 'cdefg'
            s['twitter_oauth_token_secret'] = '34567'
            s.save()

            with patch('twython.Twython.get_authorized_tokens') as get_authorized_tokens:
                get_authorized_tokens.return_value = dict(screen_name='billy_bob',
                                                          user_id=123,
                                                          oauth_token='defgh',
                                                          oauth_token_secret='45678')

                response = self.client.get(claim_url, {'oauth_verifier': 'uvwxy'}, follow=True)
                self.assertEqual(response.status_code, 200)

                channel = response.context['object']
                self.assertEqual(channel.address, 'billy_bob')
                config = json.loads(channel.config)
                self.assertEqual(config['handle_id'], 123)
                self.assertEqual(config['oauth_token'], 'defgh')
                self.assertEqual(config['oauth_token_secret'], '45678')

    def test_claim_line(self):

        # disassociate all of our channels
        self.org.channels.all().update(org=None, is_active=False)

        self.login(self.admin)
        claim_url = reverse('channels.channel_claim')
        response = self.client.get(claim_url)
        self.assertContains(response, 'LINE')

        claim_line_url = reverse('channels.channel_claim_line')

        with patch('requests.get') as mock:
            mock.return_value = MockResponse(200, json.dumps(dict(channelId=123456789, mid='u1234567890')))

            payload = dict(channel_access_token='abcdef123456', channel_secret='123456')

            response = self.client.post(claim_line_url, payload, follow=True)
            channel = Channel.objects.get(channel_type=Channel.TYPE_LINE)
            self.assertRedirects(response, reverse('channels.channel_configuration', args=[channel.pk]))
            self.assertEqual(channel.channel_type, "LN")
            self.assertEqual(channel.config_json()[Channel.CONFIG_AUTH_TOKEN], 'abcdef123456')
            self.assertEqual(channel.config_json()[Channel.CONFIG_CHANNEL_SECRET], '123456')
            self.assertEqual(channel.address, 'u1234567890')

            response = self.client.post(claim_line_url, payload, follow=True)
            self.assertContains(response, "A channel with this configuration already exists.")

        self.org.channels.update(is_active=False, org=None)

        with patch('requests.get') as mock:
            mock.return_value = MockResponse(401, json.dumps(dict(error_desciption="invalid token")))
            payload = dict(channel_auth_token='abcdef123456', channel_secret='123456')

            response = self.client.post(claim_line_url, payload, follow=True)
            self.assertContains(response, "invalid token")

    def test_claim_fcm(self):

        # disassociate all of our channels
        self.org.channels.all().update(org=None, is_active=False)

        self.login(self.admin)
        claim_url = reverse('channels.channel_claim_fcm')
        response = self.client.get(claim_url)
        self.assertContains(response, 'Firebase')

        claim_fcm_url = reverse('channels.channel_claim_fcm')

        with patch('requests.get') as mock:
            mock.return_value = MockResponse(200, json.dumps(dict(title='FCM Channel', key='abcde12345')))

            payload = dict(title='FCM Channel', key='abcde12345')

            response = self.client.post(claim_fcm_url, payload, follow=True)
            channel = Channel.objects.get(channel_type=Channel.TYPE_FCM)
            self.assertRedirects(response, reverse('channels.channel_configuration', args=[channel.pk]))
            self.assertEqual(channel.channel_type, "FCM")
            self.assertEqual(channel.config_json()[Channel.CONFIG_FCM_KEY], 'abcde12345')
            self.assertEqual(channel.config_json()[Channel.CONFIG_FCM_TITLE], 'FCM Channel')
            self.assertEqual(channel.address, "fcm-%s" % self.org.slug)

    def test_release(self):
        Channel.objects.all().delete()
        self.login(self.admin)

        # register and claim an Android channel
        reg_data = dict(cmds=[dict(cmd="gcm", gcm_id="GCM111", uuid='uuid'),
                              dict(cmd='status', cc='RW', dev='Nexus')])
        self.client.post(reverse('register'), json.dumps(reg_data), content_type='application/json')
        android = Channel.objects.get()
        self.client.post(reverse('channels.channel_claim_android'),
                         dict(claim_code=android.claim_code, phone_number="0788123123"))
        android.refresh_from_db()

        # connect org to Nexmo and add bulk sender
        with patch('temba.nexmo.NexmoClient.update_account') as connect:
            connect.return_value = True
            self.org.connect_nexmo('123', '456', self.admin)
            self.org.save()

        claim_nexmo_url = reverse('channels.channel_create_bulk_sender') + "?connection=NX&channel=%d" % android.pk
        self.client.post(claim_nexmo_url, dict(connection='NX', channel=android.pk))
        nexmo = Channel.objects.get(channel_type='NX')

        android.release()

        # check that some details are cleared and channel is now in active
        self.assertIsNone(android.org)
        self.assertIsNone(android.gcm_id)
        self.assertIsNone(android.secret)
        self.assertFalse(android.is_active)

        # Nexmo delegate should have been released as well
        nexmo.refresh_from_db()
        self.assertIsNone(nexmo.org)
        self.assertFalse(nexmo.is_active)

    def test_unclaimed(self):
        response = self.sync(self.released_channel)
        self.assertEquals(200, response.status_code)
        response = json.loads(response.content)

        # should be a registration command containing a new claim code
        self.assertEquals(response['cmds'][0]['cmd'], 'reg')

        post_data = dict(cmds=[dict(cmd="status",
                                    org_id=self.released_channel.pk,
                                    p_lvl=84,
                                    net="WIFI",
                                    p_sts="CHA",
                                    p_src="USB",
                                    pending=[],
                                    retry=[])])

        # try syncing against the released channel that has a secret
        self.released_channel.secret = "999"
        self.released_channel.save()

        response = self.sync(self.released_channel, post_data=post_data)
        response = json.loads(response.content)

        # registration command
        self.assertEquals(response['cmds'][0]['cmd'], 'reg')

        # claim the channel on the site
        self.released_channel.org = self.org
        self.released_channel.save()

        post_data = dict(cmds=[dict(cmd="status",
                                    org_id="-1",
                                    p_lvl=84,
                                    net="WIFI",
                                    p_sts="STATUS_CHARGING",
                                    p_src="USB",
                                    pending=[],
                                    retry=[])])

        response = self.sync(self.released_channel, post_data=post_data)
        response = json.loads(response.content)

        # should now be a claim command in return
        self.assertEquals(response['cmds'][0]['cmd'], 'claim')

        # now try releasing the channel from the client
        post_data = dict(cmds=[dict(cmd="reset", p_id=1)])

        response = self.sync(self.released_channel, post_data=post_data)
        response = json.loads(response.content)

        # channel should be released now
        channel = Channel.objects.get(pk=self.released_channel.pk)
        self.assertFalse(channel.org)
        self.assertFalse(channel.is_active)

    def test_quota_exceeded(self):
        # set our org to be on the trial plan
        self.org.plan = FREE_PLAN
        self.org.save()
        self.org.topups.all().update(credits=10)

        self.assertEquals(10, self.org.get_credits_remaining())
        self.assertEquals(0, self.org.get_credits_used())

        # if we sync should get one message back
        self.send_message(['250788382382'], "How is it going?")

        response = self.sync(self.tel_channel)
        self.assertEquals(200, response.status_code)
        response = json.loads(response.content)
        self.assertEqual(1, len(response['cmds']))

        self.assertEquals(9, self.org.get_credits_remaining())
        self.assertEquals(1, self.org.get_credits_used())

        # let's create 10 other messages, this will put our last message above our quota
        for i in range(10):
            self.send_message(['250788382%03d' % i], "This is message # %d" % i)

        # should get the 10 messages we are allotted back, not the 11 that exist
        response = self.sync(self.tel_channel)
        self.assertEquals(200, response.status_code)
        response = json.loads(response.content)
        self.assertEqual(10, len(response['cmds']))

    def test_sync(self):
        date = timezone.now()
        date = int(time.mktime(date.timetuple())) * 1000

        # create a payload from the client
        bcast = self.send_message(['250788382382', '250788383383'], "How is it going?")
        msg1 = bcast[0]
        msg2 = bcast[1]
        msg3 = self.send_message(['250788382382'], "What is your name?")
        msg4 = self.send_message(['250788382382'], "Do you have any children?")
        msg5 = self.send_message(['250788382382'], "What's my dog's name?")

        # an incoming message that should not be included even if it is still pending
        incoming_message = Msg.create_incoming(self.tel_channel, "tel:+250788382382", 'hey')
        incoming_message.status = PENDING
        incoming_message.save()

        self.org.administrators.add(self.user)
        self.user.set_org(self.org)

        # Check our sync point has all three messages queued for delivery
        response = self.sync(self.tel_channel)
        self.assertEquals(200, response.status_code)
        response = json.loads(response.content)
        cmds = response['cmds']
        self.assertEqual(4, len(cmds))

        # assert that our first command is the two message broadcast
        cmd = cmds[0]
        self.assertEquals("How is it going?", cmd['msg'])
        self.assertTrue('+250788382382' in [m['phone'] for m in cmd['to']])
        self.assertTrue('+250788383383' in [m['phone'] for m in cmd['to']])

        self.assertTrue(msg1.pk in [m['id'] for m in cmd['to']])
        self.assertTrue(msg2.pk in [m['id'] for m in cmd['to']])

        # add another message we'll pretend is in retry to see that we exclude them from sync
        msg6 = self.send_message(['250788382382'], "Pretend this message is in retry on the client, don't send it on sync")

        # a pending outgoing message should be included
        Msg.create_outgoing(self.org, self.admin, msg6.contact, "Hello, we heard from you.")

        post_data = dict(cmds=[

            # device gcm data
            dict(cmd='gcm', gcm_id='12345', uuid='abcde'),

            # device details status
            dict(cmd="status", p_sts="DIS", p_src="BAT", p_lvl="60",
                 net="UMTS", org_id=8, retry=[msg6.pk], pending=[]),

            # pending incoming message that should be acknowledged but not updated
            dict(cmd="mt_sent", msg_id=incoming_message.pk, ts=date),

            # results for the outgoing messages
            dict(cmd="mt_sent", msg_id=msg1.pk, ts=date),
            dict(cmd="mt_sent", msg_id=msg2.pk, ts=date),
            dict(cmd="mt_dlvd", msg_id=msg3.pk, ts=date),
            dict(cmd="mt_error", msg_id=msg4.pk, ts=date),
            dict(cmd="mt_fail", msg_id=msg5.pk, ts=date),

            # a missed call
            dict(cmd="call", phone="2505551212", type='miss', ts=date),

            # incoming
            dict(cmd="call", phone="2505551212", type='mt', dur=10, ts=date),

            # incoming, invalid URN
            dict(cmd="call", phone="*", type='mt', dur=10, ts=date),

            # outgoing
            dict(cmd="call", phone="+250788383383", type='mo', dur=5, ts=date),

            # a new incoming message
            dict(cmd="mo_sms", phone="+250788383383", msg="This is giving me trouble", p_id="1", ts=date),

            # an incoming message from an empty contact
            dict(cmd="mo_sms", phone="", msg="This is spam", p_id="2", ts=date)])

        # now send the channel's updates
        response = self.sync(self.tel_channel, post_data)

        # new batch, our ack and our claim command for new org
        self.assertEquals(4, len(json.loads(response.content)['cmds']))
        self.assertContains(response, "Hello, we heard from you.")
        self.assertContains(response, "mt_bcast")

        # check that our messages were updated accordingly
        self.assertEqual(2, Msg.objects.filter(channel=self.tel_channel, status='S', direction='O').count())
        self.assertEqual(1, Msg.objects.filter(channel=self.tel_channel, status='D', direction='O').count())
        self.assertEqual(1, Msg.objects.filter(channel=self.tel_channel, status='E', direction='O').count())
        self.assertEqual(1, Msg.objects.filter(channel=self.tel_channel, status='F', direction='O').count())

        # we should now have two incoming messages
        self.assertEqual(3, Msg.objects.filter(direction='I').count())

        # one of them should have an empty 'tel'
        self.assertTrue(Msg.objects.filter(direction='I', contact_urn__path='empty'))

        # We should now have one sync
        self.assertEquals(1, SyncEvent.objects.filter(channel=self.tel_channel).count())

        # check our channel gcm and uuid were updated
        self.tel_channel = Channel.objects.get(pk=self.tel_channel.pk)
        self.assertEquals('12345', self.tel_channel.gcm_id)
        self.assertEquals('abcde', self.tel_channel.uuid)

        # should ignore incoming messages without text
        post_data = dict(cmds=[
            # incoming msg without text
            dict(cmd="mo_sms", phone="+250788383383", p_id="1", ts=date),

        ])

        msgs_count = Msg.objects.all().count()
        response = self.sync(self.tel_channel, post_data)

        # no new message
        self.assertEqual(Msg.objects.all().count(), msgs_count)

        # set an email on our channel
        self.tel_channel.alert_email = 'fred@worldrelif.org'
        self.tel_channel.save()

        # We should not have an alert this time
        self.assertEquals(0, Alert.objects.all().count())

        # the case the status must be be reported
        post_data = dict(cmds=[
            # device details status
            dict(cmd="status", p_sts="DIS", p_src="BAT", p_lvl="20", net="UMTS", retry=[], pending=[])
        ])

        # now send the channel's updates
        response = self.sync(self.tel_channel, post_data)

        # we should now have an Alert
        self.assertEquals(1, Alert.objects.all().count())

        # and at this time it must be not ended
        self.assertEquals(1, Alert.objects.filter(sync_event__channel=self.tel_channel, ended_on=None, alert_type='P').count())

        # the case the status must be be reported but already notification sent
        post_data = dict(cmds=[
            # device details status
            dict(cmd="status", p_sts="DIS", p_src="BAT", p_lvl="15", net="UMTS", pending=[], retry=[])
        ])

        # now send the channel's updates
        response = self.sync(self.tel_channel, post_data)

        # we should not create a new alert
        self.assertEquals(1, Alert.objects.all().count())

        # still not ended
        self.assertEquals(1, Alert.objects.filter(sync_event__channel=self.tel_channel, ended_on=None, alert_type='P').count())

        # Let plug the channel to charger
        post_data = dict(cmds=[
            # device details status
            dict(cmd="status", p_sts="CHA", p_src="BAT", p_lvl="15", net="UMTS", pending=[], retry=[])
        ])

        # now send the channel's updates
        response = self.sync(self.tel_channel, post_data)

        # only one alert
        self.assertEquals(1, Alert.objects.all().count())

        # and we end all alert related to this issue
        self.assertEquals(0, Alert.objects.filter(sync_event__channel=self.tel_channel, ended_on=None, alert_type='P').count())

        # clear the alerts
        Alert.objects.all().delete()

        # the case the status is in unknown state

        post_data = dict(cmds=[
            # device details status
            dict(cmd="status", p_sts="UNK", p_src="BAT", p_lvl="15", net="UMTS", pending=[], retry=[])
        ])

        # now send the channel's updates
        response = self.sync(self.tel_channel, post_data)

        # we should now create a new alert
        self.assertEquals(1, Alert.objects.all().count())

        # one alert not ended
        self.assertEquals(1, Alert.objects.filter(sync_event__channel=self.tel_channel, ended_on=None, alert_type='P').count())

        # Let plug the channel to charger to end this unknown power status
        post_data = dict(cmds=[
            # device details status
            dict(cmd="status", p_sts="CHA", p_src="BAT", p_lvl="15", net="UMTS", pending=[], retry=[])
        ])

        # now send the channel's updates
        response = self.sync(self.tel_channel, post_data)

        # still only one alert
        self.assertEquals(1, Alert.objects.all().count())

        # and we end all alert related to this issue
        self.assertEquals(0, Alert.objects.filter(sync_event__channel=self.tel_channel, ended_on=None, alert_type='P').count())

        # clear all the alerts
        Alert.objects.all().delete()

        # the case the status is in not charging state
        post_data = dict(cmds=[
            # device details status
            dict(cmd="status", p_sts="NOT", p_src="BAT", p_lvl="15", net="UMTS", pending=[], retry=[])
        ])

        # now send the channel's updates
        response = self.sync(self.tel_channel, post_data)

        # we should now create a new alert
        self.assertEquals(1, Alert.objects.all().count())

        # one alert not ended
        self.assertEquals(1, Alert.objects.filter(sync_event__channel=self.tel_channel, ended_on=None, alert_type='P').count())

        # Let plug the channel to charger to end this unknown power status
        post_data = dict(cmds=[
            # device details status
            dict(cmd="status", p_sts="CHA", p_src="BAT", p_lvl="15", net="UMTS", pending=[], retry=[])
        ])

        # now send the channel's updates
        response = self.sync(self.tel_channel, post_data)

        # first we have a new alert created
        self.assertEquals(1, Alert.objects.all().count())

        # and we end all alert related to this issue
        self.assertEquals(0, Alert.objects.filter(sync_event__channel=self.tel_channel, ended_on=None, alert_type='P').count())

    def test_signing(self):
        # good signature
        self.assertEquals(200, self.sync(self.tel_channel).status_code)

        # bad signature, should result in 401 Unauthorized
        self.assertEquals(401, self.sync(self.tel_channel, signature="badsig").status_code)

    def test_inbox_duplication(self):

        # if the connection gets interrupted but some messages succeed, we want to make sure subsequent
        # syncs do not result in duplication of messages from the inbox
        date = timezone.now()
        date = int(time.mktime(date.timetuple())) * 1000

        post_data = dict(cmds=[
            dict(cmd="mo_sms", phone="2505551212", msg="First message", p_id="1", ts=date),
            dict(cmd="mo_sms", phone="2505551212", msg="First message", p_id="2", ts=date),
            dict(cmd="mo_sms", phone="2505551212", msg="A second message", p_id="3", ts=date)
        ])

        response = self.sync(self.tel_channel, post_data)
        self.assertEquals(200, response.status_code)

        responses = json.loads(response.content)
        cmds = responses['cmds']

        # check the server gave us responses for our messages
        r0 = self.get_response(cmds, '1')
        r1 = self.get_response(cmds, '2')
        r2 = self.get_response(cmds, '3')

        self.assertIsNotNone(r0)
        self.assertIsNotNone(r1)
        self.assertIsNotNone(r2)

        # first two should have the same server id
        self.assertEquals(r0['extra'], r1['extra'])

        # One was a duplicate, should only have 2
        self.assertEqual(2, Msg.objects.filter(direction='I').count())

    def get_response(self, responses, p_id):
        for response in responses:
            if 'p_id' in response and response['p_id'] == p_id:
                return response


class ChannelBatchTest(TembaTest):

    def test_time_utils(self):
        from temba.utils import datetime_to_ms, ms_to_datetime
        now = timezone.now()
        now = now.replace(microsecond=now.microsecond / 1000 * 1000)

        epoch = datetime_to_ms(now)
        self.assertEquals(ms_to_datetime(epoch), now)


class ChannelEventTest(TembaTest):

    def test_create(self):
        now = timezone.now()
        event = ChannelEvent.create(self.channel, "tel:+250783535665", ChannelEvent.TYPE_CALL_OUT, now, 300)

        contact = Contact.objects.get()
        self.assertEqual(contact.get_urn().urn, "tel:+250783535665")

        self.assertEqual(event.org, self.org)
        self.assertEqual(event.channel, self.channel)
        self.assertEqual(event.contact, contact)
        self.assertEqual(event.event_type, ChannelEvent.TYPE_CALL_OUT)
        self.assertEqual(event.time, now)
        self.assertEqual(event.duration, 300)


class ChannelEventCRUDLTest(TembaTest):

    def test_calls(self):
        now = timezone.now()
        ChannelEvent.create(self.channel, "tel:12345", ChannelEvent.TYPE_CALL_IN, now, 600)
        ChannelEvent.create(self.channel, "tel:890", ChannelEvent.TYPE_CALL_IN_MISSED, now, 0)
        ChannelEvent.create(self.channel, "tel:456767", ChannelEvent.TYPE_UNKNOWN, now, 0)

        list_url = reverse('channels.channelevent_calls')

        response = self.fetch_protected(list_url, self.user)

        self.assertEquals(response.context['object_list'].count(), 2)
        self.assertContains(response, "Missed Incoming Call")
        self.assertContains(response, "Incoming Call (600 seconds)")


class SyncEventTest(SmartminTest):

    def setUp(self):
        self.superuser = User.objects.create_superuser(username="super", email="super@user.com", password="super")
        self.user = self.create_user("tito")
        self.org = Org.objects.create(name="Temba", timezone="Africa/Kigali", created_by=self.user, modified_by=self.user)
        self.tel_channel = Channel.create(self.org, self.user, 'RW', 'A', "Test Channel", "0785551212",
                                          secret="12345", gcm_id="123")

    def test_sync_event_model(self):
        self.sync_event = SyncEvent.create(self.tel_channel, dict(p_src="AC", p_sts="DIS", p_lvl=80, net="WIFI",
                                                                  pending=[1, 2], retry=[3, 4], cc='RW'), [1, 2])
        self.assertEquals(SyncEvent.objects.all().count(), 1)
        self.assertEquals(self.sync_event.get_pending_messages(), [1, 2])
        self.assertEquals(self.sync_event.get_retry_messages(), [3, 4])
        self.assertEquals(self.sync_event.incoming_command_count, 0)

        self.sync_event = SyncEvent.create(self.tel_channel, dict(p_src="AC", p_sts="DIS", p_lvl=80, net="WIFI",
                                                                  pending=[1, 2], retry=[3, 4], cc='US'), [1])
        self.assertEquals(self.sync_event.incoming_command_count, 0)
        self.tel_channel = Channel.objects.get(pk=self.tel_channel.pk)

        # we shouldn't update country once the relayer is claimed
        self.assertEquals('RW', self.tel_channel.country)


class ChannelAlertTest(TembaTest):

    def test_no_alert_email(self):
        # set our last seen to a while ago
        self.channel.last_seen = timezone.now() - timedelta(minutes=40)
        self.channel.save()

        check_channels_task()
        self.assertTrue(len(mail.outbox) == 0)

        # add alert email, remove org and set last seen to now to force an resolve email to try to send
        self.channel.alert_email = 'fred@unicef.org'
        self.channel.org = None
        self.channel.last_seen = timezone.now()
        self.channel.save()
        check_channels_task()

        self.assertTrue(len(mail.outbox) == 0)


class ChannelClaimTest(TembaTest):

    def test_external(self):
        Channel.objects.all().delete()

        self.login(self.admin)

        # should see the general channel claim page
        response = self.client.get(reverse('channels.channel_claim'))
        self.assertContains(response, reverse('channels.channel_claim_external'))

        # try to claim a channel
        response = self.client.get(reverse('channels.channel_claim_external'))
        post_data = response.context['form'].initial

        url = 'http://test.com/send.php?from={{from}}&text={{text}}&to={{to}}'

        post_data['number'] = '12345'
        post_data['country'] = 'RW'
        post_data['url'] = url
        post_data['method'] = 'GET'
        post_data['scheme'] = 'tel'

        response = self.client.post(reverse('channels.channel_claim_external'), post_data)

        channel = Channel.objects.get()

        self.assertEquals('RW', channel.country)
        self.assertTrue(channel.uuid)
        self.assertEquals(post_data['number'], channel.address)
        self.assertEquals(post_data['url'], channel.config_json()['send_url'])
        self.assertEquals(post_data['method'], channel.config_json()['method'])
        self.assertEquals(Channel.TYPE_EXTERNAL, channel.channel_type)

        config_url = reverse('channels.channel_configuration', args=[channel.pk])
        self.assertRedirect(response, config_url)

        response = self.client.get(config_url)
        self.assertEquals(200, response.status_code)

        self.assertContains(response, reverse('handlers.external_handler', args=['sent', channel.uuid]))
        self.assertContains(response, reverse('handlers.external_handler', args=['delivered', channel.uuid]))
        self.assertContains(response, reverse('handlers.external_handler', args=['failed', channel.uuid]))
        self.assertContains(response, reverse('handlers.external_handler', args=['received', channel.uuid]))

        # test substitution in our url
        self.assertEqual('http://test.com/send.php?from=5080&text=test&to=%2B250788383383',
                         channel.build_send_url(url, {'from': "5080", 'text': "test", 'to': "+250788383383"}))

        # test substitution with unicode
        self.assertEqual('http://test.com/send.php?from=5080&text=Reply+%E2%80%9C1%E2%80%9D+for+good&to=%2B250788383383',
                         channel.build_send_url(url, {
                             'from': "5080",
                             'text': "Reply “1” for good",
                             'to': "+250788383383"
                         }))

    def test_clickatell(self):
        Channel.objects.all().delete()

        self.login(self.admin)

        # should see the general channel claim page
        response = self.client.get(reverse('channels.channel_claim'))
        self.assertContains(response, reverse('channels.channel_claim_clickatell'))

        # try to claim a channel
        response = self.client.get(reverse('channels.channel_claim_clickatell'))
        post_data = response.context['form'].initial

        post_data['api_id'] = '12345'
        post_data['username'] = 'uname'
        post_data['password'] = 'pword'
        post_data['country'] = 'US'
        post_data['number'] = '(206) 555-1212'

        response = self.client.post(reverse('channels.channel_claim_clickatell'), post_data)

        channel = Channel.objects.get()

        self.assertEquals('US', channel.country)
        self.assertTrue(channel.uuid)
        self.assertEquals('+12065551212', channel.address)
        self.assertEquals(post_data['api_id'], channel.config_json()['api_id'])
        self.assertEquals(post_data['username'], channel.config_json()['username'])
        self.assertEquals(post_data['password'], channel.config_json()['password'])
        self.assertEquals(Channel.TYPE_CLICKATELL, channel.channel_type)

        config_url = reverse('channels.channel_configuration', args=[channel.pk])
        self.assertRedirect(response, config_url)

        response = self.client.get(config_url)
        self.assertEquals(200, response.status_code)

        self.assertContains(response, reverse('handlers.clickatell_handler', args=['status', channel.uuid]))
        self.assertContains(response, reverse('handlers.clickatell_handler', args=['receive', channel.uuid]))

    def test_high_connection(self):
        Channel.objects.all().delete()

        self.login(self.admin)

        # try to claim a channel
        response = self.client.get(reverse('channels.channel_claim_high_connection'))
        post_data = response.context['form'].initial

        post_data['username'] = 'uname'
        post_data['password'] = 'pword'
        post_data['number'] = '5151'
        post_data['country'] = 'FR'

        response = self.client.post(reverse('channels.channel_claim_high_connection'), post_data)

        channel = Channel.objects.get()

        self.assertEquals('FR', channel.country)
        self.assertTrue(channel.uuid)
        self.assertEquals(post_data['number'], channel.address)
        self.assertEquals(post_data['username'], channel.config_json()['username'])
        self.assertEquals(post_data['password'], channel.config_json()['password'])
        self.assertEquals(Channel.TYPE_HIGH_CONNECTION, channel.channel_type)

        config_url = reverse('channels.channel_configuration', args=[channel.pk])
        self.assertRedirect(response, config_url)

        response = self.client.get(config_url)
        self.assertEquals(200, response.status_code)

        self.assertContains(response, reverse('handlers.hcnx_handler', args=['receive', channel.uuid]))

    def test_shaqodoon(self):
        Channel.objects.all().delete()

        self.login(self.admin)

        # try to claim a channel
        response = self.client.get(reverse('channels.channel_claim_shaqodoon'))
        post_data = response.context['form'].initial

        post_data['username'] = 'uname'
        post_data['password'] = 'pword'
        post_data['url'] = 'http://test.com/send.php'
        post_data['key'] = 'secret_key'
        post_data['number'] = '301'

        response = self.client.post(reverse('channels.channel_claim_shaqodoon'), post_data)

        channel = Channel.objects.get()

        self.assertEquals('SO', channel.country)
        self.assertTrue(channel.uuid)
        self.assertEquals(post_data['number'], channel.address)
        self.assertEquals(post_data['url'], channel.config_json()['send_url'])
        self.assertEquals(post_data['username'], channel.config_json()['username'])
        self.assertEquals(post_data['password'], channel.config_json()['password'])
        self.assertEquals(post_data['key'], channel.config_json()['key'])
        self.assertEquals(Channel.TYPE_SHAQODOON, channel.channel_type)

        config_url = reverse('channels.channel_configuration', args=[channel.pk])
        self.assertRedirect(response, config_url)

        response = self.client.get(config_url)
        self.assertEquals(200, response.status_code)

        self.assertContains(response, reverse('handlers.shaqodoon_handler', args=['received', channel.uuid]))

    def test_kannel(self):
        Channel.objects.all().delete()

        self.login(self.admin)

        # should see the general channel claim page
        response = self.client.get(reverse('channels.channel_claim'))
        self.assertContains(response, reverse('channels.channel_claim_kannel'))

        # try to claim a channel
        response = self.client.get(reverse('channels.channel_claim_kannel'))
        post_data = response.context['form'].initial

        post_data['number'] = '3071'
        post_data['country'] = 'RW'
        post_data['url'] = 'http://kannel.temba.com/cgi-bin/sendsms'
        post_data['verify_ssl'] = False
        post_data['encoding'] = Channel.ENCODING_SMART

        response = self.client.post(reverse('channels.channel_claim_kannel'), post_data)

        channel = Channel.objects.get()

        self.assertEquals('RW', channel.country)
        self.assertTrue(channel.uuid)
        self.assertEquals(post_data['number'], channel.address)
        self.assertEquals(post_data['url'], channel.config_json()['send_url'])
        self.assertEquals(False, channel.config_json()['verify_ssl'])
        self.assertEquals(Channel.ENCODING_SMART, channel.config_json()[Channel.CONFIG_ENCODING])

        # make sure we generated a username and password
        self.assertTrue(channel.config_json()['username'])
        self.assertTrue(channel.config_json()['password'])
        self.assertEquals(Channel.TYPE_KANNEL, channel.channel_type)

        config_url = reverse('channels.channel_configuration', args=[channel.pk])
        self.assertRedirect(response, config_url)

        response = self.client.get(config_url)
        self.assertEquals(200, response.status_code)

        # our configuration page should list our receive URL
        self.assertContains(response, reverse('handlers.kannel_handler', args=['receive', channel.uuid]))

    def test_zenvia(self):
        Channel.objects.all().delete()

        self.login(self.admin)

        # shouldn't be able to see the claim zenvia page if we aren't part of that group
        response = self.client.get(reverse('channels.channel_claim'))
        self.assertNotContains(response, "Zenvia")

        # but if we are in the proper time zone
        self.org.timezone = pytz.timezone('America/Sao_Paulo')
        self.org.save()

        response = self.client.get(reverse('channels.channel_claim'))
        self.assertContains(response, "Zenvia")

        # try to claim a channel
        response = self.client.get(reverse('channels.channel_claim_zenvia'))
        post_data = response.context['form'].initial

        post_data['account'] = 'rapidpro.gw'
        post_data['code'] = 'h7GpAIEp85'
        post_data['shortcode'] = '28595'

        response = self.client.post(reverse('channels.channel_claim_zenvia'), post_data)

        channel = Channel.objects.get()

        self.assertEquals('BR', channel.country)
        self.assertEquals(post_data['account'], channel.config_json()['account'])
        self.assertEquals(post_data['code'], channel.config_json()['code'])
        self.assertEquals(post_data['shortcode'], channel.address)
        self.assertEquals('ZV', channel.channel_type)

        config_url = reverse('channels.channel_configuration', args=[channel.pk])
        self.assertRedirect(response, config_url)

        response = self.client.get(config_url)
        self.assertEquals(200, response.status_code)

        self.assertContains(response, reverse('handlers.zenvia_handler', args=['status', channel.uuid]))
        self.assertContains(response, reverse('handlers.zenvia_handler', args=['receive', channel.uuid]))

    def test_claim_africa(self):
        Channel.objects.all().delete()
        self.login(self.admin)

        # visit the africa's talking page
        response = self.client.get(reverse('channels.channel_claim_africas_talking'))
        self.assertEquals(200, response.status_code)
        post_data = response.context['form'].initial

        post_data['shortcode'] = '5259'
        post_data['username'] = 'temba'
        post_data['api_key'] = 'asdf-asdf-asdf-asdf-asdf'
        post_data['country'] = 'KE'

        response = self.client.post(reverse('channels.channel_claim_africas_talking'), post_data)

        channel = Channel.objects.get()

        self.assertEquals('temba', channel.config_json()['username'])
        self.assertEquals('asdf-asdf-asdf-asdf-asdf', channel.config_json()['api_key'])
        self.assertEquals('5259', channel.address)
        self.assertEquals('KE', channel.country)
        self.assertEquals('AT', channel.channel_type)

        config_url = reverse('channels.channel_configuration', args=[channel.pk])
        self.assertRedirect(response, config_url)

        response = self.client.get(config_url)
        self.assertEquals(200, response.status_code)

        self.assertContains(response, reverse('handlers.africas_talking_handler', args=['callback', channel.uuid]))
        self.assertContains(response, reverse('handlers.africas_talking_handler', args=['delivery', channel.uuid]))

    def test_claim_viber(self):
        Channel.objects.all().delete()
        self.login(self.admin)

        response = self.client.get(reverse('channels.channel_create_viber'))
        self.assertEquals(200, response.status_code)
        response = self.client.post(reverse('channels.channel_create_viber'), dict(name="Macklemore"))

        # should create a new viber channel, but without an address
        channel = Channel.objects.get()

        self.assertEqual(channel.address, Channel.VIBER_NO_SERVICE_ID)
        self.assertIsNone(channel.country.code)
        self.assertEqual(channel.name, "Macklemore")
        self.assertEquals(Channel.TYPE_VIBER, channel.channel_type)

        # we should be redirecting to the claim page to enter in our service id
        claim_url = reverse('channels.channel_claim_viber', args=[channel.id])
        self.assertRedirect(response, claim_url)

        response = self.client.get(claim_url)

        self.assertContains(response, reverse('handlers.viber_handler', args=['status', channel.uuid]))
        self.assertContains(response, reverse('handlers.viber_handler', args=['receive', channel.uuid]))

        # going to our account home should link to our claim page
        response = self.client.get(reverse('orgs.org_home'))
        self.assertContains(response, claim_url)

        # ok, enter our service id
        response = self.client.post(claim_url, dict(service_id=1001))

        # refetch our channel
        channel.refresh_from_db()

        # should now have an address
        self.assertEqual(channel.address, '1001')

        config_url = reverse('channels.channel_configuration', args=[channel.pk])
        self.assertRedirect(response, config_url)

        response = self.client.get(config_url)

        self.assertContains(response, reverse('handlers.viber_handler', args=['status', channel.uuid]))
        self.assertContains(response, reverse('handlers.viber_handler', args=['receive', channel.uuid]))

        # once claimed, account page should go to read page
        response = self.client.get(reverse('orgs.org_home'))
        self.assertContains(response, reverse('channels.channel_read', args=[channel.uuid]))

    def test_claim_chikka(self):
        Channel.objects.all().delete()
        self.login(self.admin)

        response = self.client.get(reverse('channels.channel_claim_chikka'))
        self.assertEquals(200, response.status_code)
        post_data = response.context['form'].initial

        post_data['number'] = '5259'
        post_data['username'] = 'chikka'
        post_data['password'] = 'password'

        response = self.client.post(reverse('channels.channel_claim_chikka'), post_data)

        channel = Channel.objects.get()

        self.assertEquals('chikka', channel.config_json()[Channel.CONFIG_USERNAME])
        self.assertEquals('password', channel.config_json()[Channel.CONFIG_PASSWORD])
        self.assertEquals('5259', channel.address)
        self.assertEquals('PH', channel.country)
        self.assertEquals(Channel.TYPE_CHIKKA, channel.channel_type)

        config_url = reverse('channels.channel_configuration', args=[channel.pk])
        self.assertRedirect(response, config_url)

        response = self.client.get(config_url)
        self.assertEquals(200, response.status_code)

        self.assertContains(response, reverse('handlers.chikka_handler', args=[channel.uuid]))

    def test_claim_vumi_ussd(self):
        Channel.objects.all().delete()
        self.login(self.admin)

        response = self.client.get(reverse('channels.channel_claim_vumi_ussd'))
        self.assertEquals(200, response.status_code)

        post_data = {
            "country": "ZA",
            "number": "+273454325324",
            "account_key": "account1",
            "conversation_key": "conversation1",
        }

        response = self.client.post(reverse('channels.channel_claim_vumi_ussd'), post_data)

        channel = Channel.objects.get()

        self.assertTrue(uuid.UUID(channel.config_json()['access_token'], version=4))
        self.assertEquals(channel.country, post_data['country'])
        self.assertEquals(channel.address, post_data['number'])
        self.assertEquals(channel.config_json()['account_key'], post_data['account_key'])
        self.assertEquals(channel.config_json()['conversation_key'], post_data['conversation_key'])
        self.assertEquals(channel.config_json()['api_url'], Channel.VUMI_GO_API_URL)
        self.assertEquals(channel.channel_type, Channel.TYPE_VUMI_USSD)

        config_url = reverse('channels.channel_configuration', args=[channel.pk])
        self.assertRedirect(response, config_url)

        response = self.client.get(config_url)
        self.assertEquals(200, response.status_code)

        self.assertContains(response, reverse('handlers.vumi_handler', args=['receive', channel.uuid]))
        self.assertContains(response, reverse('handlers.vumi_handler', args=['event', channel.uuid]))

    def test_claim_vumi_ussd_custom_api(self):
        Channel.objects.all().delete()
        self.login(self.admin)

        response = self.client.get(reverse('channels.channel_claim_vumi_ussd'))
        self.assertEquals(200, response.status_code)

        post_data = {
            "country": "ZA",
            "number": "+273454325324",
            "account_key": "account1",
            "conversation_key": "conversation1",
            "api_url": "http://custom.api.url"
        }

        response = self.client.post(reverse('channels.channel_claim_vumi_ussd'), post_data)

        channel = Channel.objects.get()

        self.assertTrue(uuid.UUID(channel.config_json()['access_token'], version=4))
        self.assertEquals(channel.country, post_data['country'])
        self.assertEquals(channel.address, post_data['number'])
        self.assertEquals(channel.config_json()['account_key'], post_data['account_key'])
        self.assertEquals(channel.config_json()['conversation_key'], post_data['conversation_key'])
        self.assertEquals(channel.config_json()['api_url'], "http://custom.api.url")
        self.assertEquals(channel.channel_type, Channel.TYPE_VUMI_USSD)

    @override_settings(SEND_EMAILS=True)
    def test_disconnected_alert(self):
        # set our last seen to a while ago
        self.channel.alert_email = 'fred@unicef.org'
        self.channel.last_seen = timezone.now() - timedelta(minutes=40)
        self.channel.save()

        check_channels_task()

        # should have created one alert
        alert = Alert.objects.get()
        self.assertEquals(self.channel, alert.channel)
        self.assertEquals(Alert.TYPE_DISCONNECTED, alert.alert_type)
        self.assertFalse(alert.ended_on)

        self.assertTrue(len(mail.outbox) == 1)
        template = 'channels/email/disconnected_alert.txt'
        context = dict(org=self.channel.org, channel=self.channel, now=timezone.now(),
                       branding=self.channel.org.get_branding(),
                       last_seen=self.channel.last_seen, sync=alert.sync_event)

        text_template = loader.get_template(template)
        text = text_template.render(Context(context))

        self.assertEquals(mail.outbox[0].body, text)

        # call it again
        check_channels_task()

        # still only one alert
        self.assertEquals(1, Alert.objects.all().count())
        self.assertTrue(len(mail.outbox) == 1)

        # ok, let's have the channel show up again
        self.channel.last_seen = timezone.now() + timedelta(minutes=5)
        self.channel.save()

        check_channels_task()

        # still only one alert, but it is now ended
        alert = Alert.objects.get()
        self.assertTrue(alert.ended_on)
        self.assertTrue(len(mail.outbox) == 2)
        template = 'channels/email/connected_alert.txt'
        context = dict(org=self.channel.org, channel=self.channel, now=timezone.now(),
                       branding=self.channel.org.get_branding(),
                       last_seen=self.channel.last_seen, sync=alert.sync_event)

        text_template = loader.get_template(template)
        text = text_template.render(Context(context))

        self.assertEquals(mail.outbox[1].body, text)

    def test_m3tech(self):
        Channel.objects.all().delete()

        self.login(self.admin)

        # try to claim a channel
        response = self.client.get(reverse('channels.channel_claim_m3tech'))
        post_data = response.context['form'].initial

        post_data['country'] = 'PK'
        post_data['number'] = '250788123123'
        post_data['username'] = 'user1'
        post_data['password'] = 'pass1'

        response = self.client.post(reverse('channels.channel_claim_m3tech'), post_data)

        channel = Channel.objects.get()

        self.assertEquals('PK', channel.country)
        self.assertEquals(post_data['username'], channel.config_json()['username'])
        self.assertEquals(post_data['password'], channel.config_json()['password'])
        self.assertEquals('+250788123123', channel.address)
        self.assertEquals(Channel.TYPE_M3TECH, channel.channel_type)

        config_url = reverse('channels.channel_configuration', args=[channel.pk])
        self.assertRedirect(response, config_url)

        response = self.client.get(config_url)
        self.assertEquals(200, response.status_code)

        self.assertContains(response, reverse('handlers.m3tech_handler', args=['received', channel.uuid]))
        self.assertContains(response, reverse('handlers.m3tech_handler', args=['sent', channel.uuid]))
        self.assertContains(response, reverse('handlers.m3tech_handler', args=['failed', channel.uuid]))
        self.assertContains(response, reverse('handlers.m3tech_handler', args=['delivered', channel.uuid]))

    def test_infobip(self):
        Channel.objects.all().delete()

        self.login(self.admin)

        # try to claim a channel
        response = self.client.get(reverse('channels.channel_claim_infobip'))
        post_data = response.context['form'].initial

        post_data['country'] = 'NI'
        post_data['number'] = '250788123123'
        post_data['username'] = 'user1'
        post_data['password'] = 'pass1'

        response = self.client.post(reverse('channels.channel_claim_infobip'), post_data)

        channel = Channel.objects.get()

        self.assertEquals('NI', channel.country)
        self.assertEquals(post_data['username'], channel.config_json()['username'])
        self.assertEquals(post_data['password'], channel.config_json()['password'])
        self.assertEquals('+250788123123', channel.address)
        self.assertEquals('IB', channel.channel_type)

        config_url = reverse('channels.channel_configuration', args=[channel.pk])
        self.assertRedirect(response, config_url)

        response = self.client.get(config_url)
        self.assertEquals(200, response.status_code)

        self.assertContains(response, reverse('handlers.infobip_handler', args=['received', channel.uuid]))
        self.assertContains(response, reverse('handlers.infobip_handler', args=['delivered', channel.uuid]))

    @override_settings(SEND_EMAILS=True)
    def test_sms_alert(self):
        contact = self.create_contact("John Doe", '123')

        # create a message from two hours ago
        one_hour_ago = timezone.now() - timedelta(hours=1)
        two_hours_ago = timezone.now() - timedelta(hours=2)
        three_hours_ago = timezone.now() - timedelta(hours=3)
        four_hours_ago = timezone.now() - timedelta(hours=4)
        five_hours_ago = timezone.now() - timedelta(hours=5)
        six_hours_ago = timezone.now() - timedelta(hours=6)

        msg1 = self.create_msg(text="Message One", contact=contact, created_on=five_hours_ago, status='Q')

        # make sure our channel has been seen recently
        self.channel.last_seen = timezone.now()
        self.channel.alert_email = 'fred@unicef.org'
        self.channel.org = self.org
        self.channel.save()

        # ok check on our channel
        check_channels_task()

        # we don't have  successfully sent message and we have an alert and only one
        self.assertEquals(Alert.objects.all().count(), 1)

        alert = Alert.objects.get()
        self.assertEquals(self.channel, alert.channel)
        self.assertEquals(Alert.TYPE_SMS, alert.alert_type)
        self.assertFalse(alert.ended_on)
        self.assertTrue(len(mail.outbox) == 1)

        # let's end the alert
        alert = Alert.objects.all()[0]
        alert.ended_on = six_hours_ago
        alert.save()

        dany = self.create_contact("Dany Craig", "765")

        # let have a recent sent message
        sent_msg = self.create_msg(text="SENT Message", contact=dany, created_on=four_hours_ago, sent_on=one_hour_ago, status='D')

        # ok check on our channel
        check_channels_task()

        # if latest_sent_message is after our queued message no alert is created
        self.assertEquals(Alert.objects.all().count(), 1)

        # consider the sent message was sent before our queued msg
        sent_msg.sent_on = three_hours_ago
        sent_msg.save()

        msg1.delete()
        msg1 = self.create_msg(text="Message One", contact=contact, created_on=two_hours_ago, status='Q')

        # check our channel again
        check_channels_task()

        #  no new alert created because we sent one in the past hour
        self.assertEquals(Alert.objects.all().count(), 1)

        sent_msg.sent_on = six_hours_ago
        sent_msg.save()

        alert = Alert.objects.all()[0]
        alert.created_on = six_hours_ago
        alert.save()

        # check our channel again
        check_channels_task()

        # this time we have a new alert and should create only one
        self.assertEquals(Alert.objects.all().count(), 2)

        # get the alert which is not ended
        alert = Alert.objects.get(ended_on=None)
        self.assertEquals(self.channel, alert.channel)
        self.assertEquals(Alert.TYPE_SMS, alert.alert_type)
        self.assertFalse(alert.ended_on)
        self.assertTrue(len(mail.outbox) == 2)

        # run again, nothing should change
        check_channels_task()

        alert = Alert.objects.get(ended_on=None)
        self.assertFalse(alert.ended_on)
        self.assertTrue(len(mail.outbox) == 2)

        # fix our message
        msg1.status = 'D'
        msg1.save()

        # run again, our alert should end
        check_channels_task()

        # still only one alert though, and no new email sent, alert must not be ended before one hour
        alert = Alert.objects.all().latest('ended_on')
        self.assertTrue(alert.ended_on)
        self.assertTrue(len(mail.outbox) == 2)


class CountTest(TembaTest):

    def assertDailyCount(self, channel, assert_count, count_type, day):
        calculated_count = ChannelCount.get_day_count(channel, count_type, day)
        self.assertEquals(assert_count, calculated_count)

    def test_daily_counts(self):
        # test that messages to test contacts aren't counted
        self.admin.set_org(self.org)
        test_contact = Contact.get_test_contact(self.admin)
        Msg.create_outgoing(self.org, self.admin, test_contact, "Test Message", channel=self.channel)

        # no channel counts
        self.assertFalse(ChannelCount.objects.all())

        # real contact, but no channel
        Msg.create_incoming(None, 'tel:+250788111222', "Test Message", org=self.org)

        # still no channel counts
        self.assertFalse(ChannelCount.objects.all())

        # incoming msg with a channel
        msg = Msg.create_incoming(self.channel, 'tel:+250788111222', "Test Message", org=self.org)
        self.assertDailyCount(self.channel, 1, ChannelCount.INCOMING_MSG_TYPE, msg.created_on.date())

        # insert another
        msg = Msg.create_incoming(self.channel, 'tel:+250788111222', "Test Message", org=self.org)
        self.assertDailyCount(self.channel, 2, ChannelCount.INCOMING_MSG_TYPE, msg.created_on.date())

        # squash our counts
        squash_channelcounts()

        # same count
        self.assertDailyCount(self.channel, 2, ChannelCount.INCOMING_MSG_TYPE, msg.created_on.date())

        # and only one channel count
        self.assertEquals(ChannelCount.objects.all().count(), 1)

        # delete it, back to 1
        msg.delete()
        self.assertDailyCount(self.channel, 1, ChannelCount.INCOMING_MSG_TYPE, msg.created_on.date())

        ChannelCount.objects.all().delete()

        # ok, test outgoing now
        real_contact = Contact.get_or_create(self.org, self.admin, urns=['tel:+250788111222'])
        msg = Msg.create_outgoing(self.org, self.admin, real_contact, "Real Message", channel=self.channel)
        self.assertDailyCount(self.channel, 1, ChannelCount.OUTGOING_MSG_TYPE, msg.created_on.date())

        # delete it, should be gone now
        msg.delete()
        self.assertDailyCount(self.channel, 0, ChannelCount.OUTGOING_MSG_TYPE, msg.created_on.date())

        ChannelCount.objects.all().delete()

        # incoming IVR
        msg = Msg.create_incoming(self.channel, 'tel:+250788111222',
                                  "Test Message", org=self.org, msg_type=IVR)
        self.assertDailyCount(self.channel, 1, ChannelCount.INCOMING_IVR_TYPE, msg.created_on.date())

        # delete it, should be gone now
        msg.delete()
        self.assertDailyCount(self.channel, 0, ChannelCount.INCOMING_IVR_TYPE, msg.created_on.date())

        ChannelCount.objects.all().delete()

        # outgoing ivr
        msg = Msg.create_outgoing(self.org, self.admin, real_contact, "Real Voice",
                                  channel=self.channel, msg_type=IVR)
        self.assertDailyCount(self.channel, 1, ChannelCount.OUTGOING_IVR_TYPE, msg.created_on.date())

        # delete it, should be gone now
        msg.delete()
        self.assertDailyCount(self.channel, 0, ChannelCount.OUTGOING_IVR_TYPE, msg.created_on.date())


class AfricasTalkingTest(TembaTest):

    def setUp(self):
        super(AfricasTalkingTest, self).setUp()

        self.channel.delete()
        self.channel = Channel.create(self.org, self.user, 'KE', 'AT', None, '+250788123123',
                                      config=dict(username='at-user', api_key='africa-key'),
                                      uuid='00000000-0000-0000-0000-000000001234')

    def test_delivery(self):
        # ok, what happens with an invalid uuid?
        post_data = dict(id="external1", status="Success")
        response = self.client.post(reverse('handlers.africas_talking_handler', args=['delivery', 'not-real-uuid']), post_data)
        self.assertEquals(404, response.status_code)

        # ok, try with a valid uuid, but invalid message id
        delivery_url = reverse('handlers.africas_talking_handler', args=['delivery', self.channel.uuid])
        response = self.client.post(delivery_url, post_data)
        self.assertEquals(404, response.status_code)

        # requires posts
        delivery_url = reverse('handlers.africas_talking_handler', args=['delivery', self.channel.uuid])
        response = self.client.get(delivery_url, post_data)
        self.assertEquals(400, response.status_code)

        # missing status
        del post_data['status']
        response = self.client.post(delivery_url, post_data)
        self.assertEquals(400, response.status_code)

        # ok, lets create an outgoing message to update
        joe = self.create_contact("Joe Biden", "+254788383383")
        msg = joe.send("Hey Joe, it's Obama, pick up!", self.admin)
        msg.external_id = "external1"
        msg.save(update_fields=('external_id',))

        def assertStatus(sms, post_status, assert_status):
            post_data['status'] = post_status
            response = self.client.post(delivery_url, post_data)
            self.assertEquals(200, response.status_code)
            sms = Msg.objects.get(pk=sms.id)
            self.assertEquals(assert_status, sms.status)

        assertStatus(msg, 'Success', DELIVERED)
        assertStatus(msg, 'Sent', SENT)
        assertStatus(msg, 'Buffered', SENT)
        assertStatus(msg, 'Failed', FAILED)
        assertStatus(msg, 'Rejected', FAILED)

    def test_callback(self):
        post_data = {'from': "0788123123", 'text': "Hello World"}
        callback_url = reverse('handlers.africas_talking_handler', args=['callback', self.channel.uuid])

        # missing test data
        response = self.client.post(callback_url, dict())
        self.assertEquals(400, response.status_code)

        response = self.client.post(callback_url, post_data)
        self.assertEquals(200, response.status_code)

        # load our message
        msg = Msg.objects.get()
        self.assertEquals("+254788123123", msg.contact.get_urn(TEL_SCHEME).path)
        self.assertEquals(INCOMING, msg.direction)
        self.assertEquals(self.org, msg.org)
        self.assertEquals(self.channel, msg.channel)
        self.assertEquals("Hello World", msg.text)

    def test_send(self):
        joe = self.create_contact("Joe", "+250788383383")
        msg = joe.send("Test message", self.admin, trigger_send=False)

        try:
            settings.SEND_MESSAGES = True

            with patch('requests.post') as mock:
                mock.return_value = MockResponse(200, json.dumps(dict(SMSMessageData=dict(Recipients=[dict(messageId='msg1', status='Success')]))))

                # manually send it off
                Channel.send_message(dict_to_struct('MsgStruct', msg.as_task_json()))

                # check the status of the message is now sent
                msg.refresh_from_db()
                self.assertEquals(SENT, msg.status)
                self.assertTrue(msg.sent_on)
                self.assertEquals('msg1', msg.external_id)

                # check that our from was set
                self.assertEquals(self.channel.address, mock.call_args[1]['data']['from'])

                self.clear_cache()

            with patch('requests.post') as mock:
                mock.return_value = MockResponse(200, json.dumps(
                    dict(SMSMessageData=dict(Recipients=[dict(messageId='msg1', status='Could Not Send')]))))

                # manually send it off
                Channel.send_message(dict_to_struct('MsgStruct', msg.as_task_json()))

                # check the status of the message is now sent
                msg.refresh_from_db()
                self.assertEquals(ERRORED, msg.status)

                self.assertEquals(1, msg.error_count)
                self.assertTrue(msg.next_attempt)

                self.clear_cache()

            # test with a non-dedicated shortcode
            self.channel.config = json.dumps(dict(username='at-user', api_key='africa-key', is_shared=True))
            self.channel.save()

            with patch('requests.post') as mock:
                mock.return_value = MockResponse(200, json.dumps(dict(SMSMessageData=dict(Recipients=[dict(messageId='msg1', status='Success')]))))

                # manually send it off
                Channel.send_message(dict_to_struct('MsgStruct', msg.as_task_json()))

                # assert we didn't send the short code in our data
                self.assertTrue('from' not in mock.call_args[1]['data'])
                self.clear_cache()

            with patch('requests.post') as mock:
                mock.return_value = MockResponse(400, "Error", method='POST')

                # manually send it off
                Channel.send_message(dict_to_struct('MsgStruct', msg.as_task_json()))

                # message should be marked as an error
                msg.refresh_from_db()
                self.assertEquals(ERRORED, msg.status)
                self.assertEquals(2, msg.error_count)
                self.assertTrue(msg.next_attempt)

            with patch('requests.post') as mock:
                mock.side_effect = Exception('Kaboom!')

                # manually send it off
                Channel.send_message(dict_to_struct('MsgStruct', msg.as_task_json()))

                # message should be marked as an error
                msg.refresh_from_db()
                self.assertEquals(FAILED, msg.status)
                self.assertEquals(2, msg.error_count)
                self.assertTrue(msg.next_attempt)

                self.assertFalse(ChannelLog.objects.filter(description__icontains="local variable 'response' "
                                                                                  "referenced before assignment"))

        finally:
            settings.SEND_MESSAGES = False


class ExternalTest(TembaTest):

    def setUp(self):
        super(ExternalTest, self).setUp()

        self.channel.delete()
        self.channel = Channel.create(self.org, self.user, 'BR', 'EX', None, '+250788123123', scheme='tel',
                                      config={Channel.CONFIG_SEND_URL: 'http://foo.com/send', Channel.CONFIG_SEND_METHOD: 'POST'},
                                      uuid='00000000-0000-0000-0000-000000001234')

    def test_status(self):
        # ok, what happens with an invalid uuid?
        data = dict(id="-1")
        response = self.client.post(reverse('handlers.external_handler', args=['sent', 'not-real-uuid']), data)

        self.assertEquals(400, response.status_code)

        # ok, try with a valid uuid, but invalid message id -1
        delivery_url = reverse('handlers.external_handler', args=['sent', self.channel.uuid])
        response = self.client.post(delivery_url, data)

        self.assertEquals(400, response.status_code)

        # ok, lets create an outgoing message to update
        joe = self.create_contact("Joe Biden", "+254788383383")
        msg = joe.send("Hey Joe, it's Obama, pick up!", self.admin)

        data['id'] = msg.pk

        def assertStatus(sms, status, assert_status):
            response = self.client.post(reverse('handlers.external_handler', args=[status, self.channel.uuid]), data)
            self.assertEquals(200, response.status_code)
            sms = Msg.objects.get(pk=sms.id)
            self.assertEquals(assert_status, sms.status)

        assertStatus(msg, 'delivered', DELIVERED)
        assertStatus(msg, 'sent', SENT)
        assertStatus(msg, 'failed', FAILED)

        # check when called with phone number rather than UUID
        response = self.client.post(reverse('handlers.external_handler', args=['sent', '250788123123']), {'id': msg.pk})
        self.assertEquals(200, response.status_code)
        msg.refresh_from_db()
        self.assertEqual(msg.status, SENT)

    def test_receive(self):
        data = {'from': '5511996458779', 'text': 'Hello World!'}
        callback_url = reverse('handlers.external_handler', args=['received', self.channel.uuid])
        response = self.client.post(callback_url, data)

        self.assertEquals(200, response.status_code)

        # load our message
        msg = Msg.objects.get()
        self.assertEquals("+5511996458779", msg.contact.get_urn(TEL_SCHEME).path)
        self.assertEquals(INCOMING, msg.direction)
        self.assertEquals(self.org, msg.org)
        self.assertEquals(self.channel, msg.channel)
        self.assertEquals("Hello World!", msg.text)

        data = {'from': "", 'text': "Hi there"}
        response = self.client.post(callback_url, data)

        self.assertEquals(400, response.status_code)

        Msg.objects.all().delete()

        # receive with a date
        data = {'from': '5511996458779', 'text': 'Hello World!', 'date': '2012-04-23T18:25:43.511Z'}
        callback_url = reverse('handlers.external_handler', args=['received', self.channel.uuid])
        response = self.client.post(callback_url, data)

        self.assertEquals(200, response.status_code)

        # load our message, make sure the date was saved properly
        msg = Msg.objects.get()
        self.assertEquals(2012, msg.sent_on.year)
        self.assertEquals(18, msg.sent_on.hour)

    def test_receive_external(self):
        self.channel.scheme = 'ext'
        self.channel.save()

        data = {'from': 'lynch24', 'text': 'Beast Mode!'}
        callback_url = reverse('handlers.external_handler', args=['received', self.channel.uuid])
        response = self.client.post(callback_url, data)

        self.assertEquals(200, response.status_code)

        # check our message
        msg = Msg.objects.get()
        self.assertEquals('lynch24', msg.contact.get_urn(EXTERNAL_SCHEME).path)
        self.assertEquals(INCOMING, msg.direction)
        self.assertEquals(self.org, msg.org)
        self.assertEquals(self.channel, msg.channel)
        self.assertEquals('Beast Mode!', msg.text)

    def test_send_replacement(self):
        joe = self.create_contact("Joe", "+250788383383")
        msg = joe.send("Test message", self.admin, trigger_send=False)

        self.channel.config = json.dumps({Channel.CONFIG_SEND_URL: 'http://foo.com/send&text={{text}}&to={{to_no_plus}}',
                                          Channel.CONFIG_SEND_METHOD: 'GET'})
        self.channel.save()

        with self.settings(SEND_MESSAGES=True):
            with patch('requests.get') as mock:
                mock.return_value = MockResponse(200, "Sent")
                Channel.send_message(dict_to_struct('MsgStruct', msg.as_task_json()))
                self.assertEqual(mock.call_args[0][0], 'http://foo.com/send&text=Test+message&to=250788383383')

        self.channel.config = json.dumps({Channel.CONFIG_SEND_URL: 'http://foo.com/send',
                                          Channel.CONFIG_SEND_METHOD: 'POST'})
        self.channel.save()
        self.clear_cache()

        with self.settings(SEND_MESSAGES=True):
            with patch('requests.post') as mock:
                mock.return_value = MockResponse(200, "Sent")
                Channel.send_message(dict_to_struct('MsgStruct', msg.as_task_json()))
                self.assertEqual(mock.call_args[0][0], 'http://foo.com/send')
                self.assertEqual(mock.call_args[1]['data'], 'id=%d&text=Test+message&to=%%2B250788383383&to_no_plus=250788383383&'
                                                            'from=%%2B250788123123&from_no_plus=250788123123&'
                                                            'channel=%d' % (msg.id, self.channel.id))

        self.channel.config = json.dumps({Channel.CONFIG_SEND_URL: 'http://foo.com/send',
                                          Channel.CONFIG_SEND_BODY: 'text={{text}}&to={{to_no_plus}}',
                                          Channel.CONFIG_SEND_METHOD: 'POST'})
        self.channel.save()
        self.clear_cache()

        with self.settings(SEND_MESSAGES=True):
            with patch('requests.post') as mock:
                mock.return_value = MockResponse(200, "Sent")
                Channel.send_message(dict_to_struct('MsgStruct', msg.as_task_json()))
                self.assertEqual(mock.call_args[0][0], 'http://foo.com/send')
                self.assertEqual(mock.call_args[1]['data'], 'text=Test+message&to=250788383383')

        self.channel.config = json.dumps({Channel.CONFIG_SEND_URL: 'http://foo.com/send',
                                          Channel.CONFIG_SEND_BODY: 'text={{text}}&to={{to_no_plus}}',
                                          Channel.CONFIG_SEND_METHOD: 'PUT'})

        self.channel.save()
        self.clear_cache()

        with self.settings(SEND_MESSAGES=True):
            with patch('requests.put') as mock:
                mock.return_value = MockResponse(200, "Sent")
                Channel.send_message(dict_to_struct('MsgStruct', msg.as_task_json()))
                self.assertEqual(mock.call_args[0][0], 'http://foo.com/send')
                self.assertEqual(mock.call_args[1]['data'], 'text=Test+message&to=250788383383')

    def test_send(self):
        joe = self.create_contact("Joe", "+250788383383")
        msg = joe.send("Test message", self.admin, trigger_send=False)

        try:
            settings.SEND_MESSAGES = True

            with patch('requests.post') as mock:
                mock.return_value = MockResponse(200, "Sent")

                # manually send it off
                Channel.send_message(dict_to_struct('MsgStruct', msg.as_task_json()))

                # check the status of the message is now sent
                msg.refresh_from_db()
                self.assertEquals(WIRED, msg.status)
                self.assertTrue(msg.sent_on)

                self.clear_cache()

            with patch('requests.post') as mock:
                mock.return_value = MockResponse(400, "Error")

                # manually send it off
                Channel.send_message(dict_to_struct('MsgStruct', msg.as_task_json()))

                # message should be marked as an error
                msg.refresh_from_db()
                self.assertEquals(ERRORED, msg.status)
                self.assertEquals(1, msg.error_count)
                self.assertTrue(msg.next_attempt)

            with patch('requests.post') as mock:
                mock.side_effect = Exception('Kaboom!')

                # manually send it off
                Channel.send_message(dict_to_struct('MsgStruct', msg.as_task_json()))

                # message should be marked as an error
                msg.refresh_from_db()
                self.assertEquals(ERRORED, msg.status)
                self.assertEquals(2, msg.error_count)
                self.assertTrue(msg.next_attempt)

                self.assertFalse(ChannelLog.objects.filter(description__icontains="local variable 'response' "
                                                                                  "referenced before assignment"))

        finally:
            settings.SEND_MESSAGES = False

        # view the log item for our send
        self.login(self.admin)
        log_item = ChannelLog.objects.all().order_by('created_on').first()
        response = self.client.get(reverse('channels.channellog_read', args=[log_item.pk]))
        self.assertEquals(response.context['object'].description, 'Successfully Delivered')

        # make sure we can't see it as anon
        self.org.is_anon = True
        self.org.save()

        response = self.client.get(reverse('channels.channellog_read', args=[log_item.pk]))
        self.assertEquals(302, response.status_code)

        # change our admin to be a CS rep, see if they can see the page
        self.admin.groups.add(Group.objects.get(name='Customer Support'))
        response = self.client.get(reverse('channels.channellog_read', args=[log_item.pk]))
        self.assertEquals(response.context['object'].description, 'Successfully Delivered')


class VerboiceTest(TembaTest):
    def setUp(self):
        super(VerboiceTest, self).setUp()

        self.channel.delete()
        self.channel = Channel.create(self.org, self.user, 'US', 'VB', None, '+250788123123',
                                      config=dict(username='test', password='sesame'),
                                      uuid='00000000-0000-0000-0000-000000001234')

    def test_receive(self):
        callback_url = reverse('handlers.verboice_handler', args=['status', self.channel.uuid])

        response = self.client.post(callback_url, dict())
        self.assertEqual(response.status_code, 405)

        response = self.client.get(callback_url)
        self.assertEqual(response.status_code, 400)

        response = self.client.get(callback_url + "?From=250788456456&CallStatus=ringing&CallSid=12345")
        self.assertEqual(response.status_code, 400)

        contact = self.create_contact('Bruno Mars', '+252788123123')

        call = IVRCall.create_outgoing(self.channel, contact, contact.get_urn(TEL_SCHEME), None, self.admin)
        call.external_id = "12345"
        call.save()

        self.assertEqual(call.status, IVRCall.PENDING)

        response = self.client.get(callback_url + "?From=250788456456&CallStatus=ringing&CallSid=12345")

        self.assertEqual(response.status_code, 200)
        call = IVRCall.objects.get(pk=call.pk)
        self.assertEqual(call.status, IVRCall.RINGING)


class YoTest(TembaTest):
    def setUp(self):
        super(YoTest, self).setUp()

        self.channel.delete()
        self.channel = Channel.create(self.org, self.user, 'BR', 'YO', None, '+250788123123',
                                      config=dict(username='test', password='sesame'),
                                      uuid='00000000-0000-0000-0000-000000001234')

    def test_receive(self):
        callback_url = reverse('handlers.yo_handler', args=['received', self.channel.uuid])
        response = self.client.get(callback_url + "?sender=252788123123&message=Hello+World")

        self.assertEquals(200, response.status_code)

        # load our message
        msg = Msg.objects.get()
        self.assertEquals("+252788123123", msg.contact.get_urn(TEL_SCHEME).path)
        self.assertEquals(INCOMING, msg.direction)
        self.assertEquals(self.org, msg.org)
        self.assertEquals(self.channel, msg.channel)
        self.assertEquals("Hello World", msg.text)

        # fails if missing sender
        response = self.client.get(callback_url + "?sender=252788123123")
        self.assertEquals(400, response.status_code)

        # fails if missing message
        response = self.client.get(callback_url + "?message=Hello+World")
        self.assertEquals(400, response.status_code)

    def test_send(self):
        joe = self.create_contact("Joe", "+252788383383")
        msg = joe.send("Test message", self.admin, trigger_send=False)

        try:
            settings.SEND_MESSAGES = True

            with patch('requests.get') as mock:
                mock.return_value = MockResponse(200, "ybs_autocreate_status=OK")

                # manually send it off
                Channel.send_message(dict_to_struct('MsgStruct', msg.as_task_json()))

                # check the status of the message is now sent
                msg.refresh_from_db()
                self.assertEquals(SENT, msg.status)
                self.assertTrue(msg.sent_on)

                self.clear_cache()

            with patch('requests.get') as mock:
                mock.side_effect = [MockResponse(401, "Error"), MockResponse(200, 'ybs_autocreate_status=OK')]

                # manually send it off
                Channel.send_message(dict_to_struct('MsgStruct', msg.as_task_json()))

                # check the status of the message is now sent
                msg.refresh_from_db()
                self.assertEquals(SENT, msg.status)
                self.assertTrue(msg.sent_on)

                # check that requests was called twice, using the backup URL the second time
                self.assertEquals(2, mock.call_count)
                self.clear_cache()

            with patch('requests.get') as mock:
                mock.return_value = MockResponse(400, "Kaboom")

                # manually send it off
                Channel.send_message(dict_to_struct('MsgStruct', msg.as_task_json()))

                # message should be marked as an error
                msg.refresh_from_db()
                self.assertEquals(ERRORED, msg.status)
                self.assertEquals(1, msg.error_count)
                self.assertTrue(msg.next_attempt)

                self.clear_cache()

                self.assertFalse(ChannelLog.objects.filter(description__icontains="local variable 'response' "
                                                                                  "referenced before assignment"))

            with patch('requests.get') as mock:
                mock.return_value = MockResponse(200, "ybs_autocreate_status=ERROR&ybs_autocreate_message=" +
                                                      "YBS+AutoCreate+Subsystem%3A+Access+denied" +
                                                      "+due+to+wrong+authorization+code")

                # manually send it off
                Channel.send_message(dict_to_struct('MsgStruct', msg.as_task_json()))

                # message should be marked as an error
                msg.refresh_from_db()
                self.assertEquals(ERRORED, msg.status)
                self.assertEquals(2, msg.error_count)
                self.assertTrue(msg.next_attempt)

                # contact should not be stopped
                joe.refresh_from_db()
                self.assertFalse(joe.is_stopped)

                self.clear_cache()

            with patch('requests.get') as mock:
                mock.side_effect = Exception('Kaboom!')

                # manually send it off
                Channel.send_message(dict_to_struct('MsgStruct', msg.as_task_json()))

                # message should be marked as an error
                msg.refresh_from_db()
                self.assertEquals(FAILED, msg.status)
                self.assertEquals(2, msg.error_count)
                self.assertTrue(msg.next_attempt)

                # contact should not be stopped
                joe.refresh_from_db()
                self.assertFalse(joe.is_stopped)

                self.clear_cache()

                self.assertFalse(ChannelLog.objects.filter(description__icontains="local variable 'response' "
                                                                                  "referenced before assignment"))

            with patch('requests.get') as mock:
                mock.return_value = MockResponse(200, "ybs_autocreate_status=ERROR&ybs_autocreate_message=" +
                                                 "256794224665%3ABLACKLISTED")

                # manually send it off
                Channel.send_message(dict_to_struct('MsgStruct', msg.as_task_json()))

                # message should be marked as a failure
                msg.refresh_from_db()
                self.assertEquals(FAILED, msg.status)
                self.assertEquals(2, msg.error_count)
                self.assertTrue(msg.next_attempt)

                # contact should also be stopped
                joe.refresh_from_db()
                self.assertTrue(joe.is_stopped)

        finally:
            settings.SEND_MESSAGES = False


class ShaqodoonTest(TembaTest):

    def setUp(self):
        super(ShaqodoonTest, self).setUp()

        self.channel.delete()
        self.channel = Channel.create(self.org, self.user, 'SO', 'SQ', None, '+250788123123',
                                      config={Channel.CONFIG_SEND_URL: 'http://foo.com/send',
                                              Channel.CONFIG_USERNAME: 'username',
                                              Channel.CONFIG_PASSWORD: 'password',
                                              Channel.CONFIG_KEY: 'key'},
                                      uuid='00000000-0000-0000-0000-000000001234')

    def test_receive(self):
        data = {'from': '252788123456', 'text': 'Hello World!'}
        callback_url = reverse('handlers.shaqodoon_handler', args=['received', self.channel.uuid])
        response = self.client.post(callback_url, data)

        self.assertEquals(200, response.status_code)

        # load our message
        msg = Msg.objects.get()
        self.assertEquals("+252788123456", msg.contact.get_urn(TEL_SCHEME).path)
        self.assertEquals(INCOMING, msg.direction)
        self.assertEquals(self.org, msg.org)
        self.assertEquals(self.channel, msg.channel)
        self.assertEquals("Hello World!", msg.text)

    def test_send(self):
        joe = self.create_contact("Joe", "+250788383383")
        msg = joe.send("Test message ☺", self.admin, trigger_send=False)

        try:
            settings.SEND_MESSAGES = True

            with patch('requests.get') as mock:
                mock.return_value = MockResponse(200, "Sent")

                # manually send it off
                Channel.send_message(dict_to_struct('MsgStruct', msg.as_task_json()))

                # check the status of the message is now sent
                msg.refresh_from_db()
                self.assertEquals(WIRED, msg.status)
                self.assertTrue(msg.sent_on)

                self.clear_cache()

            with patch('requests.get') as mock:
                mock.return_value = MockResponse(400, "Error")

                # manually send it off
                Channel.send_message(dict_to_struct('MsgStruct', msg.as_task_json()))

                # message should be marked as an error
                msg.refresh_from_db()
                self.assertEquals(ERRORED, msg.status)
                self.assertEquals(1, msg.error_count)
                self.assertTrue(msg.next_attempt)

            with patch('requests.get') as mock:
                mock.side_effect = Exception('Kaboom!')

                # manually send it off
                Channel.send_message(dict_to_struct('MsgStruct', msg.as_task_json()))

                # message should be marked as an error
                msg.refresh_from_db()
                self.assertEquals(ERRORED, msg.status)

                self.assertFalse(ChannelLog.objects.filter(description__icontains="local variable 'response' "
                                                                                  "referenced before assignment"))

        finally:
            settings.SEND_MESSAGES = False


class M3TechTest(TembaTest):

    def setUp(self):
        super(M3TechTest, self).setUp()

        self.channel.delete()
        self.channel = Channel.create(self.org, self.user, 'PK', 'M3', None, '+250788123123',
                                      config={Channel.CONFIG_USERNAME: 'username', Channel.CONFIG_PASSWORD: 'password'},
                                      uuid='00000000-0000-0000-0000-000000001234')

    def test_receive(self):
        data = {'from': '252788123456', 'text': 'Hello World!'}
        callback_url = reverse('handlers.m3tech_handler', args=['received', self.channel.uuid])
        response = self.client.post(callback_url, data)

        self.assertEquals(200, response.status_code)

        # load our message
        msg = Msg.objects.get()
        self.assertEquals("+252788123456", msg.contact.get_urn(TEL_SCHEME).path)
        self.assertEquals(INCOMING, msg.direction)
        self.assertEquals(self.org, msg.org)
        self.assertEquals(self.channel, msg.channel)
        self.assertEquals("Hello World!", msg.text)

    def test_send(self):
        joe = self.create_contact("Joe", "+250788383383")
        msg = joe.send("Test message ☺", self.admin, trigger_send=False)

        try:
            settings.SEND_MESSAGES = True

            with patch('requests.get') as mock:
                msg.text = "Test message"
                mock.return_value = MockResponse(200,
                                                 """[{"Response":"0"}]""")

                # manually send it off
                Channel.send_message(dict_to_struct('MsgStruct', msg.as_task_json()))

                self.assertEqual(mock.call_args[1]['params']['SMSType'], '0')

                # check the status of the message is now sent
                msg.refresh_from_db()
                self.assertEquals(WIRED, msg.status)
                self.assertTrue(msg.sent_on)

                self.clear_cache()

            with patch('requests.get') as mock:
                msg.text = "Test message ☺"
                mock.return_value = MockResponse(200,
                                                 """[{"Response":"0"}]""")

                # manually send it off
                Channel.send_message(dict_to_struct('MsgStruct', msg.as_task_json()))

                self.assertEqual(mock.call_args[1]['params']['SMSType'], '7')

                # check the status of the message is now sent
                msg.refresh_from_db()
                self.assertEquals(WIRED, msg.status)
                self.assertTrue(msg.sent_on)

                self.clear_cache()

            # bogus json
            with patch('requests.get') as mock:
                msg.text = "Test message"
                mock.return_value = MockResponse(200, """["bad json":}]""")

                # manually send it off
                Channel.send_message(dict_to_struct('MsgStruct', msg.as_task_json()))

                # check the status of the message is now sent
                msg.refresh_from_db()
                self.assertEquals(ERRORED, msg.status)
                self.clear_cache()

            with patch('requests.get') as mock:
                mock.return_value = MockResponse(400, "Error")

                # manually send it off
                Channel.send_message(dict_to_struct('MsgStruct', msg.as_task_json()))

                # message should be marked as an error
                msg.refresh_from_db()
                self.assertEquals(ERRORED, msg.status)
                self.assertEquals(2, msg.error_count)
                self.assertTrue(msg.next_attempt)

                self.clear_cache()

            with patch('requests.get') as mock:
                mock.return_value = MockResponse(200, """[{"Response":"1"}]""")

                # manually send it off
                Channel.send_message(dict_to_struct('MsgStruct', msg.as_task_json()))

                # message should be marked as an error
                msg.refresh_from_db()
                self.assertEquals(FAILED, msg.status)
                self.assertEquals(2, msg.error_count)
                self.assertTrue(msg.next_attempt)

                self.clear_cache()

            with patch('requests.get') as mock:
                mock.side_effect = Exception('Kaboom!')

                # manually send it off
                Channel.send_message(dict_to_struct('MsgStruct', msg.as_task_json()))

                # message should be marked as an error
                msg.refresh_from_db()
                self.assertEquals(FAILED, msg.status)
                self.assertEquals(2, msg.error_count)
                self.assertTrue(msg.next_attempt)

                self.assertFalse(ChannelLog.objects.filter(description__icontains="local variable 'response' "
                                                                                  "referenced before assignment"))

                self.clear_cache()
        finally:
            settings.SEND_MESSAGES = False


class KannelTest(TembaTest):

    def setUp(self):
        super(KannelTest, self).setUp()

        self.channel.delete()
        self.channel = Channel.create(self.org, self.user, 'RW', 'KN', None, '+250788123123',
                                      config=dict(username='kannel-user', password='kannel-pass', send_url='http://foo/'),
                                      uuid='00000000-0000-0000-0000-000000001234')

    def test_status(self):
        # ok, what happens with an invalid uuid?
        data = dict(id="-1", status="4")
        response = self.client.post(reverse('handlers.kannel_handler', args=['status', 'not-real-uuid']), data)
        self.assertEquals(400, response.status_code)

        # ok, try with a valid uuid, but invalid message id -1
        delivery_url = reverse('handlers.kannel_handler', args=['status', self.channel.uuid])
        response = self.client.post(delivery_url, data)
        self.assertEquals(400, response.status_code)

        # ok, lets create an outgoing message to update
        joe = self.create_contact("Joe Biden", "+254788383383")
        msg = joe.send("Hey Joe, it's Obama, pick up!", self.admin)

        data['id'] = msg.pk

        def assertStatus(sms, status, assert_status):
            data['status'] = status
            response = self.client.post(reverse('handlers.kannel_handler', args=['status', self.channel.uuid]), data)
            self.assertEquals(200, response.status_code)
            sms = Msg.objects.get(pk=sms.id)
            self.assertEquals(assert_status, sms.status)

        assertStatus(msg, '4', SENT)
        assertStatus(msg, '1', DELIVERED)
        assertStatus(msg, '16', FAILED)

    def test_receive(self):
        data = {
            'sender': '0788383383',
            'message': 'Hello World!',
            'id': 'external1',
            'ts': int(calendar.timegm(time.gmtime()))
        }
        callback_url = reverse('handlers.kannel_handler', args=['receive', self.channel.uuid])
        response = self.client.post(callback_url, data)

        self.assertEquals(200, response.status_code)

        # load our message
        msg = Msg.objects.get()
        self.assertEquals("+250788383383", msg.contact.get_urn(TEL_SCHEME).path)
        self.assertEquals(INCOMING, msg.direction)
        self.assertEquals(self.org, msg.org)
        self.assertEquals(self.channel, msg.channel)
        self.assertEquals("Hello World!", msg.text)

    def test_send(self):
        joe = self.create_contact("Joe", "+250788383383")
        msg = joe.send("Test message", self.admin, trigger_send=False)

        try:
            settings.SEND_MESSAGES = True

            with patch('requests.get') as mock:
                mock.return_value = MockResponse(200, 'Accepted 201')

                # manually send it off
                Channel.send_message(dict_to_struct('MsgStruct', msg.as_task_json()))

                # check the status of the message is now sent
                msg.refresh_from_db()
                self.assertEquals(WIRED, msg.status)
                self.assertTrue(msg.sent_on)

                # assert verify was set to true
                self.assertTrue(mock.call_args[1]['verify'])
                self.assertEquals('+250788383383', mock.call_args[1]['params']['to'])

                self.clear_cache()

            self.channel.config = json.dumps(dict(username='kannel-user', password='kannel-pass',
                                                  encoding=Channel.ENCODING_SMART, use_national=True,
                                                  send_url='http://foo/', verify_ssl=False))
            self.channel.save()

            msg.text = "No capital accented È!"
            msg.save()

            with patch('requests.get') as mock:
                mock.return_value = MockResponse(200, 'Accepted 201')

                # manually send it off
                Channel.send_message(dict_to_struct('MsgStruct', msg.as_task_json()))

                # check the status of the message is now sent
                msg.refresh_from_db()
                self.assertEquals(WIRED, msg.status)
                self.assertTrue(msg.sent_on)

                # assert verify was set to true
                self.assertEquals('No capital accented E!', mock.call_args[1]['params']['text'])
                self.assertEquals('788383383', mock.call_args[1]['params']['to'])
                self.assertFalse('coding' in mock.call_args[1]['params'])
                self.clear_cache()

            msg.text = "Unicode. ☺"
            msg.save()

            with patch('requests.get') as mock:
                mock.return_value = MockResponse(200, 'Accepted 201')

                # manually send it off
                Channel.send_message(dict_to_struct('MsgStruct', msg.as_task_json()))

                # check the status of the message is now sent
                msg.refresh_from_db()
                self.assertEquals(WIRED, msg.status)
                self.assertTrue(msg.sent_on)

                # assert verify was set to true
                self.assertEquals("Unicode. ☺", mock.call_args[1]['params']['text'])
                self.assertEquals('2', mock.call_args[1]['params']['coding'])

                self.clear_cache()

            msg.text = "Normal"
            msg.save()

            with patch('requests.get') as mock:
                mock.return_value = MockResponse(200, 'Accepted 201')

                # manually send it off
                Channel.send_message(dict_to_struct('MsgStruct', msg.as_task_json()))

                # check the status of the message is now sent
                msg.refresh_from_db()
                self.assertEquals(WIRED, msg.status)
                self.assertTrue(msg.sent_on)

                # assert verify was set to true
                self.assertEquals("Normal", mock.call_args[1]['params']['text'])
                self.assertFalse('coding' in mock.call_args[1]['params'])

                self.clear_cache()

            self.channel.config = json.dumps(dict(username='kannel-user', password='kannel-pass',
                                                  encoding=Channel.ENCODING_UNICODE,
                                                  send_url='http://foo/', verify_ssl=False))
            self.channel.save()

            with patch('requests.get') as mock:
                mock.return_value = MockResponse(200, 'Accepted 201')

                # manually send it off
                Channel.send_message(dict_to_struct('MsgStruct', msg.as_task_json()))

                # check the status of the message is now sent
                msg.refresh_from_db()
                self.assertEquals(WIRED, msg.status)
                self.assertTrue(msg.sent_on)

                # assert verify was set to true
                self.assertEquals("Normal", mock.call_args[1]['params']['text'])
                self.assertEquals('2', mock.call_args[1]['params']['coding'])

                self.clear_cache()

            self.channel.config = json.dumps(dict(username='kannel-user', password='kannel-pass',
                                                  send_url='http://foo/', verify_ssl=False))
            self.channel.save()

            with patch('requests.get') as mock:
                mock.return_value = MockResponse(400, "Error")

                # manually send it off
                Channel.send_message(dict_to_struct('MsgStruct', msg.as_task_json()))

                # assert verify was set to False
                self.assertFalse(mock.call_args[1]['verify'])

                # message should be marked as an error
                msg.refresh_from_db()
                self.assertEquals(ERRORED, msg.status)
                self.assertEquals(1, msg.error_count)
                self.assertTrue(msg.next_attempt)

            with patch('requests.get') as mock:
                mock.side_effect = Exception('Kaboom')

                # manually send it off
                Channel.send_message(dict_to_struct('MsgStruct', msg.as_task_json()))

                # assert verify was set to False
                self.assertFalse(mock.call_args[1]['verify'])

                # message should be marked as an error
                msg.refresh_from_db()
                self.assertEquals(ERRORED, msg.status)

                self.assertFalse(ChannelLog.objects.filter(description__icontains="local variable 'response' "
                                                                                  "referenced before assignment"))
        finally:
            settings.SEND_MESSAGES = False


class NexmoTest(TembaTest):

    def setUp(self):
        super(NexmoTest, self).setUp()

        self.channel.delete()
        self.channel = Channel.create(self.org, self.user, 'RW', 'NX', None, '+250788123123',
                                      uuid='00000000-0000-0000-0000-000000001234')

        self.nexmo_uuid = str(uuid.uuid4())
        nexmo_config = {NEXMO_KEY: '1234', NEXMO_SECRET: '1234', NEXMO_UUID: self.nexmo_uuid}

        org = self.channel.org

        config = org.config_json()
        config.update(nexmo_config)
        org.config = json.dumps(config)
        org.save()

    def test_status(self):
        # ok, what happens with an invalid uuid and number
        data = dict(to='250788123111', messageId='external1')
        response = self.client.get(reverse('handlers.nexmo_handler', args=['status', 'not-real-uuid']), data)
        self.assertEquals(404, response.status_code)

        # ok, try with a valid uuid, but invalid message id -1, should return 200
        # these are probably multipart message callbacks, which we don't track
        data = dict(to='250788123123', messageId='-1')
        delivery_url = reverse('handlers.nexmo_handler', args=['status', self.nexmo_uuid])
        response = self.client.get(delivery_url, data)
        self.assertEquals(200, response.status_code)

        # ok, lets create an outgoing message to update
        joe = self.create_contact("Joe Biden", "+254788383383")
        msg = joe.send("Hey Joe, it's Obama, pick up!", self.admin)
        msg.external_id = 'external1'
        msg.save(update_fields=('external_id',))

        data['messageId'] = 'external1'

        def assertStatus(sms, status, assert_status):
            data['status'] = status
            response = self.client.get(reverse('handlers.nexmo_handler', args=['status', self.nexmo_uuid]), data)
            self.assertEquals(200, response.status_code)
            sms = Msg.objects.get(pk=sms.id)
            self.assertEquals(assert_status, sms.status)

        assertStatus(msg, 'delivered', DELIVERED)
        assertStatus(msg, 'expired', FAILED)
        assertStatus(msg, 'failed', FAILED)
        assertStatus(msg, 'accepted', SENT)
        assertStatus(msg, 'buffered', SENT)

    def test_receive(self):
        data = dict(to='250788123123', msisdn='250788111222', text='Hello World!', messageId='external1')
        callback_url = reverse('handlers.nexmo_handler', args=['receive', self.nexmo_uuid])
        response = self.client.get(callback_url, data)

        self.assertEquals(200, response.status_code)

        # load our message
        msg = Msg.objects.get()
        self.assertEquals("+250788111222", msg.contact.get_urn(TEL_SCHEME).path)
        self.assertEquals(INCOMING, msg.direction)
        self.assertEquals(self.org, msg.org)
        self.assertEquals(self.channel, msg.channel)
        self.assertEquals("Hello World!", msg.text)
        self.assertEquals('external1', msg.external_id)

    def test_send(self):
        from temba.orgs.models import NEXMO_KEY, NEXMO_SECRET
        org_config = self.org.config_json()
        org_config[NEXMO_KEY] = 'nexmo_key'
        org_config[NEXMO_SECRET] = 'nexmo_secret'
        self.org.config = json.dumps(org_config)

        self.channel.channel_type = Channel.TYPE_NEXMO
        self.channel.save()

        joe = self.create_contact("Joe", "+250788383383")
        msg = joe.send("Test message", self.admin, trigger_send=False)

        try:
            settings.SEND_MESSAGES = True
            r = get_redis_connection()

            with patch('requests.get') as mock:
                mock.return_value = MockResponse(200, json.dumps(dict(messages=[{'status': 0, 'message-id': 12}])), method='POST')

                # manually send it off
                Channel.send_message(dict_to_struct('MsgStruct', msg.as_task_json()))

                # check the status of the message is now sent
                msg.refresh_from_db()
                self.assertEquals(SENT, msg.status)
                self.assertTrue(msg.sent_on)
                self.assertEquals('12', msg.external_id)

                self.clear_cache()

                # test some throttling by sending three messages right after another
                start = time.time()
                for i in range(3):
                    Channel.send_message(dict_to_struct('MsgStruct', msg.as_task_json()))
                    r.delete(timezone.now().strftime(MSG_SENT_KEY))

                    msg.refresh_from_db()
                    self.assertEquals(SENT, msg.status)

                # assert we sent the messages out in a reasonable amount of time
                end = time.time()
                self.assertTrue(2.5 > end - start > 2, "Sending of three messages took: %f" % (end - start))

                self.clear_cache()

            with patch('requests.get') as mock:
                mock.return_value = MockResponse(200, json.dumps(dict(messages=[{'status': 0, 'message-id': 12}])), method='POST')

                msg.text = u"Unicode ☺"
                msg.save()

                # manually send it off
                Channel.send_message(dict_to_struct('MsgStruct', msg.as_task_json()))

                # check the status of the message is now sent
                msg.refresh_from_db()
                self.assertEquals(SENT, msg.status)
                self.assertTrue(msg.sent_on)
                self.assertEquals('12', msg.external_id)

                # assert that we were called with unicode
                mock.assert_called_once_with('https://rest.nexmo.com/sms/json',
                                             params={'from': u'250788123123',
                                                     'api_secret': u'1234',
                                                     'status-report-req': 1,
                                                     'to': u'250788383383',
                                                     'text': u'Unicode \u263a',
                                                     'api_key': u'1234',
                                                     'type': 'unicode'})

                self.clear_cache()

            with patch('requests.get') as mock:
                mock.return_value = MockResponse(401, "Invalid API token", method='POST')

                # clear out our channel log
                ChannelLog.objects.all().delete()

                # then send it
                Channel.send_message(dict_to_struct('MsgStruct', msg.as_task_json()))

                # check status
                msg.refresh_from_db()
                self.assertEquals(ERRORED, msg.status)

                # and that we have a decent log
                log = ChannelLog.objects.get(msg=msg)
                self.assertEqual(log.description, "Failed sending message: Invalid API token")

            with patch('requests.get') as mock:
                # this hackery is so that we return a different thing on the second call as the first
                def return_valid(url, params):
                    called = getattr(return_valid, 'called', False)

                    # on the first call we simulate Nexmo telling us to wait
                    if not called:
                        return_valid.called = True
                        err_msg = "Throughput Rate Exceeded - please wait [ 250 ] and retry"
                        return MockResponse(200, json.dumps(dict(messages=[{'status': 1, 'error-text': err_msg}])))

                    # on the second, all is well
                    else:
                        return MockResponse(200, json.dumps(dict(messages=[{'status': 0, 'message-id': 12}])),
                                            method='POST')
                mock.side_effect = return_valid

                # manually send it off
                Channel.send_message(dict_to_struct('MsgStruct', msg.as_task_json()))

                # should be sent
                msg.refresh_from_db()
                self.assertEquals(SENT, msg.status)

                self.clear_cache()

            with patch('requests.get') as mock:
                mock.return_value = MockResponse(400, "Error", method='POST')

                # manually send it off
                Channel.send_message(dict_to_struct('MsgStruct', msg.as_task_json()))

                # message should be marked as an error
                msg.refresh_from_db()
                self.assertEquals(ERRORED, msg.status)
                self.assertEquals(2, msg.error_count)
                self.assertTrue(msg.next_attempt)
        finally:
            settings.SEND_MESSAGES = False


class VumiTest(TembaTest):

    def setUp(self):
        super(VumiTest, self).setUp()

        self.channel.delete()
        self.channel = Channel.create(self.org, self.user, 'RW', 'VM', None, '+250788123123',
                                      config=dict(account_key='vumi-key', access_token='vumi-token', conversation_key='key'),
                                      uuid='00000000-0000-0000-0000-000000001234')

        self.trey = self.create_contact("Trey Anastasio", "250788382382")

    def test_receive(self):
        callback_url = reverse('handlers.vumi_handler', args=['receive', self.channel.uuid])

        response = self.client.get(callback_url)
        self.assertEqual(response.status_code, 405)

        response = self.client.post(callback_url, json.dumps(dict()), content_type="application/json")
        self.assertEqual(response.status_code, 400)

        data = dict(timestamp="2014-04-18 03:54:20.570618", message_id="123456", from_addr="+250788383383",
                    content="Hello from Vumi")

        response = self.client.post(callback_url, json.dumps(data), content_type="application/json")

        self.assertEqual(response.status_code, 200)

        msg = Msg.objects.get()
        self.assertEquals(INCOMING, msg.direction)
        self.assertEquals(self.org, msg.org)
        self.assertEquals(self.channel, msg.channel)
        self.assertEquals("Hello from Vumi", msg.text)
        self.assertEquals('123456', msg.external_id)

    def test_delivery_reports(self):

        msg = self.create_msg(direction='O', text='Outgoing message', contact=self.trey, status=WIRED,
                              external_id=unicode(uuid.uuid4()),)

        data = dict(event_type='delivery_report',
                    event_id=unicode(uuid.uuid4()),
                    message_type='event',
                    delivery_status='failed',
                    user_message_id=msg.external_id)

        callback_url = reverse('handlers.vumi_handler', args=['event', self.channel.uuid])

        # response = self.client.post(callback_url, json.dumps(data), content_type="application/json")
        # self.assertEquals(200, response.status_code)

        # check that we've become errored
        # sms = Msg.objects.get(pk=sms.pk)
        # self.assertEquals(ERRORED, sms.status)

        # couple more failures should move to failure
        # Msg.objects.filter(pk=sms.pk).update(status=WIRED)
        # self.client.post(callback_url, json.dumps(data), content_type="application/json")

        # Msg.objects.filter(pk=sms.pk).update(status=WIRED)
        # self.client.post(callback_url, json.dumps(data), content_type="application/json")

        # sms = Msg.objects.get(pk=sms.pk)
        # self.assertEquals(FAILED, sms.status)

        # successful deliveries shouldn't stomp on failures
        # del data['delivery_status']
        # self.client.post(callback_url, json.dumps(data), content_type="application/json")
        # sms = Msg.objects.get(pk=sms.pk)
        # self.assertEquals(FAILED, sms.status)

        # if we are wired we can now be successful again
        data['delivery_status'] = 'delivered'
        Msg.objects.filter(pk=msg.pk).update(status=WIRED)
        self.client.post(callback_url, json.dumps(data), content_type="application/json")
        msg.refresh_from_db()
        self.assertEquals(DELIVERED, msg.status)

    def test_send(self):
        joe = self.create_contact("Joe", "+250788383383")
        self.create_group("Reporters", [joe])
        msg = joe.send("Test message", self.admin, trigger_send=False)
        r = get_redis_connection()

        try:
            settings.SEND_MESSAGES = True

            with patch('requests.put') as mock:
                mock.return_value = MockResponse(200, '{ "message_id": "1515" }')

                # manually send it off
                Channel.send_message(dict_to_struct('MsgStruct', msg.as_task_json()))

                self.assertEqual(mock.call_args[0][0], 'https://go.vumi.org/api/v1/go/http_api_nostream/key/messages.json')

                # check the status of the message is now sent
                msg.refresh_from_db()
                self.assertEquals(WIRED, msg.status)
                self.assertTrue(msg.sent_on)
                self.assertEquals("1515", msg.external_id)
                self.assertEquals(1, mock.call_count)

                # should have a failsafe that it was sent
                self.assertTrue(r.sismember(timezone.now().strftime(MSG_SENT_KEY), str(msg.id)))

                # try sending again, our failsafe should kick in
                Channel.send_message(dict_to_struct('MsgStruct', msg.as_task_json()))

                # we shouldn't have been called again
                self.assertEquals(1, mock.call_count)

                # simulate Vumi calling back to us telling us it failed
                data = dict(event_type='delivery_report',
                            event_id=unicode(uuid.uuid4()),
                            message_type='event',
                            delivery_status='failed',
                            user_message_id=msg.external_id)
                callback_url = reverse('handlers.vumi_handler', args=['event', self.channel.uuid])
                self.client.post(callback_url, json.dumps(data), content_type="application/json")

                # get the message again
                msg.refresh_from_db()
                self.assertEquals(WIRED, msg.status)
                # self.assertTrue(msg.next_attempt)
                # self.assertFalse(r.sismember(timezone.now().strftime(MSG_SENT_KEY), str(msg.id)))

                self.clear_cache()

            with patch('requests.put') as mock:
                mock.return_value = MockResponse(500, "Error")

                # manually send it off
                Channel.send_message(dict_to_struct('MsgStruct', msg.as_task_json()))

                # message should be marked as errored, we'll retry in a bit
                msg.refresh_from_db()
                self.assertEquals(ERRORED, msg.status)
                self.assertEquals(1, msg.error_count)
                self.assertTrue(msg.next_attempt > timezone.now())
                self.assertEquals(1, mock.call_count)

                self.clear_cache()

            with patch('requests.put') as mock:
                mock.return_value = MockResponse(503, "<html><body><h1>503 Service Unavailable</h1>")

                # manually send it off
                Channel.send_message(dict_to_struct('MsgStruct', msg.as_task_json()))

                # message should be marked as errored, we'll retry in a bit
                msg.refresh_from_db()
                self.assertEquals(ERRORED, msg.status)
                self.assertEquals(2, msg.error_count)
                self.assertTrue(msg.next_attempt > timezone.now())
                self.assertEquals(1, mock.call_count)

                # Joe shouldn't be stopped and should still be in a group
                joe = Contact.objects.get(id=joe.id)
                self.assertFalse(joe.is_stopped)
                self.assertTrue(ContactGroup.user_groups.filter(contacts=joe))

                self.clear_cache()

            with patch('requests.put') as mock:
                # set our next attempt as if we are trying anew
                msg.next_attempt = timezone.now()
                msg.save()

                mock.side_effect = Exception('Kaboom')

                # manually send it off
                Channel.send_message(dict_to_struct('MsgStruct', msg.as_task_json()))

                # message should be marked as failed
                msg.refresh_from_db()
                self.assertEquals(FAILED, msg.status)
                self.assertEquals(2, msg.error_count)

                self.assertFalse(ChannelLog.objects.filter(description__icontains="local variable 'response' "
                                                                                  "referenced before assignment"))

            with patch('requests.put') as mock:
                # set our next attempt as if we are trying anew
                msg.next_attempt = timezone.now()
                msg.save()

                mock.return_value = MockResponse(400, "User has opted out")

                # manually send it off
                Channel.send_message(dict_to_struct('MsgStruct', msg.as_task_json()))

                # message should be marked as failed
                msg.refresh_from_db()
                self.assertEquals(FAILED, msg.status)
                self.assertEquals(2, msg.error_count)
                self.assertTrue(msg.next_attempt < timezone.now())
                self.assertEquals(1, mock.call_count)

                # could should now be stopped as well and in no groups
                joe = Contact.objects.get(id=joe.id)
                self.assertTrue(joe.is_stopped)
                self.assertFalse(ContactGroup.user_groups.filter(contacts=joe))

        finally:
            settings.SEND_MESSAGES = False


class VumiUssdTest(TembaTest):

    def setUp(self):
        super(VumiUssdTest, self).setUp()

        self.channel.delete()
        self.channel = Channel.create(self.org, self.user, 'RW', Channel.TYPE_VUMI_USSD, None, '+250788123123',
                                      config=dict(account_key='vumi-key', access_token='vumi-token', conversation_key='key'),
                                      uuid='00000000-0000-0000-0000-000000001234')

    def test_receive(self):
        callback_url = reverse('handlers.vumi_handler', args=['receive', self.channel.uuid])

        response = self.client.get(callback_url)
        self.assertEqual(response.status_code, 405)

        response = self.client.post(callback_url, json.dumps(dict()), content_type="application/json")
        self.assertEqual(response.status_code, 404)

        data = dict(timestamp="2016-04-18 03:54:20.570618", message_id="123456", from_addr="+250788383383",
                    content="Hello from Vumi", transport_type='ussd')

        response = self.client.post(callback_url, json.dumps(data), content_type="application/json")

        self.assertEqual(response.status_code, 200)

        msg = Msg.objects.get()
        self.assertEquals(INCOMING, msg.direction)
        self.assertEquals(self.org, msg.org)
        self.assertEquals(self.channel, msg.channel)
        self.assertEquals("Hello from Vumi", msg.text)
        self.assertEquals('123456', msg.external_id)

    def test_send(self):
        joe = self.create_contact("Joe", "+250788383383")
        self.create_group("Reporters", [joe])
        msg = joe.send("Test message", self.admin, trigger_send=False)

        # our outgoing message
        msg.refresh_from_db()
        r = get_redis_connection()

        try:
            settings.SEND_MESSAGES = True

            with patch('requests.put') as mock:
                mock.return_value = MockResponse(200, '{ "message_id": "1515" }')

                # manually send it off
                Channel.send_message(dict_to_struct('MsgStruct', msg.as_task_json()))

                # check the status of the message is now sent
                msg.refresh_from_db()
                self.assertEquals(WIRED, msg.status)
                self.assertTrue(msg.sent_on)
                self.assertEquals("1515", msg.external_id)
                self.assertEquals(1, mock.call_count)

                # should have a failsafe that it was sent
                self.assertTrue(r.sismember(timezone.now().strftime(MSG_SENT_KEY), str(msg.id)))

                # try sending again, our failsafe should kick in
                Channel.send_message(dict_to_struct('MsgStruct', msg.as_task_json()))

                # we shouldn't have been called again
                self.assertEquals(1, mock.call_count)

                self.clear_cache()
        finally:
            settings.SEND_MESSAGES = False

    def test_ack(self):
        joe = self.create_contact("Joe", "+250788383383")
        self.create_group("Reporters", [joe])
        msg = joe.send("Test message", self.admin, trigger_send=False)

        # our outgoing message
        msg.refresh_from_db()

        try:
            settings.SEND_MESSAGES = True

            with patch('requests.put') as mock:
                mock.return_value = MockResponse(200, '{ "message_id": "1515" }')

                # manually send it off
                Channel.send_message(dict_to_struct('MsgStruct', msg.as_task_json()))

                # check the status of the message is now sent
                msg.refresh_from_db()
                self.assertEquals(WIRED, msg.status)
                self.assertTrue(msg.sent_on)
                self.assertEquals("1515", msg.external_id)
                self.assertEquals(1, mock.call_count)

                # simulate Vumi calling back to us sending an ACK event
                data = {
                    "transport_name": "ussd_transport",
                    "event_type": "ack",
                    "event_id": unicode(uuid.uuid4()),
                    "sent_message_id": unicode(uuid.uuid4()),
                    "helper_metadata": {},
                    "routing_metadata": {},
                    "message_version": "20110921",
                    "timestamp": unicode(timezone.now()),
                    "transport_metadata": {},
                    "user_message_id": msg.external_id,
                    "message_type": "event"
                }
                callback_url = reverse('handlers.vumi_handler', args=['event', self.channel.uuid])
                self.client.post(callback_url, json.dumps(data), content_type="application/json")

                # it should be SENT now
                msg.refresh_from_db()
                self.assertEquals(SENT, msg.status)

                self.clear_cache()
        finally:
            settings.SEND_MESSAGES = False

    def test_nack(self):
        joe = self.create_contact("Joe", "+250788383383")
        self.create_group("Reporters", [joe])
        msg = joe.send("Test message", self.admin, trigger_send=False)

        # our outgoing message
        msg.refresh_from_db()
        r = get_redis_connection()

        try:
            settings.SEND_MESSAGES = True

            with patch('requests.put') as mock:
                mock.return_value = MockResponse(200, '{ "message_id": "1515" }')

                # manually send it off
                Channel.send_message(dict_to_struct('MsgStruct', msg.as_task_json()))

                # check the status of the message is now sent
                msg.refresh_from_db()
                self.assertEquals(WIRED, msg.status)
                self.assertTrue(msg.sent_on)
                self.assertEquals("1515", msg.external_id)
                self.assertEquals(1, mock.call_count)

                # should have a failsafe that it was sent
                self.assertTrue(r.sismember(timezone.now().strftime(MSG_SENT_KEY), str(msg.id)))

                # simulate Vumi calling back to us sending an NACK event
                data = {
                    "transport_name": "ussd_transport",
                    "event_type": "nack",
                    "nack_reason": "Unknown address.",
                    "event_id": unicode(uuid.uuid4()),
                    "timestamp": unicode(timezone.now()),
                    "message_version": "20110921",
                    "transport_metadata": {},
                    "user_message_id": msg.external_id,
                    "message_type": "event"
                }
                callback_url = reverse('handlers.vumi_handler', args=['event', self.channel.uuid])
                response = self.client.post(callback_url, json.dumps(data), content_type="application/json")

                self.assertEqual(response.status_code, 200)
                self.assertTrue(self.create_contact("Joe", "+250788383383").is_stopped)

                self.clear_cache()
        finally:
            settings.SEND_MESSAGES = False

    @patch('temba.msgs.models.Msg.create_incoming')
    def test_interrupt(self, create_incoming):
        callback_url = reverse('handlers.vumi_handler', args=['receive', self.channel.uuid])

        response = self.client.get(callback_url)
        self.assertEqual(response.status_code, 405)

        response = self.client.post(callback_url, json.dumps(dict()), content_type="application/json")
        self.assertEqual(response.status_code, 404)

        data = dict(timestamp="2016-04-18 03:54:20.570618", message_id="123456", from_addr="+250788383383",
                    content="Hello from Vumi", transport_type='ussd', session_event="close")

        response = self.client.post(callback_url, json.dumps(data), content_type="application/json")

        self.assertEqual(response.status_code, 200)

        # no real messages stored
        self.assertEquals(Msg.objects.count(), 0)

        self.assertTrue(create_incoming.called)
        self.assertEqual(create_incoming.call_count, 1)

        args, kwargs = create_incoming.call_args
        self.assertEqual(kwargs['status'], INTERRUPTED)


class ZenviaTest(TembaTest):

    def setUp(self):
        super(ZenviaTest, self).setUp()

        self.channel.delete()
        self.channel = Channel.create(self.org, self.user, 'BR', 'ZV', None, '+250788123123',
                                      config=dict(account='zv-account', code='zv-code'),
                                      uuid='00000000-0000-0000-0000-000000001234')

    def test_status(self):
        # ok, what happens with an invalid uuid?
        data = dict(id="-1", status="500")
        response = self.client.get(reverse('handlers.zenvia_handler', args=['status', 'not-real-uuid']), data)

        self.assertEquals(404, response.status_code)

        # ok, try with a valid uuid, but invalid message id -1
        delivery_url = reverse('handlers.zenvia_handler', args=['status', self.channel.uuid])
        response = self.client.get(delivery_url, data)

        self.assertEquals(404, response.status_code)

        # ok, lets create an outgoing message to update
        joe = self.create_contact("Joe Biden", "+254788383383")
        msg = joe.send("Hey Joe, it's Obama, pick up!", self.admin)

        data['id'] = msg.pk

        def assertStatus(sms, status, assert_status):
            data['status'] = status
            response = self.client.get(delivery_url, data)
            self.assertEquals(200, response.status_code)
            sms = Msg.objects.get(pk=sms.id)
            self.assertEquals(assert_status, sms.status)

        assertStatus(msg, '120', DELIVERED)
        assertStatus(msg, '111', SENT)
        assertStatus(msg, '140', FAILED)
        assertStatus(msg, '999', FAILED)
        assertStatus(msg, '131', FAILED)

    def test_receive(self):
        data = {'from': '5511996458779', 'date': '31/07/2013 14:45:00'}
        encoded_message = "?msg=H%E9llo World%21"

        callback_url = reverse('handlers.zenvia_handler', args=['receive', self.channel.uuid]) + encoded_message
        response = self.client.post(callback_url, data)

        self.assertEquals(200, response.status_code)

        # load our message
        msg = Msg.objects.get()
        self.assertEquals("+5511996458779", msg.contact.get_urn(TEL_SCHEME).path)
        self.assertEquals(INCOMING, msg.direction)
        self.assertEquals(self.org, msg.org)
        self.assertEquals(self.channel, msg.channel)
        self.assertEquals("Héllo World!", msg.text)

    def test_send(self):
        joe = self.create_contact("Joe", "+250788383383")
        msg = joe.send("Test message", self.admin, trigger_send=False)

        try:
            settings.SEND_MESSAGES = True

            with patch('requests.get') as mock:
                mock.return_value = MockResponse(200, '000-ok', method='GET')

                # manually send it off
                Channel.send_message(dict_to_struct('MsgStruct', msg.as_task_json()))

                # check the status of the message is now sent
                msg.refresh_from_db()
                self.assertEquals(WIRED, msg.status)
                self.assertTrue(msg.sent_on)

                self.clear_cache()

            with patch('requests.get') as mock:
                mock.return_value = MockResponse(400, "Error", method='POST')

                # manually send it off
                Channel.send_message(dict_to_struct('MsgStruct', msg.as_task_json()))

                # message should be marked as an error
                msg.refresh_from_db()
                self.assertEquals(ERRORED, msg.status)
                self.assertEquals(1, msg.error_count)
                self.assertTrue(msg.next_attempt)

            with patch('requests.get') as mock:
                mock.side_effect = Exception('Kaboom!')

                # manually send it off
                Channel.send_message(dict_to_struct('MsgStruct', msg.as_task_json()))

                # message should be marked as an error
                msg.refresh_from_db()
                self.assertEquals(ERRORED, msg.status)
                self.assertEquals(2, msg.error_count)
                self.assertTrue(msg.next_attempt)

                self.assertFalse(ChannelLog.objects.filter(description__icontains="local variable 'response' "
                                                                                  "referenced before assignment"))

            with patch('requests.get') as mock:
                mock.return_value = MockResponse(200, '001-error', method='GET')

                # manually send it off
                Channel.send_message(dict_to_struct('MsgStruct', msg.as_task_json()))

                # message should be marked as an error
                msg.refresh_from_db()
                self.assertEquals(FAILED, msg.status)
                self.assertEquals(2, msg.error_count)
                self.assertTrue(msg.next_attempt)

        finally:
            settings.SEND_MESSAGES = False


class InfobipTest(TembaTest):

    def setUp(self):
        super(InfobipTest, self).setUp()

        self.channel.delete()
        self.channel = Channel.create(self.org, self.user, 'NG', 'IB', None, '+2347030767144',
                                      config=dict(username='ib-user', password='ib-password'),
                                      uuid='00000000-0000-0000-0000-000000001234')

    def test_received(self):
        data = {'receiver': '2347030767144', 'sender': '2347030767143', 'text': 'Hello World'}
        encoded_message = urlencode(data)

        callback_url = reverse('handlers.infobip_handler', args=['received', self.channel.uuid]) + "?" + encoded_message
        response = self.client.get(callback_url)

        self.assertEquals(200, response.status_code)

        # load our message
        msg = Msg.objects.get()
        self.assertEquals('+2347030767143', msg.contact.get_urn(TEL_SCHEME).path)
        self.assertEquals(INCOMING, msg.direction)
        self.assertEquals(self.org, msg.org)
        self.assertEquals(self.channel, msg.channel)
        self.assertEquals("Hello World", msg.text)

        # try it with an invalid receiver, should fail as UUID and receiver id are mismatched
        data['receiver'] = '2347030767145'
        encoded_message = urlencode(data)

        callback_url = reverse('handlers.infobip_handler', args=['received', self.channel.uuid]) + "?" + encoded_message
        response = self.client.get(callback_url)

        # should get 404 as the channel wasn't found
        self.assertEquals(404, response.status_code)

    def test_delivered(self):
        contact = self.create_contact("Joe", '+2347030767143')
        msg = Msg.create_outgoing(self.org, self.user, contact, "Hi Joe")
        msg.external_id = '254021015120766124'
        msg.save(update_fields=('external_id',))

        # mark it as delivered
        base_body = '<DeliveryReport><message id="254021015120766124" sentdate="2014/02/10 16:12:07" ' \
                    ' donedate="2014/02/10 16:13:00" status="STATUS" gsmerror="0" price="0.65" /></DeliveryReport>'
        delivery_url = reverse('handlers.infobip_handler', args=['delivered', self.channel.uuid])

        # assert our SENT status
        response = self.client.post(delivery_url, data=base_body.replace('STATUS', 'SENT'), content_type='application/xml')
        self.assertEquals(200, response.status_code)
        msg = Msg.objects.get()
        self.assertEquals(SENT, msg.status)

        # assert our DELIVERED status
        response = self.client.post(delivery_url, data=base_body.replace('STATUS', 'DELIVERED'), content_type='application/xml')
        self.assertEquals(200, response.status_code)
        msg = Msg.objects.get()
        self.assertEquals(DELIVERED, msg.status)

        # assert our FAILED status
        response = self.client.post(delivery_url, data=base_body.replace('STATUS', 'NOT_SENT'), content_type='application/xml')
        self.assertEquals(200, response.status_code)
        msg = Msg.objects.get()
        self.assertEquals(FAILED, msg.status)

    def test_send(self):
        joe = self.create_contact("Joe", "+250788383383")
        msg = joe.send("Test message", self.admin, trigger_send=False)

        try:
            settings.SEND_MESSAGES = True

            with patch('requests.post') as mock:
                mock.return_value = MockResponse(200, json.dumps(dict(results=[{'status': 0, 'messageid': 12}])))

                # manually send it off
                Channel.send_message(dict_to_struct('MsgStruct', msg.as_task_json()))

                # check the status of the message is now sent
                msg.refresh_from_db()
                self.assertEquals(SENT, msg.status)
                self.assertTrue(msg.sent_on)
                self.assertEquals('12', msg.external_id)

                self.clear_cache()

            with patch('requests.post') as mock:
                mock.return_value = MockResponse(400, "Error", method='POST')

                # manually send it off
                Channel.send_message(dict_to_struct('MsgStruct', msg.as_task_json()))

                # message should be marked as an error
                msg.refresh_from_db()
                self.assertEquals(ERRORED, msg.status)
                self.assertEquals(1, msg.error_count)
                self.assertTrue(msg.next_attempt)
        finally:
            settings.SEND_MESSAGES = False


class BlackmynaTest(TembaTest):

    def setUp(self):
        super(BlackmynaTest, self).setUp()

        self.channel.delete()
        self.channel = Channel.create(self.org, self.user, 'NP', 'BM', None, '1212',
                                      config=dict(username='bm-user', password='bm-password'),
                                      uuid='00000000-0000-0000-0000-000000001234')

    def test_received(self):
        data = {'to': '1212', 'from': '+9771488532', 'text': 'Hello World', 'smsc': 'NTNepal5002'}
        encoded_message = urlencode(data)

        callback_url = reverse('handlers.blackmyna_handler', args=['receive', self.channel.uuid]) + "?" + encoded_message
        response = self.client.get(callback_url)

        self.assertEquals(200, response.status_code)

        # load our message
        msg = Msg.objects.get()
        self.assertEquals('+9771488532', msg.contact.get_urn(TEL_SCHEME).path)
        self.assertEquals(INCOMING, msg.direction)
        self.assertEquals(self.org, msg.org)
        self.assertEquals(self.channel, msg.channel)
        self.assertEquals("Hello World", msg.text)

        # try it with an invalid receiver, should fail as UUID and receiver id are mismatched
        data['to'] = '1515'
        encoded_message = urlencode(data)

        callback_url = reverse('handlers.blackmyna_handler', args=['receive', self.channel.uuid]) + "?" + encoded_message
        response = self.client.get(callback_url)

        # should get 400 as the channel wasn't found
        self.assertEquals(400, response.status_code)

    def test_send(self):
        joe = self.create_contact("Joe", "+9771488532")
        msg = joe.send("Test message", self.admin, trigger_send=False)

        try:
            settings.SEND_MESSAGES = True

            with patch('requests.post') as mock:
                mock.return_value = MockResponse(200, json.dumps([{'recipient': '+9771488532',
                                                                   'id': 'asdf-asdf-asdf-asdf'}]))

                # manually send it off
                Channel.send_message(dict_to_struct('MsgStruct', msg.as_task_json()))

                # check the status of the message is now sent
                msg.refresh_from_db()
                self.assertEquals(WIRED, msg.status)
                self.assertTrue(msg.sent_on)
                self.assertEquals('asdf-asdf-asdf-asdf', msg.external_id)

                self.clear_cache()

            # return 400
            with patch('requests.post') as mock:
                mock.return_value = MockResponse(400, "Error", method='POST')

                # manually send it off
                Channel.send_message(dict_to_struct('MsgStruct', msg.as_task_json()))

                # message should be marked as an error
                msg.refresh_from_db()
                self.assertEquals(ERRORED, msg.status)
                self.assertEquals(1, msg.error_count)
                self.assertTrue(msg.next_attempt)

            # return something that isn't JSON
            with patch('requests.post') as mock:
                mock.return_value = MockResponse(200, "Error", method='POST')

                # manually send it off
                Channel.send_message(dict_to_struct('MsgStruct', msg.as_task_json()))

                # message should be marked as an error
                msg.refresh_from_db()
                self.assertEquals(ERRORED, msg.status)
                self.assertEquals(2, msg.error_count)
                self.assertTrue(msg.next_attempt)

                # we should have "Error" in our error log
                log = ChannelLog.objects.filter(msg=msg).order_by('-pk')[0]
                self.assertEquals("Error", log.response)
                self.assertEquals(503, log.response_status)

        finally:
            settings.SEND_MESSAGES = False

    def test_status(self):
        # an invalid uuid
        data = dict(id='-1', status='10')
        response = self.client.get(reverse('handlers.blackmyna_handler', args=['status', 'not-real-uuid']), data)
        self.assertEquals(400, response.status_code)

        # a valid uuid, but invalid data
        status_url = reverse('handlers.blackmyna_handler', args=['status', self.channel.uuid])
        response = self.client.get(status_url, dict())
        self.assertEquals(400, response.status_code)

        response = self.client.get(status_url, data)
        self.assertEquals(400, response.status_code)

        # ok, lets create an outgoing message to update
        joe = self.create_contact("Joe Biden", "+254788383383")
        msg = joe.send("Hey Joe, it's Obama, pick up!", self.admin)
        msg.external_id = 'msg-uuid'
        msg.save(update_fields=('external_id',))

        data['id'] = msg.external_id

        def assertStatus(sms, status, assert_status):
            sms.status = WIRED
            sms.save()
            data['status'] = status
            response = self.client.get(status_url, data)
            self.assertEquals(200, response.status_code)
            sms = Msg.objects.get(external_id=sms.external_id)
            self.assertEquals(assert_status, sms.status)

        assertStatus(msg, '0', WIRED)
        assertStatus(msg, '1', DELIVERED)
        assertStatus(msg, '2', FAILED)
        assertStatus(msg, '3', WIRED)
        assertStatus(msg, '4', WIRED)
        assertStatus(msg, '8', SENT)
        assertStatus(msg, '16', FAILED)


class SMSCentralTest(TembaTest):

    def setUp(self):
        super(SMSCentralTest, self).setUp()

        self.channel.delete()
        self.channel = Channel.create(self.org, self.user, 'NP', 'SC', None, '1212',
                                      config=dict(username='sc-user', password='sc-password'),
                                      uuid='00000000-0000-0000-0000-000000001234')

    def test_received(self):
        data = {'mobile': '+9771488532', 'message': 'Hello World', 'telco': 'Ncell'}
        encoded_message = urlencode(data)

        callback_url = reverse('handlers.smscentral_handler', args=['receive', self.channel.uuid]) + "?" + encoded_message
        response = self.client.get(callback_url)

        self.assertEquals(200, response.status_code)

        # load our message
        msg = Msg.objects.get()
        self.assertEquals('+9771488532', msg.contact.get_urn(TEL_SCHEME).path)
        self.assertEquals(INCOMING, msg.direction)
        self.assertEquals(self.org, msg.org)
        self.assertEquals(self.channel, msg.channel)
        self.assertEquals("Hello World", msg.text)

        # try it with an invalid channel
        callback_url = reverse('handlers.smscentral_handler', args=['receive', '1234-asdf']) + "?" + encoded_message
        response = self.client.get(callback_url)

        # should get 400 as the channel wasn't found
        self.assertEquals(400, response.status_code)

    def test_send(self):
        joe = self.create_contact("Joe", "+9771488532")
        msg = joe.send("Test message", self.admin, trigger_send=False)

        try:
            settings.SEND_MESSAGES = True

            with patch('requests.post') as mock:
                mock.return_value = MockResponse(200, '')

                # manually send it off
                Channel.send_message(dict_to_struct('MsgStruct', msg.as_task_json()))

                # check the status of the message is now sent
                msg.refresh_from_db()
                self.assertEquals(WIRED, msg.status)
                self.assertTrue(msg.sent_on)

                mock.assert_called_with('http://smail.smscentral.com.np/bp/ApiSms.php',
                                        data={'user': 'sc-user', 'pass': 'sc-password',
                                              'mobile': '9771488532', 'content': "Test message"},
                                        headers=TEMBA_HEADERS,
                                        timeout=30)

                self.clear_cache()

            # return 400
            with patch('requests.post') as mock:
                mock.return_value = MockResponse(400, "Error", method='POST')

                # manually send it off
                Channel.send_message(dict_to_struct('MsgStruct', msg.as_task_json()))

                # message should be marked as an error
                msg.refresh_from_db()
                self.assertEquals(ERRORED, msg.status)
                self.assertEquals(1, msg.error_count)
                self.assertTrue(msg.next_attempt)

            # return 400
            with patch('requests.post') as mock:
                mock.side_effect = Exception('Kaboom!')

                # manually send it off
                Channel.send_message(dict_to_struct('MsgStruct', msg.as_task_json()))

                # message should be marked as an error
                msg.refresh_from_db()
                self.assertEquals(ERRORED, msg.status)
                self.assertEquals(2, msg.error_count)
                self.assertTrue(msg.next_attempt)

                self.assertFalse(ChannelLog.objects.filter(description__icontains="local variable 'response' "
                                                                                  "referenced before assignment"))

        finally:
            settings.SEND_MESSAGES = False


class Hub9Test(TembaTest):

    def setUp(self):
        super(Hub9Test, self).setUp()

        self.channel.delete()
        self.channel = Channel.create(self.org, self.user, 'ID', 'H9', None, '+6289881134567',
                                      config=dict(username='h9-user', password='h9-password'),
                                      uuid='00000000-0000-0000-0000-000000001234')

    def test_received(self):
        # http://localhost:8000/api/v1/hub9/received/9bbffaeb-3b12-4fe1-bcaa-fd50cce2ada2/?
        # userid=testusr&password=test&original=6289881134567&sendto=6282881134567
        # &messageid=99123635&message=Test+sending+sms
        data = {
            'userid': 'testusr',
            'password': 'test',
            'original': '6289881134560',
            'sendto': '6289881134567',
            'message': 'Hello World'
        }
        encoded_message = urlencode(data)

        callback_url = reverse('handlers.hub9_handler', args=['received', self.channel.uuid]) + "?" + encoded_message
        response = self.client.get(callback_url)

        self.assertEquals(200, response.status_code)

        # load our message
        msg = Msg.objects.get()
        self.assertEquals('+6289881134560', msg.contact.get_urn(TEL_SCHEME).path)
        self.assertEquals(INCOMING, msg.direction)
        self.assertEquals(self.org, msg.org)
        self.assertEquals(self.channel, msg.channel)
        self.assertEquals("Hello World", msg.text)

        # try it with an invalid receiver, should fail as UUID and receiver id are mismatched
        data['sendto'] = '6289881131111'
        encoded_message = urlencode(data)

        callback_url = reverse('handlers.hub9_handler', args=['received', self.channel.uuid]) + "?" + encoded_message
        response = self.client.get(callback_url)

        # should get 404 as the channel wasn't found
        self.assertEquals(404, response.status_code)

        # the case of 11 digits numer from hub9
        data = {
            'userid': 'testusr',
            'password': 'test',
            'original': '62811999374',
            'sendto': '6289881134567',
            'message': 'Hello Jakarta'
        }
        encoded_message = urlencode(data)

        callback_url = reverse('handlers.hub9_handler', args=['received', self.channel.uuid]) + "?" + encoded_message
        response = self.client.get(callback_url)

        self.assertEquals(200, response.status_code)

        # load our message
        msg = Msg.objects.all().order_by('-pk').first()
        self.assertEquals('+62811999374', msg.contact.raw_tel())
        self.assertEquals(INCOMING, msg.direction)
        self.assertEquals(self.org, msg.org)
        self.assertEquals(self.channel, msg.channel)
        self.assertEquals("Hello Jakarta", msg.text)

    def test_send(self):
        joe = self.create_contact("Joe", "+250788383383")
        msg = joe.send("Test message", self.admin, trigger_send=False)

        try:
            settings.SEND_MESSAGES = True

            with patch('requests.get') as mock:
                mock.return_value = MockResponse(200, "000")

                # manually send it off
                Channel.send_message(dict_to_struct('MsgStruct', msg.as_task_json()))

                # check the status of the message is now sent
                msg.refresh_from_db()
                self.assertEquals(SENT, msg.status)
                self.assertTrue(msg.sent_on)

                self.clear_cache()

            with patch('requests.get') as mock:
                mock.return_value = MockResponse(400, "Error", method='POST')

                # manually send it off
                Channel.send_message(dict_to_struct('MsgStruct', msg.as_task_json()))

                # message should be marked as an error
                msg.refresh_from_db()
                self.assertEquals(ERRORED, msg.status)
                self.assertEquals(1, msg.error_count)
                self.assertTrue(msg.next_attempt)
        finally:
            settings.SEND_MESSAGES = False


class HighConnectionTest(TembaTest):

    def setUp(self):
        super(HighConnectionTest, self).setUp()

        self.channel.delete()
        self.channel = Channel.create(self.org, self.user, 'FR', 'HX', None, '5151',
                                      config=dict(username='hcnx-user', password='hcnx-password'),
                                      uuid='00000000-0000-0000-0000-000000001234')

    def test_handler(self):
        # http://localhost:8000/api/v1/hcnx/receive/asdf-asdf-asdf-asdf/?FROM=+33610346460&TO=5151&MESSAGE=Hello+World
        data = {'FROM': '+33610346460', 'TO': '5151', 'MESSAGE': 'Hello World', 'RECEPTION_DATE': '2015-04-02T14:26:06'}

        callback_url = reverse('handlers.hcnx_handler', args=['receive', self.channel.uuid])
        response = self.client.post(callback_url, data)

        self.assertEquals(200, response.status_code)

        # load our message
        msg = Msg.objects.get()
        self.assertEquals('+33610346460', msg.contact.get_urn(TEL_SCHEME).path)
        self.assertEquals(INCOMING, msg.direction)
        self.assertEquals(self.org, msg.org)
        self.assertEquals(self.channel, msg.channel)
        self.assertEquals("Hello World", msg.text)
        self.assertEquals(14, msg.sent_on.astimezone(pytz.utc).hour)

        # try it with an invalid receiver, should fail as UUID isn't known
        callback_url = reverse('handlers.hcnx_handler', args=['receive', uuid.uuid4()])
        response = self.client.post(callback_url, data)

        # should get 400 as the channel wasn't found
        self.assertEquals(400, response.status_code)

        # create an outgoing message instead
        contact = msg.contact
        Msg.objects.all().delete()

        contact.send("outgoing message", self.admin)
        msg = Msg.objects.get()

        # now update the status via a callback
        data = {'ret_id': msg.id, 'status': '6'}
        encoded_message = urlencode(data)

        callback_url = reverse('handlers.hcnx_handler', args=['status', self.channel.uuid]) + "?" + encoded_message
        response = self.client.get(callback_url)

        self.assertEquals(200, response.status_code)

        msg = Msg.objects.get()
        self.assertEquals(DELIVERED, msg.status)

    def test_send(self):
        joe = self.create_contact("Joe", "+250788383383")
        msg = joe.send("Test message", self.admin, trigger_send=False)

        try:
            settings.SEND_MESSAGES = True

            with patch('requests.get') as mock:
                mock.return_value = MockResponse(200, "Sent")

                # manually send it off
                Channel.send_message(dict_to_struct('MsgStruct', msg.as_task_json()))

                # check the status of the message is now sent
                msg.refresh_from_db()
                self.assertEquals(WIRED, msg.status)
                self.assertTrue(msg.sent_on)

                self.clear_cache()

            with patch('requests.get') as mock:
                mock.return_value = MockResponse(400, "Error")

                # manually send it off
                Channel.send_message(dict_to_struct('MsgStruct', msg.as_task_json()))

                # message should be marked as an error
                msg.refresh_from_db()
                self.assertEquals(ERRORED, msg.status)
                self.assertEquals(1, msg.error_count)
                self.assertTrue(msg.next_attempt)

            with patch('requests.get') as mock:
                mock.side_effect = Exception('Kaboom!')

                # manually send it off
                Channel.send_message(dict_to_struct('MsgStruct', msg.as_task_json()))

                # message should be marked as an error
                msg.refresh_from_db()
                self.assertEquals(ERRORED, msg.status)
                self.assertEquals(2, msg.error_count)
                self.assertTrue(msg.next_attempt)

                self.assertFalse(ChannelLog.objects.filter(description__icontains="local variable 'response' "
                                                                                  "referenced before assignment"))

        finally:
            settings.SEND_MESSAGES = False


class TwilioTest(TembaTest):

    def setUp(self):
        super(TwilioTest, self).setUp()

        self.channel.delete()
        self.channel = Channel.create(self.org, self.user, 'RW', 'T', None, '+250785551212',
                                      uuid='00000000-0000-0000-0000-000000001234')

        # twilio test credentials
        self.account_sid = "ACe54dc36bfd2a3b483b7ed854b2dd40c1"
        self.account_token = "0b14d47901387c03f92253a4e4449d5e"
        self.application_sid = "AP6fe2069df7f9482a8031cb61dc155de2"

        self.channel.org.config = json.dumps({ACCOUNT_SID: self.account_sid,
                                              ACCOUNT_TOKEN: self.account_token,
                                              APPLICATION_SID: self.application_sid})
        self.channel.org.save()

    @patch('temba.orgs.models.TwilioRestClient', MockTwilioClient)
    @patch('temba.ivr.clients.TwilioClient', MockTwilioClient)
    @patch('twilio.util.RequestValidator', MockRequestValidator)
    def test_receive_mms(self):
        post_data = dict(To=self.channel.address, From='+250788383383', Body="Test",
                         NumMedia='1', MediaUrl0='https://yourimage.io/IMPOSSIBLE-HASH',
                         MediaContentType0='audio/x-wav')

        twilio_url = reverse('handlers.twilio_handler')

        client = self.org.get_twilio_client()
        validator = RequestValidator(client.auth[1])
        signature = validator.compute_signature('https://' + settings.TEMBA_HOST + '/handlers/twilio/', post_data)

        with patch('requests.get') as response:
            mock = MockResponse(200, 'Fake Recording Bits')
            mock.add_header('Content-Disposition', 'filename="audio0000.wav"')
            mock.add_header('Content-Type', 'audio/x-wav')
            response.return_value = mock
            response = self.client.post(twilio_url, post_data, **{'HTTP_X_TWILIO_SIGNATURE': signature})
            self.assertEquals(201, response.status_code)

        # we should have two messages, one for the text, the other for the media
        msgs = Msg.objects.all().order_by('-created_on')
        self.assertEqual(2, msgs.count())
        self.assertEqual('Test', msgs[0].text)
        self.assertIsNone(msgs[0].media)
        self.assertTrue(msgs[1].media.startswith('audio/x-wav:https://%s' % settings.AWS_BUCKET_DOMAIN))
        self.assertTrue(msgs[1].media.endswith('.wav'))

        # text should have the url (without the content type)
        self.assertTrue(msgs[1].text.startswith('https://%s' % settings.AWS_BUCKET_DOMAIN))
        self.assertTrue(msgs[1].text.endswith('.wav'))

        Msg.objects.all().delete()

        # try with no message body
        with patch('requests.get') as response:
            mock = MockResponse(200, 'Fake Recording Bits')
            mock.add_header('Content-Disposition', 'filename="audio0000.wav"')
            mock.add_header('Content-Type', 'audio/x-wav')
            response.return_value = mock

            post_data['Body'] = ''
            signature = validator.compute_signature('https://' + settings.TEMBA_HOST + '/handlers/twilio/', post_data)
            response = self.client.post(twilio_url, post_data, **{'HTTP_X_TWILIO_SIGNATURE': signature})

        # just a single message this time
        msg = Msg.objects.get()
        self.assertTrue(msg.media.startswith('audio/x-wav:https://%s' % settings.AWS_BUCKET_DOMAIN))
        self.assertTrue(msg.media.endswith('.wav'))

        Msg.objects.all().delete()

        with patch('requests.get') as response:
            mock1 = MockResponse(404, 'No such file')
            mock2 = MockResponse(200, 'Fake VCF Bits')
            mock2.add_header('Content-Type', 'text/x-vcard')
            mock2.add_header('Content-Disposition', 'inline')
            response.side_effect = (mock1, mock2)

            post_data['Body'] = ''
            signature = validator.compute_signature('https://' + settings.TEMBA_HOST + '/handlers/twilio/', post_data)
            response = self.client.post(twilio_url, post_data, **{'HTTP_X_TWILIO_SIGNATURE': signature})

        msg = Msg.objects.get()
        self.assertTrue(msg.media.startswith('text/x-vcard:https://%s' % settings.AWS_BUCKET_DOMAIN))
        self.assertTrue(msg.media.endswith('.vcf'))

    def test_receive(self):
        post_data = dict(To=self.channel.address, From='+250788383383', Body="Hello World")
        twilio_url = reverse('handlers.twilio_handler')

        try:
            self.client.post(twilio_url, post_data)
            self.fail("Invalid signature, should have failed")
        except ValidationError:
            pass

        # this time sign it appropriately, should work
        client = self.org.get_twilio_client()
        validator = RequestValidator(client.auth[1])

        # remove twilio connection
        self.channel.org.config = json.dumps({})
        self.channel.org.save()

        signature = validator.compute_signature('https://' + settings.TEMBA_HOST + '/handlers/twilio/', post_data)
        response = self.client.post(twilio_url, post_data, **{'HTTP_X_TWILIO_SIGNATURE': signature})

        self.assertEquals(400, response.status_code)

        # connect twilio again
        self.channel.org.config = json.dumps({ACCOUNT_SID: self.account_sid,
                                              ACCOUNT_TOKEN: self.account_token,
                                              APPLICATION_SID: self.application_sid})

        self.channel.org.save()

        signature = validator.compute_signature('https://' + settings.TEMBA_HOST + '/handlers/twilio/', post_data)
        response = self.client.post(twilio_url, post_data, **{'HTTP_X_TWILIO_SIGNATURE': signature})

        self.assertEquals(201, response.status_code)

        # and we should have a new message
        msg1 = Msg.objects.get()
        self.assertEquals("+250788383383", msg1.contact.get_urn(TEL_SCHEME).path)
        self.assertEquals(INCOMING, msg1.direction)
        self.assertEquals(self.org, msg1.org)
        self.assertEquals(self.channel, msg1.channel)
        self.assertEquals("Hello World", msg1.text)

        # try with non-normalized number
        post_data['To'] = '0785551212'
        post_data['ToCountry'] = 'RW'
        signature = validator.compute_signature('https://' + settings.TEMBA_HOST + '/handlers/twilio/', post_data)
        response = self.client.post(twilio_url, post_data, **{'HTTP_X_TWILIO_SIGNATURE': signature})
        self.assertEquals(201, response.status_code)

        # and we should have another new message
        msg2 = Msg.objects.exclude(pk=msg1.pk).get()
        self.assertEquals(self.channel, msg2.channel)

        # create an outgoing message instead
        contact = msg2.contact
        Msg.objects.all().delete()

        contact.send("outgoing message", self.admin)
        msg = Msg.objects.get()

        # now update the status via a callback
        twilio_url = reverse('handlers.twilio_handler') + "?action=callback&id=%d" % msg.id
        post_data['SmsStatus'] = 'sent'

        # remove twilio connection
        self.channel.org.config = json.dumps({})
        self.channel.org.save()

        signature = validator.compute_signature('https://' + settings.TEMBA_HOST + '/handlers/twilio/', post_data)
        response = self.client.post(twilio_url, post_data, **{'HTTP_X_TWILIO_SIGNATURE': signature})

        self.assertEquals(400, response.status_code)

        # connect twilio again
        self.channel.org.config = json.dumps({ACCOUNT_SID: self.account_sid,
                                              ACCOUNT_TOKEN: self.account_token,
                                              APPLICATION_SID: self.application_sid})

        self.channel.org.save()

        signature = validator.compute_signature('https://' + settings.TEMBA_HOST + '%s' % twilio_url, post_data)
        response = self.client.post(twilio_url, post_data, **{'HTTP_X_TWILIO_SIGNATURE': signature})

        self.assertEquals(200, response.status_code)

        msg = Msg.objects.get()
        self.assertEquals(SENT, msg.status)

        # try it with a failed SMS
        Msg.objects.all().delete()
        contact.send("outgoing message", self.admin)
        msg = Msg.objects.get()

        # now update the status via a callback (also test old api/v1 URL)
        twilio_url = reverse('handlers.twilio_handler') + "?action=callback&id=%d" % msg.id
        post_data['SmsStatus'] = 'failed'

        signature = validator.compute_signature('https://' + settings.TEMBA_HOST + '%s' % twilio_url, post_data)
        response = self.client.post(twilio_url, post_data, **{'HTTP_X_TWILIO_SIGNATURE': signature})

        self.assertEquals(200, response.status_code)
        msg = Msg.objects.get()
        self.assertEquals(FAILED, msg.status)

        # no message with id
        Msg.objects.all().delete()
        signature = validator.compute_signature('https://' + settings.TEMBA_HOST + '%s' % twilio_url, post_data)
        response = self.client.post(twilio_url, post_data, **{'HTTP_X_TWILIO_SIGNATURE': signature})

        self.assertEquals(400, response.status_code)

        Msg.objects.all().delete()

        # Test TwiML Handler right now
        self.channel.delete()

        post_data = dict(To=self.channel.address, From='+250788383300', Body="Hello World")
        twiml_api_url = reverse('handlers.twiml_api_handler', args=['1234-1234-1234-12345'])
        response = self.client.post(twiml_api_url, post_data)
        self.assertEquals(400, response.status_code)

        # Create new channel
        self.channel = Channel.create(self.org, self.user, 'RW', 'TW', None, '+250785551212',
                                      uuid='00000000-0000-0000-0000-000000001234')

        send_url = "https://api.twilio.com"

        self.channel.config = json.dumps({ACCOUNT_SID: self.account_sid, ACCOUNT_TOKEN: self.account_token,
                                          Channel.CONFIG_SEND_URL: send_url})
        self.channel.save()

        post_data = dict(To=self.channel.address, From='+250788383300', Body="Hello World")
        twiml_api_url = reverse('handlers.twiml_api_handler', args=[self.channel.uuid])

        try:
            self.client.post(twiml_api_url, post_data)
            self.fail("Invalid signature, should have failed")
        except ValidationError:
            pass

        client = self.channel.get_twiml_client()
        validator = RequestValidator(client.auth[1])
        signature = validator.compute_signature(
            'https://' + settings.HOSTNAME + '/handlers/twiml_api/' + self.channel.uuid,
            post_data
        )
        response = self.client.post(twiml_api_url, post_data, **{'HTTP_X_TWILIO_SIGNATURE': signature})
        self.assertEquals(201, response.status_code)

        msg1 = Msg.objects.get()
        self.assertEquals("+250788383300", msg1.contact.get_urn(TEL_SCHEME).path)
        self.assertEquals(INCOMING, msg1.direction)
        self.assertEquals(self.org, msg1.org)
        self.assertEquals(self.channel, msg1.channel)
        self.assertEquals("Hello World", msg1.text)

    def test_send(self):
        from temba.orgs.models import ACCOUNT_SID, ACCOUNT_TOKEN, APPLICATION_SID
        org_config = self.org.config_json()
        org_config[ACCOUNT_SID] = 'twilio_sid'
        org_config[ACCOUNT_TOKEN] = 'twilio_token'
        org_config[APPLICATION_SID] = 'twilio_sid'
        self.org.config = json.dumps(org_config)
        self.org.save()

        joe = self.create_contact("Joe", "+250788383383")
        msg = joe.send("Test message", self.admin, trigger_send=False)

        with self.settings(SEND_MESSAGES=True):
            with patch('twilio.rest.resources.Messages.create') as mock:
                mock.return_value = "Sent"

                # manually send it off
                Channel.send_message(dict_to_struct('MsgStruct', msg.as_task_json()))

                # check the status of the message is now sent
                msg.refresh_from_db()
                self.assertEquals(WIRED, msg.status)
                self.assertTrue(msg.sent_on)

                self.clear_cache()

                # handle the status callback
                callback_url = Channel.build_twilio_callback_url(msg.pk)

                client = self.org.get_twilio_client()
                validator = RequestValidator(client.auth[1])
                post_data = dict(SmsStatus='delivered', To='+250788383383')
                signature = validator.compute_signature(callback_url, post_data)

                response = self.client.post(callback_url, post_data, **{'HTTP_X_TWILIO_SIGNATURE': signature})

                self.assertEquals(response.status_code, 200)
                msg.refresh_from_db()
                self.assertEquals(msg.status, DELIVERED)

            with patch('twilio.rest.resources.Messages.create') as mock:
                mock.side_effect = Exception("Failed to send message")

                # manually send it off
                Channel.send_message(dict_to_struct('MsgStruct', msg.as_task_json()))

                # message should be marked as an error
                msg.refresh_from_db()
                self.assertEquals(ERRORED, msg.status)
                self.assertEquals(1, msg.error_count)
                self.assertTrue(msg.next_attempt)

            # check that our channel log works as well
            self.login(self.admin)

            response = self.client.get(reverse('channels.channellog_list') + "?channel=%d" % (self.channel.pk))

            # there should be two log items for the two times we sent
            self.assertEquals(2, len(response.context['channellog_list']))

            # of items on this page should be right as well
            self.assertEquals(2, response.context['paginator'].count)

            # the counts on our relayer should be correct as well
            self.channel = Channel.objects.get(id=self.channel.pk)
            self.assertEquals(1, self.channel.get_error_log_count())
            self.assertEquals(1, self.channel.get_success_log_count())

            # view the detailed information for one of them
            response = self.client.get(reverse('channels.channellog_read', args=[ChannelLog.objects.all()[1].pk]))

            # check that it contains the log of our exception
            self.assertContains(response, "Failed to send message")

            # delete our error entry
            ChannelLog.objects.filter(is_error=True).delete()

            # our counts should be right
            # the counts on our relayer should be correct as well
            self.channel = Channel.objects.get(id=self.channel.pk)
            self.assertEquals(0, self.channel.get_error_log_count())
            self.assertEquals(1, self.channel.get_success_log_count())


class TwilioMessagingServiceTest(TembaTest):

    def setUp(self):
        super(TwilioMessagingServiceTest, self).setUp()

        self.channel.delete()
        self.channel = Channel.create(self.org, self.user, 'US', 'TMS', None, None,
                                      config=dict(messaging_service_sid="MSG-SERVICE-SID"),
                                      uuid='00000000-0000-0000-0000-000000001234')

    def test_receive(self):
        # twilio test credentials
        account_sid = "ACe54dc36bfd2a3b483b7ed854b2dd40c1"
        account_token = "0b14d47901387c03f92253a4e4449d5e"
        application_sid = "AP6fe2069df7f9482a8031cb61dc155de2"

        self.channel.org.config = json.dumps({ACCOUNT_SID: account_sid, ACCOUNT_TOKEN: account_token,
                                              APPLICATION_SID: application_sid})
        self.channel.org.save()

        messaging_service_sid = self.channel.config_json()['messaging_service_sid']

        post_data = dict(message_service_sid=messaging_service_sid, From='+250788383383', Body="Hello World")
        twilio_url = reverse('handlers.twilio_messaging_service_handler', args=['receive', self.channel.uuid])

        try:
            self.client.post(twilio_url, post_data)
            self.fail("Invalid signature, should have failed")
        except ValidationError:
            pass

        # this time sign it appropriately, should work
        client = self.org.get_twilio_client()
        validator = RequestValidator(client.auth[1])
        signature = validator.compute_signature(
            'https://' + settings.HOSTNAME + '/handlers/twilio_messaging_service/receive/' + self.channel.uuid,
            post_data
        )
        response = self.client.post(twilio_url, post_data, **{'HTTP_X_TWILIO_SIGNATURE': signature})

        self.assertEquals(201, response.status_code)

        # and we should have a new message
        msg1 = Msg.objects.get()
        self.assertEquals("+250788383383", msg1.contact.get_urn(TEL_SCHEME).path)
        self.assertEquals(INCOMING, msg1.direction)
        self.assertEquals(self.org, msg1.org)
        self.assertEquals(self.channel, msg1.channel)
        self.assertEquals("Hello World", msg1.text)

        # remove twilio connection
        self.channel.org.config = json.dumps({})
        self.channel.org.save()

        signature = validator.compute_signature(
            'https://' + settings.HOSTNAME + '/handlers/twilio_messaging_service/receive/' + self.channel.uuid,
            post_data
        )
        response = self.client.post(twilio_url, post_data, **{'HTTP_X_TWILIO_SIGNATURE': signature})

        self.assertEquals(400, response.status_code)

    def test_send(self):
        from temba.orgs.models import ACCOUNT_SID, ACCOUNT_TOKEN, APPLICATION_SID
        org_config = self.org.config_json()
        org_config[ACCOUNT_SID] = 'twilio_sid'
        org_config[ACCOUNT_TOKEN] = 'twilio_token'
        org_config[APPLICATION_SID] = 'twilio_sid'
        self.org.config = json.dumps(org_config)
        self.org.save()

        joe = self.create_contact("Joe", "+250788383383")
        msg = joe.send("Test message", self.admin, trigger_send=False)

        with self.settings(SEND_MESSAGES=True):
            settings.SEND_MESSAGES = True

            with patch('twilio.rest.resources.Messages.create') as mock:
                mock.return_value = "Sent"

                # manually send it off
                Channel.send_message(dict_to_struct('MsgStruct', msg.as_task_json()))

                # check the status of the message is now sent
                msg.refresh_from_db()
                self.assertEquals(WIRED, msg.status)
                self.assertTrue(msg.sent_on)

                self.clear_cache()

                # handle the status callback
                callback_url = Channel.build_twilio_callback_url(msg.pk)

                client = self.org.get_twilio_client()
                validator = RequestValidator(client.auth[1])
                post_data = dict(SmsStatus='delivered', To='+250788383383')
                signature = validator.compute_signature(callback_url, post_data)

                response = self.client.post(callback_url, post_data, **{'HTTP_X_TWILIO_SIGNATURE': signature})

                self.assertEquals(response.status_code, 200)
                msg.refresh_from_db()
                self.assertEquals(msg.status, DELIVERED)

            with patch('twilio.rest.resources.Messages.create') as mock:
                mock.side_effect = Exception("Failed to send message")

                # manually send it off
                Channel.send_message(dict_to_struct('MsgStruct', msg.as_task_json()))

                # message should be marked as an error
                msg.refresh_from_db()
                self.assertEquals(ERRORED, msg.status)
                self.assertEquals(1, msg.error_count)
                self.assertTrue(msg.next_attempt)

            # check that our channel log works as well
            self.login(self.admin)

            response = self.client.get(reverse('channels.channellog_list') + "?channel=%d" % self.channel.pk)

            # there should be two log items for the two times we sent
            self.assertEquals(2, len(response.context['channellog_list']))

            # of items on this page should be right as well
            self.assertEquals(2, response.context['paginator'].count)

            # the counts on our relayer should be correct as well
            self.channel = Channel.objects.get(id=self.channel.pk)
            self.assertEquals(1, self.channel.get_error_log_count())
            self.assertEquals(1, self.channel.get_success_log_count())

            # view the detailed information for one of them
            response = self.client.get(reverse('channels.channellog_read', args=[ChannelLog.objects.all()[1].pk]))

            # check that it contains the log of our exception
            self.assertContains(response, "Failed to send message")

            # delete our error entry
            ChannelLog.objects.filter(is_error=True).delete()

            # our counts should be right
            # the counts on our relayer should be correct as well
            self.channel = Channel.objects.get(id=self.channel.pk)
            self.assertEquals(0, self.channel.get_error_log_count())
            self.assertEquals(1, self.channel.get_success_log_count())


class ClickatellTest(TembaTest):

    def setUp(self):
        super(ClickatellTest, self).setUp()

        self.channel.delete()
        self.channel = Channel.create(self.org, self.user, 'RW', 'CT', None, '+250788123123',
                                      config=dict(username='uname', password='pword', api_id='api1'),
                                      uuid='00000000-0000-0000-0000-000000001234')

    def test_receive_utf16(self):
        self.channel.org.config = json.dumps({Channel.CONFIG_API_ID: '12345', Channel.CONFIG_USERNAME: 'uname', Channel.CONFIG_PASSWORD: 'pword'})
        self.channel.org.save()

        data = {'to': self.channel.address,
                'from': '250788383383',
                'timestamp': '2012-10-10 10:10:10',
                'moMsgId': 'id1234'}

        encoded_message = urlencode(data)
        encoded_message += "&text=%00m%00e%00x%00i%00c%00o%00+%00k%00+%00m%00i%00s%00+%00p%00a%00p%00a%00s%00+%00n%00o%00+%00t%00e%00n%00%ED%00a%00+%00d%00i%00n%00e%00r%00o%00+%00p%00a%00r%00a%00+%00c%00o%00m%00p%00r%00a%00r%00n%00o%00s%00+%00l%00o%00+%00q%00+%00q%00u%00e%00r%00%ED%00a%00m%00o%00s%00.%00."
        encoded_message += "&charset=UTF-16BE"
        receive_url = reverse('handlers.clickatell_handler', args=['receive', self.channel.uuid]) + '?' + encoded_message

        response = self.client.get(receive_url)

        self.assertEquals(200, response.status_code)

        # and we should have a new message
        msg1 = Msg.objects.get()
        self.assertEquals("+250788383383", msg1.contact.get_urn(TEL_SCHEME).path)
        self.assertEquals(INCOMING, msg1.direction)
        self.assertEquals(self.org, msg1.org)
        self.assertEquals(self.channel, msg1.channel)
        self.assertEquals(u"mexico k mis papas no ten\xeda dinero para comprarnos lo q quer\xedamos..", msg1.text)
        self.assertEquals(2012, msg1.sent_on.year)
        self.assertEquals('id1234', msg1.external_id)

    def test_receive_iso_8859_1(self):
        self.channel.org.config = json.dumps({Channel.CONFIG_API_ID: '12345', Channel.CONFIG_USERNAME: 'uname', Channel.CONFIG_PASSWORD: 'pword'})
        self.channel.org.save()

        data = {'to': self.channel.address,
                'from': '250788383383',
                'timestamp': '2012-10-10 10:10:10',
                'moMsgId': 'id1234'}

        encoded_message = urlencode(data)
        encoded_message += "&text=%05%EF%BF%BD%EF%BF%BD%034%02%02i+mapfumbamwe+vana+4+kuwacha+handingapedze+izvozvo+ndozvikukonzera+kt+varoorwe+varipwere+ngapaonekwe+ipapo+ndatenda."
        encoded_message += "&charset=ISO-8859-1"
        receive_url = reverse('handlers.clickatell_handler', args=['receive', self.channel.uuid]) + '?' + encoded_message

        response = self.client.get(receive_url)

        self.assertEquals(200, response.status_code)

        # and we should have a new message
        msg1 = Msg.objects.get()
        self.assertEquals("+250788383383", msg1.contact.get_urn(TEL_SCHEME).path)
        self.assertEquals(INCOMING, msg1.direction)
        self.assertEquals(self.org, msg1.org)
        self.assertEquals(self.channel, msg1.channel)
        self.assertEquals(u'\x05\x034\x02\x02i mapfumbamwe vana 4 kuwacha handingapedze izvozvo ndozvikukonzera kt varoorwe varipwere ngapaonekwe ipapo ndatenda.', msg1.text)
        self.assertEquals(2012, msg1.sent_on.year)
        self.assertEquals('id1234', msg1.external_id)

        Msg.objects.all().delete()

        encoded_message = urlencode(data)
        encoded_message += "&text=Artwell+S%ECbbnda"
        encoded_message += "&charset=ISO-8859-1"
        receive_url = reverse('handlers.clickatell_handler', args=['receive', self.channel.uuid]) + '?' + encoded_message

        response = self.client.get(receive_url)

        self.assertEquals(200, response.status_code)
        # and we should have a new message
        msg1 = Msg.objects.get()
        self.assertEquals("+250788383383", msg1.contact.get_urn(TEL_SCHEME).path)
        self.assertEquals(INCOMING, msg1.direction)
        self.assertEquals(self.org, msg1.org)
        self.assertEquals(self.channel, msg1.channel)
        self.assertEquals("Artwell Sìbbnda", msg1.text)
        self.assertEquals(2012, msg1.sent_on.year)
        self.assertEquals('id1234', msg1.external_id)

        Msg.objects.all().delete()

        encoded_message = urlencode(data)
        encoded_message += "&text=a%3F+%A3irvine+stinta%3F%A5.++"
        encoded_message += "&charset=ISO-8859-1"
        receive_url = reverse('handlers.clickatell_handler', args=['receive', self.channel.uuid]) + '?' + encoded_message

        response = self.client.get(receive_url)

        self.assertEquals(200, response.status_code)
        # and we should have a new message
        msg1 = Msg.objects.get()
        self.assertEquals("+250788383383", msg1.contact.get_urn(TEL_SCHEME).path)
        self.assertEquals(INCOMING, msg1.direction)
        self.assertEquals(self.org, msg1.org)
        self.assertEquals(self.channel, msg1.channel)
        self.assertEquals("a? £irvine stinta?¥.  ", msg1.text)
        self.assertEquals(2012, msg1.sent_on.year)
        self.assertEquals('id1234', msg1.external_id)

        Msg.objects.all().delete()

        data['text'] = 'when? or What? is this '

        encoded_message = urlencode(data)
        encoded_message += "&charset=ISO-8859-1"
        receive_url = reverse('handlers.clickatell_handler', args=['receive', self.channel.uuid]) + '?' + encoded_message

        response = self.client.get(receive_url)

        self.assertEquals(200, response.status_code)
        # and we should have a new message
        msg1 = Msg.objects.get()
        self.assertEquals("+250788383383", msg1.contact.get_urn(TEL_SCHEME).path)
        self.assertEquals(INCOMING, msg1.direction)
        self.assertEquals(self.org, msg1.org)
        self.assertEquals(self.channel, msg1.channel)
        self.assertEquals("when? or What? is this ", msg1.text)
        self.assertEquals(2012, msg1.sent_on.year)
        self.assertEquals('id1234', msg1.external_id)

    def test_receive(self):
        self.channel.org.config = json.dumps({Channel.CONFIG_API_ID: '12345', Channel.CONFIG_USERNAME: 'uname', Channel.CONFIG_PASSWORD: 'pword'})
        self.channel.org.save()

        data = {'to': self.channel.address,
                'from': '250788383383',
                'text': "Hello World",
                'timestamp': '2012-10-10 10:10:10',
                'moMsgId': 'id1234'}

        encoded_message = urlencode(data)
        receive_url = reverse('handlers.clickatell_handler', args=['receive', self.channel.uuid]) + '?' + encoded_message

        response = self.client.get(receive_url)

        self.assertEquals(200, response.status_code)

        # and we should have a new message
        msg1 = Msg.objects.get()
        self.assertEquals("+250788383383", msg1.contact.get_urn(TEL_SCHEME).path)
        self.assertEquals(INCOMING, msg1.direction)
        self.assertEquals(self.org, msg1.org)
        self.assertEquals(self.channel, msg1.channel)
        self.assertEquals("Hello World", msg1.text)
        self.assertEquals(2012, msg1.sent_on.year)

        # times are sent as GMT+2
        self.assertEquals(8, msg1.sent_on.hour)
        self.assertEquals('id1234', msg1.external_id)

    def test_status(self):
        self.channel.org.config = json.dumps({Channel.CONFIG_API_ID: '12345', Channel.CONFIG_USERNAME: 'uname', Channel.CONFIG_PASSWORD: 'pword'})
        self.channel.org.save()

        contact = self.create_contact("Joe", "+250788383383")
        msg = Msg.create_outgoing(self.org, self.user, contact, "test")
        msg.external_id = 'id1234'
        msg.save(update_fields=('external_id',))

        data = {'apiMsgId': 'id1234', 'status': '001'}
        encoded_message = urlencode(data)

        callback_url = reverse('handlers.clickatell_handler', args=['status', self.channel.uuid]) + "?" + encoded_message
        response = self.client.get(callback_url)

        self.assertEquals(200, response.status_code)

        # reload our message
        msg = Msg.objects.get(pk=msg.pk)

        # make sure it is marked as failed
        self.assertEquals(FAILED, msg.status)

        # reset our status to WIRED
        msg.status = WIRED
        msg.save()

        # and do it again with a received state
        data = {'apiMsgId': 'id1234', 'status': '004'}
        encoded_message = urlencode(data)

        callback_url = reverse('handlers.clickatell_handler', args=['status', self.channel.uuid]) + "?" + encoded_message
        response = self.client.get(callback_url)

        # load our message
        msg = Msg.objects.all().order_by('-pk').first()

        # make sure it is marked as delivered
        self.assertEquals(DELIVERED, msg.status)

    def test_send(self):
        joe = self.create_contact("Joe", "+250788383383")
        msg = joe.send("Test message", self.admin, trigger_send=False)

        try:
            settings.SEND_MESSAGES = True

            with patch('requests.get') as mock:
                msg.text = "Test message"
                mock.return_value = MockResponse(200, "000")

                # manually send it off
                Channel.send_message(dict_to_struct('MsgStruct', msg.as_task_json()))

                # check the status of the message is now sent
                msg.refresh_from_db()
                self.assertEquals(WIRED, msg.status)
                self.assertTrue(msg.sent_on)
                params = {'api_id': 'api1',
                          'user': 'uname',
                          'password': 'pword',
                          'from': '250788123123',
                          'concat': 3,
                          'callback': 7,
                          'mo': 1,
                          'unicode': 0,
                          'to': "250788383383",
                          'text': "Test message"}
                mock.assert_called_with('https://api.clickatell.com/http/sendmsg', params=params, headers=TEMBA_HEADERS,
                                        timeout=5)

                self.clear_cache()

            with patch('requests.get') as mock:
                msg.text = "Test message ☺"
                mock.return_value = MockResponse(200, "000")

                # manually send it off
                Channel.send_message(dict_to_struct('MsgStruct', msg.as_task_json()))

                # check the status of the message is now sent
                msg.refresh_from_db()
                self.assertEquals(WIRED, msg.status)
                self.assertTrue(msg.sent_on)
                params = {'api_id': 'api1',
                          'user': 'uname',
                          'password': 'pword',
                          'from': '250788123123',
                          'concat': 3,
                          'callback': 7,
                          'mo': 1,
                          'unicode': 1,
                          'to': "250788383383",
                          'text': "Test message ☺"}
                mock.assert_called_with('https://api.clickatell.com/http/sendmsg', params=params, headers=TEMBA_HEADERS,
                                        timeout=5)

                self.clear_cache()

            with patch('requests.get') as mock:
                mock.return_value = MockResponse(400, "Error", method='POST')

                # manually send it off
                Channel.send_message(dict_to_struct('MsgStruct', msg.as_task_json()))

                # message should be marked as an error
                msg.refresh_from_db()
                self.assertEquals(ERRORED, msg.status)
                self.assertEquals(1, msg.error_count)
                self.assertTrue(msg.next_attempt)

            with patch('requests.get') as mock:
                mock.side_effect = Exception('Kaboom!')

                # manually send it off
                Channel.send_message(dict_to_struct('MsgStruct', msg.as_task_json()))

                # message should be marked as an error
                msg.refresh_from_db()
                self.assertEquals(ERRORED, msg.status)
                self.assertEquals(2, msg.error_count)
                self.assertTrue(msg.next_attempt)

                self.assertFalse(ChannelLog.objects.filter(description__icontains="local variable 'response' "
                                                                                  "referenced before assignment"))

        finally:
            settings.SEND_MESSAGES = False


class TelegramTest(TembaTest):

    def setUp(self):
        super(TelegramTest, self).setUp()

        self.channel.delete()

        self.channel = Channel.create(self.org, self.user, None, Channel.TYPE_TELEGRAM, None, 'RapidBot',
                                      config=dict(auth_token='valid'),
                                      uuid='00000000-0000-0000-0000-000000001234')

    def test_receive(self):
        data = """
        {
          "update_id": 174114370,
          "message": {
            "message_id": 41,
            "from": {
              "id": 3527065,
              "first_name": "Nic",
              "last_name": "Pottier"
            },
            "chat": {
              "id": 3527065,
              "first_name": "Nic",
              "last_name": "Pottier",
              "type": "private"
            },
            "date": 1454119029,
            "text": "Hello World"
          }
        }
        """

        receive_url = reverse('handlers.telegram_handler', args=[self.channel.uuid])
        response = self.client.post(receive_url, data, content_type='application/json', post_data=data)
        self.assertEquals(200, response.status_code)

        # and we should have a new message
        msg1 = Msg.objects.get()
        self.assertEquals('3527065', msg1.contact.get_urn(TELEGRAM_SCHEME).path)
        self.assertEquals(INCOMING, msg1.direction)
        self.assertEquals(self.org, msg1.org)
        self.assertEquals(self.channel, msg1.channel)
        self.assertEquals("Hello World", msg1.text)
        self.assertEqual(msg1.contact.name, 'Nic Pottier')

        def test_file_message(data, file_path, content_type, extension, caption=None):

            Msg.objects.all().delete()

            with patch('requests.post') as post:
                with patch('requests.get') as get:

                    post.return_value = MockResponse(200, json.dumps(dict(ok="true", result=dict(file_path=file_path))))
                    get.return_value = MockResponse(200, "Fake image bits", headers={"Content-Type": content_type})

                    response = self.client.post(receive_url, data, content_type='application/json', post_data=data)
                    self.assertEquals(200, response.status_code)

                    # should have a media message now with an image
                    msgs = Msg.objects.all().order_by('-pk')

                    if caption:
                        self.assertEqual(msgs.count(), 2)
                        self.assertEqual(msgs[1].text, caption)
                    else:
                        self.assertEqual(msgs.count(), 1)

                    self.assertTrue(msgs[0].media.startswith('%s:https://' % content_type))
                    self.assertTrue(msgs[0].media.endswith(extension))
                    self.assertTrue(msgs[0].text.startswith('https://'))
                    self.assertTrue(msgs[0].text.endswith(extension))

        # stickers are allowed
        sticker_data = """
        {
          "update_id":174114373,
          "message":{
            "message_id":44,
            "from":{
              "id":3527065,
              "first_name":"Nic",
              "last_name":"Pottier"
            },
            "chat":{
              "id":3527065,
              "first_name":"Nic",
              "last_name":"Pottier",
              "type":"private"
            },
            "date":1454119668,
            "sticker":{
              "width":436,
              "height":512,
              "thumb":{
                "file_id":"AAQDABNW--sqAAS6easb1s1rNdJYAAIC",
                "file_size":2510,
                "width":77,
                "height":90
              },
              "file_id":"BQADAwADRQADyIsGAAHtBskMy6GoLAI",
              "file_size":38440
            }
          }
        }
        """

        photo_data = """
        {
          "update_id":414383172,
          "message":{
            "message_id":52,
            "from":{
              "id":25028612,
              "first_name":"Eric",
              "last_name":"Newcomer",
              "username":"ericn"
            },
            "chat":{
              "id":25028612,
              "first_name":"Eric",
              "last_name":"Newcomer",
              "username":"ericn",
              "type":"private"
            },
            "date":1460845907,
            "photo":[
              {
                "file_id":"AgADAwADJKsxGwTofQF_vVnL5P2C2P8AAewqAARQoXPLPaJRfrgPAQABAg",
                "file_size":1527,
                "width":90,
                "height":67
              },
              {
                "file_id":"AgADAwADJKsxGwTofQF_vVnL5P2C2P8AAewqAATfgqvLofrK17kPAQABAg",
                "file_size":21793,
                "width":320,
                "height":240
              },
              {
                "file_id":"AgADAwADJKsxGwTofQF_vVnL5P2C2P8AAewqAAQn6a6fBlz_KLcPAQABAg",
                "file_size":104602,
                "width":800,
                "height":600
              },
              {
                "file_id":"AgADAwADJKsxGwTofQF_vVnL5P2C2P8AAewqAARtnUHeihUe-LYPAQABAg",
                "file_size":193145,
                "width":1280,
                "height":960
              }
            ]
          }
        }
        """

        video_data = """
        {
          "update_id":414383173,
          "message":{
            "caption": "Check out this amazeballs video",
            "message_id":54,
            "from":{
              "id":25028612,
              "first_name":"Eric",
              "last_name":"Newcomer",
              "username":"ericn"
            },
            "chat":{
              "id":25028612,
              "first_name":"Eric",
              "last_name":"Newcomer",
              "username":"ericn",
              "type":"private"
            },
            "date":1460848768,
            "video":{
              "duration":5,
              "width":640,
              "height":360,
              "thumb":{
                "file_id":"AAQDABNaEOwqAATL2L1LaefkMyccAAIC",
                "file_size":1903,
                "width":90,
                "height":50
              },
              "file_id":"BAADAwADbgADBOh9ARFryoDddM4bAg",
              "file_size":368568
            }
          }
        }
        """

        audio_data = """
        {
          "update_id":414383174,
          "message":{
            "message_id":55,
            "from":{
              "id":25028612,
              "first_name":"Eric",
              "last_name":"Newcomer",
              "username":"ericn"
            },
            "chat":{
              "id":25028612,
              "first_name":"Eric",
              "last_name":"Newcomer",
              "username":"ericn",
              "type":"private"
            },
            "date":1460849148,
            "voice":{
              "duration":2,
              "mime_type":"audio\/ogg",
              "file_id":"AwADAwADbwADBOh9AYp70sKPJ09pAg",
              "file_size":7748
            }
          }
        }
        """

        test_file_message(sticker_data, 'file/image.webp', "image/webp", "webp")
        test_file_message(photo_data, 'file/image.jpg', "image/jpeg", "jpg")
        test_file_message(video_data, 'file/video.mp4', "video/mp4", "mp4", caption="Check out this amazeballs video")
        test_file_message(audio_data, 'file/audio.oga', "audio/ogg", "oga")

        location_data = """
        {
          "update_id":414383175,
          "message":{
            "message_id":56,
            "from":{
              "id":25028612,
              "first_name":"Eric",
              "last_name":"Newcomer",
              "username":"ericn"
            },
            "chat":{
              "id":25028612,
              "first_name":"Eric",
              "last_name":"Newcomer",
              "username":"ericn",
              "type":"private"
            },
            "date":1460849460,
            "location":{
              "latitude":-2.910574,
              "longitude":-79.000239
            },
            "venue":{
              "location":{
                "latitude":-2.910574,
                "longitude":-79.000239
              },
              "title":"Fogo Mar",
              "address":"Av. Paucarbamba",
              "foursquare_id":"55033319498eed335779a701"
            }
          }
        }
        """

        # with patch('requests.post') as post:
        # post.return_value = MockResponse(200, json.dumps(dict(ok="true", result=dict(file_path=file_path))))
        Msg.objects.all().delete()
        response = self.client.post(receive_url, location_data, content_type='application/json', post_data=location_data)
        self.assertEquals(200, response.status_code)

        # should have a media message now with an image
        msgs = Msg.objects.all().order_by('-created_on')
        self.assertEqual(msgs.count(), 1)
        self.assertTrue(msgs[0].media.startswith('geo:'))
        self.assertTrue('Fogo Mar' in msgs[0].text)

        no_message = """
        {
          "channel_post": {
            "caption": "@A_caption",
            "chat": {
              "id": -1001091928432,
              "title": "a title",
              "type": "channel",
              "username": "a_username"
            },
            "date": 1479722450,
            "forward_date": 1479712599,
            "forward_from": {},
            "forward_from_chat": {},
            "forward_from_message_id": 532,
            "from": {
              "first_name": "a_first_name",
              "id": 294674412
            },
            "message_id": 1310,
            "voice": {
              "duration": 191,
              "file_id": "AwADBAAD2AYAAoN65QtM8XVBVS7P5Ao",
              "file_size": 1655713,
              "mime_type": "audio/ogg"
            }
          },
          "update_id": 677142491
        }
        """
        response = self.client.post(receive_url, no_message, content_type='application/json', post_data=location_data)
        self.assertEquals(400, response.status_code)

    def test_send(self):
        joe = self.create_contact("Ernie", urn='telegram:1234')
        msg = joe.send("Test message", self.admin, trigger_send=False)

        try:
            settings.SEND_MESSAGES = True

            with patch('requests.post') as mock:
                mock.return_value = MockResponse(200, json.dumps({"result": {"message_id": 1234}}))

                # manually send it off
                Channel.send_message(dict_to_struct('MsgStruct', msg.as_task_json()))

                # check the status of the message is now sent
                msg.refresh_from_db()
                self.assertEquals(WIRED, msg.status)
                self.assertTrue(msg.sent_on)
                self.clear_cache()

            with patch('requests.post') as mock:
                mock.return_value = MockResponse(400, "Error", method='POST')

                # manually send it off
                Channel.send_message(dict_to_struct('MsgStruct', msg.as_task_json()))

                # message should be marked as an error
                msg.refresh_from_db()
                self.assertEquals(ERRORED, msg.status)
                self.assertEquals(1, msg.error_count)
                self.assertTrue(msg.next_attempt)

        finally:
            settings.SEND_MESSAGES = False


class PlivoTest(TembaTest):

    def setUp(self):
        super(PlivoTest, self).setUp()

        self.channel.delete()
        self.channel = Channel.create(self.org, self.user, 'RW', 'PL', None, '+250788123123',
                                      config={Channel.CONFIG_PLIVO_AUTH_ID: 'plivo-auth-id',
                                              Channel.CONFIG_PLIVO_AUTH_TOKEN: 'plivo-auth-token',
                                              Channel.CONFIG_PLIVO_APP_ID: 'plivo-app-id'},
                                      uuid='00000000-0000-0000-0000-000000001234')

        self.joe = self.create_contact("Joe", "+250788383383")

    def test_release(self):
        with patch('requests.post') as mock:
            mock.return_value = MockResponse(200, "Success", method='POST')
            self.channel.release()
            self.channel.refresh_from_db()
            self.assertFalse(self.channel.is_active)

    def test_receive(self):
        response = self.client.get(reverse('handlers.plivo_handler', args=['receive', 'not-real-uuid']), dict())
        self.assertEquals(400, response.status_code)

        data = dict(MessageUUID="msg-uuid", Text="Hey, there", To="254788383383", From="254788383383")
        receive_url = reverse('handlers.plivo_handler', args=['receive', self.channel.uuid])
        response = self.client.get(receive_url, data)
        self.assertEquals(400, response.status_code)

        data = dict(MessageUUID="msg-uuid", Text="Hey, there", To=self.channel.address.lstrip('+'), From="254788383383")
        response = self.client.get(receive_url, data)
        self.assertEquals(200, response.status_code)

        msg1 = Msg.objects.get()
        self.assertEquals("+254788383383", msg1.contact.get_urn(TEL_SCHEME).path)
        self.assertEquals(INCOMING, msg1.direction)
        self.assertEquals(self.org, msg1.org)
        self.assertEquals(self.channel, msg1.channel)
        self.assertEquals('Hey, there', msg1.text)

    def test_status(self):
        # an invalid uuid
        data = dict(MessageUUID="-1", Status="delivered", From=self.channel.address.lstrip('+'), To="254788383383")
        response = self.client.get(reverse('handlers.plivo_handler', args=['status', 'not-real-uuid']), data)
        self.assertEquals(400, response.status_code)

        # a valid uuid, but invalid data
        delivery_url = reverse('handlers.plivo_handler', args=['status', self.channel.uuid])
        response = self.client.get(delivery_url, dict())
        self.assertEquals(400, response.status_code)

        response = self.client.get(delivery_url, data)
        self.assertEquals(400, response.status_code)

        # ok, lets create an outgoing message to update
        joe = self.create_contact("Joe Biden", "+254788383383")
        msg = joe.send("Hey Joe, it's Obama, pick up!", self.admin)
        msg.external_id = 'msg-uuid'
        msg.save(update_fields=('external_id',))

        data['MessageUUID'] = msg.external_id

        def assertStatus(sms, status, assert_status):
            sms.status = WIRED
            sms.save()
            data['Status'] = status
            response = self.client.get(delivery_url, data)
            self.assertEquals(200, response.status_code)
            sms = Msg.objects.get(external_id=sms.external_id)
            self.assertEquals(assert_status, sms.status)

        assertStatus(msg, 'queued', WIRED)
        assertStatus(msg, 'sent', SENT)
        assertStatus(msg, 'delivered', DELIVERED)
        assertStatus(msg, 'undelivered', SENT)
        assertStatus(msg, 'rejected', FAILED)

    def test_send(self):
        msg = self.joe.send("Test message", self.admin, trigger_send=False)

        try:
            settings.SEND_MESSAGES = True

            with patch('requests.post') as mock:
                mock.return_value = MockResponse(202,
                                                 json.dumps({"message": "message(s) queued",
                                                             "message_uuid": ["db3ce55a-7f1d-11e1-8ea7-1231380bc196"],
                                                             "api_id": "db342550-7f1d-11e1-8ea7-1231380bc196"}))

                # manually send it off
                Channel.send_message(dict_to_struct('MsgStruct', msg.as_task_json()))

                # check the status of the message is now sent
                msg.refresh_from_db()
                self.assertEquals(WIRED, msg.status)
                self.assertTrue(msg.sent_on)

                self.clear_cache()

            with patch('requests.get') as mock:
                mock.return_value = MockResponse(400, "Error", method='POST')

                # manually send it off
                Channel.send_message(dict_to_struct('MsgStruct', msg.as_task_json()))

                # message should be marked as an error
                msg.refresh_from_db()
                self.assertEquals(ERRORED, msg.status)
                self.assertEquals(1, msg.error_count)
                self.assertTrue(msg.next_attempt)

            with patch('requests.get') as mock:
                mock.side_effect = Exception('Kaboom!')

                # manually send it off
                Channel.send_message(dict_to_struct('MsgStruct', msg.as_task_json()))

                # message should be marked as an error
                msg.refresh_from_db()
                self.assertEquals(ERRORED, msg.status)
                self.assertEquals(2, msg.error_count)
                self.assertTrue(msg.next_attempt)

                self.assertFalse(ChannelLog.objects.filter(description__icontains="local variable 'response' "
                                                                                  "referenced before assignment"))

        finally:
            settings.SEND_MESSAGES = False


class TwitterTest(TembaTest):

    def setUp(self):
        super(TwitterTest, self).setUp()

        self.channel.delete()
        self.channel = Channel.create(self.org, self.user, None, 'TT', None, 'billy_bob',
                                      config={'oauth_token': 'abcdefghijklmnopqrstuvwxyz',
                                              'oauth_token_secret': '0123456789'},
                                      uuid='00000000-0000-0000-0000-000000001234')

        self.joe = self.create_contact("Joe", "+250788383383")

    def test_send(self):
        joe = self.create_contact("Joe", number="+250788383383", twitter="joe1981")
        testers = self.create_group("Testers", [joe])

        msg = joe.send("This is a long message, longer than just 160 characters, it spans what was before "
                       "more than one message but which is now but one, solitary message, going off into the "
                       "Twitterverse to tweet away.",
                       self.admin, trigger_send=False)

        try:
            settings.SEND_MESSAGES = True

            with patch('twython.Twython.send_direct_message') as mock:
                mock.return_value = dict(id=1234567890)

                # manually send it off
                Channel.send_message(dict_to_struct('MsgStruct', msg.as_task_json()))

                # assert we were only called once
                self.assertEquals(1, mock.call_count)

                # check the status of the message is now sent
                msg.refresh_from_db()
                self.assertEquals(WIRED, msg.status)
                self.assertEquals('1234567890', msg.external_id)
                self.assertTrue(msg.sent_on)

                self.clear_cache()

            ChannelLog.objects.all().delete()

            with patch('twython.Twython.send_direct_message') as mock:
                mock.side_effect = TwythonError("Failed to send message")

                # manually send it off
                Channel.send_message(dict_to_struct('MsgStruct', msg.as_task_json()))

                # message should be marked as an error
                msg.refresh_from_db()
                self.assertEquals(ERRORED, msg.status)
                self.assertEquals(1, msg.error_count)
                self.assertTrue(msg.next_attempt)
                self.assertEquals("Failed to send message", ChannelLog.objects.get(msg=msg).description)

                self.clear_cache()

            ChannelLog.objects.all().delete()

            with patch('twython.Twython.send_direct_message') as mock:
                mock.side_effect = TwythonError("Different 403 error.", error_code=403)

                # manually send it off
                Channel.send_message(dict_to_struct('MsgStruct', msg.as_task_json()))

                # message should be marked as an error
                msg.refresh_from_db()
                self.assertEquals(ERRORED, msg.status)
                self.assertEquals(2, msg.error_count)
                self.assertTrue(msg.next_attempt)

                # should not fail the contact
                contact = Contact.objects.get(pk=joe.pk)
                self.assertFalse(contact.is_stopped)
                self.assertEqual(contact.user_groups.count(), 1)

                # should record the right error
                self.assertTrue(ChannelLog.objects.get(msg=msg).description.find("Different 403 error") >= 0)

            with patch('twython.Twython.send_direct_message') as mock:
                mock.side_effect = TwythonError("You cannot send messages to users who are not following you.",
                                                error_code=403)

                # manually send it off
                Channel.send_message(dict_to_struct('MsgStruct', msg.as_task_json()))

                # should fail the message
                msg.refresh_from_db()
                self.assertEquals(FAILED, msg.status)
                self.assertEquals(2, msg.error_count)

                # should be stopped
                contact = Contact.objects.get(pk=joe.pk)
                self.assertTrue(contact.is_stopped)
                self.assertEqual(contact.user_groups.count(), 0)

                self.clear_cache()

            joe.is_stopped = False
            joe.save()
            testers.update_contacts(self.user, [joe], add=True)

            with patch('twython.Twython.send_direct_message') as mock:
                mock.side_effect = TwythonError("There was an error sending your message: You can't send direct messages to this user right now.",
                                                error_code=403)

                # manually send it off
                Channel.send_message(dict_to_struct('MsgStruct', msg.as_task_json()))

                # should fail the message
                msg.refresh_from_db()
                self.assertEquals(FAILED, msg.status)
                self.assertEquals(2, msg.error_count)

                # should fail the contact permanently (i.e. removed from groups)
                contact = Contact.objects.get(pk=joe.pk)
                self.assertTrue(contact.is_stopped)
                self.assertEqual(contact.user_groups.count(), 0)

                self.clear_cache()

            joe.is_stopped = False
            joe.save()
            testers.update_contacts(self.user, [joe], add=True)

            with patch('twython.Twython.send_direct_message') as mock:
                mock.side_effect = TwythonError("Sorry, that page does not exist.", error_code=404)

                # manually send it off
                Channel.send_message(dict_to_struct('MsgStruct', msg.as_task_json()))

                # should fail the message
                msg.refresh_from_db()
                self.assertEqual(msg.status, FAILED)
                self.assertEqual(msg.error_count, 2)

                # should fail the contact permanently (i.e. removed from groups)
                contact = Contact.objects.get(pk=joe.pk)
                self.assertTrue(contact.is_stopped)
                self.assertEqual(contact.user_groups.count(), 0)

                self.clear_cache()

        finally:
            settings.SEND_MESSAGES = False


class MageHandlerTest(TembaTest):

    def setUp(self):
        super(MageHandlerTest, self).setUp()

        self.org.webhook = u'{"url": "http://fake.com/webhook.php"}'
        self.org.webhook_events = ALL_EVENTS
        self.org.save()

        self.joe = self.create_contact("Joe", number="+250788383383")

        self.dyn_group = self.create_group("Bobs", query="name has Bob")

    def create_contact_like_mage(self, name, twitter):
        """
        Creates a contact as if it were created in Mage, i.e. no event/group triggering or cache updating
        """
        contact = Contact.objects.create(org=self.org, name=name, is_active=True, is_blocked=False,
                                         uuid=uuid.uuid4(), is_stopped=False,
                                         modified_by=self.user, created_by=self.user,
                                         modified_on=timezone.now(), created_on=timezone.now())
        urn = ContactURN.objects.create(org=self.org, contact=contact,
                                        urn="twitter:%s" % twitter, scheme="twitter", path=twitter, priority="90")
        return contact, urn

    def create_message_like_mage(self, text, contact, contact_urn=None):
        """
        Creates a message as it if were created in Mage, i.e. no topup decrementing or cache updating
        """
        if not contact_urn:
            contact_urn = contact.get_urn(TEL_SCHEME)
        return Msg.objects.create(org=self.org, text=text,
                                  direction=INCOMING, created_on=timezone.now(),
                                  channel=self.channel, contact=contact, contact_urn=contact_urn)

    def test_handle_message(self):
        url = reverse('handlers.mage_handler', args=['handle_message'])
        headers = dict(HTTP_AUTHORIZATION='Token %s' % settings.MAGE_AUTH_TOKEN)

        msg_counts = SystemLabel.get_counts(self.org)
        self.assertEqual(0, msg_counts[SystemLabel.TYPE_INBOX])
        self.assertEqual(0, msg_counts[SystemLabel.TYPE_FLOWS])

        contact_counts = ContactGroup.get_system_group_counts(self.org)
        self.assertEqual(1, contact_counts[ContactGroup.TYPE_ALL])
        self.assertEqual(1000, self.org.get_credits_remaining())

        msg = self.create_message_like_mage(text="Hello 1", contact=self.joe)

        msg_counts = SystemLabel.get_counts(self.org)
        self.assertEqual(0, msg_counts[SystemLabel.TYPE_INBOX])

        contact_counts = ContactGroup.get_system_group_counts(self.org)
        self.assertEqual(1, contact_counts[ContactGroup.TYPE_ALL])

        self.assertEqual(1000, self.org.get_credits_remaining())

        # check that GET doesn't work
        response = self.client.get(url, dict(message_id=msg.pk), **headers)
        self.assertEqual(405, response.status_code)

        # check that POST does work
        response = self.client.post(url, dict(message_id=msg.pk, new_contact=False), **headers)
        self.assertEqual(200, response.status_code)

        # check that new message is handled and has a topup
        msg = Msg.objects.get(pk=msg.pk)
        self.assertEqual('H', msg.status)
        self.assertEqual(self.welcome_topup, msg.topup)

        # check for a web hook event
        event = json.loads(WebHookEvent.objects.get(org=self.org, event=SMS_RECEIVED).data)
        self.assertEqual(msg.id, event['sms'])

        msg_counts = SystemLabel.get_counts(self.org)
        self.assertEqual(1, msg_counts[SystemLabel.TYPE_INBOX])

        contact_counts = ContactGroup.get_system_group_counts(self.org)
        self.assertEqual(1, contact_counts[ContactGroup.TYPE_ALL])

        self.assertEqual(999, self.org.get_credits_remaining())

        # check that a message that has a topup, doesn't decrement twice
        msg = self.create_message_like_mage(text="Hello 2", contact=self.joe)
        (msg.topup_id, amount) = self.org.decrement_credit()
        msg.save()

        self.client.post(url, dict(message_id=msg.pk, new_contact=False), **headers)
        msg_counts = SystemLabel.get_counts(self.org)
        self.assertEqual(2, msg_counts[SystemLabel.TYPE_INBOX])

        contact_counts = ContactGroup.get_system_group_counts(self.org)
        self.assertEqual(1, contact_counts[ContactGroup.TYPE_ALL])

        self.assertEqual(998, self.org.get_credits_remaining())

        # simulate scenario where Mage has added new contact with name that should put it into a dynamic group
        mage_contact, mage_contact_urn = self.create_contact_like_mage("Bob", "bobby81")
        msg = self.create_message_like_mage(text="Hello via Mage", contact=mage_contact, contact_urn=mage_contact_urn)

        response = self.client.post(url, dict(message_id=msg.pk, new_contact=True), **headers)
        self.assertEqual(200, response.status_code)

        msg = Msg.objects.get(pk=msg.pk)
        self.assertEqual('H', msg.status)
        self.assertEqual(self.welcome_topup, msg.topup)

        msg_counts = SystemLabel.get_counts(self.org)
        self.assertEqual(3, msg_counts[SystemLabel.TYPE_INBOX])

        contact_counts = ContactGroup.get_system_group_counts(self.org)
        self.assertEqual(2, contact_counts[ContactGroup.TYPE_ALL])

        self.assertEqual(997, self.org.get_credits_remaining())

        # check that contact ended up dynamic group
        self.assertEqual([mage_contact], list(self.dyn_group.contacts.order_by('name')))

        # check invalid auth key
        response = self.client.post(url, dict(message_id=msg.pk), **dict(HTTP_AUTHORIZATION='Token xyz'))
        self.assertEqual(401, response.status_code)

        # check rejection of empty or invalid msgId
        response = self.client.post(url, dict(), **headers)
        self.assertEqual(400, response.status_code)
        response = self.client.post(url, dict(message_id='xx'), **headers)
        self.assertEqual(400, response.status_code)

    def test_follow_notification(self):
        url = reverse('handlers.mage_handler', args=['follow_notification'])
        headers = dict(HTTP_AUTHORIZATION='Token %s' % settings.MAGE_AUTH_TOKEN)

        flow = self.create_flow()

        channel = Channel.create(self.org, self.user, None, 'TT', "Twitter Channel", address="billy_bob")

        Trigger.objects.create(created_by=self.user, modified_by=self.user, org=self.org,
                               trigger_type=Trigger.TYPE_FOLLOW, flow=flow, channel=channel)

        contact = self.create_contact("Mary Jo", twitter='mary_jo')
        urn = contact.get_urn(TWITTER_SCHEME)

        response = self.client.post(url, dict(channel_id=channel.id, contact_urn_id=urn.id), **headers)
        self.assertEqual(200, response.status_code)
        self.assertEqual(1, flow.runs.all().count())

        contact_counts = ContactGroup.get_system_group_counts(self.org)
        self.assertEqual(2, contact_counts[ContactGroup.TYPE_ALL])

        # simulate scenario where Mage has added new contact with name that should put it into a dynamic group
        mage_contact, mage_contact_urn = self.create_contact_like_mage("Bob", "bobby81")

        response = self.client.post(url, dict(channel_id=channel.id,
                                              contact_urn_id=mage_contact_urn.id, new_contact=True), **headers)
        self.assertEqual(200, response.status_code)
        self.assertEqual(2, flow.runs.all().count())

        # check that contact ended up dynamic group
        self.assertEqual([mage_contact], list(self.dyn_group.contacts.order_by('name')))

        # check contact count updated
        contact_counts = ContactGroup.get_system_group_counts(self.org)
        self.assertEqual(contact_counts[ContactGroup.TYPE_ALL], 3)


class StartMobileTest(TembaTest):

    def setUp(self):
        super(StartMobileTest, self).setUp()

        self.channel.delete()
        self.channel = Channel.create(self.org, self.user, 'UA', 'ST', None, '1212',
                                      config=dict(username='st-user', password='st-password'),
                                      uuid='00000000-0000-0000-0000-000000001234')

    def test_received(self):
        body = """
        <message>
        <service type="sms" timestamp="1450450974" auth="asdfasdf" request_id="msg1"/>
        <from>+250788123123</from>
        <to>1515</to>
        <body content-type="content-type" encoding="utf8">Hello World</body>
        </message>
        """
        callback_url = reverse('handlers.start_handler', args=['receive', self.channel.uuid])
        response = self.client.post(callback_url, content_type='application/xml', data=body)

        self.assertEquals(200, response.status_code)

        # load our message
        msg = Msg.objects.get()
        self.assertEquals('+250788123123', msg.contact.get_urn(TEL_SCHEME).path)
        self.assertEquals(INCOMING, msg.direction)
        self.assertEquals(self.org, msg.org)
        self.assertEquals(self.channel, msg.channel)
        self.assertEquals("Hello World", msg.text)

        # try it with an invalid body
        response = self.client.post(callback_url, content_type='application/xml', data="invalid body")

        # should get a 400, as the body is invalid
        self.assertEquals(400, response.status_code)

        Msg.objects.all().delete()

        # empty text element from Start Mobile we create "" message
        body = """
        <message>
        <service type="sms" timestamp="1450450974" auth="asdfasdf" request_id="msg1"/>
        <from>+250788123123</from>
        <to>1515</to>
        <body content-type="content-type" encoding="utf8"></body>
        </message>
        """
        response = self.client.post(callback_url, content_type='application/xml', data=body)

        self.assertEquals(200, response.status_code)

        # load our message
        msg = Msg.objects.get()
        self.assertEquals('+250788123123', msg.contact.get_urn(TEL_SCHEME).path)
        self.assertEquals(INCOMING, msg.direction)
        self.assertEquals(self.org, msg.org)
        self.assertEquals(self.channel, msg.channel)
        self.assertEquals("", msg.text)

        # try it with an invalid channel
        callback_url = reverse('handlers.start_handler', args=['receive', '1234-asdf'])
        response = self.client.post(callback_url, content_type='application/xml', data=body)

        # should get 400 as the channel wasn't found
        self.assertEquals(400, response.status_code)

    def test_send(self):
        joe = self.create_contact("Joe", "+977788123123")
        msg = joe.send("Вітаємо в U-Report, системі опитувань про майбутнє країни.Зараз невеличка реєстрація.?",
                       self.admin, trigger_send=False)

        try:
            settings.SEND_MESSAGES = True

            with patch('requests.post') as mock:
                mock.return_value = MockResponse(200,
                                                 """<status date='Wed, 25 May 2016 17:29:56 +0300'>
                                                 <id>380502535130309161501</id><state>Accepted</state></status>""")

                # manually send it off
                Channel.send_message(dict_to_struct('MsgStruct', msg.as_task_json()))

                # check the status of the message is now sent
                msg.refresh_from_db()
                self.assertEquals(WIRED, msg.status)
                self.assertTrue(msg.sent_on)
                self.assertEqual(msg.external_id, "380502535130309161501")

                self.assertEqual('http://bulk.startmobile.com.ua/clients.php', mock.call_args[0][0])
                self.clear_cache()

            # return 400
            with patch('requests.post') as mock:
                mock.return_value = MockResponse(400, "Error", method='POST')

                # manually send it off
                Channel.send_message(dict_to_struct('MsgStruct', msg.as_task_json()))

                # message should be marked as an error
                msg.refresh_from_db()
                self.assertEquals(ERRORED, msg.status)
                self.assertEquals(1, msg.error_count)
                self.assertTrue(msg.next_attempt)
                self.clear_cache()

            # return invalid XML
            with patch('requests.post') as mock:
                mock.return_value = MockResponse(200, "<error>This is an error</error>", method='POST')

                # manually send it off
                Channel.send_message(dict_to_struct('MsgStruct', msg.as_task_json()))

                # message should be marked as an error
                msg.refresh_from_db()
                self.assertEquals(ERRORED, msg.status)
                self.assertEquals(2, msg.error_count)
                self.assertTrue(msg.next_attempt)
                self.clear_cache()

            # unexpected exception
            with patch('requests.post') as mock:
                mock.side_effect = Exception('Kaboom!')

                # manually send it off
                Channel.send_message(dict_to_struct('MsgStruct', msg.as_task_json()))

                # message should be marked as an error
                msg.refresh_from_db()
                self.assertEquals(FAILED, msg.status)
                self.assertEquals(2, msg.error_count)
                self.assertTrue(msg.next_attempt)
                self.clear_cache()

                self.assertFalse(ChannelLog.objects.filter(description__icontains="local variable 'response' "
                                                                                  "referenced before assignment"))

        finally:
            settings.SEND_MESSAGES = False


class ChikkaTest(TembaTest):

    def setUp(self):
        super(ChikkaTest, self).setUp()

        self.channel.delete()
        self.channel = Channel.create(self.org, self.user, 'PH', Channel.TYPE_CHIKKA, None, '920920',
                                      uuid='00000000-0000-0000-0000-000000001234')

        config = {Channel.CONFIG_USERNAME: 'username', Channel.CONFIG_PASSWORD: 'password'}
        self.channel.config = json.dumps(config)
        self.channel.save()

    def test_status(self):
        # try with an invalid channel uuid
        data = dict(message_type='outgoing', message_id=1001, status='FAILED')
        response = self.client.post(reverse('handlers.chikka_handler', args=['not-real-uuid']), data)
        self.assertEquals(400, response.status_code)

        # ok, try with a valid uuid, but invalid message id 1001, should return 400 as well
        response = self.client.post(reverse('handlers.chikka_handler', args=[self.channel.uuid]), data)
        self.assertEquals(400, response.status_code)

        # ok, lets create an outgoing message to update
        joe = self.create_contact("Joe Biden", "+63911231234")
        msg = joe.send("Hey Joe, it's Obama, pick up!", self.admin)
        data['message_id'] = msg.id

        # valid id, invalid status, 400
        data['status'] = 'INVALID'
        response = self.client.post(reverse('handlers.chikka_handler', args=[self.channel.uuid]), data)
        self.assertEquals(400, response.status_code)

        def assertStatus(sms, status, assert_status):
            sms.status = WIRED
            sms.save()

            data['status'] = status
            response = self.client.post(reverse('handlers.chikka_handler', args=[self.channel.uuid]), data)
            self.assertEquals(200, response.status_code)
            updated_sms = Msg.objects.get(pk=sms.id)
            self.assertEquals(assert_status, updated_sms.status)

        assertStatus(msg, 'FAILED', FAILED)
        assertStatus(msg, 'SENT', SENT)

    def test_receive(self):
        data = dict(message_type='incoming', mobile_number='639178020779', request_id='4004',
                    message='Hello World!', timestamp='1457670059.69')
        callback_url = reverse('handlers.chikka_handler', args=[self.channel.uuid])
        response = self.client.post(callback_url, data)

        self.assertEquals(200, response.status_code)

        # load our message
        msg = Msg.objects.get()
        self.assertEquals("+639178020779", msg.contact.get_urn(TEL_SCHEME).path)
        self.assertEquals(INCOMING, msg.direction)
        self.assertEquals(self.org, msg.org)
        self.assertEquals(self.channel, msg.channel)
        self.assertEquals("Hello World!", msg.text)
        self.assertEquals('4004', msg.external_id)
        self.assertEquals(msg.sent_on.date(), date(day=11, month=3, year=2016))

    def test_send(self):
        joe = self.create_contact("Joe", '+63911231234')

        # incoming message for a reply test
        incoming = Msg.create_incoming(self.channel, 'tel:+63911231234', "incoming message")
        incoming.external_id = '4004'
        incoming.save()

        msg = joe.send("Test message", self.admin, trigger_send=False)

        with self.settings(SEND_MESSAGES=True):

            with patch('requests.post') as mock:
                mock.return_value = MockResponse(200, "Success", method='POST')

                # manually send it off
                Channel.send_message(dict_to_struct('MsgStruct', msg.as_task_json()))

                # check the status of the message is now sent
                msg.refresh_from_db()
                self.assertEquals(WIRED, msg.status)
                self.assertTrue(msg.sent_on)

                # check we were called as a send
                self.assertEqual(mock.call_args[1]['data']['message_type'], 'SEND')
                self.clear_cache()

            with patch('requests.post') as mock:
                mock.return_value = MockResponse(200, "Success", method='POST')

                msg.response_to = incoming
                msg.save()

                # manually send it off
                Channel.send_message(dict_to_struct('MsgStruct', msg.as_task_json()))

                # check the status of the message is now sent
                msg.refresh_from_db()
                self.assertEquals(WIRED, msg.status)
                self.assertTrue(msg.sent_on)

                # assert that we were called as a reply
                self.assertEqual(mock.call_args[1]['data']['message_type'], 'REPLY')
                self.assertEqual(mock.call_args[1]['data']['request_id'], '4004')

                self.clear_cache()

            with patch('requests.post') as mock:
                error = dict(status=400, message='BAD REQUEST', description='Invalid/Used Request ID')

                # first request (as a reply) is an error, second should be success without request id
                mock.side_effect = [
                    MockResponse(400, json.dumps(error), method='POST'),
                    MockResponse(200, 'Success', method='POST')
                ]

                msg.response_to = incoming
                msg.save()

                # manually send it off
                Channel.send_message(dict_to_struct('MsgStruct', msg.as_task_json()))

                # check the status of the message is now sent
                msg.refresh_from_db()
                self.assertEquals(WIRED, msg.status)
                self.assertTrue(msg.sent_on)

                first_call_args = mock.call_args_list[0][1]['data']
                second_call_args = mock.call_args_list[1][1]['data']

                # first request is as a reply
                self.assertEqual(first_call_args['message_type'], 'REPLY')
                self.assertEqual(first_call_args['request_id'], '4004')

                # but when that fails, we should try again as a send
                self.assertEqual(second_call_args['message_type'], 'SEND')
                self.assertTrue('request_id' not in second_call_args)

                # our message should be succeeded
                msg.refresh_from_db()
                self.assertEquals(WIRED, msg.status)
                self.assertEquals(0, msg.error_count)

                self.clear_cache()

            # test with an invalid request id, then an unexpected error
            with patch('requests.post') as mock:
                error = dict(status=400, message='BAD REQUEST', description='Invalid/Used Request ID')

                # first request (as a reply) is an error, second should be success without request id
                mock.side_effect = [
                    MockResponse(400, json.dumps(error), method='POST'),
                    Exception("Unexpected Error")
                ]

                msg.response_to = incoming
                msg.save()

                # manually send it off
                Channel.send_message(dict_to_struct('MsgStruct', msg.as_task_json()))

                # check the status of the message is now sent
                msg.refresh_from_db()
                self.assertEquals(ERRORED, msg.status)
                self.assertEquals(1, msg.error_count)
                self.assertTrue(msg.next_attempt)

            with patch('requests.post') as mock:
                mock.return_value = MockResponse(400, "{}", method='POST')

                # manually send it off
                Channel.send_message(dict_to_struct('MsgStruct', msg.as_task_json()))

                # message should be marked as an error
                msg.refresh_from_db()
                self.assertEquals(ERRORED, msg.status)
                self.assertEquals(2, msg.error_count)
                self.assertTrue(msg.next_attempt)

                self.clear_cache()

            with patch('requests.post') as mock:
                mock.side_effect = Exception("Couldn't reach server")
                Channel.send_message(dict_to_struct('MsgStruct', msg.as_task_json()))

                # should also have an error
                msg.refresh_from_db()

                # third try, we should be failed now
                self.assertEquals(FAILED, msg.status)
                self.assertEquals(2, msg.error_count)
                self.assertTrue(msg.next_attempt)


class JasminTest(TembaTest):

    def setUp(self):
        super(JasminTest, self).setUp()

        self.channel.delete()
        self.channel = Channel.create(self.org, self.user, 'RW', 'JS', None, '1234',
                                      config=dict(username='jasmin-user', password='jasmin-pass', send_url='http://foo/'),
                                      uuid='00000000-0000-0000-0000-000000001234')

    def tearDown(self):
        super(JasminTest, self).tearDown()
        settings.SEND_MESSAGES = False

    def test_status(self):
        # ok, what happens with an invalid uuid?
        data = dict(id="-1", dlvr="0", err="0")
        response = self.client.post(reverse('handlers.jasmin_handler', args=['status', 'not-real-uuid']), data)
        self.assertEquals(400, response.status_code)

        # ok, try with a valid uuid, but invalid message id -1
        delivery_url = reverse('handlers.jasmin_handler', args=['status', self.channel.uuid])
        response = self.client.post(delivery_url, data)
        self.assertEquals(400, response.status_code)

        # ok, lets create an outgoing message to update
        joe = self.create_contact("Joe Biden", "+254788383383")
        msg = joe.send("Hey Joe, it's Obama, pick up!", self.admin)
        msg.external_id = "jasmin-external-id"
        msg.save(update_fields=('external_id',))

        data['id'] = msg.external_id

        def assertStatus(sms, dlvrd, err, assert_status):
            data['dlvrd'] = dlvrd
            data['err'] = err
            response = self.client.post(reverse('handlers.jasmin_handler', args=['status', self.channel.uuid]), data)
            self.assertEquals(200, response.status_code)
            sms = Msg.objects.get(pk=sms.id)
            self.assertEquals(assert_status, sms.status)

        assertStatus(msg, 0, 0, WIRED)
        assertStatus(msg, 1, 0, DELIVERED)
        assertStatus(msg, 0, 1, FAILED)

    def test_receive(self):
        from temba.utils import gsm7

        data = {
            'to': '1234',
            'from': '0788383383',
            'coding': '0',
            'content': gsm7.encode("événement")[0],
            'id': 'external1'
        }
        callback_url = reverse('handlers.jasmin_handler', args=['receive', self.channel.uuid])
        response = self.client.post(callback_url, data)

        self.assertEqual(response.status_code, 200)
        self.assertEqual(response.content, "ACK/Jasmin")

        # load our message
        msg = Msg.objects.get()
        self.assertEquals("+250788383383", msg.contact.get_urn(TEL_SCHEME).path)
        self.assertEquals(INCOMING, msg.direction)
        self.assertEquals(self.org, msg.org)
        self.assertEquals(self.channel, msg.channel)
        self.assertEquals("événement", msg.text)

    def test_send(self):
        from temba.utils import gsm7

        joe = self.create_contact("Joe", "+250788383383")
        msg = joe.send("événement", self.admin, trigger_send=False)

        settings.SEND_MESSAGES = True

        with patch('requests.get') as mock:
            mock.return_value = MockResponse(200, 'Success "07033084-5cfd-4812-90a4-e4d24ffb6e3d"')

            # manually send it off
            Channel.send_message(dict_to_struct('MsgStruct', msg.as_task_json()))

            # check the status of the message is now sent
            msg.refresh_from_db()
            self.assertEqual(msg.status, WIRED)
            self.assertTrue(msg.sent_on)
            self.assertEqual(msg.external_id, '07033084-5cfd-4812-90a4-e4d24ffb6e3d')

            # assert we were properly encoded
            self.assertEqual(mock.call_args[1]['params']['content'], gsm7.encode('événement')[0])

            self.clear_cache()

        with patch('requests.get') as mock:
            mock.return_value = MockResponse(412, 'Error “No route found”')

            # manually send it off
            Channel.send_message(dict_to_struct('MsgStruct', msg.as_task_json()))

            # check the status of the message now errored
            msg.refresh_from_db()
            self.assertEquals(ERRORED, msg.status)

        with patch('requests.get') as mock:
            # force an exception
            mock.side_effect = Exception('Kaboom!')

            # manually send it off
            Channel.send_message(dict_to_struct('MsgStruct', msg.as_task_json()))

            # check the status of the message now errored
            msg.refresh_from_db()
            self.assertEquals(ERRORED, msg.status)

            self.assertFalse(ChannelLog.objects.filter(description__icontains="local variable 'response' "
                                                                              "referenced before assignment"))


class MbloxTest(TembaTest):

    def setUp(self):
        super(MbloxTest, self).setUp()

        self.channel.delete()
        self.channel = Channel.create(self.org, self.user, 'RW', 'MB', None, '1234',
                                      config=dict(username='mbox-user', password='mblox-pass'),
                                      uuid='00000000-0000-0000-0000-000000001234')

    def tearDown(self):
        super(MbloxTest, self).tearDown()
        settings.SEND_MESSAGES = False

    def test_dlr(self):
        # invalid uuid
        data = dict(batch_id="-1", status="Failed", type="recipient_delivery_report_sms")
        response = self.client.post(reverse('handlers.mblox_handler', args=['not-real-uuid']), json.dumps(data),
                                    content_type="application/json")
        self.assertEquals(400, response.status_code)

        delivery_url = reverse('handlers.mblox_handler', args=[self.channel.uuid])

        # missing batch_id param
        data = dict(status="Failed", type="recipient_delivery_report_sms")
        response = self.client.post(delivery_url, json.dumps(data), content_type="application/json")
        self.assertEquals(400, response.status_code)

        # missing type params
        data = dict(status="Failed")
        response = self.client.post(delivery_url, json.dumps(data), content_type="application/json")
        self.assertEquals(400, response.status_code)

        # valid uuid, invalid batch_id
        data = dict(batch_id="-1", status="Failed", type="recipient_delivery_report_sms")
        response = self.client.post(delivery_url, json.dumps(data), content_type="application/json")
        self.assertEquals(400, response.status_code)

        # create test message to update
        joe = self.create_contact("Joe Biden", "+254788383383")
        msg = joe.send("Hey Joe, it's Obama, pick up!", self.admin)
        msg.external_id = "mblox-id"
        msg.save(update_fields=('external_id',))

        data['batch_id'] = msg.external_id

        def assertStatus(msg, status, assert_status):
            Msg.objects.filter(id=msg.id).update(status=WIRED)
            data['status'] = status
            response = self.client.post(delivery_url, json.dumps(data), content_type="application/json")
            self.assertEquals(200, response.status_code)
            self.assertEqual(response.content, "SMS Updated: %d" % msg.id)
            msg = Msg.objects.get(pk=msg.id)
            self.assertEquals(assert_status, msg.status)

        assertStatus(msg, "Delivered", DELIVERED)
        assertStatus(msg, "Dispatched", SENT)
        assertStatus(msg, "Aborted", FAILED)
        assertStatus(msg, "Rejected", FAILED)
        assertStatus(msg, "Failed", FAILED)
        assertStatus(msg, "Expired", FAILED)

    def test_receive(self):
        data = {
            "id": "OzQ5UqIOdoY8",
            "from": "12067799294",
            "to": "18444651185",
            "body": "MO",
            "type": "mo_text",
            "received_at": "2016-03-30T19:33:06.643Z"
        }
        callback_url = reverse('handlers.mblox_handler', args=[self.channel.uuid])
        response = self.client.post(callback_url, json.dumps(data), content_type="application/json")

        msg = Msg.objects.get()

        self.assertEqual(response.status_code, 200)
        self.assertEqual(response.content, "SMS Accepted: %d" % msg.id)

        # load our message
        self.assertEqual(msg.contact.get_urn(TEL_SCHEME).path, "+12067799294")
        self.assertEqual(msg.direction, INCOMING)
        self.assertEqual(msg.org, self.org)
        self.assertEqual(msg.channel, self.channel)
        self.assertEqual(msg.text, "MO")
        self.assertEqual(msg.sent_on.date(), date(day=30, month=3, year=2016))

    def test_send(self):
        joe = self.create_contact("Joe", "+250788383383")
        msg = joe.send("MT", self.admin, trigger_send=False)

        settings.SEND_MESSAGES = True

        with patch('requests.post') as mock:
            mock.return_value = MockResponse(200, '{ "id":"OzYDlvf3SQVc" }')

            # manually send it off
            Channel.send_message(dict_to_struct('MsgStruct', msg.as_task_json()))

            # check the status of the message is now sent
            msg.refresh_from_db()
            self.assertEqual(msg.status, WIRED)
            self.assertTrue(msg.sent_on)
            self.assertEqual(msg.external_id, 'OzYDlvf3SQVc')
            self.clear_cache()

        with patch('requests.get') as mock:
            mock.return_value = MockResponse(412, 'Error')

            # manually send it off
            Channel.send_message(dict_to_struct('MsgStruct', msg.as_task_json()))

            # check the status of the message now errored
            msg.refresh_from_db()
            self.assertEquals(ERRORED, msg.status)

        with patch('requests.get') as mock:
            mock.side_effect = Exception('Kaboom!')

            # manually send it off
            Channel.send_message(dict_to_struct('MsgStruct', msg.as_task_json()))

            # check the status of the message now errored
            msg.refresh_from_db()
            self.assertEquals(ERRORED, msg.status)

            self.assertFalse(ChannelLog.objects.filter(description__icontains="local variable 'response' "
                                                                              "referenced before assignment"))


class FacebookTest(TembaTest):

    TEST_INCOMING = """
    {
        "entry": [{
          "id": "208685479508187",
          "messaging": [{
            "message": {
              "text": "hello world",
              "mid": "external_id"
            },
            "recipient": {
              "id": "1234"
            },
            "sender": {
              "id": "5678"
            },
            "timestamp": 1459991487970
          }],
          "time": 1459991487970
        }]
    }
    """

    def setUp(self):
        super(FacebookTest, self).setUp()

        self.channel.delete()
        self.channel = Channel.create(self.org, self.user, None, 'FB', None, '1234',
                                      config={Channel.CONFIG_AUTH_TOKEN: 'auth'},
                                      uuid='00000000-0000-0000-0000-000000001234')

    def tearDown(self):
        super(FacebookTest, self).tearDown()
        settings.SEND_MESSAGES = False

    def test_dlr(self):
        # invalid uuid
        body = dict()
        response = self.client.post(reverse('handlers.facebook_handler', args=['invalid']), json.dumps(body),
                                    content_type="application/json")
        self.assertEquals(400, response.status_code)

        # invalid body
        response = self.client.post(reverse('handlers.facebook_handler', args=[self.channel.uuid]), json.dumps(body),
                                    content_type="application/json")
        self.assertEquals(400, response.status_code)

        # no known msgs, gracefully ignore
        body = dict(entry=[dict()])
        response = self.client.post(reverse('handlers.facebook_handler', args=[self.channel.uuid]), json.dumps(body),
                                    content_type="application/json")
        self.assertEquals(200, response.status_code)

        # create test message to update
        joe = self.create_contact("Joe Biden", urn='facebook:1234')
        msg = joe.send("Hey Joe, it's Obama, pick up!", self.admin)
        msg.external_id = "fb-message-id-out"
        msg.save(update_fields=('external_id',))

        body = dict(entry=[dict(messaging=[dict(delivery=dict(mids=[msg.external_id]))])])
        response = self.client.post(reverse('handlers.facebook_handler', args=[self.channel.uuid]), json.dumps(body),
                                    content_type='application/json')

        self.assertEqual(response.status_code, 200)

        msg.refresh_from_db()
        self.assertEqual(msg.status, DELIVERED)

        # ignore incoming messages delivery reports
        msg = self.create_msg(direction=INCOMING, contact=joe, text="Read message")
        msg.external_id = "fb-message-id-in"
        msg.save(update_fields=('external_id',))

        status = msg.status

        body = dict(entry=[dict(messaging=[dict(delivery=dict(mids=[msg.external_id]))])])
        response = self.client.post(reverse('handlers.facebook_handler', args=[self.channel.uuid]), json.dumps(body),
                                    content_type='application/json')

        self.assertEqual(response.status_code, 200)

        msg.refresh_from_db()
        self.assertEqual(msg.status, status)

    def test_affinity(self):
        data = json.loads(FacebookTest.TEST_INCOMING)

        with patch('requests.get') as mock_get:
            mock_get.return_value = MockResponse(200, '{"first_name": "Ben","last_name": "Haggerty"}')

            callback_url = reverse('handlers.facebook_handler', args=[self.channel.uuid])
            response = self.client.post(callback_url, json.dumps(data), content_type="application/json")
            self.assertEqual(response.status_code, 200)

            # check the channel affinity for our URN
            urn = ContactURN.objects.get(urn='facebook:5678')
            self.assertEqual(self.channel, urn.channel)

            # create another facebook channel
            channel2 = Channel.create(self.org, self.user, None, 'FB', None, '1234',
                                      config={Channel.CONFIG_AUTH_TOKEN: 'auth'},
                                      uuid='00000000-0000-0000-0000-000000012345')

            # have to change the message so we don't treat it as a duplicate
            data['entry'][0]['messaging'][0]['message']['text'] = '2nd Message'
            data['entry'][0]['messaging'][0]['message']['mid'] = 'external_id_2'

            callback_url = reverse('handlers.facebook_handler', args=[channel2.uuid])
            response = self.client.post(callback_url, json.dumps(data), content_type="application/json")
            self.assertEqual(response.status_code, 200)

            urn = ContactURN.objects.get(urn='facebook:5678')
            self.assertEqual(channel2, urn.channel)

    def test_ignored_webhooks(self):
        TEST_PAYLOAD = """{
          "object": "page",
          "entry": [{
            "id": "208685479508187",
            "time": 1459991487970,
            "messaging": []
          }]
        }"""

        READ_ENTRY = """
        {
          "sender":{ "id":"1001" },
          "recipient":{ "id":"%s" },
          "timestamp":1458668856463,
          "read":{
            "watermark":1458668856253,
            "seq":38
          }
        }
        """

        ECHO_ENTRY = """{
          "sender": {"id": "1001"},
          "recipient": {"id": "%s"},
          "timestamp": 1467905036620,
          "message": {
            "is_echo": true,
            "app_id": 1077392885670130,
            "mid": "mid.1467905036543:c721a8364e45388954",
            "seq": 4,
            "text": "Echo Test"
          }
        }
        """

        LINK_ENTRY = """{
          "sender":{
            "id":"1001"
          },
          "recipient":{
            "id":"%s"
          },
          "timestamp":1234567890,
          "account_linking":{
            "status":"linked",
            "authorization_code":"PASS_THROUGH_AUTHORIZATION_CODE"
          }
        }
        """

        AUTH_ENTRY = """{
          "sender":{
            "id":"1001"
          },
          "recipient":{
            "id":"%s"
          },
          "timestamp":1234567890,
          "optin":{
            "ref":"PASS_THROUGH_PARAM"
          }
        }
        """

        ATTACHMENT_UNAVAILABLE = """{
          "sender":{
            "id":"1001"
          },
          "recipient":{
            "id":"%s"
          },
          "timestamp":1234567890,
          "message":{
            "mid":"mid.1471652393639:4ecd7f5649c8586032",
            "seq":"77866",
            "attachments":[{
              "title":"Attachment Unavailable",
              "url":null,
              "type":"fallback",
              "payload":null
            }]
          }
        }
        """

        callback_url = reverse('handlers.facebook_handler', args=[self.channel.uuid])
        for entry in (READ_ENTRY, ECHO_ENTRY, LINK_ENTRY, AUTH_ENTRY, ATTACHMENT_UNAVAILABLE):
            payload = json.loads(TEST_PAYLOAD)
            payload['entry'][0]['messaging'].append(json.loads(entry % self.channel.address))

            with patch('requests.get') as mock_get:
                mock_get.return_value = MockResponse(200, '{"first_name": "Ben","last_name": "Haggerty"}')
                response = self.client.post(callback_url, json.dumps(payload), content_type="application/json")

                # ignored but 200
                self.assertEqual(response.status_code, 200)
                self.assertContains(response, "Ignored")

    def test_receive(self):
        data = json.loads(FacebookTest.TEST_INCOMING)
        callback_url = reverse('handlers.facebook_handler', args=[self.channel.uuid])

        with patch('requests.get') as mock_get:
            mock_get.return_value = MockResponse(200, '{"first_name": "Ben","last_name": "Haggerty"}')
            response = self.client.post(callback_url, json.dumps(data), content_type="application/json")

            msg = Msg.objects.get()

            self.assertEqual(response.status_code, 200)

            # load our message
            self.assertEqual(msg.contact.get_urn(FACEBOOK_SCHEME).path, "5678")
            self.assertEqual(msg.direction, INCOMING)
            self.assertEqual(msg.org, self.org)
            self.assertEqual(msg.channel, self.channel)
            self.assertEqual(msg.text, "hello world")
            self.assertEqual(msg.external_id, "external_id")

            # make sure our contact's name was populated
            self.assertEqual(msg.contact.name, 'Ben Haggerty')

            Msg.objects.all().delete()
            Contact.all().delete()

        # simulate a failure to fetch contact data
        with patch('requests.get') as mock_get:
            mock_get.return_value = MockResponse(400, '{"error": "Unable to look up profile data"}')
            response = self.client.post(callback_url, json.dumps(data), content_type="application/json")

            self.assertEqual(response.status_code, 200)

            msg = Msg.objects.get()

            self.assertEqual(msg.contact.get_urn(FACEBOOK_SCHEME).path, "5678")
            self.assertIsNone(msg.contact.name)

            Msg.objects.all().delete()
            Contact.all().delete()

        # simulate an exception
        with patch('requests.get') as mock_get:
            mock_get.return_value = MockResponse(200, 'Invalid JSON')
            response = self.client.post(callback_url, json.dumps(data), content_type="application/json")

            self.assertEqual(response.status_code, 200)

            msg = Msg.objects.get()

            self.assertEqual(msg.contact.get_urn(FACEBOOK_SCHEME).path, "5678")
            self.assertIsNone(msg.contact.name)

            Msg.objects.all().delete()
            Contact.all().delete()

        # now with a anon org, shouldn't try to look things up
        self.org.is_anon = True
        self.org.save()

        with patch('requests.get') as mock_get:
            response = self.client.post(callback_url, json.dumps(data), content_type="application/json")

            self.assertEqual(response.status_code, 200)

            msg = Msg.objects.get()

            self.assertEqual(msg.contact.get_urn(FACEBOOK_SCHEME).path, "5678")
            self.assertIsNone(msg.contact.name)
            self.assertEqual(mock_get.call_count, 0)

            Msg.objects.all().delete()
            self.org.is_anon = False
            self.org.save()

        # rich media
        data = """
        {
        "entry": [{
          "id": 208685479508187,
          "messaging": [{
            "message": {
              "attachments": [{
                "payload": { "url": "http://mediaurl.com/img.gif" }
              }],
              "mid": "external_id"
            },
            "recipient": {
              "id": 1234
            },
            "sender": {
              "id": 5678
            },
            "timestamp": 1459991487970
          }],
          "time": 1459991487970
        }]}
        """
        data = json.loads(data)
        response = self.client.post(callback_url, json.dumps(data), content_type="application/json")

        msg = Msg.objects.get()

        self.assertEqual(response.status_code, 200)
        self.assertEqual(msg.text, "http://mediaurl.com/img.gif")

        # link attachment
        data = """{
          "object":"page",
          "entry":[{
            "id":"32408604530",
            "time":1468418021822,
            "messaging":[{
              "sender":{"id":"5678"},
              "recipient":{"id":"1234"},
              "timestamp":1468417833159,
              "message": {
                "mid":"external_id",
                "seq":11242,
                "attachments":[{
                  "title":"Get in touch with us.",
                  "url": "http:\x5c/\x5c/m.me\x5c/",
                  "type": "fallback",
                  "payload": null
                }]
              }
            }]
          }]
        }
        """
        Msg.objects.all().delete()

        data = json.loads(data)
        response = self.client.post(callback_url, json.dumps(data), content_type="application/json")

        msg = Msg.objects.get()

        self.assertEqual(response.status_code, 200)
        self.assertEqual(msg.text, "Get in touch with us.\nhttp://m.me/")

    def test_send(self):
        joe = self.create_contact("Joe", urn="facebook:1234")
        msg = joe.send("Facebook Msg", self.admin, trigger_send=False)

        settings.SEND_MESSAGES = True

        with patch('requests.post') as mock:
            mock.return_value = MockResponse(200, '{"recipient_id":"1234", '
                                                  '"message_id":"mid.external"}')

            # manually send it off
            Channel.send_message(dict_to_struct('MsgStruct', msg.as_task_json()))

            # check the status of the message is now sent
            msg.refresh_from_db()
            self.assertEqual(msg.status, WIRED)
            self.assertTrue(msg.sent_on)
            self.assertEqual(msg.external_id, 'mid.external')
            self.clear_cache()

        with patch('requests.get') as mock:
            mock.return_value = MockResponse(412, 'Error')

            # manually send it off
            Channel.send_message(dict_to_struct('MsgStruct', msg.as_task_json()))

            # check the status of the message now errored
            msg.refresh_from_db()
            self.assertEquals(ERRORED, msg.status)

        with patch('requests.post') as mock:
            mock.side_effect = Exception('Kaboom!')

            # manually send it off
            Channel.send_message(dict_to_struct('MsgStruct', msg.as_task_json()))

            # check the status of the message now errored
            msg.refresh_from_db()
            self.assertEquals(ERRORED, msg.status)

            self.assertFalse(ChannelLog.objects.filter(description__icontains="local variable 'response' "
                                                                              "referenced before assignment"))


class GlobeTest(TembaTest):

    def setUp(self):
        super(GlobeTest, self).setUp()

        self.channel.delete()
        self.channel = Channel.create(self.org, self.user, 'PH', 'GL', None, '21586380',
                                      config=dict(app_id='AppId', app_secret='AppSecret', passphrase='Passphrase'),
                                      uuid='00000000-0000-0000-0000-000000001234')

    def test_receive(self):
        # invalid UUID
        response = self.client.post(reverse('handlers.globe_handler', args=['receive', '00000000-0000-0000-0000-000000000000']))
        self.assertEqual(response.status_code, 400)

        data = {
            "inboundSMSMessageList": {
                "inboundSMSMessage": [{
                    "dateTime": "Fri Nov 22 2013 12:12:13 GMT+0000 (UTC)",
                    "destinationAddress": "tel:21586380",
                    "messageId": None,
                    "message": "Hello",
                    "resourceURL": None,
                    "senderAddress": "tel:9171234567"
                }]
            }
        }
        callback_url = reverse('handlers.globe_handler', args=['receive', self.channel.uuid])

        # try a GET
        response = self.client.get(callback_url)
        self.assertEqual(response.status_code, 405)

        # POST invalid JSON data
        response = self.client.post(callback_url, "not json", content_type="application/json")
        self.assertEqual(response.status_code, 400)

        # POST missing data
        response = self.client.post(callback_url, json.dumps({}), content_type="application/json")
        self.assertEqual(response.status_code, 400)

        # POST missing fields in msg
        bad_data = copy.deepcopy(data)
        del bad_data['inboundSMSMessageList']['inboundSMSMessage'][0]['message']
        response = self.client.post(callback_url, json.dumps(bad_data), content_type="application/json")
        self.assertEqual(response.status_code, 400)

        # POST, invalid destination Address
        bad_data = copy.deepcopy(data)
        bad_data['inboundSMSMessageList']['inboundSMSMessage'][0]['destinationAddress'] = '9999'
        response = self.client.post(callback_url, json.dumps(bad_data), content_type="application/json")
        self.assertEqual(response.status_code, 400)

        # POST, mismatched destination address
        bad_data = copy.deepcopy(data)
        bad_data['inboundSMSMessageList']['inboundSMSMessage'][0]['destinationAddress'] = 'tel:9999'
        response = self.client.post(callback_url, json.dumps(bad_data), content_type="application/json")
        self.assertEqual(response.status_code, 400)

        # POST, invalid sender address
        bad_data = copy.deepcopy(data)
        bad_data['inboundSMSMessageList']['inboundSMSMessage'][0]['senderAddress'] = '9999'
        response = self.client.post(callback_url, json.dumps(bad_data), content_type="application/json")
        self.assertEqual(response.status_code, 400)

        # ok, valid post
        response = self.client.post(callback_url, json.dumps(data), content_type="application/json")
        self.assertEqual(response.status_code, 200)

        msg = Msg.objects.get()
        self.assertEqual(response.content, "Msgs Accepted: %d" % msg.id)

        # load our message
        self.assertEqual(msg.contact.get_urn(TEL_SCHEME).path, "+639171234567")
        self.assertEqual(msg.direction, INCOMING)
        self.assertEqual(msg.org, self.org)
        self.assertEqual(msg.channel, self.channel)
        self.assertEqual(msg.text, "Hello")
        self.assertEqual(msg.sent_on.date(), date(day=22, month=11, year=2013))

    def test_send(self):
        joe = self.create_contact("Joe", "+639171234567")
        msg = joe.send("MT", self.admin, trigger_send=False)

        settings.SEND_MESSAGES = True

        with patch('requests.post') as mock:
            mock.return_value = MockResponse(200, '{ "status":"accepted" }')

            # manually send it off
            Channel.send_message(dict_to_struct('MsgStruct', msg.as_task_json()))

            mock.assert_called_once_with('https://devapi.globelabs.com.ph/smsmessaging/v1/outbound/21586380/requests',
                                         headers={'User-agent': 'RapidPro'},
                                         data={'message': 'MT', 'app_secret': 'AppSecret', 'app_id': 'AppId',
                                               'passphrase': 'Passphrase', 'address': '639171234567'},
                                         timeout=5)

            # check the status of the message is now sent
            msg.refresh_from_db()
            self.assertEqual(msg.status, WIRED)
            self.assertTrue(msg.sent_on)
            self.clear_cache()

        with patch('requests.get') as mock:
            mock.return_value = MockResponse(401, 'Error')

            # manually send it off
            Channel.send_message(dict_to_struct('MsgStruct', msg.as_task_json()))

            # check the status of the message now errored
            msg.refresh_from_db()
            self.assertEquals(ERRORED, msg.status)
            self.clear_cache()

        with patch('requests.get') as mock:
            mock.side_effect = Exception("Unable to reach host")

            # manually send it off
            Channel.send_message(dict_to_struct('MsgStruct', msg.as_task_json()))

            # check the status of the message now errored
            msg.refresh_from_db()
            self.assertEquals(ERRORED, msg.status)
            self.clear_cache()

        with patch('requests.post') as mock:
            mock.side_effect = Exception('Kaboom!')

            # manually send it off
            Channel.send_message(dict_to_struct('MsgStruct', msg.as_task_json()))

            # check the status of the message now errored
            msg.refresh_from_db()
            self.assertEquals(FAILED, msg.status)
            self.clear_cache()

            self.assertFalse(ChannelLog.objects.filter(description__icontains="local variable 'response' "
                                                                              "referenced before assignment"))


class ViberTest(TembaTest):

    def setUp(self):
        super(ViberTest, self).setUp()

        self.channel.delete()
        self.channel = Channel.create(self.org, self.user, None, Channel.TYPE_VIBER, None, '1001',
                                      uuid='00000000-0000-0000-0000-000000001234')

    def test_status(self):
        data = {
            "message_token": 99999,
            "message_status": 0
        }
        # ok, what happens with an invalid uuid?
        response = self.client.post(reverse('handlers.viber_handler', args=['status', 'not-real-uuid']), json.dumps(data),
                                    content_type="application/json")
        self.assertEquals(400, response.status_code)

        # ok, try with a valid uuid, but invalid message id (no msg yet)
        status_url = reverse('handlers.viber_handler', args=['status', self.channel.uuid])
        response = self.client.post(status_url, json.dumps(data), content_type="application/json")
        self.assertEquals(200, response.status_code)
        self.assertContains(response, 'not found')

        # ok, lets create an outgoing message to update
        joe = self.create_contact("Joe Biden", "+254788383383")
        msg = joe.send("Hey Joe, it's Obama, pick up!", self.admin)
        msg.external_id = "99999"
        msg.save(update_fields=('external_id',))

        response = self.client.post(status_url, json.dumps(data), content_type="application/json")
        self.assertNotContains(response, 'not found')
        self.assertEquals(200, response.status_code)

        msg = Msg.objects.get(pk=msg.id)
        self.assertEquals(DELIVERED, msg.status)

        # ignore status report from viber for incoming message
        incoming = self.create_msg(direction=INCOMING, contact=joe, text="Read message")
        incoming.external_id = "88888"
        incoming.save(update_fields=('external_id',))

        data['message_token'] = 88888
        response = self.client.post(status_url, json.dumps(data), content_type="application/json")
        self.assertEquals(200, response.status_code)

    def test_receive(self):
        # invalid UUID
        response = self.client.post(reverse('handlers.viber_handler', args=['receive', '00000000-0000-0000-0000-000000000000']))
        self.assertEqual(response.status_code, 400)

        data = {
            "message_token": 44444444444444,
            "phone_number": "972512222222",
            "time": 1471906585,
            "message": {
                "text": "a message to the service",
                "tracking_data": "tracking_id:100035"
            }
        }
        callback_url = reverse('handlers.viber_handler', args=['receive', self.channel.uuid])

        # try a GET
        response = self.client.get(callback_url)
        self.assertEqual(response.status_code, 405)

        # POST invalid JSON data
        response = self.client.post(callback_url, "not json", content_type="application/json")
        self.assertEqual(response.status_code, 400)

        # POST missing data
        response = self.client.post(callback_url, json.dumps({}), content_type="application/json")
        self.assertEqual(response.status_code, 400)

        # ok, valid post
        response = self.client.post(callback_url, json.dumps(data), content_type="application/json")
        self.assertEqual(response.status_code, 200)

        msg = Msg.objects.get()
        self.assertEqual(response.content, "Msg Accepted: %d" % msg.id)

        # load our message
        self.assertEqual(msg.contact.get_urn(TEL_SCHEME).path, "+972512222222")
        self.assertEqual(msg.direction, INCOMING)
        self.assertEqual(msg.org, self.org)
        self.assertEqual(msg.channel, self.channel)
        self.assertEqual(msg.text, "a message to the service")
        self.assertEqual(msg.sent_on.date(), date(day=22, month=8, year=2016))
        self.assertEqual(msg.external_id, "44444444444444")

    def test_send(self):
        joe = self.create_contact("Joe", "+639171234567")
        msg = joe.send("MT", self.admin, trigger_send=False)

        settings.SEND_MESSAGES = True
        with patch('requests.post') as mock:
            mock.return_value = MockResponse(200, '{ "status":0, "seq": 123456, "message_token": "999" }')

            # manually send it off
            Channel.send_message(dict_to_struct('MsgStruct', msg.as_task_json()))

            # check the status of the message is now sent
            msg.refresh_from_db()
            self.assertEqual(msg.status, WIRED)
            self.assertTrue(msg.sent_on)
            self.assertEqual(msg.external_id, "999")
            self.clear_cache()

        with patch('requests.post') as mock:
            mock.return_value = MockResponse(200, '{"status":3}')

            # send it off
            Channel.send_message(dict_to_struct('MsgStruct', msg.as_task_json()))

            # message should have failed permanently
            msg.refresh_from_db()
            self.assertEqual(msg.status, FAILED)
            self.clear_cache()

        with patch('requests.post') as mock:
            mock.return_value = MockResponse(401, '{"status":"error"}')

            # manually send it off
            Channel.send_message(dict_to_struct('MsgStruct', msg.as_task_json()))

            # check the status of the message now errored
            msg.refresh_from_db()
            self.assertEquals(ERRORED, msg.status)
            self.clear_cache()

        with patch('requests.post') as mock:
            mock.side_effect = Exception("Unable to reach host")

            # manually send it off
            Channel.send_message(dict_to_struct('MsgStruct', msg.as_task_json()))

            # check the status of the message now errored
            msg.refresh_from_db()
            self.assertEquals(ERRORED, msg.status)
            self.clear_cache()


class LineTest(TembaTest):

    def setUp(self):
        super(LineTest, self).setUp()

        self.channel.delete()
        self.channel = Channel.create(self.org, self.user, None, Channel.TYPE_LINE, '123456789', '123456789',
                                      config=dict(channel_id='1234', channel_secret='1234', channel_mid='1234', auth_token='abcdefgij'),
                                      uuid='00000000-0000-0000-0000-000000001234')

    def test_receive(self):

        data = {
            "events": [{
                "replyToken": "abcdefghij",
                "type": "message",
                "timestamp": 1451617200000,
                "source": {
                    "type": "user",
                    "userId": "uabcdefghij"
                },
                "message": {
                    "id": "100001",
                    "type": "text",
                    "text": "Hello, world"
                }
            }, {
                "replyToken": "abcdefghijklm",
                "type": "message",
                "timestamp": 1451617210000,
                "source": {
                    "type": "user",
                    "userId": "uabcdefghij"
                },
                "message": {
                    "id": "100002",
                    "type": "sticker",
                    "packageId": "1",
                    "stickerId": "1"
                }
            }]
        }

        callback_url = reverse('handlers.line_handler', args=[self.channel.uuid])
        response = self.client.post(callback_url, json.dumps(data), content_type="application/json")

        self.assertEquals(200, response.status_code)

        # load our message
        msg = Msg.objects.get()
        self.assertEquals("uabcdefghij", msg.contact.get_urn(LINE_SCHEME).path)
        self.assertEquals(self.org, msg.org)
        self.assertEquals(self.channel, msg.channel)
        self.assertEquals("Hello, world", msg.text)

        response = self.client.get(callback_url)
        self.assertEquals(400, response.status_code)

        data = {
            "events": [{
                "replyToken": "abcdefghij",
                "type": "message",
                "timestamp": 1451617200000,
                "source": {
                    "type": "user",
                    "userId": "uabcdefghij"
                }
            }]
        }

        callback_url = reverse('handlers.line_handler', args=[self.channel.uuid])
        response = self.client.post(callback_url, json.dumps(data), content_type="application/json")

        self.assertEquals(400, response.status_code)

    def test_send(self):
        joe = self.create_contact("Joe", urn="line:uabcdefghijkl")
        msg = joe.send("Hello, world!", self.admin, trigger_send=False)

        with self.settings(SEND_MESSAGES=True):

            with patch('requests.post') as mock:
                mock.return_value = MockResponse(200, '{}')

                # manually send it off
                Channel.send_message(dict_to_struct('MsgStruct', msg.as_task_json()))

                # check the status of the message is now sent
                msg.refresh_from_db()
                self.assertEqual(msg.status, WIRED)
                self.assertTrue(msg.sent_on)
                self.clear_cache()

            with patch('requests.post') as mock:
                mock.return_value = MockResponse(400, "Error", method='POST')

                # manually send it off
                Channel.send_message(dict_to_struct('MsgStruct', msg.as_task_json()))

                # message should be marked as an error
                msg.refresh_from_db()
                self.assertEquals(ERRORED, msg.status)
                self.assertEquals(1, msg.error_count)
                self.assertTrue(msg.next_attempt)

<<<<<<< HEAD

class FcmTest(TembaTest):

    def setUp(self):
        super(FcmTest, self).setUp()

        self.channel.delete()
        self.channel = Channel.create(self.org, self.user, None, Channel.TYPE_FCM, 'FCM Channel', 'fcm-channel',
                                      config=dict(FCM_KEY='123456789', FCM_TITLE='FCM Channel'),
                                      uuid='00000000-0000-0000-0000-000000001234')

    def test_receive(self):
        data = {'from': '12345abcde', 'msg': 'Hello World!'}
        callback_url = reverse('handlers.fcm_handler', args=['receive', self.channel.uuid])
        response = self.client.post(callback_url, data)
        self.assertEquals(400, response.status_code)

        data = {'from': '12345abcde', 'msg': 'Hello World!', 'fcm_token': '1234567890qwertyuiop'}
        callback_url = reverse('handlers.fcm_handler', args=['receive', self.channel.uuid])
        response = self.client.post(callback_url, data)
        self.assertEquals(200, response.status_code)

        # load our message
        msg = Msg.objects.get()
        self.assertEquals("1234567890qwertyuiop", msg.contact.get_urn(FCM_SCHEME).path)
        self.assertEquals("fcm:12345abcde", msg.contact.get_urn(FCM_SCHEME).urn)
        self.assertEquals(self.org, msg.org)
        self.assertEquals(self.channel, msg.channel)
        self.assertEquals("Hello World!", msg.text)

    def test_register(self):
        data = {'urn': '12345abcde'}
        callback_url = reverse('handlers.fcm_handler', args=['register', self.channel.uuid])
        response = self.client.post(callback_url, data)
        self.assertEquals(400, response.status_code)

        data = {'urn': '12345abcde', 'fcm_token': '1234567890qwertyuiop'}
        callback_url = reverse('handlers.fcm_handler', args=['register', self.channel.uuid])
        response = self.client.post(callback_url, data)
        self.assertEquals(200, response.status_code)

    def test_send(self):
        joe = self.create_contact("Joe", urn="fcm:12345abcde", extra_path="123456abcdef")
        msg = joe.send("Hello, world!", self.admin, trigger_send=False)

        with self.settings(SEND_MESSAGES=True):

            with patch('requests.post') as mock:
                mock.return_value = MockResponse(200, '{ "success": 1, "multicast_id": 123456, "error": 0 }')

                # manually send it off
                Channel.send_message(dict_to_struct('MsgStruct', msg.as_task_json()))

                # check the status of the message is now sent
                msg.refresh_from_db()
                self.assertEqual(msg.status, WIRED)
                self.assertTrue(msg.sent_on)
                self.clear_cache()

            with patch('requests.post') as mock:
                mock.return_value = MockResponse(400, "Error", method='POST')
=======
            with patch('requests.post') as mock:
                mock.side_effect = Exception('Kaboom!')
>>>>>>> cfd0b25b

                # manually send it off
                Channel.send_message(dict_to_struct('MsgStruct', msg.as_task_json()))

                # message should be marked as an error
                msg.refresh_from_db()
                self.assertEquals(ERRORED, msg.status)
<<<<<<< HEAD
                self.assertEquals(1, msg.error_count)
                self.assertTrue(msg.next_attempt)
=======
                self.assertEquals(2, msg.error_count)
                self.assertTrue(msg.next_attempt)

                self.assertFalse(ChannelLog.objects.filter(description__icontains="local variable 'response' "
                                                                                  "referenced before assignment"))
>>>>>>> cfd0b25b
<|MERGE_RESOLUTION|>--- conflicted
+++ resolved
@@ -8268,7 +8268,21 @@
                 self.assertEquals(1, msg.error_count)
                 self.assertTrue(msg.next_attempt)
 
-<<<<<<< HEAD
+            with patch('requests.post') as mock:
+                mock.side_effect = Exception('Kaboom!')
+
+                # manually send it off
+                Channel.send_message(dict_to_struct('MsgStruct', msg.as_task_json()))
+
+                # message should be marked as an error
+                msg.refresh_from_db()
+                self.assertEquals(ERRORED, msg.status)
+                self.assertEquals(2, msg.error_count)
+                self.assertTrue(msg.next_attempt)
+
+                self.assertFalse(ChannelLog.objects.filter(description__icontains="local variable 'response' "
+                                                                                  "referenced before assignment"))
+
 
 class FcmTest(TembaTest):
 
@@ -8330,10 +8344,6 @@
 
             with patch('requests.post') as mock:
                 mock.return_value = MockResponse(400, "Error", method='POST')
-=======
-            with patch('requests.post') as mock:
-                mock.side_effect = Exception('Kaboom!')
->>>>>>> cfd0b25b
 
                 # manually send it off
                 Channel.send_message(dict_to_struct('MsgStruct', msg.as_task_json()))
@@ -8341,13 +8351,5 @@
                 # message should be marked as an error
                 msg.refresh_from_db()
                 self.assertEquals(ERRORED, msg.status)
-<<<<<<< HEAD
                 self.assertEquals(1, msg.error_count)
-                self.assertTrue(msg.next_attempt)
-=======
-                self.assertEquals(2, msg.error_count)
-                self.assertTrue(msg.next_attempt)
-
-                self.assertFalse(ChannelLog.objects.filter(description__icontains="local variable 'response' "
-                                                                                  "referenced before assignment"))
->>>>>>> cfd0b25b
+                self.assertTrue(msg.next_attempt)