# -*- coding: utf-8 -*-
from __future__ import absolute_import, unicode_literals

import base64
import calendar
import copy
import hashlib
import hmac
import json
import pytz
import six
import telegram
import time
import urllib2
import uuid

from datetime import timedelta, date
from django.conf import settings
from django.contrib.auth.models import User, Group
from django.core import mail
from django.core.cache import cache
from django.core.exceptions import ValidationError
from django.core.urlresolvers import reverse
from django.test import RequestFactory
from django.test.utils import override_settings
from django.utils import timezone
from django.template import loader, Context
from django_redis import get_redis_connection
from mock import patch
from smartmin.tests import SmartminTest
from temba.api.models import WebHookEvent, SMS_RECEIVED
from temba.contacts.models import Contact, ContactGroup, ContactURN, URN, TEL_SCHEME, TWITTER_SCHEME, EXTERNAL_SCHEME, LINE_SCHEME
<<<<<<< HEAD
from temba.msgs.models import Broadcast, Msg, IVR, WIRED, FAILED, SENT, DELIVERED, ERRORED, INCOMING, PENDING
=======
from temba.msgs.models import Broadcast, Msg, IVR, WIRED, FAILED, SENT, DELIVERED, ERRORED, INCOMING, PENDING, USSD
from temba.channels.views import channel_status_processor
>>>>>>> 64c2929c
from temba.contacts.models import TELEGRAM_SCHEME, FACEBOOK_SCHEME, VIBER_SCHEME, FCM_SCHEME
from temba.ivr.models import IVRCall
from temba.msgs.models import MSG_SENT_KEY, SystemLabel
from temba.orgs.models import Org, ALL_EVENTS, ACCOUNT_SID, ACCOUNT_TOKEN, APPLICATION_SID, NEXMO_KEY, NEXMO_SECRET, FREE_PLAN, NEXMO_UUID, \
    NEXMO_APP_ID, NEXMO_APP_PRIVATE_KEY
from temba.tests import TembaTest, MockResponse, MockTwilioClient, MockRequestValidator, AnonymousOrg
from temba.triggers.models import Trigger
from temba.utils import dict_to_struct
from telegram import User as TelegramUser
from twilio import TwilioRestException
from twilio.util import RequestValidator
from twython import TwythonError
from urllib import urlencode
from xml.etree import ElementTree as ET
from .models import Channel, ChannelCount, ChannelEvent, SyncEvent, Alert, ChannelLog, TEMBA_HEADERS, HUB9_ENDPOINT
from .models import DART_MEDIA_ENDPOINT
from .tasks import check_channels_task, squash_channelcounts
from .views import TWILIO_SUPPORTED_COUNTRIES


class ChannelTest(TembaTest):

    def setUp(self):
        super(ChannelTest, self).setUp()

        self.channel.delete()

        self.tel_channel = Channel.create(self.org, self.user, 'RW', 'A', name="Test Channel", address="+250785551212",
                                          role="SR", secret="12345", gcm_id="123")

        self.twitter_channel = Channel.create(self.org, self.user, None, 'TT', name="Twitter Channel",
                                              address="billy_bob", role="SR", scheme='twitter')

        self.released_channel = Channel.create(None, self.user, None, 'NX', name="Released Channel", address=None,
                                               secret=None, gcm_id="000")

    def send_message(self, numbers, message, org=None, user=None):
        if not org:
            org = self.org

        if not user:
            user = self.user

        group = ContactGroup.get_or_create(org, user, 'Numbers: %s' % ','.join(numbers))
        contacts = list()
        for number in numbers:
            contacts.append(Contact.get_or_create(org, user, name=None, urns=[URN.from_tel(number)]))

        group.contacts.add(*contacts)

        broadcast = Broadcast.create(org, user, message, [group])
        broadcast.send()

        msg = Msg.objects.filter(broadcast=broadcast).order_by('text', 'pk')
        if len(numbers) == 1:
            return msg.first()
        else:
            return list(msg)

    def assertHasCommand(self, cmd_name, response):
        self.assertEquals(200, response.status_code)
        data = response.json()

        for cmd in data['cmds']:
            if cmd['cmd'] == cmd_name:
                return

        raise Exception("Did not find '%s' cmd in response: '%s'" % (cmd_name, response.content))

    def test_message_context(self):
        context = self.tel_channel.build_message_context()
        self.assertEqual(context['__default__'], '+250 785 551 212')
        self.assertEqual(context['name'], 'Test Channel')
        self.assertEqual(context['address'], '+250 785 551 212')
        self.assertEqual(context['tel'], '+250 785 551 212')
        self.assertEqual(context['tel_e164'], '+250785551212')

        context = self.twitter_channel.build_message_context()
        self.assertEqual(context['__default__'], '@billy_bob')
        self.assertEqual(context['name'], 'Twitter Channel')
        self.assertEqual(context['address'], '@billy_bob')
        self.assertEqual(context['tel'], '')
        self.assertEqual(context['tel_e164'], '')

        context = self.released_channel.build_message_context()
        self.assertEqual(context['__default__'], 'Released Channel')
        self.assertEqual(context['name'], 'Released Channel')
        self.assertEqual(context['address'], '')
        self.assertEqual(context['tel'], '')
        self.assertEqual(context['tel_e164'], '')

    def test_deactivate(self):
        self.login(self.admin)
        self.tel_channel.is_active = False
        self.tel_channel.save()
        response = self.client.get(reverse('channels.channel_read', args=[self.tel_channel.uuid]))
        self.assertEquals(404, response.status_code)

    def test_delegate_channels(self):

        self.login(self.admin)

        # we don't support IVR yet
        self.assertFalse(self.org.supports_ivr())

        # pretend we are connected to twiliko
        self.org.config = json.dumps(dict(ACCOUNT_SID='AccountSid', ACCOUNT_TOKEN='AccountToken', APPLICATION_SID='AppSid'))
        self.org.save()

        # add a delegate caller
        post_data = dict(channel=self.tel_channel.pk, connection='T')
        response = self.client.post(reverse('channels.channel_create_caller'), post_data)

        # now we should be IVR capable
        self.assertTrue(self.org.supports_ivr())

        # should now have the option to disable
        self.login(self.admin)
        response = self.client.get(reverse('channels.channel_read', args=[self.tel_channel.uuid]))
        self.assertContains(response, 'Disable Voice Calls')

        # try adding a caller for an invalid channel
        response = self.client.post('%s?channel=20000' % reverse('channels.channel_create_caller'))
        self.assertEquals(200, response.status_code)
        self.assertEquals('Sorry, a caller cannot be added for that number', response.context['form'].errors['channel'][0])

        # disable our twilio connection
        self.org.remove_twilio_account(self.admin)
        self.assertFalse(self.org.supports_ivr())

        # we should lose our caller
        response = self.client.get(reverse('channels.channel_read', args=[self.tel_channel.uuid]))
        self.assertNotContains(response, 'Disable Voice Calls')

        # now try and add it back without a twilio connection
        response = self.client.post(reverse('channels.channel_create_caller'), post_data)

        # shouldn't have added, so no ivr yet
        self.assertFalse(self.assertFalse(self.org.supports_ivr()))

        self.assertEquals('A connection to a Twilio account is required', response.context['form'].errors['connection'][0])

    def test_get_channel_type_name(self):
        self.assertEquals(self.tel_channel.get_channel_type_name(), "Android Phone")
        self.assertEquals(self.twitter_channel.get_channel_type_name(), "Twitter Channel")
        self.assertEquals(self.released_channel.get_channel_type_name(), "Nexmo Channel")

    def test_channel_selection(self):
        # make our default tel channel MTN
        mtn = self.tel_channel
        mtn.name = "MTN"
        mtn.save()

        # create a channel for Tigo too
        tigo = Channel.create(self.org, self.user, 'RW', 'A', "Tigo", "+250725551212", secret="11111", gcm_id="456")

        # new contact on MTN should send with the MTN channel
        msg = self.send_message(['+250788382382'], "Sent to an MTN number")
        self.assertEquals(mtn, self.org.get_send_channel(contact_urn=msg.contact_urn))
        self.assertEquals(mtn, msg.channel)

        # new contact on Tigo should send with the Tigo channel
        msg = self.send_message(['+250728382382'], "Sent to a Tigo number")
        self.assertEquals(tigo, self.org.get_send_channel(contact_urn=msg.contact_urn))
        self.assertEquals(tigo, msg.channel)

        # now our MTN contact texts, the tigo number which should change their affinity
        msg = Msg.create_incoming(tigo, "tel:+250788382382", "Send an inbound message to Tigo")
        self.assertEquals(tigo, msg.channel)
        self.assertEquals(tigo, self.org.get_send_channel(contact_urn=msg.contact_urn))
        self.assertEquals(tigo, ContactURN.objects.get(path='+250788382382').channel)

        # new contact on Airtel (some overlap) should send with the Tigo channel since it is newest
        msg = self.send_message(['+250738382382'], "Sent to a Airtel number")
        self.assertEquals(tigo, self.org.get_send_channel(contact_urn=msg.contact_urn))
        self.assertEquals(tigo, msg.channel)

        # add a voice caller
        caller = Channel.add_call_channel(self.org, self.user, self.tel_channel)

        # set our affinity to the caller (ie, they were on an ivr call)
        ContactURN.objects.filter(path='+250788382382').update(channel=caller)
        self.assertEquals(mtn, self.org.get_send_channel(contact_urn=ContactURN.objects.get(path='+250788382382')))

        # change channel numbers to be shortcodes, i.e. no overlap with contact numbers
        mtn.address = '1234'
        mtn.save()
        tigo.address = '1235'
        tigo.save()

        # should return the newest channel which is TIGO
        msg = self.send_message(['+250788382382'], "Sent to an MTN number, but with shortcode channels")
        self.assertEquals(tigo, msg.channel)
        self.assertEquals(tigo, self.org.get_send_channel(contact_urn=msg.contact_urn))

        # check for twitter
        self.assertEquals(self.twitter_channel, self.org.get_send_channel(scheme=TWITTER_SCHEME))

        contact = self.create_contact("Billy", number="+250722222222", twitter="billy_bob")
        twitter_urn = contact.get_urn(schemes=[TWITTER_SCHEME])
        self.assertEquals(self.twitter_channel, self.org.get_send_channel(contact_urn=twitter_urn))

        # calling without scheme or urn should raise exception
        self.assertRaises(ValueError, self.org.get_send_channel)

    def test_message_splitting(self):
        # external API requires messages to be <= 160 chars
        self.tel_channel.channel_type = 'EX'
        self.tel_channel.save()

        msg = Msg.create_outgoing(self.org, self.user, 'tel:+250738382382', 'x' * 400)  # 400 chars long
        Channel.send_message(dict_to_struct('MsgStruct', msg.as_task_json()))
        self.assertEqual(3, Msg.objects.get(pk=msg.id).msg_count)

        # Nexmo limit is 1600
        self.tel_channel.channel_type = 'NX'
        self.tel_channel.save()
        cache.clear()  # clear the channel from cache

        msg = Msg.create_outgoing(self.org, self.user, 'tel:+250738382382', 'y' * 400)
        Channel.send_message(dict_to_struct('MsgStruct', msg.as_task_json()))
        self.assertEqual(self.tel_channel, Msg.objects.get(pk=msg.id).channel)
        self.assertEqual(1, Msg.objects.get(pk=msg.id).msg_count)

    def test_ensure_normalization(self):
        self.tel_channel.country = 'RW'
        self.tel_channel.save()

        contact1 = self.create_contact("contact1", "0788111222")
        contact2 = self.create_contact("contact2", "+250788333444")
        contact3 = self.create_contact("contact3", "+18006927753")

        self.org.normalize_contact_tels()

        norm_c1 = Contact.objects.get(pk=contact1.pk)
        norm_c2 = Contact.objects.get(pk=contact2.pk)
        norm_c3 = Contact.objects.get(pk=contact3.pk)

        self.assertEquals(norm_c1.get_urn(TEL_SCHEME).path, "+250788111222")
        self.assertEquals(norm_c2.get_urn(TEL_SCHEME).path, "+250788333444")
        self.assertEquals(norm_c3.get_urn(TEL_SCHEME).path, "+18006927753")

    def test_channel_create(self):

        # can't use an invalid scheme for a fixed-scheme channel type
        with self.assertRaises(ValueError):
            Channel.create(self.org, self.user, 'KE', 'AT', None, '+250788123123',
                           config=dict(username='at-user', api_key='africa-key'),
                           uuid='00000000-0000-0000-0000-000000001234',
                           scheme='fb')

        # a scheme is required
        with self.assertRaises(ValueError):
            Channel.create(self.org, self.user, 'US', 'EX', None, '+12065551212',
                           uuid='00000000-0000-0000-0000-000000001234',
                           scheme=None)

        # country channels can't have scheme
        with self.assertRaises(ValueError):
            Channel.create(self.org, self.user, 'US', 'EX', None, '+12065551212',
                           uuid='00000000-0000-0000-0000-000000001234',
                           scheme='fb')

    def test_delete(self):
        self.org.administrators.add(self.user)
        self.user.set_org(self.org)
        self.login(self.user)

        # a message, a call, and a broadcast
        msg = self.send_message(['250788382382'], "How is it going?")
        call = ChannelEvent.create(self.tel_channel, "tel:+250788383385", ChannelEvent.TYPE_CALL_IN, timezone.now(), 5)

        self.assertEqual(self.org, msg.org)
        self.assertEqual(self.tel_channel, msg.channel)
        self.assertEquals(1, Msg.get_messages(self.org).count())
        self.assertEquals(1, ChannelEvent.get_all(self.org).count())
        self.assertEquals(1, Broadcast.get_broadcasts(self.org).count())

        # start off in the pending state
        self.assertEquals('P', msg.status)

        response = self.fetch_protected(reverse('channels.channel_delete', args=[self.tel_channel.pk]), self.user)
        self.assertContains(response, 'Test Channel')

        response = self.fetch_protected(reverse('channels.channel_delete', args=[self.tel_channel.pk]),
                                        post_data=dict(remove=True), user=self.user)
        self.assertRedirect(response, reverse("orgs.org_home"))

        msg = Msg.objects.get(pk=msg.pk)
        self.assertIsNotNone(msg.channel)
        self.assertIsNone(msg.channel.gcm_id)
        self.assertIsNone(msg.channel.secret)
        self.assertEquals(self.org, msg.org)

        # queued messages for the channel should get marked as failed
        self.assertEquals('F', msg.status)

        call = ChannelEvent.objects.get(pk=call.pk)
        self.assertIsNotNone(call.channel)
        self.assertIsNone(call.channel.gcm_id)
        self.assertIsNone(call.channel.secret)

        self.assertEquals(self.org, call.org)

        broadcast = Broadcast.objects.get(pk=msg.broadcast.pk)
        self.assertEquals(self.org, broadcast.org)

        # should still be considered that user's message, call and broadcast
        self.assertEquals(1, Msg.get_messages(self.org).count())
        self.assertEquals(1, ChannelEvent.get_all(self.org).count())
        self.assertEquals(1, Broadcast.get_broadcasts(self.org).count())

        # syncing this channel should result in a release
        post_data = dict(cmds=[dict(cmd="status", p_sts="CHA", p_src="BAT", p_lvl="60", net="UMTS", pending=[], retry=[])])

        # now send the channel's updates
        response = self.sync(self.tel_channel, post_data)

        # our response should contain a release
        self.assertHasCommand('rel', response)

        # create a channel
        channel = Channel.create(self.org, self.user, 'RW', 'A', "Test Channel", "0785551212",
                                 secret="12345", gcm_id="123")

        response = self.fetch_protected(reverse('channels.channel_delete', args=[channel.pk]), self.superuser)
        self.assertContains(response, 'Test Channel')

        response = self.fetch_protected(reverse('channels.channel_delete', args=[channel.pk]),
                                        post_data=dict(remove=True), user=self.superuser)
        self.assertRedirect(response, reverse("orgs.org_home"))

        # create a channel
        channel = Channel.create(self.org, self.user, 'RW', 'A', "Test Channel", "0785551212",
                                 secret="12345", gcm_id="123")

        # add channel trigger
        from temba.triggers.models import Trigger
        Trigger.objects.create(org=self.org, flow=self.create_flow(), channel=channel,
                               modified_by=self.admin, created_by=self.admin)

        self.assertTrue(Trigger.objects.filter(channel=channel, is_active=True))

        response = self.fetch_protected(reverse('channels.channel_delete', args=[channel.pk]),
                                        post_data=dict(remove=True), user=self.superuser)

        self.assertRedirect(response, reverse("orgs.org_home"))

        # channel trigger should have be removed
        self.assertFalse(Trigger.objects.filter(channel=channel, is_active=True))

    def test_list(self):
        # de-activate existing channels
        Channel.objects.all().update(is_active=False)

        # list page redirects to claim page
        self.login(self.user)
        response = self.client.get(reverse('channels.channel_list'))
        self.assertRedirect(response, reverse('channels.channel_claim'))

        # unless you're a superuser
        self.login(self.superuser)
        response = self.client.get(reverse('channels.channel_list'))
        self.assertEqual(response.status_code, 200)
        self.assertEqual(list(response.context['object_list']), [])

        # re-activate one of the channels so org has a single channel
        self.tel_channel.is_active = True
        self.tel_channel.save()

        # list page now redirects to channel read page
        self.login(self.user)
        response = self.client.get(reverse('channels.channel_list'))
        self.assertRedirect(response, reverse('channels.channel_read', args=[self.tel_channel.uuid]))

        # unless you're a superuser
        self.login(self.superuser)
        response = self.client.get(reverse('channels.channel_list'))
        self.assertEqual(response.status_code, 200)
        self.assertEqual(list(response.context['object_list']), [self.tel_channel])

        # re-activate other channel so org now has two channels
        self.twitter_channel.is_active = True
        self.twitter_channel.save()

        # no-more redirection for anyone
        self.login(self.user)
        response = self.client.get(reverse('channels.channel_list'))
        self.assertEqual(response.status_code, 200)
        self.assertEqual(set(response.context['object_list']), {self.tel_channel, self.twitter_channel})

        # clear out the phone and name for the Android channel
        self.tel_channel.name = None
        self.tel_channel.address = None
        self.tel_channel.save()
        response = self.client.get(reverse('channels.channel_list'))
        self.assertContains(response, "Unknown")
        self.assertContains(response, "Android Phone")

    def test_channel_status(self):
        # visit page as a viewer
        self.login(self.user)
        response = self.client.get('/', follow=True)
        self.assertNotIn('unsent_msgs', response.context, msg="Found unsent_msgs in context")
        self.assertNotIn('delayed_syncevents', response.context, msg="Found delayed_syncevents in context")

        # visit page as superuser
        self.login(self.superuser)
        response = self.client.get('/', follow=True)
        # superusers doesn't have orgs thus cannot have both values
        self.assertNotIn('unsent_msgs', response.context, msg="Found unsent_msgs in context")
        self.assertNotIn('delayed_syncevents', response.context, msg="Found delayed_syncevents in context")

        # visit page as administrator
        self.login(self.admin)
        response = self.client.get('/', follow=True)

        # there is not unsent nor delayed syncevents
        self.assertNotIn('unsent_msgs', response.context, msg="Found unsent_msgs in context")
        self.assertNotIn('delayed_syncevents', response.context, msg="Found delayed_syncevents in context")

        # replace existing channels with a single Android device
        Channel.objects.update(is_active=False)
        channel = Channel.create(self.org, self.user, None, Channel.TYPE_ANDROID, None, "+250781112222",
                                 gcm_id="asdf", secret="asdf", created_on=(timezone.now() - timedelta(hours=2)))

        response = self.client.get('/', Follow=True)
        self.assertNotIn('delayed_syncevents', response.context)
        self.assertNotIn('unsent_msgs', response.context, msg="Found unsent_msgs in context")

        # simulate a sync in back in two hours
        post_data = dict(cmds=[
                         # device details status
                         dict(cmd="status", p_sts="CHA", p_src="BAT", p_lvl="60",
                              net="UMTS", pending=[], retry=[])])
        self.sync(channel, post_data)
        sync_event = SyncEvent.objects.all()[0]
        sync_event.created_on = timezone.now() - timedelta(hours=2)
        sync_event.save()

        response = self.client.get('/', Follow=True)
        self.assertIn('delayed_syncevents', response.context)
        self.assertNotIn('unsent_msgs', response.context, msg="Found unsent_msgs in context")

        # add a message, just sent so shouldn't have delayed
        msg = Msg.create_outgoing(self.org, self.user, 'tel:250788123123', "test")
        response = self.client.get('/', Follow=True)
        self.assertIn('delayed_syncevents', response.context)
        self.assertNotIn('unsent_msgs', response.context, msg="Found unsent_msgs in context")

        # but put it in the past
        msg.delete()
        msg = Msg.create_outgoing(self.org, self.user, 'tel:250788123123', "test",
                                  created_on=timezone.now() - timedelta(hours=3))
        response = self.client.get('/', Follow=True)
        self.assertIn('delayed_syncevents', response.context)
        self.assertIn('unsent_msgs', response.context, msg="Found unsent_msgs in context")

        # if there is a successfully sent message after sms was created we do not consider it as delayed
        success_msg = Msg.create_outgoing(self.org, self.user, 'tel:+250788123123', "success-send",
                                          created_on=timezone.now() - timedelta(hours=2))
        success_msg.sent_on = timezone.now() - timedelta(hours=2)
        success_msg.status = 'S'
        success_msg.save()
        response = self.client.get('/', Follow=True)
        self.assertIn('delayed_syncevents', response.context)
        self.assertNotIn('unsent_msgs', response.context, msg="Found unsent_msgs in context")

        # test that editors have the channel of the the org the are using
        other_user = self.create_user("Other")
        self.create_secondary_org()
        self.org2.administrators.add(other_user)
        self.org.editors.add(other_user)
        self.assertFalse(self.org2.channels.all())

        self.login(other_user)

        other_user.set_org(self.org2)

        self.assertEquals(self.org2, other_user.get_org())
        response = self.client.get('/', follow=True)
        self.assertNotIn('channel_type', response.context, msg="Found channel_type in context")

        other_user.set_org(self.org)

        self.assertEquals(1, self.org.channels.filter(is_active=True).count())
        self.assertEquals(self.org, other_user.get_org())

        response = self.client.get('/', follow=True)
        # self.assertIn('channel_type', response.context)

    def sync(self, channel, post_data=None, signature=None):
        if not post_data:
            post_data = "{}"
        else:
            post_data = json.dumps(post_data)

        ts = int(time.time())
        if not signature:

            # sign the request
            key = str(channel.secret) + str(ts)
            signature = hmac.new(key=key, msg=bytes(post_data), digestmod=hashlib.sha256).digest()

            # base64 and url sanitize
            signature = urllib2.quote(base64.urlsafe_b64encode(signature))

        return self.client.post("%s?signature=%s&ts=%d" % (reverse('sync', args=[channel.pk]), signature, ts),
                                content_type='application/json', data=post_data)

    def test_update(self):
        update_url = reverse('channels.channel_update', args=[self.tel_channel.id])

        # only user of the org can view the update page of a channel
        self.client.logout()
        self.login(self.user)
        response = self.client.get(update_url)
        self.assertEquals(302, response.status_code)

        self.login(self.user)
        # visit the channel's update page as a manager within the channel's organization
        self.org.administrators.add(self.user)
        response = self.fetch_protected(update_url, self.user)
        self.assertEquals(200, response.status_code)
        self.assertEquals(response.request['PATH_INFO'], update_url)

        channel = Channel.objects.get(pk=self.tel_channel.id)
        self.assertEquals(channel.name, "Test Channel")
        self.assertEquals(channel.address, "+250785551212")

        postdata = dict()
        postdata['name'] = "Test Channel Update1"
        postdata['address'] = "+250785551313"

        self.login(self.user)
        response = self.client.post(update_url, postdata, follow=True)
        channel = Channel.objects.get(pk=self.tel_channel.id)
        self.assertEquals(channel.name, "Test Channel Update1")
        self.assertEquals(channel.address, "+250785551313")

        # if we change the channel to a twilio type, shouldn't be able to edit our address
        channel.channel_type = Channel.TYPE_TWILIO
        channel.save()

        response = self.client.get(update_url)
        self.assertFalse('address' in response.context['form'].fields)

        # bring it back to android
        channel.channel_type = Channel.TYPE_ANDROID
        channel.save()

        # visit the channel's update page as administrator
        self.org.administrators.add(self.user)
        self.user.set_org(self.org)
        response = self.fetch_protected(update_url, self.user)
        self.assertEquals(200, response.status_code)
        self.assertEquals(response.request['PATH_INFO'], update_url)
        channel = Channel.objects.get(pk=self.tel_channel.id)
        self.assertEquals(channel.name, "Test Channel Update1")
        self.assertEquals(channel.address, "+250785551313")

        postdata = dict()
        postdata['name'] = "Test Channel Update2"
        postdata['address'] = "+250785551414"

        response = self.fetch_protected(update_url, self.user, postdata)
        channel = Channel.objects.get(pk=self.tel_channel.id)
        self.assertEquals(channel.name, "Test Channel Update2")
        self.assertEquals(channel.address, "+250785551414")

        # visit the channel's update page as superuser
        self.superuser.set_org(self.org)
        response = self.fetch_protected(update_url, self.superuser)
        self.assertEquals(200, response.status_code)
        self.assertEquals(response.request['PATH_INFO'], update_url)
        channel = Channel.objects.get(pk=self.tel_channel.id)
        self.assertEquals(channel.name, "Test Channel Update2")
        self.assertEquals(channel.address, "+250785551414")

        postdata = dict()
        postdata['name'] = "Test Channel Update3"
        postdata['address'] = "+250785551515"

        response = self.fetch_protected(update_url, self.superuser, postdata)
        channel = Channel.objects.get(pk=self.tel_channel.id)
        self.assertEquals(channel.name, "Test Channel Update3")
        self.assertEquals(channel.address, "+250785551515")

        # make sure channel works with alphanumeric numbers
        channel.address = "EATRIGHT"
        self.assertEquals("EATRIGHT", channel.get_address_display())
        self.assertEquals("EATRIGHT", channel.get_address_display(e164=True))

        # change channel type to Twitter
        channel.channel_type = Channel.TYPE_TWITTER
        channel.address = 'billy_bob'
        channel.scheme = 'twitter'
        channel.config = json.dumps({'handle_id': 12345, 'oauth_token': 'abcdef', 'oauth_token_secret': '23456'})
        channel.save()

        self.assertEquals('@billy_bob', channel.get_address_display())
        self.assertEquals('@billy_bob', channel.get_address_display(e164=True))

        response = self.fetch_protected(update_url, self.user)
        self.assertEquals(200, response.status_code)
        self.assertIn('name', response.context['fields'])
        self.assertIn('alert_email', response.context['fields'])
        self.assertIn('address', response.context['fields'])
        self.assertNotIn('country', response.context['fields'])

        postdata = dict()
        postdata['name'] = "Twitter2"
        postdata['alert_email'] = "bob@example.com"
        postdata['address'] = "billy_bob"

        with patch('temba.utils.mage.MageClient.refresh_twitter_stream') as refresh_twitter_stream:
            refresh_twitter_stream.return_value = dict()

            self.fetch_protected(update_url, self.user, postdata)
            channel = Channel.objects.get(pk=self.tel_channel.id)
            self.assertEquals(channel.name, "Twitter2")
            self.assertEquals(channel.alert_email, "bob@example.com")
            self.assertEquals(channel.address, "billy_bob")

    def test_read(self):
        post_data = dict(cmds=[
                         # device details status
                         dict(cmd="status", p_sts="CHA", p_src="BAT", p_lvl="60",
                              net="UMTS", pending=[], retry=[])])

        # now send the channel's updates
        self.sync(self.tel_channel, post_data)
        post_data = dict(cmds=[
                         # device details status
                         dict(cmd="status", p_sts="FUL", p_src="AC", p_lvl="100",
                              net="WIFI", pending=[], retry=[])])

        # now send the channel's updates
        self.sync(self.tel_channel, post_data)
        self.assertEquals(2, SyncEvent.objects.all().count())

        # non-org users can't view our channels
        self.login(self.non_org_user)
        response = self.client.get(reverse('channels.channel_read', args=[self.tel_channel.uuid]))
        self.assertLoginRedirect(response)

        # org users can
        response = self.fetch_protected(reverse('channels.channel_read', args=[self.tel_channel.uuid]), self.user)

        self.assertEquals(len(response.context['source_stats']), len(SyncEvent.objects.values_list('power_source', flat=True).distinct()))
        self.assertEquals('AC', response.context['source_stats'][0][0])
        self.assertEquals(1, response.context['source_stats'][0][1])
        self.assertEquals('BAT', response.context['source_stats'][1][0])
        self.assertEquals(1, response.context['source_stats'][0][1])

        self.assertEquals(len(response.context['network_stats']), len(SyncEvent.objects.values_list('network_type', flat=True).distinct()))
        self.assertEquals('UMTS', response.context['network_stats'][0][0])
        self.assertEquals(1, response.context['network_stats'][0][1])
        self.assertEquals('WIFI', response.context['network_stats'][1][0])
        self.assertEquals(1, response.context['network_stats'][1][1])

        self.assertTrue(len(response.context['latest_sync_events']) <= 5)

        response = self.fetch_protected(reverse('orgs.org_home'), self.admin)
        self.assertNotContains(response, 'Enable Voice')

        # Add twilio credentials to make sure we can add calling for our android channel
        twilio_config = {ACCOUNT_SID: 'SID', ACCOUNT_TOKEN: 'TOKEN', APPLICATION_SID: 'APP SID'}
        config = self.org.config_json()
        config.update(twilio_config)
        self.org.config = json.dumps(config)
        self.org.save(update_fields=['config'])

        response = self.fetch_protected(reverse('orgs.org_home'), self.admin)
        self.assertTrue(self.org.is_connected_to_twilio())
        self.assertContains(response, 'Enable Voice')

        two_hours_ago = timezone.now() - timedelta(hours=2)

        # make sure our channel is old enough to trigger alerts
        self.tel_channel.created_on = two_hours_ago
        self.tel_channel.save()

        # delayed sync status
        for sync in SyncEvent.objects.all():
            sync.created_on = two_hours_ago
            sync.save()

        # add a message, just sent so shouldn't be delayed
        Msg.create_outgoing(self.org, self.user, 'tel:250785551212', 'delayed message', created_on=two_hours_ago)

        response = self.fetch_protected(reverse('channels.channel_read', args=[self.tel_channel.uuid]), self.admin)
        self.assertIn('delayed_sync_event', response.context_data.keys())
        self.assertIn('unsent_msgs_count', response.context_data.keys())

        # with superuser
        response = self.fetch_protected(reverse('channels.channel_read', args=[self.tel_channel.uuid]), self.superuser)
        self.assertEquals(200, response.status_code)

        # now that we can access the channel, which messages do we display in the chart?
        joe = self.create_contact('Joe', '+2501234567890')
        test_contact = Contact.get_test_contact(self.admin)

        # should have two series, one for incoming one for outgoing
        self.assertEquals(2, len(response.context['message_stats']))

        # but only an outgoing message so far
        self.assertEquals(0, len(response.context['message_stats'][0]['data']))
        self.assertEquals(1, response.context['message_stats'][1]['data'][-1]['count'])

        # we have one row for the message stats table
        self.assertEquals(1, len(response.context['message_stats_table']))
        # only one outgoing message
        self.assertEquals(0, response.context['message_stats_table'][0]['incoming_messages_count'])
        self.assertEquals(1, response.context['message_stats_table'][0]['outgoing_messages_count'])
        self.assertEquals(0, response.context['message_stats_table'][0]['incoming_ivr_count'])
        self.assertEquals(0, response.context['message_stats_table'][0]['outgoing_ivr_count'])

        # send messages with a test contact
        Msg.create_incoming(self.tel_channel, test_contact.get_urn().urn, 'This incoming message will not be counted')
        Msg.create_outgoing(self.org, self.user, test_contact, 'This outgoing message will not be counted')

        response = self.fetch_protected(reverse('channels.channel_read', args=[self.tel_channel.uuid]), self.superuser)
        self.assertEquals(200, response.status_code)

        # nothing should change since it's a test contact
        self.assertEquals(0, len(response.context['message_stats'][0]['data']))
        self.assertEquals(1, response.context['message_stats'][1]['data'][-1]['count'])

        # no change on the table starts too
        self.assertEquals(1, len(response.context['message_stats_table']))
        self.assertEquals(0, response.context['message_stats_table'][0]['incoming_messages_count'])
        self.assertEquals(1, response.context['message_stats_table'][0]['outgoing_messages_count'])
        self.assertEquals(0, response.context['message_stats_table'][0]['incoming_ivr_count'])
        self.assertEquals(0, response.context['message_stats_table'][0]['outgoing_ivr_count'])

        # send messages with a normal contact
        Msg.create_incoming(self.tel_channel, joe.get_urn(TEL_SCHEME).urn, 'This incoming message will be counted')
        Msg.create_outgoing(self.org, self.user, joe, 'This outgoing message will be counted')

        # now we have an inbound message and two outbounds
        response = self.fetch_protected(reverse('channels.channel_read', args=[self.tel_channel.uuid]), self.superuser)
        self.assertEquals(200, response.status_code)
        self.assertEquals(1, response.context['message_stats'][0]['data'][-1]['count'])

        # this assertion is problematic causing time-sensitive failures, to reconsider
        # self.assertEquals(2, response.context['message_stats'][1]['data'][-1]['count'])

        # message stats table have an inbound and two outbounds in the last month
        self.assertEquals(1, len(response.context['message_stats_table']))
        self.assertEquals(1, response.context['message_stats_table'][0]['incoming_messages_count'])
        self.assertEquals(2, response.context['message_stats_table'][0]['outgoing_messages_count'])
        self.assertEquals(0, response.context['message_stats_table'][0]['incoming_ivr_count'])
        self.assertEquals(0, response.context['message_stats_table'][0]['outgoing_ivr_count'])

        # test cases for IVR messaging, make our relayer accept calls
        self.tel_channel.role = 'SCAR'
        self.tel_channel.save()

        from temba.msgs.models import IVR
        Msg.create_incoming(self.tel_channel, test_contact.get_urn().urn, 'incoming ivr as a test contact', msg_type=IVR)
        Msg.create_outgoing(self.org, self.user, test_contact, 'outgoing ivr as a test contact', msg_type=IVR)
        response = self.fetch_protected(reverse('channels.channel_read', args=[self.tel_channel.uuid]), self.superuser)

        # nothing should have changed
        self.assertEquals(2, len(response.context['message_stats']))

        self.assertEquals(1, len(response.context['message_stats_table']))
        self.assertEquals(1, response.context['message_stats_table'][0]['incoming_messages_count'])
        self.assertEquals(2, response.context['message_stats_table'][0]['outgoing_messages_count'])
        self.assertEquals(0, response.context['message_stats_table'][0]['incoming_ivr_count'])
        self.assertEquals(0, response.context['message_stats_table'][0]['outgoing_ivr_count'])

        # now let's create an ivr interaction from a real contact
        Msg.create_incoming(self.tel_channel, joe.get_urn().urn, 'incoming ivr', msg_type=IVR)
        Msg.create_outgoing(self.org, self.user, joe, 'outgoing ivr', msg_type=IVR)
        response = self.fetch_protected(reverse('channels.channel_read', args=[self.tel_channel.uuid]), self.superuser)

        self.assertEquals(4, len(response.context['message_stats']))
        self.assertEquals(1, response.context['message_stats'][2]['data'][0]['count'])
        self.assertEquals(1, response.context['message_stats'][3]['data'][0]['count'])

        self.assertEquals(1, len(response.context['message_stats_table']))
        self.assertEquals(1, response.context['message_stats_table'][0]['incoming_messages_count'])
        self.assertEquals(2, response.context['message_stats_table'][0]['outgoing_messages_count'])
        self.assertEquals(1, response.context['message_stats_table'][0]['incoming_ivr_count'])
        self.assertEquals(1, response.context['message_stats_table'][0]['outgoing_ivr_count'])

    def test_invalid(self):

        # Must be POST
        response = self.client.get("%s?signature=sig&ts=123" % (reverse('sync', args=[100])), content_type='application/json')
        self.assertEquals(500, response.status_code)

        # Unknown channel
        response = self.client.post("%s?signature=sig&ts=123" % (reverse('sync', args=[999])), content_type='application/json')
        self.assertEquals(200, response.status_code)
        self.assertEquals('rel', response.json()['cmds'][0]['cmd'])

        # too old
        ts = int(time.time()) - 60 * 16
        response = self.client.post("%s?signature=sig&ts=%d" % (reverse('sync', args=[self.tel_channel.pk]), ts), content_type='application/json')
        self.assertEquals(401, response.status_code)
        self.assertEquals(3, response.json()['error_id'])

    def test_is_ussd_channel(self):
        Channel.objects.all().delete()
        self.login(self.admin)

        # add a non USSD channel
        reg_data = dict(cmds=[dict(cmd="gcm", gcm_id="GCM111", uuid='uuid'),
                              dict(cmd='status', cc='RW', dev='Nexus')])

        response = self.client.post(reverse('register'), json.dumps(reg_data), content_type='application/json')
        self.assertEqual(200, response.status_code)

        # add a USSD channel
        post_data = {
            "country": "ZA",
            "number": "+273454325324",
            "account_key": "account1",
            "conversation_key": "conversation1"
        }

        response = self.client.post(reverse('channels.channel_claim_vumi_ussd'), post_data)
        self.assertEqual(302, response.status_code)

        self.assertEqual(Channel.objects.first().channel_type, Channel.TYPE_VUMI_USSD)
        self.assertEqual(Channel.objects.first().role, Channel.ROLE_USSD)
        self.assertTrue(Channel.objects.first().is_ussd())
        self.assertFalse(Channel.objects.last().is_ussd())

    def test_claim(self):
        # no access for regular users
        self.login(self.user)
        response = self.client.get(reverse('channels.channel_claim'))
        self.assertLoginRedirect(response)

        # editor can access
        self.login(self.editor)
        response = self.client.get(reverse('channels.channel_claim'))
        self.assertEqual(200, response.status_code)

        # as can admins
        self.login(self.admin)
        response = self.client.get(reverse('channels.channel_claim'))
        self.assertEqual(200, response.status_code)
        self.assertEqual(response.context['twilio_countries'], "Belgium, Canada, Finland, Norway, Poland, Spain, "
                                                               "Sweden, United Kingdom or United States")

    def test_register_and_claim_android(self):
        # remove our explicit country so it needs to be derived from channels
        self.org.country = None
        self.org.save()

        Channel.objects.all().delete()

        reg_data = dict(cmds=[dict(cmd="gcm", gcm_id="GCM111", uuid='uuid'),
                              dict(cmd='status', cc='RW', dev='Nexus')])

        # must be a post
        response = self.client.get(reverse('register'), content_type='application/json')
        self.assertEqual(500, response.status_code)

        # try a legit register
        response = self.client.post(reverse('register'), json.dumps(reg_data), content_type='application/json')
        self.assertEqual(200, response.status_code)

        android1 = Channel.objects.get()
        self.assertIsNone(android1.org)
        self.assertIsNone(android1.address)
        self.assertIsNone(android1.alert_email)
        self.assertEqual(android1.country, 'RW')
        self.assertEqual(android1.device, 'Nexus')
        self.assertEqual(android1.gcm_id, 'GCM111')
        self.assertEqual(android1.uuid, 'uuid')
        self.assertTrue(android1.secret)
        self.assertTrue(android1.claim_code)
        self.assertEqual(android1.created_by.username, settings.ANONYMOUS_USER_NAME)

        # check channel JSON in response
        response_json = response.json()
        self.assertEqual(response_json, dict(cmds=[dict(cmd='reg',
                                                        relayer_claim_code=android1.claim_code,
                                                        relayer_secret=android1.secret,
                                                        relayer_id=android1.id)]))

        # try registering again with same details
        response = self.client.post(reverse('register'), json.dumps(reg_data), content_type='application/json')
        self.assertEqual(response.status_code, 200)

        android1 = Channel.objects.get()
        response_json = response.json()

        self.assertEqual(response_json, dict(cmds=[dict(cmd='reg',
                                                        relayer_claim_code=android1.claim_code,
                                                        relayer_secret=android1.secret,
                                                        relayer_id=android1.id)]))

        # try to claim as non-admin
        self.login(self.user)
        response = self.client.post(reverse('channels.channel_claim_android'),
                                    dict(claim_code=android1.claim_code, phone_number="0788123123"))
        self.assertLoginRedirect(response)

        # try to claim with an invalid phone number
        self.login(self.admin)
        response = self.client.post(reverse('channels.channel_claim_android'),
                                    dict(claim_code=android1.claim_code, phone_number="078123"))
        self.assertEqual(response.status_code, 200)
        self.assertFormError(response, 'form', 'phone_number', "Invalid phone number, try again.")

        # claim our channel
        response = self.client.post(reverse('channels.channel_claim_android'),
                                    dict(claim_code=android1.claim_code, phone_number="0788123123"))

        # redirect to welcome page
        self.assertTrue('success' in response.get('Location', None))
        self.assertRedirect(response, reverse('public.public_welcome'))

        # channel is updated with org details and claim code is now blank
        android1.refresh_from_db()
        secret = android1.secret
        self.assertEqual(android1.org, self.org)
        self.assertEqual(android1.address, '+250788123123')  # normalized
        self.assertEqual(android1.alert_email, self.admin.email)  # the logged-in user
        self.assertEqual(android1.gcm_id, 'GCM111')
        self.assertEqual(android1.uuid, 'uuid')
        self.assertFalse(android1.claim_code)

        # try having a device register again
        response = self.client.post(reverse('register'), json.dumps(reg_data), content_type='application/json')
        self.assertEqual(response.status_code, 200)

        # should return same channel but with a new claim code and secret
        android1.refresh_from_db()
        self.assertEqual(android1.org, self.org)
        self.assertEqual(android1.address, '+250788123123')
        self.assertEqual(android1.alert_email, self.admin.email)
        self.assertEqual(android1.gcm_id, 'GCM111')
        self.assertEqual(android1.uuid, 'uuid')
        self.assertEqual(android1.is_active, True)
        self.assertTrue(android1.claim_code)
        self.assertNotEqual(android1.secret, secret)

        # should be able to claim again
        response = self.client.post(reverse('channels.channel_claim_android'),
                                    dict(claim_code=android1.claim_code, phone_number="0788123123"))
        self.assertRedirect(response, reverse('public.public_welcome'))

        # try having a device register yet again with new GCM ID
        reg_data['cmds'][0]['gcm_id'] = "GCM222"
        response = self.client.post(reverse('register'), json.dumps(reg_data), content_type='application/json')
        self.assertEqual(response.status_code, 200)

        # should return same channel but with GCM updated
        android1.refresh_from_db()
        self.assertEqual(android1.org, self.org)
        self.assertEqual(android1.address, '+250788123123')
        self.assertEqual(android1.alert_email, self.admin.email)
        self.assertEqual(android1.gcm_id, 'GCM222')
        self.assertEqual(android1.uuid, 'uuid')
        self.assertEqual(android1.is_active, True)

        # we can claim again with new phone number
        response = self.client.post(reverse('channels.channel_claim_android'),
                                    dict(claim_code=android1.claim_code, phone_number="+250788123124"))
        self.assertRedirect(response, reverse('public.public_welcome'))

        android1.refresh_from_db()
        self.assertEqual(android1.org, self.org)
        self.assertEqual(android1.address, '+250788123124')
        self.assertEqual(android1.alert_email, self.admin.email)
        self.assertEqual(android1.gcm_id, 'GCM222')
        self.assertEqual(android1.uuid, 'uuid')
        self.assertEqual(android1.is_active, True)

        # release and then register with same details and claim again
        old_uuid = android1.uuid
        android1.release()

        response = self.client.post(reverse('register'), json.dumps(reg_data), content_type='application/json')
        claim_code = response.json()['cmds'][0]['relayer_claim_code']
        self.assertEqual(response.status_code, 200)
        response = self.client.post(reverse('channels.channel_claim_android'),
                                    dict(claim_code=claim_code, phone_number="+250788123124"))
        self.assertRedirect(response, reverse('public.public_welcome'))

        android1.refresh_from_db()

        self.assertNotEqual(android1.uuid, old_uuid)  # inactive channel now has new UUID

        # and we have a new Android channel with our UUID
        android2 = Channel.objects.get(is_active=True)
        self.assertNotEqual(android2, android1)
        self.assertEqual(android2.uuid, 'uuid')

        # try to claim a bogus channel
        response = self.client.post(reverse('channels.channel_claim_android'), dict(claim_code="Your Mom"))
        self.assertEqual(response.status_code, 200)
        self.assertFormError(response, 'form', 'claim_code', "Invalid claim code, please check and try again.")

        # check our primary tel channel is the same as our outgoing
        default_sender = self.org.get_send_channel(TEL_SCHEME)
        self.assertEqual(default_sender, android2)
        self.assertEqual(default_sender, self.org.get_receive_channel(TEL_SCHEME))
        self.assertFalse(default_sender.is_delegate_sender())

        response = self.client.post(reverse('channels.channel_create_bulk_sender') + "?connection=NX",
                                    dict(connection='NX'))
        self.assertFormError(response, 'form', 'channel', "Can't add sender for that number")

        # try to claim a bulk Nexmo sender (without adding Nexmo account to org)
        claim_nexmo_url = reverse('channels.channel_create_bulk_sender') + "?connection=NX&channel=%d" % android2.pk
        response = self.client.post(claim_nexmo_url, dict(connection='NX', channel=android2.pk))
        self.assertFormError(response, 'form', 'connection', "A connection to a Nexmo account is required")

        # send channel is still our Android device
        self.assertEqual(self.org.get_send_channel(TEL_SCHEME), android2)
        self.assertFalse(self.org.is_connected_to_nexmo())

        # now connect to nexmo
        with patch('temba.utils.nexmo.NexmoClient.update_account') as connect:
            connect.return_value = True
            with patch('nexmo.Client.create_application') as create_app:
                create_app.return_value = dict(id='app-id', keys=dict(private_key='private-key'))
                self.org.connect_nexmo('123', '456', self.admin)
                self.org.save()
        self.assertTrue(self.org.is_connected_to_nexmo())

        # now adding Nexmo bulk sender should work
        response = self.client.post(claim_nexmo_url, dict(connection='NX', channel=android2.pk))
        self.assertRedirect(response, reverse('orgs.org_home'))

        # new Nexmo channel created for delegated sending
        nexmo = self.org.get_send_channel(TEL_SCHEME)
        self.assertEqual(nexmo.channel_type, 'NX')
        self.assertEqual(nexmo.parent, android2)
        self.assertTrue(nexmo.is_delegate_sender())

        # reading our nexmo channel should now offer a disconnect option
        nexmo = self.org.channels.filter(channel_type='NX').first()
        response = self.client.get(reverse('channels.channel_read', args=[nexmo.uuid]))
        self.assertContains(response, 'Disable Bulk Sending')

        # receiving still job of our Android device
        self.assertEqual(self.org.get_receive_channel(TEL_SCHEME), android2)

        # re-register device with country as US
        reg_data = dict(cmds=[dict(cmd="gcm", gcm_id="GCM222", uuid='uuid'),
                              dict(cmd='status', cc='US', dev="Nexus 5X")])
        response = self.client.post(reverse('register'), json.dumps(reg_data), content_type='application/json')
        self.assertEqual(response.status_code, 200)

        # channel country and device updated
        android2.refresh_from_db()
        self.assertEqual(android2.country, 'US')
        self.assertEqual(android2.device, "Nexus 5X")
        self.assertEqual(android2.org, self.org)
        self.assertEqual(android2.gcm_id, "GCM222")
        self.assertEqual(android2.uuid, "uuid")
        self.assertTrue(android2.is_active)

        # set back to RW...
        android2.country = 'RW'
        android2.save()

        # our country is RW
        self.assertEqual(self.org.get_country_code(), 'RW')

        # remove nexmo
        nexmo.release()

        self.assertEqual(self.org.get_country_code(), 'RW')

        # register another device with country as US
        reg_data = dict(cmds=[dict(cmd="gcm", gcm_id="GCM444", uuid='uuid4'),
                              dict(cmd='status', cc='US', dev="Nexus 6P")])
        response = self.client.post(reverse('register'), json.dumps(reg_data), content_type='application/json')

        claim_code = response.json()['cmds'][0]['relayer_claim_code']

        # try to claim it...
        self.client.post(reverse('channels.channel_claim_android'), dict(claim_code=claim_code, phone_number="12065551212"))

        # should work, can have two channels in different countries
        channel = Channel.objects.get(country='US')
        self.assertEqual(channel.address, '+12065551212')

        self.assertEqual(Channel.objects.filter(org=self.org, is_active=True).count(), 2)

        # normalize a URN with a fully qualified number
        number, valid = URN.normalize_number('+12061112222', None)
        self.assertTrue(valid)

        # not international format
        number, valid = URN.normalize_number('0788383383', None)
        self.assertFalse(valid)

        # get our send channel without a URN, should just default to last
        default_channel = self.org.get_send_channel(TEL_SCHEME)
        self.assertEqual(default_channel, channel)

        # get our send channel for a Rwandan URN
        rwanda_channel = self.org.get_send_channel(TEL_SCHEME, ContactURN.create(self.org, None, 'tel:+250788383383'))
        self.assertEqual(rwanda_channel, android2)

        # and a US one
        us_channel = self.org.get_send_channel(TEL_SCHEME, ContactURN.create(self.org, None, 'tel:+12065555353'))
        self.assertEqual(us_channel, channel)

        # a different country altogether should just give us the default
        us_channel = self.org.get_send_channel(TEL_SCHEME, ContactURN.create(self.org, None, 'tel:+593997290044'))
        self.assertEqual(us_channel, channel)

        self.org = Org.objects.get(id=self.org.id)
        self.assertIsNone(self.org.get_country_code())

        # yet another registration in rwanda
        reg_data = dict(cmds=[dict(cmd="gcm", gcm_id="GCM555", uuid='uuid5'),
                              dict(cmd='status', cc='RW', dev="Nexus 5")])
        response = self.client.post(reverse('register'), json.dumps(reg_data), content_type='application/json')
        claim_code = response.json()['cmds'][0]['relayer_claim_code']

        # try to claim it with number taken by other Android channel
        response = self.client.post(reverse('channels.channel_claim_android'),
                                    dict(claim_code=claim_code, phone_number="+250788123124"))
        self.assertFormError(response, 'form', 'phone_number', "Another channel has this number. Please remove that channel first.")

        # create channel in another org
        self.create_secondary_org()
        Channel.create(self.org2, self.admin2, 'RW', 'A', "", "+250788382382")

        # can claim it with this number, and because it's a fully qualified RW number, doesn't matter that channel is US
        response = self.client.post(reverse('channels.channel_claim_android'),
                                    dict(claim_code=claim_code, phone_number="+250788382382"))
        self.assertRedirect(response, reverse('public.public_welcome'))

        # should be added with RW as the country
        self.assertTrue(Channel.objects.get(address='+250788382382', country='RW', org=self.org))

    @patch('temba.orgs.models.TwilioRestClient', MockTwilioClient)
    @patch('temba.ivr.clients.TwilioClient', MockTwilioClient)
    @patch('twilio.util.RequestValidator', MockRequestValidator)
    def test_claim_twilio(self):
        self.login(self.admin)

        # remove any existing channels
        self.org.channels.update(is_active=False, org=None)

        # make sure twilio is on the claim page
        response = self.client.get(reverse('channels.channel_claim'))
        self.assertContains(response, "Twilio")
        self.assertContains(response, reverse('orgs.org_twilio_connect'))

        twilio_config = dict()
        twilio_config[ACCOUNT_SID] = 'account-sid'
        twilio_config[ACCOUNT_TOKEN] = 'account-token'
        twilio_config[APPLICATION_SID] = 'TwilioTestSid'

        self.org.config = json.dumps(twilio_config)
        self.org.save()

        # hit the claim page, should now have a claim twilio link
        claim_twilio = reverse('channels.channel_claim_twilio')
        response = self.client.get(reverse('channels.channel_claim'))
        self.assertContains(response, claim_twilio)

        response = self.client.get(claim_twilio)
        self.assertTrue('account_trial' in response.context)
        self.assertFalse(response.context['account_trial'])

        with patch('temba.orgs.models.Org.get_twilio_client') as mock_get_twilio_client:
            mock_get_twilio_client.return_value = None

            response = self.client.get(claim_twilio)
            self.assertRedirects(response, reverse('channels.channel_claim'))

            mock_get_twilio_client.side_effect = TwilioRestException(401, 'http://twilio', msg='Authentication Failure', code=20003)

            response = self.client.get(claim_twilio)
            self.assertRedirects(response, reverse('channels.channel_claim'))

        with patch('temba.tests.MockTwilioClient.MockAccounts.get') as mock_get:
            mock_get.return_value = MockTwilioClient.MockAccount('Trial')

            response = self.client.get(claim_twilio)
            self.assertTrue('account_trial' in response.context)
            self.assertTrue(response.context['account_trial'])

        with patch('temba.tests.MockTwilioClient.MockPhoneNumbers.search') as mock_search:
            search_url = reverse('channels.channel_search_numbers')

            # try making empty request
            response = self.client.post(search_url, {})
            self.assertEqual(response.json(), [])

            # try searching for US number
            mock_search.return_value = [MockTwilioClient.MockPhoneNumber('+12062345678')]
            response = self.client.post(search_url, {'country': 'US', 'area_code': '206'})
            self.assertEqual(response.json(), ['+1 206-234-5678', '+1 206-234-5678'])

            # try searching without area code
            response = self.client.post(search_url, {'country': 'US', 'area_code': ''})
            self.assertEqual(response.json(), ['+1 206-234-5678', '+1 206-234-5678'])

            mock_search.return_value = []
            response = self.client.post(search_url, {'country': 'US', 'area_code': ''})
            self.assertEquals(json.loads(response.content)['error'],
                              "Sorry, no numbers found, please enter another area code and try again.")

            # try searching for non-US number
            mock_search.return_value = [MockTwilioClient.MockPhoneNumber('+442812345678')]
            response = self.client.post(search_url, {'country': 'GB', 'area_code': '028'})
            self.assertEqual(response.json(), ['+44 28 1234 5678', '+44 28 1234 5678'])

            mock_search.return_value = []
            response = self.client.post(search_url, {'country': 'GB', 'area_code': ''})
            self.assertEquals(json.loads(response.content)['error'],
                              "Sorry, no numbers found, please enter another pattern and try again.")

        with patch('temba.tests.MockTwilioClient.MockPhoneNumbers.list') as mock_numbers:
            mock_numbers.return_value = [MockTwilioClient.MockPhoneNumber('+12062345678')]

            with patch('temba.tests.MockTwilioClient.MockShortCodes.list') as mock_short_codes:
                mock_short_codes.return_value = []

                response = self.client.get(claim_twilio)
                self.assertContains(response, '206-234-5678')

                # claim it
                response = self.client.post(claim_twilio, dict(country='US', phone_number='12062345678'))
                self.assertRedirects(response, reverse('public.public_welcome') + "?success")

                # make sure it is actually connected
                channel = Channel.objects.get(channel_type='T', org=self.org)
                self.assertEqual(channel.role, Channel.ROLE_CALL + Channel.ROLE_ANSWER + Channel.ROLE_SEND + Channel.ROLE_RECEIVE)

        # voice only number
        with patch('temba.tests.MockTwilioClient.MockPhoneNumbers.list') as mock_numbers:
            mock_numbers.return_value = [MockTwilioClient.MockPhoneNumber('+554139087835')]

            with patch('temba.tests.MockTwilioClient.MockShortCodes.list') as mock_short_codes:
                mock_short_codes.return_value = []
                Channel.objects.all().delete()

                response = self.client.get(claim_twilio)
                self.assertContains(response, '+55 41 3908-7835')

                # claim it
                response = self.client.post(claim_twilio, dict(country='BR', phone_number='554139087835'))
                self.assertRedirects(response, reverse('public.public_welcome') + "?success")

                # make sure it is actually connected
                channel = Channel.objects.get(channel_type='T', org=self.org)
                self.assertEqual(channel.role, Channel.ROLE_CALL + Channel.ROLE_ANSWER)

        with patch('temba.tests.MockTwilioClient.MockPhoneNumbers.list') as mock_numbers:
            mock_numbers.return_value = [MockTwilioClient.MockPhoneNumber('+4545335500')]

            with patch('temba.tests.MockTwilioClient.MockShortCodes.list') as mock_short_codes:
                mock_short_codes.return_value = []

                Channel.objects.all().delete()

                response = self.client.get(claim_twilio)
                self.assertContains(response, '45 33 55 00')

                # claim it
                response = self.client.post(claim_twilio, dict(country='DK', phone_number='4545335500'))
                self.assertRedirects(response, reverse('public.public_welcome') + "?success")

                # make sure it is actually connected
                Channel.objects.get(channel_type='T', org=self.org)

        with patch('temba.tests.MockTwilioClient.MockPhoneNumbers.list') as mock_numbers:
            mock_numbers.return_value = []

            with patch('temba.tests.MockTwilioClient.MockShortCodes.list') as mock_short_codes:
                mock_short_codes.return_value = [MockTwilioClient.MockShortCode('8080')]
                Channel.objects.all().delete()

                self.org.timezone = 'America/New_York'
                self.org.save()

                response = self.client.get(claim_twilio)
                self.assertContains(response, '8080')
                self.assertContains(response, 'class="country">US')  # we look up the country from the timezone

                # claim it
                response = self.client.post(claim_twilio, dict(country='US', phone_number='8080'))
                self.assertRedirects(response, reverse('public.public_welcome') + "?success")

                # make sure it is actually connected
                Channel.objects.get(channel_type='T', org=self.org)

        twilio_channel = self.org.channels.all().first()
        self.assertEquals('T', twilio_channel.channel_type)

        with patch('temba.tests.MockTwilioClient.MockPhoneNumbers.update') as mock_numbers:

            # our twilio channel removal should fail on bad auth
            mock_numbers.side_effect = TwilioRestException(401, 'http://twilio', msg='Authentication Failure', code=20003)
            self.client.post(reverse('channels.channel_delete', args=[twilio_channel.pk]))
            self.assertIsNotNone(self.org.channels.all().first())

            # or other arbitrary twilio errors
            mock_numbers.side_effect = TwilioRestException(400, 'http://twilio', msg='Twilio Error', code=123)
            self.client.post(reverse('channels.channel_delete', args=[twilio_channel.pk]))
            self.assertIsNotNone(self.org.channels.all().first())

            # now lets be successful
            mock_numbers.side_effect = None
            self.client.post(reverse('channels.channel_delete', args=[twilio_channel.pk]))
            self.assertIsNone(self.org.channels.all().first())

    @patch('temba.orgs.models.TwilioRestClient', MockTwilioClient)
    @patch('temba.ivr.clients.TwilioClient', MockTwilioClient)
    @patch('twilio.util.RequestValidator', MockRequestValidator)
    def test_claim_twilio_messaging_service(self):

        self.login(self.admin)

        # remove any existing channels
        self.org.channels.all().delete()

        # make sure twilio is on the claim page
        response = self.client.get(reverse('channels.channel_claim'))
        self.assertContains(response, "Twilio")
        self.assertContains(response, reverse('orgs.org_twilio_connect'))

        twilio_config = dict()
        twilio_config[ACCOUNT_SID] = 'account-sid'
        twilio_config[ACCOUNT_TOKEN] = 'account-token'
        twilio_config[APPLICATION_SID] = 'TwilioTestSid'

        self.org.config = json.dumps(twilio_config)
        self.org.save()

        claim_twilio_ms = reverse('channels.channel_claim_twilio_messaging_service')
        response = self.client.get(reverse('channels.channel_claim'))
        self.assertContains(response, claim_twilio_ms)

        response = self.client.get(claim_twilio_ms)
        self.assertTrue('account_trial' in response.context)
        self.assertFalse(response.context['account_trial'])

        with patch('temba.orgs.models.Org.get_twilio_client') as mock_get_twilio_client:
            mock_get_twilio_client.return_value = None

            response = self.client.get(claim_twilio_ms)
            self.assertRedirects(response, reverse('channels.channel_claim'))

            mock_get_twilio_client.side_effect = TwilioRestException(401, 'http://twilio', msg='Authentication Failure', code=20003)

            response = self.client.get(claim_twilio_ms)
            self.assertRedirects(response, reverse('channels.channel_claim'))

        with patch('temba.tests.MockTwilioClient.MockAccounts.get') as mock_get:
            mock_get.return_value = MockTwilioClient.MockAccount('Trial')

            response = self.client.get(claim_twilio_ms)
            self.assertTrue('account_trial' in response.context)
            self.assertTrue(response.context['account_trial'])

        response = self.client.get(claim_twilio_ms)
        self.assertEqual(response.context['form'].fields['country'].choices, list(TWILIO_SUPPORTED_COUNTRIES))
        self.assertContains(response, "icon-channel-twilio")

        response = self.client.post(claim_twilio_ms, dict())
        self.assertTrue(response.context['form'].errors)

        response = self.client.post(claim_twilio_ms, dict(country='US', messaging_service_sid='MSG-SERVICE-SID'))
        channel = self.org.channels.get()
        self.assertRedirects(response, reverse('channels.channel_configuration', args=[channel.pk]))
        self.assertEqual(channel.channel_type, "TMS")
        self.assertEqual(channel.config_json(), dict(messaging_service_sid="MSG-SERVICE-SID"))

    @patch('temba.orgs.models.TwilioRestClient', MockTwilioClient)
    @patch('temba.ivr.clients.TwilioClient', MockTwilioClient)
    @patch('twilio.util.RequestValidator', MockRequestValidator)
    def test_claim_twiml_api(self):
        self.login(self.admin)

        # remove any existing channels
        self.org.channels.update(is_active=False, org=None)

        claim_url = reverse('channels.channel_claim_twiml_api')

        response = self.client.get(reverse('channels.channel_claim'))
        self.assertContains(response, "TwiML")
        self.assertContains(response, claim_url)

        # can fetch the claim page
        response = self.client.get(claim_url)
        self.assertEqual(200, response.status_code)
        self.assertContains(response, 'TwiML')

        response = self.client.post(claim_url, dict(number='5512345678', country='AA'))
        self.assertTrue(response.context['form'].errors)

        response = self.client.post(claim_url, dict(country='US', number='12345678', url='https://twilio.com', role='SR', account_sid='abcd1234', account_token='abcd1234'))
        channel = self.org.channels.all().first()
        self.assertRedirects(response, reverse('channels.channel_configuration', args=[channel.pk]))
        self.assertEqual(channel.channel_type, "TW")
        self.assertEqual(channel.config_json(), dict(ACCOUNT_TOKEN='abcd1234', send_url='https://twilio.com', ACCOUNT_SID='abcd1234'))

        response = self.client.post(claim_url, dict(country='US', number='12345678', url='https://twilio.com', role='SR', account_sid='abcd4321', account_token='abcd4321'))
        channel = self.org.channels.all().first()
        self.assertRedirects(response, reverse('channels.channel_configuration', args=[channel.pk]))
        self.assertEqual(channel.channel_type, "TW")
        self.assertEqual(channel.config_json(), dict(ACCOUNT_TOKEN='abcd4321', send_url='https://twilio.com', ACCOUNT_SID='abcd4321'))

        self.org.channels.update(is_active=False, org=None)

        response = self.client.post(claim_url, dict(country='US', number='8080', url='https://twilio.com', role='SR', account_sid='abcd1234', account_token='abcd1234'))
        channel = self.org.channels.all().first()
        self.assertRedirects(response, reverse('channels.channel_configuration', args=[channel.pk]))
        self.assertEqual(channel.channel_type, "TW")
        self.assertEqual(channel.config_json(), dict(ACCOUNT_TOKEN='abcd1234', send_url='https://twilio.com', ACCOUNT_SID='abcd1234'))

    def test_claim_facebook(self):
        self.login(self.admin)

        # remove any existing channels
        Channel.objects.all().delete()

        claim_facebook_url = reverse('channels.channel_claim_facebook')
        token = 'x' * 200

        with patch('requests.get') as mock:
            mock.return_value = MockResponse(400, json.dumps(dict(error=dict(message="Failed validation"))))

            # try to claim facebook, should fail because our verification of the token fails
            response = self.client.post(claim_facebook_url, dict(page_access_token=token))

            # assert we got a normal 200 and it says our token is wrong
            self.assertEqual(response.status_code, 200)
            self.assertContains(response, "Failed validation")

        # ok this time claim with a success
        with patch('requests.get') as mock_get:
            mock_get.return_value = MockResponse(200, json.dumps(dict(name='Temba', id=10)))
            response = self.client.post(claim_facebook_url, dict(page_access_token=token), follow=True)

            # assert our channel got created
            channel = Channel.objects.get()
            self.assertEqual(channel.config_json()[Channel.CONFIG_AUTH_TOKEN], token)
            self.assertEqual(channel.config_json()[Channel.CONFIG_PAGE_NAME], 'Temba')
            self.assertEqual(channel.address, '10')

            # should be on our configuration page displaying our secret
            self.assertContains(response, channel.secret)

            # test validating our secret
            handler_url = reverse('handlers.facebook_handler', args=['invalid'])
            response = self.client.get(handler_url)
            self.assertEqual(response.status_code, 400)

            # test invalid token
            handler_url = reverse('handlers.facebook_handler', args=[channel.uuid])
            payload = {'hub.mode': 'subscribe', 'hub.verify_token': 'invalid', 'hub.challenge': 'challenge'}
            response = self.client.get(handler_url, payload)
            self.assertEqual(response.status_code, 400)

            # test actual token
            payload['hub.verify_token'] = channel.secret

            # try with unsuccessful callback to subscribe (this fails silently)
            with patch('requests.post') as mock_post:
                mock_post.return_value = MockResponse(400, json.dumps(dict(success=False)))

                response = self.client.get(handler_url, payload)
                self.assertEqual(response.status_code, 200)
                self.assertContains(response, 'challenge')

                # assert we subscribed to events
                self.assertEqual(mock_post.call_count, 1)

            # but try again and we should try again
            with patch('requests.post') as mock_post:
                mock_post.return_value = MockResponse(200, json.dumps(dict(success=True)))

                response = self.client.get(handler_url, payload)
                self.assertEqual(response.status_code, 200)
                self.assertContains(response, 'challenge')

                # assert we subscribed to events
                self.assertEqual(mock_post.call_count, 1)

            # release the channel
            with patch('requests.delete') as mock_delete:
                mock_delete.return_value = MockResponse(200, json.dumps(dict(success=True)))
                channel.release()

                mock_delete.assert_called_once_with('https://graph.facebook.com/v2.5/me/subscribed_apps',
                                                    params=dict(access_token=channel.config_json()[Channel.CONFIG_AUTH_TOKEN]))

    def test_claim_viber_public(self):
        self.login(self.admin)

        # remove any existing channels
        Channel.objects.all().delete()
        url = reverse('channels.channel_claim_viber_public')
        token = "auth"

        with patch('requests.post') as mock:
            mock.side_effect = [MockResponse(400, json.dumps(dict(status=3, status_message="Invalid token")))]
            response = self.client.post(url, dict(auth_token=token))

            self.assertEqual(response.status_code, 200)
            self.assertContains(response, "Error validating authentication token")

        with patch('requests.post') as mock:
            mock.side_effect = [MockResponse(200, json.dumps(dict(status=3, status_message="Invalid token")))]
            response = self.client.post(url, dict(auth_token=token))

            self.assertEqual(response.status_code, 200)
            self.assertContains(response, "Error validating authentication token")

        with patch('requests.post') as mock:
            mock.side_effect = [MockResponse(200, json.dumps(dict(status=0, status_message="ok"))),
                                MockResponse(400, json.dumps(dict(status=3, status_message="Invalid token")))]
            response = self.client.post(url, dict(auth_token=token))

            self.assertEqual(response.status_code, 200)
            self.assertContains(response, "Invalid authentication token")

        # ok this time claim with a success
        with patch('requests.post') as mock:
            mock.side_effect = [MockResponse(200, json.dumps(dict(status=0, status_message="ok"))),
                                MockResponse(200, json.dumps(dict(status=0, status_message="ok", id="viberId", uri="viberName"))),
                                MockResponse(200, json.dumps(dict(status=0, status_message="ok")))]

            response = self.client.post(url, dict(auth_token=token), follow=True)

            # assert our channel got created
            channel = Channel.objects.get()
            self.assertEqual(channel.config_json()[Channel.CONFIG_AUTH_TOKEN], token)
            self.assertEqual(channel.address, 'viberId')
            self.assertEqual(channel.name, 'viberName')

            # should have been called with our webhook URL
            self.assertEqual(mock.call_args[0][0], 'https://chatapi.viber.com/pa/set_webhook')

        # remove the channel
        with patch('requests.post') as mock:
            mock.side_effect = [MockResponse(200, json.dumps(dict(status=0, status_message="ok")))]
            channel.release()

            self.assertEqual(mock.call_args[0][0], 'https://chatapi.viber.com/pa/set_webhook')

    def test_search_nexmo(self):
        self.login(self.admin)
        self.org.channels.update(is_active=False, org=None)
        self.channel = Channel.create(self.org, self.user, 'RW', 'NX', None, '+250788123123',
                                      uuid='00000000-0000-0000-0000-000000001234')

        self.nexmo_uuid = str(uuid.uuid4())
        nexmo_config = {NEXMO_KEY: '1234', NEXMO_SECRET: '1234', NEXMO_UUID: self.nexmo_uuid,
                        NEXMO_APP_ID: 'nexmo-app-id', NEXMO_APP_PRIVATE_KEY: 'nexmo-private-key'}

        org = self.channel.org

        config = org.config_json()
        config.update(nexmo_config)
        org.config = json.dumps(config)
        org.save()

        search_nexmo_url = reverse('channels.channel_search_nexmo')

        response = self.client.get(search_nexmo_url)
        self.assertTrue('area_code' in response.context['form'].fields)
        self.assertTrue('country' in response.context['form'].fields)

        with patch('requests.get') as nexmo_get:
            nexmo_get.side_effect = [MockResponse(200,
                                                  '{"count":1,"numbers":[{"features": ["SMS", "VOICE"], '
                                                  '"type":"mobile-lvn","country":"US","msisdn":"13607884540"}] }'),
                                     MockResponse(200,
                                                  '{"count":1,"numbers":[{"features": ["SMS", "VOICE"], '
                                                  '"type":"mobile-lvn","country":"US","msisdn":"13607884550"}] }'),
                                     ]

            post_data = dict(country='US', area_code='360')
            response = self.client.post(search_nexmo_url, post_data, follow=True)

            self.assertEquals(response.json(), ['+1 360-788-4540', '+1 360-788-4550'])

    def test_claim_nexmo(self):
        self.login(self.admin)

        # remove any existing channels
        self.org.channels.update(is_active=False, org=None)

        # make sure nexmo is on the claim page
        response = self.client.get(reverse('channels.channel_claim'))
        self.assertContains(response, "Nexmo")
        self.assertContains(response, reverse('orgs.org_nexmo_connect'))

        nexmo_config = dict(NEXMO_KEY='nexmo-key', NEXMO_SECRET='nexmo-secret', NEXMO_UUID='nexmo-uuid',
                            NEXMO_APP_ID='nexmo-app-id', NEXMO_APP_PRIVATE_KEY='nexmo-app-private-key')
        self.org.config = json.dumps(nexmo_config)
        self.org.save()

        # hit the claim page, should now have a claim nexmo link
        claim_nexmo = reverse('channels.channel_claim_nexmo')
        response = self.client.get(reverse('channels.channel_claim'))
        self.assertContains(response, claim_nexmo)

        # try adding a shortcode
        with patch('requests.get') as nexmo_get:
            with patch('requests.post') as nexmo_post:
                nexmo_get.side_effect = [
                    MockResponse(200, '{"count":0,"numbers":[] }'),
                    MockResponse(200,
                                 '{"count":1,"numbers":[{"features": ["SMS"], "type":"mobile-lvn",'
                                 '"country":"US","msisdn":"8080"}] }'),
                    MockResponse(200,
                                 '{"count":1,"numbers":[{"features": ["SMS"], "type":"mobile-lvn",'
                                 '"country":"US","msisdn":"8080"}] }'),
                ]
                response = self.client.post(claim_nexmo, dict(country='US', phone_number='8080'))
                self.assertRedirects(response, reverse('public.public_welcome') + "?success")
                channel = Channel.objects.filter(address='8080').first()
                self.assertTrue(Channel.ROLE_SEND in channel.role)
                self.assertTrue(Channel.ROLE_RECEIVE in channel.role)
                self.assertFalse(Channel.ROLE_ANSWER in channel.role)
                self.assertFalse(Channel.ROLE_CALL in channel.role)
                Channel.objects.all().delete()

        # try buying a number not on the account
        with patch('requests.get') as nexmo_get:
            with patch('requests.post') as nexmo_post:
                nexmo_get.side_effect = [
                    MockResponse(200, '{"count":0,"numbers":[] }'),
                    MockResponse(200, '{"count":0,"numbers":[] }'),
                    MockResponse(200,
                                 '{"count":1,"numbers":[{"features": ["sms", "voice"], "type":"mobile",'
                                 '"country":"US","msisdn":"+12065551212"}] }'),
                ]
                nexmo_post.return_value = MockResponse(200, '{"error-code": "200"}')
                response = self.client.post(claim_nexmo, dict(country='US', phone_number='+12065551212'))
                self.assertRedirects(response, reverse('public.public_welcome') + "?success")
                channel = Channel.objects.filter(address='+12065551212').first()
                self.assertTrue(Channel.ROLE_SEND in channel.role)
                self.assertTrue(Channel.ROLE_RECEIVE in channel.role)
                self.assertTrue(Channel.ROLE_ANSWER in channel.role)
                self.assertTrue(Channel.ROLE_CALL in channel.role)
                Channel.objects.all().delete()

        # try failing to buy a number not on the account
        with patch('requests.get') as nexmo_get:
            with patch('requests.post') as nexmo_post:
                nexmo_get.side_effect = [
                    MockResponse(200, '{"count":0,"numbers":[] }'),
                    MockResponse(200, '{"count":0,"numbers":[] }'),
                ]
                nexmo_post.side_effect = Exception('Error')
                response = self.client.post(claim_nexmo, dict(country='US', phone_number='+12065551212'))
                self.assertTrue(response.context['form'].errors)
                self.assertContains(response, "There was a problem claiming that number, "
                                              "please check the balance on your account. "
                                              "Note that you can only claim numbers after "
                                              "adding credit to your Nexmo account.")
                Channel.objects.all().delete()

        # let's add a number already connected to the account
        with patch('requests.get') as nexmo_get:
            with patch('requests.post') as nexmo_post:
                nexmo_get.return_value = MockResponse(200,
                                                      '{"count":1,"numbers":[{"features": ["SMS", "VOICE"], '
                                                      '"type":"mobile-lvn","country":"US","msisdn":"13607884540"}] }')
                nexmo_post.return_value = MockResponse(200, '{"error-code": "200"}')

                # make sure our number appears on the claim page
                response = self.client.get(claim_nexmo)
                self.assertFalse('account_trial' in response.context)
                self.assertContains(response, '360-788-4540')

                # claim it
                response = self.client.post(claim_nexmo, dict(country='US', phone_number='13607884540'))
                self.assertRedirects(response, reverse('public.public_welcome') + "?success")

                # make sure it is actually connected
                channel = Channel.objects.get(channel_type='NX', org=self.org)
                self.assertTrue(Channel.ROLE_SEND in channel.role)
                self.assertTrue(Channel.ROLE_RECEIVE in channel.role)
                self.assertTrue(Channel.ROLE_ANSWER in channel.role)
                self.assertTrue(Channel.ROLE_CALL in channel.role)

                # test the update page for nexmo
                update_url = reverse('channels.channel_update', args=[channel.pk])
                response = self.client.get(update_url)

                # try changing our address
                updated = response.context['form'].initial
                updated['address'] = 'MTN'
                updated['alert_email'] = 'foo@bar.com'

                response = self.client.post(update_url, updated)
                channel = Channel.objects.get(pk=channel.id)

                self.assertEquals('MTN', channel.address)

                # add a canada number
                nexmo_get.return_value = MockResponse(200, '{"count":1,"numbers":[{"features": ["SMS", "VOICE"], "type":"mobile-lvn","country":"CA","msisdn":"15797884540"}] }')
                nexmo_post.return_value = MockResponse(200, '{"error-code": "200"}')

                # make sure our number appears on the claim page
                response = self.client.get(claim_nexmo)
                self.assertFalse('account_trial' in response.context)
                self.assertContains(response, '579-788-4540')

                # claim it
                response = self.client.post(claim_nexmo, dict(country='CA', phone_number='15797884540'))
                self.assertRedirects(response, reverse('public.public_welcome') + "?success")

                # make sure it is actually connected
                self.assertTrue(Channel.objects.filter(channel_type='NX', org=self.org, address='+15797884540').first())

                # as is our old one
                self.assertTrue(Channel.objects.filter(channel_type='NX', org=self.org, address='MTN').first())

                config_url = reverse('channels.channel_configuration', args=[channel.pk])
                response = self.client.get(config_url)
                self.assertEquals(200, response.status_code)

                self.assertContains(response, reverse('handlers.nexmo_handler', args=['receive', channel.org.nexmo_uuid()]))
                self.assertContains(response, reverse('handlers.nexmo_handler', args=['status', channel.org.nexmo_uuid()]))
                self.assertContains(response, reverse('handlers.nexmo_call_handler', args=['answer', channel.uuid]))

                call_handler_event_url = reverse('handlers.nexmo_call_handler', args=['event', channel.uuid])
                response = self.client.get(call_handler_event_url)

                self.assertEqual(response.status_code, 200)
                self.assertEqual(response.content, "")

    def test_claim_plivo(self):
        self.login(self.admin)

        # remove any existing channels
        self.org.channels.update(is_active=False, org=None)

        connect_plivo_url = reverse('orgs.org_plivo_connect')
        claim_plivo_url = reverse('channels.channel_claim_plivo')

        # make sure plivo is on the claim page
        response = self.client.get(reverse('channels.channel_claim'))
        self.assertContains(response, "Connect plivo")
        self.assertContains(response, reverse('orgs.org_plivo_connect'))

        with patch('requests.get') as plivo_get:
            plivo_get.return_value = MockResponse(400, json.dumps(dict()))

            # try hit the claim page, should be redirected; no credentials in session
            response = self.client.get(claim_plivo_url, follow=True)
            self.assertFalse('account_trial' in response.context)
            self.assertContains(response, connect_plivo_url)

        # let's add a number already connected to the account
        with patch('requests.get') as plivo_get:
            with patch('requests.post') as plivo_post:
                plivo_get.return_value = MockResponse(200,
                                                      json.dumps(dict(objects=[dict(number='16062681435',
                                                                                    region="California, UNITED STATES"),
                                                                               dict(number='8080',
                                                                                    region='GUADALAJARA, MEXICO')])))

                plivo_post.return_value = MockResponse(202, json.dumps(dict(status='changed', app_id='app-id')))

                # make sure our numbers appear on the claim page
                response = self.client.get(claim_plivo_url)
                self.assertContains(response, "+1 606-268-1435")
                self.assertContains(response, "8080")
                self.assertContains(response, 'US')
                self.assertContains(response, 'MX')

                # claim it the US number
                session = self.client.session
                session[Channel.CONFIG_PLIVO_AUTH_ID] = 'auth-id'
                session[Channel.CONFIG_PLIVO_AUTH_TOKEN] = 'auth-token'
                session.save()

                self.assertTrue(Channel.CONFIG_PLIVO_AUTH_ID in self.client.session)
                self.assertTrue(Channel.CONFIG_PLIVO_AUTH_TOKEN in self.client.session)

                response = self.client.post(claim_plivo_url, dict(phone_number='+1 606-268-1435', country='US'))
                self.assertRedirects(response, reverse('public.public_welcome') + "?success")

                # make sure it is actually connected
                channel = Channel.objects.get(channel_type='PL', org=self.org)
                self.assertEqual(channel.role, Channel.ROLE_SEND + Channel.ROLE_RECEIVE)
                self.assertEquals(channel.config_json(), {Channel.CONFIG_PLIVO_AUTH_ID: 'auth-id',
                                                          Channel.CONFIG_PLIVO_AUTH_TOKEN: 'auth-token',
                                                          Channel.CONFIG_PLIVO_APP_ID: 'app-id'})
                self.assertEquals(channel.address, "+16062681435")
                # no more credential in the session
                self.assertFalse(Channel.CONFIG_PLIVO_AUTH_ID in self.client.session)
                self.assertFalse(Channel.CONFIG_PLIVO_AUTH_TOKEN in self.client.session)

        # delete existing channels
        Channel.objects.all().delete()

        with patch('temba.channels.views.plivo.RestAPI.get_account') as mock_plivo_get_account:
            with patch('temba.channels.views.plivo.RestAPI.create_application') as mock_plivo_create_application:

                with patch('temba.channels.models.plivo.RestAPI.get_number') as mock_plivo_get_number:
                    with patch('temba.channels.models.plivo.RestAPI.buy_phone_number') as mock_plivo_buy_phone_number:
                        mock_plivo_get_account.return_value = (200, MockResponse(200, json.dumps(dict())))

                        mock_plivo_create_application.return_value = (200, dict(app_id='app-id'))

                        mock_plivo_get_number.return_value = (400, MockResponse(400, json.dumps(dict())))

                        response_body = json.dumps({
                            'status': 'fulfilled',
                            'message': 'created',
                            'numbers': [{'status': 'Success', 'number': '27816855210'}],
                            'api_id': '4334c747-9e83-11e5-9147-22000acb8094'
                        })
                        mock_plivo_buy_phone_number.return_value = (201, MockResponse(201, response_body))

                        # claim it the US number
                        session = self.client.session
                        session[Channel.CONFIG_PLIVO_AUTH_ID] = 'auth-id'
                        session[Channel.CONFIG_PLIVO_AUTH_TOKEN] = 'auth-token'
                        session.save()

                        self.assertTrue(Channel.CONFIG_PLIVO_AUTH_ID in self.client.session)
                        self.assertTrue(Channel.CONFIG_PLIVO_AUTH_TOKEN in self.client.session)

                        response = self.client.post(claim_plivo_url, dict(phone_number='+1 606-268-1440', country='US'))
                        self.assertRedirects(response, reverse('public.public_welcome') + "?success")

                        # make sure it is actually connected
                        channel = Channel.objects.get(channel_type='PL', org=self.org)
                        self.assertEquals(channel.config_json(), {
                            Channel.CONFIG_PLIVO_AUTH_ID: 'auth-id',
                            Channel.CONFIG_PLIVO_AUTH_TOKEN: 'auth-token',
                            Channel.CONFIG_PLIVO_APP_ID: 'app-id'
                        })
                        self.assertEquals(channel.address, "+16062681440")
                        # no more credential in the session
                        self.assertFalse(Channel.CONFIG_PLIVO_AUTH_ID in self.client.session)
                        self.assertFalse(Channel.CONFIG_PLIVO_AUTH_TOKEN in self.client.session)

    def test_claim_globe(self):
        # disassociate all of our channels
        self.org.channels.all().update(org=None, is_active=False)

        self.login(self.admin)
        claim_url = reverse('channels.channel_claim_globe')

        response = self.client.get(claim_url)
        self.assertEqual(200, response.status_code)

        response = self.client.post(claim_url, dict(number=21586380, app_id="AppId", app_secret="AppSecret", passphrase="Passphrase"), follow=True)
        self.assertEqual(200, response.status_code)

        channel = Channel.objects.get(channel_type=Channel.TYPE_GLOBE)
        self.assertEqual('21586380', channel.address)
        self.assertEqual('PH', channel.country)
        config = channel.config_json()
        self.assertEqual(config['app_secret'], 'AppSecret')
        self.assertEqual(config['app_id'], 'AppId')
        self.assertEqual(config['passphrase'], 'Passphrase')

    def test_claim_telegram(self):

        # disassociate all of our channels
        self.org.channels.all().update(org=None, is_active=False)

        self.login(self.admin)
        claim_url = reverse('channels.channel_claim_telegram')

        # can fetch the claim page
        response = self.client.get(claim_url)
        self.assertEqual(200, response.status_code)
        self.assertContains(response, 'Telegram Bot')

        # claim with an invalid token
        with patch('telegram.Bot.getMe') as get_me:
            get_me.side_effect = telegram.TelegramError('Boom')
            response = self.client.post(claim_url, dict(auth_token='invalid'))
            self.assertEqual(200, response.status_code)
            self.assertEqual('Your authentication token is invalid, please check and try again', response.context['form'].errors['auth_token'][0])

        with patch('telegram.Bot.getMe') as get_me:
            user = TelegramUser(123, 'Rapid')
            user.last_name = 'Bot'
            user.username = 'rapidbot'
            get_me.return_value = user

            with patch('telegram.Bot.setWebhook') as set_webhook:
                set_webhook.return_value = ''

                response = self.client.post(claim_url, dict(auth_token='184875172:BAEKbsOKAL23CXufXG4ksNV7Dq7e_1qi3j8'))
                channel = Channel.objects.all().order_by('-pk').first()
                self.assertIsNotNone(channel)
                self.assertEqual(channel.channel_type, Channel.TYPE_TELEGRAM)
                self.assertRedirect(response, reverse('channels.channel_read', args=[channel.uuid]))
                self.assertEqual(302, response.status_code)

                response = self.client.post(claim_url, dict(auth_token='184875172:BAEKbsOKAL23CXufXG4ksNV7Dq7e_1qi3j8'))
                self.assertEqual('A telegram channel for this bot already exists on your account.', response.context['form'].errors['auth_token'][0])

                contact = self.create_contact('Telegram User', urn=URN.from_telegram('1234'))

                # make sure we our telegram channel satisfies as a send channel
                self.login(self.admin)
                response = self.client.get(reverse('contacts.contact_read', args=[contact.uuid]))
                send_channel = response.context['send_channel']
                self.assertIsNotNone(send_channel)
                self.assertEqual(Channel.TYPE_TELEGRAM, send_channel.channel_type)

    def test_claim_twitter(self):
        self.login(self.admin)

        self.twitter_channel.delete()  # remove existing twitter channel

        claim_url = reverse('channels.channel_claim_twitter')

        with patch('twython.Twython.get_authentication_tokens') as get_authentication_tokens:
            get_authentication_tokens.return_value = dict(oauth_token='abcde',
                                                          oauth_token_secret='12345',
                                                          auth_url='http://example.com/auth')
            response = self.client.get(claim_url)
            self.assertEqual(response.status_code, 200)
            self.assertEqual(response.context['twitter_auth_url'], 'http://example.com/auth')
            self.assertEqual(self.client.session['twitter_oauth_token'], 'abcde')
            self.assertEqual(self.client.session['twitter_oauth_token_secret'], '12345')

        with patch('temba.utils.mage.MageClient.activate_twitter_stream') as activate_twitter_stream:
            activate_twitter_stream.return_value = dict()

            with patch('twython.Twython.get_authorized_tokens') as get_authorized_tokens:
                get_authorized_tokens.return_value = dict(screen_name='billy_bob',
                                                          user_id=123,
                                                          oauth_token='bcdef',
                                                          oauth_token_secret='23456')

                response = self.client.get(claim_url, {'oauth_verifier': 'vwxyz'}, follow=True)
                self.assertNotIn('twitter_oauth_token', self.client.session)
                self.assertNotIn('twitter_oauth_token_secret', self.client.session)
                self.assertEqual(response.status_code, 200)

                channel = response.context['object']
                self.assertEqual(channel.address, 'billy_bob')
                self.assertEqual(channel.name, '@billy_bob')
                config = json.loads(channel.config)
                self.assertEqual(config['handle_id'], 123)
                self.assertEqual(config['oauth_token'], 'bcdef')
                self.assertEqual(config['oauth_token_secret'], '23456')

            # re-add same account but with different auth credentials
            s = self.client.session
            s['twitter_oauth_token'] = 'cdefg'
            s['twitter_oauth_token_secret'] = '34567'
            s.save()

            with patch('twython.Twython.get_authorized_tokens') as get_authorized_tokens:
                get_authorized_tokens.return_value = dict(screen_name='billy_bob',
                                                          user_id=123,
                                                          oauth_token='defgh',
                                                          oauth_token_secret='45678')

                response = self.client.get(claim_url, {'oauth_verifier': 'uvwxy'}, follow=True)
                self.assertEqual(response.status_code, 200)

                channel = response.context['object']
                self.assertEqual(channel.address, 'billy_bob')
                config = json.loads(channel.config)
                self.assertEqual(config['handle_id'], 123)
                self.assertEqual(config['oauth_token'], 'defgh')
                self.assertEqual(config['oauth_token_secret'], '45678')

    def test_claim_line(self):

        # disassociate all of our channels
        self.org.channels.all().update(org=None, is_active=False)

        self.login(self.admin)
        claim_url = reverse('channels.channel_claim')
        response = self.client.get(claim_url)
        self.assertContains(response, 'LINE')

        claim_line_url = reverse('channels.channel_claim_line')

        with patch('requests.get') as mock:
            mock.return_value = MockResponse(200, json.dumps(dict(channelId=123456789, mid='u1234567890')))

            payload = dict(channel_access_token='abcdef123456', channel_secret='123456')

            response = self.client.post(claim_line_url, payload, follow=True)
            channel = Channel.objects.get(channel_type=Channel.TYPE_LINE)
            self.assertRedirects(response, reverse('channels.channel_configuration', args=[channel.pk]))
            self.assertEqual(channel.channel_type, "LN")
            self.assertEqual(channel.config_json()[Channel.CONFIG_AUTH_TOKEN], 'abcdef123456')
            self.assertEqual(channel.config_json()[Channel.CONFIG_CHANNEL_SECRET], '123456')
            self.assertEqual(channel.address, 'u1234567890')

            response = self.client.post(claim_line_url, payload, follow=True)
            self.assertContains(response, "A channel with this configuration already exists.")

        self.org.channels.update(is_active=False, org=None)

        with patch('requests.get') as mock:
            mock.return_value = MockResponse(401, json.dumps(dict(error_desciption="invalid token")))
            payload = dict(channel_auth_token='abcdef123456', channel_secret='123456')

            response = self.client.post(claim_line_url, payload, follow=True)
            self.assertContains(response, "invalid token")

    def test_claim_fcm(self):

        # disassociate all of our channels
        self.org.channels.all().update(org=None, is_active=False)

        self.login(self.admin)
        claim_url = reverse('channels.channel_claim_fcm')
        response = self.client.get(claim_url)
        self.assertContains(response, 'Firebase')

        claim_fcm_url = reverse('channels.channel_claim_fcm')

        with patch('requests.get') as mock:
            mock.return_value = MockResponse(200, json.dumps(dict(title='FCM Channel', key='abcde12345',
                                                                  send_notification='True')))

            payload = dict(title='FCM Channel', key='abcde12345', send_notification='True')

            response = self.client.post(claim_fcm_url, payload, follow=True)
            channel = Channel.objects.get(channel_type=Channel.TYPE_FCM)
            self.assertRedirects(response, reverse('channels.channel_configuration', args=[channel.pk]))
            self.assertEqual(channel.channel_type, "FCM")
            self.assertEqual(channel.config_json()[Channel.CONFIG_FCM_KEY], 'abcde12345')
            self.assertEqual(channel.config_json()[Channel.CONFIG_FCM_TITLE], 'FCM Channel')
            self.assertEqual(channel.address, "abcde12345")

    def test_release(self):
        Channel.objects.all().delete()
        self.login(self.admin)

        # register and claim an Android channel
        reg_data = dict(cmds=[dict(cmd="gcm", gcm_id="GCM111", uuid='uuid'),
                              dict(cmd='status', cc='RW', dev='Nexus')])
        self.client.post(reverse('register'), json.dumps(reg_data), content_type='application/json')
        android = Channel.objects.get()
        self.client.post(reverse('channels.channel_claim_android'),
                         dict(claim_code=android.claim_code, phone_number="0788123123"))
        android.refresh_from_db()

        # connect org to Nexmo and add bulk sender
        with patch('temba.utils.nexmo.NexmoClient.update_account') as connect:
            connect.return_value = True
            with patch('nexmo.Client.create_application') as create_app:
                create_app.return_value = dict(id='app-id', keys=dict(private_key='private-key'))
                self.org.connect_nexmo('123', '456', self.admin)
                self.org.save()

        claim_nexmo_url = reverse('channels.channel_create_bulk_sender') + "?connection=NX&channel=%d" % android.pk
        self.client.post(claim_nexmo_url, dict(connection='NX', channel=android.pk))
        nexmo = Channel.objects.get(channel_type='NX')

        android.release()

        # check that some details are cleared and channel is now in active
        self.assertIsNone(android.org)
        self.assertIsNone(android.gcm_id)
        self.assertIsNone(android.secret)
        self.assertFalse(android.is_active)

        # Nexmo delegate should have been released as well
        nexmo.refresh_from_db()
        self.assertIsNone(nexmo.org)
        self.assertFalse(nexmo.is_active)

    def test_unclaimed(self):
        response = self.sync(self.released_channel)
        self.assertEquals(200, response.status_code)
        response = response.json()

        # should be a registration command containing a new claim code
        self.assertEquals(response['cmds'][0]['cmd'], 'reg')

        post_data = dict(cmds=[dict(cmd="status",
                                    org_id=self.released_channel.pk,
                                    p_lvl=84,
                                    net="WIFI",
                                    p_sts="CHA",
                                    p_src="USB",
                                    pending=[],
                                    retry=[])])

        # try syncing against the released channel that has a secret
        self.released_channel.secret = "999"
        self.released_channel.save()

        response = self.sync(self.released_channel, post_data=post_data)
        response = response.json()

        # registration command
        self.assertEquals(response['cmds'][0]['cmd'], 'reg')

        # claim the channel on the site
        self.released_channel.org = self.org
        self.released_channel.save()

        post_data = dict(cmds=[dict(cmd="status",
                                    org_id="-1",
                                    p_lvl=84,
                                    net="WIFI",
                                    p_sts="STATUS_CHARGING",
                                    p_src="USB",
                                    pending=[],
                                    retry=[])])

        response = self.sync(self.released_channel, post_data=post_data)
        response = response.json()

        # should now be a claim command in return
        self.assertEquals(response['cmds'][0]['cmd'], 'claim')

        # now try releasing the channel from the client
        post_data = dict(cmds=[dict(cmd="reset", p_id=1)])

        response = self.sync(self.released_channel, post_data=post_data)
        response = response.json()

        # channel should be released now
        channel = Channel.objects.get(pk=self.released_channel.pk)
        self.assertFalse(channel.org)
        self.assertFalse(channel.is_active)

    def test_quota_exceeded(self):
        # set our org to be on the trial plan
        self.org.plan = FREE_PLAN
        self.org.save()
        self.org.topups.all().update(credits=10)

        self.assertEquals(10, self.org.get_credits_remaining())
        self.assertEquals(0, self.org.get_credits_used())

        # if we sync should get one message back
        self.send_message(['250788382382'], "How is it going?")

        response = self.sync(self.tel_channel)
        self.assertEquals(200, response.status_code)
        response = response.json()
        self.assertEqual(1, len(response['cmds']))

        self.assertEquals(9, self.org.get_credits_remaining())
        self.assertEquals(1, self.org.get_credits_used())

        # let's create 10 other messages, this will put our last message above our quota
        for i in range(10):
            self.send_message(['250788382%03d' % i], "This is message # %d" % i)

        # should get the 10 messages we are allotted back, not the 11 that exist
        response = self.sync(self.tel_channel)
        self.assertEquals(200, response.status_code)
        response = response.json()
        self.assertEqual(10, len(response['cmds']))

    def test_sync(self):
        date = timezone.now()
        date = int(time.mktime(date.timetuple())) * 1000

        # create a payload from the client
        bcast = self.send_message(['250788382382', '250788383383'], "How is it going?")
        msg1 = bcast[0]
        msg2 = bcast[1]
        msg3 = self.send_message(['250788382382'], "What is your name?")
        msg4 = self.send_message(['250788382382'], "Do you have any children?")
        msg5 = self.send_message(['250788382382'], "What's my dog's name?")

        # an incoming message that should not be included even if it is still pending
        incoming_message = Msg.create_incoming(self.tel_channel, "tel:+250788382382", 'hey')
        incoming_message.status = PENDING
        incoming_message.save()

        self.org.administrators.add(self.user)
        self.user.set_org(self.org)

        # Check our sync point has all three messages queued for delivery
        response = self.sync(self.tel_channel)
        self.assertEquals(200, response.status_code)
        response = response.json()
        cmds = response['cmds']
        self.assertEqual(4, len(cmds))

        # assert that our first command is the two message broadcast
        cmd = cmds[0]
        self.assertEquals("How is it going?", cmd['msg'])
        self.assertTrue('+250788382382' in [m['phone'] for m in cmd['to']])
        self.assertTrue('+250788383383' in [m['phone'] for m in cmd['to']])

        self.assertTrue(msg1.pk in [m['id'] for m in cmd['to']])
        self.assertTrue(msg2.pk in [m['id'] for m in cmd['to']])

        # add another message we'll pretend is in retry to see that we exclude them from sync
        msg6 = self.send_message(['250788382382'], "Pretend this message is in retry on the client, don't send it on sync")

        # a pending outgoing message should be included
        Msg.create_outgoing(self.org, self.admin, msg6.contact, "Hello, we heard from you.")

        post_data = dict(cmds=[

            # device gcm data
            dict(cmd='gcm', gcm_id='12345', uuid='abcde'),

            # device details status
            dict(cmd="status", p_sts="DIS", p_src="BAT", p_lvl="60",
                 net="UMTS", org_id=8, retry=[msg6.pk], pending=[]),

            # pending incoming message that should be acknowledged but not updated
            dict(cmd="mt_sent", msg_id=incoming_message.pk, ts=date),

            # results for the outgoing messages
            dict(cmd="mt_sent", msg_id=msg1.pk, ts=date),
            dict(cmd="mt_sent", msg_id=msg2.pk, ts=date),
            dict(cmd="mt_dlvd", msg_id=msg3.pk, ts=date),
            dict(cmd="mt_error", msg_id=msg4.pk, ts=date),
            dict(cmd="mt_fail", msg_id=msg5.pk, ts=date),

            # a missed call
            dict(cmd="call", phone="2505551212", type='miss', ts=date),

            # incoming
            dict(cmd="call", phone="2505551212", type='mt', dur=10, ts=date),

            # incoming, invalid URN
            dict(cmd="call", phone="*", type='mt', dur=10, ts=date),

            # outgoing
            dict(cmd="call", phone="+250788383383", type='mo', dur=5, ts=date),

            # a new incoming message
            dict(cmd="mo_sms", phone="+250788383383", msg="This is giving me trouble", p_id="1", ts=date),

            # an incoming message from an empty contact
            dict(cmd="mo_sms", phone="", msg="This is spam", p_id="2", ts=date)])

        # now send the channel's updates
        response = self.sync(self.tel_channel, post_data)

        # new batch, our ack and our claim command for new org
        self.assertEquals(4, len(response.json()['cmds']))
        self.assertContains(response, "Hello, we heard from you.")
        self.assertContains(response, "mt_bcast")

        # check that our messages were updated accordingly
        self.assertEqual(2, Msg.objects.filter(channel=self.tel_channel, status='S', direction='O').count())
        self.assertEqual(1, Msg.objects.filter(channel=self.tel_channel, status='D', direction='O').count())
        self.assertEqual(1, Msg.objects.filter(channel=self.tel_channel, status='E', direction='O').count())
        self.assertEqual(1, Msg.objects.filter(channel=self.tel_channel, status='F', direction='O').count())

        # we should now have two incoming messages
        self.assertEqual(3, Msg.objects.filter(direction='I').count())

        # one of them should have an empty 'tel'
        self.assertTrue(Msg.objects.filter(direction='I', contact_urn__path='empty'))

        # We should now have one sync
        self.assertEquals(1, SyncEvent.objects.filter(channel=self.tel_channel).count())

        # check our channel gcm and uuid were updated
        self.tel_channel = Channel.objects.get(pk=self.tel_channel.pk)
        self.assertEquals('12345', self.tel_channel.gcm_id)
        self.assertEquals('abcde', self.tel_channel.uuid)

        # should ignore incoming messages without text
        post_data = dict(cmds=[
            # incoming msg without text
            dict(cmd="mo_sms", phone="+250788383383", p_id="1", ts=date),

        ])

        msgs_count = Msg.objects.all().count()
        response = self.sync(self.tel_channel, post_data)

        # no new message
        self.assertEqual(Msg.objects.all().count(), msgs_count)

        # set an email on our channel
        self.tel_channel.alert_email = 'fred@worldrelif.org'
        self.tel_channel.save()

        # We should not have an alert this time
        self.assertEquals(0, Alert.objects.all().count())

        # the case the status must be be reported
        post_data = dict(cmds=[
            # device details status
            dict(cmd="status", p_sts="DIS", p_src="BAT", p_lvl="20", net="UMTS", retry=[], pending=[])
        ])

        # now send the channel's updates
        response = self.sync(self.tel_channel, post_data)

        # we should now have an Alert
        self.assertEquals(1, Alert.objects.all().count())

        # and at this time it must be not ended
        self.assertEquals(1, Alert.objects.filter(sync_event__channel=self.tel_channel, ended_on=None, alert_type='P').count())

        # the case the status must be be reported but already notification sent
        post_data = dict(cmds=[
            # device details status
            dict(cmd="status", p_sts="DIS", p_src="BAT", p_lvl="15", net="UMTS", pending=[], retry=[])
        ])

        # now send the channel's updates
        response = self.sync(self.tel_channel, post_data)

        # we should not create a new alert
        self.assertEquals(1, Alert.objects.all().count())

        # still not ended
        self.assertEquals(1, Alert.objects.filter(sync_event__channel=self.tel_channel, ended_on=None, alert_type='P').count())

        # Let plug the channel to charger
        post_data = dict(cmds=[
            # device details status
            dict(cmd="status", p_sts="CHA", p_src="BAT", p_lvl="15", net="UMTS", pending=[], retry=[])
        ])

        # now send the channel's updates
        response = self.sync(self.tel_channel, post_data)

        # only one alert
        self.assertEquals(1, Alert.objects.all().count())

        # and we end all alert related to this issue
        self.assertEquals(0, Alert.objects.filter(sync_event__channel=self.tel_channel, ended_on=None, alert_type='P').count())

        # clear the alerts
        Alert.objects.all().delete()

        # the case the status is in unknown state

        post_data = dict(cmds=[
            # device details status
            dict(cmd="status", p_sts="UNK", p_src="BAT", p_lvl="15", net="UMTS", pending=[], retry=[])
        ])

        # now send the channel's updates
        response = self.sync(self.tel_channel, post_data)

        # we should now create a new alert
        self.assertEquals(1, Alert.objects.all().count())

        # one alert not ended
        self.assertEquals(1, Alert.objects.filter(sync_event__channel=self.tel_channel, ended_on=None, alert_type='P').count())

        # Let plug the channel to charger to end this unknown power status
        post_data = dict(cmds=[
            # device details status
            dict(cmd="status", p_sts="CHA", p_src="BAT", p_lvl="15", net="UMTS", pending=[], retry=[])
        ])

        # now send the channel's updates
        response = self.sync(self.tel_channel, post_data)

        # still only one alert
        self.assertEquals(1, Alert.objects.all().count())

        # and we end all alert related to this issue
        self.assertEquals(0, Alert.objects.filter(sync_event__channel=self.tel_channel, ended_on=None, alert_type='P').count())

        # clear all the alerts
        Alert.objects.all().delete()

        # the case the status is in not charging state
        post_data = dict(cmds=[
            # device details status
            dict(cmd="status", p_sts="NOT", p_src="BAT", p_lvl="15", net="UMTS", pending=[], retry=[])
        ])

        # now send the channel's updates
        response = self.sync(self.tel_channel, post_data)

        # we should now create a new alert
        self.assertEquals(1, Alert.objects.all().count())

        # one alert not ended
        self.assertEquals(1, Alert.objects.filter(sync_event__channel=self.tel_channel, ended_on=None, alert_type='P').count())

        # Let plug the channel to charger to end this unknown power status
        post_data = dict(cmds=[
            # device details status
            dict(cmd="status", p_sts="CHA", p_src="BAT", p_lvl="15", net="UMTS", pending=[], retry=[])
        ])

        # now send the channel's updates
        response = self.sync(self.tel_channel, post_data)

        # first we have a new alert created
        self.assertEquals(1, Alert.objects.all().count())

        # and we end all alert related to this issue
        self.assertEquals(0, Alert.objects.filter(sync_event__channel=self.tel_channel, ended_on=None, alert_type='P').count())

    def test_signing(self):
        # good signature
        self.assertEquals(200, self.sync(self.tel_channel).status_code)

        # bad signature, should result in 401 Unauthorized
        self.assertEquals(401, self.sync(self.tel_channel, signature="badsig").status_code)

    def test_inbox_duplication(self):

        # if the connection gets interrupted but some messages succeed, we want to make sure subsequent
        # syncs do not result in duplication of messages from the inbox
        date = timezone.now()
        date = int(time.mktime(date.timetuple())) * 1000

        post_data = dict(cmds=[
            dict(cmd="mo_sms", phone="2505551212", msg="First message", p_id="1", ts=date),
            dict(cmd="mo_sms", phone="2505551212", msg="First message", p_id="2", ts=date),
            dict(cmd="mo_sms", phone="2505551212", msg="A second message", p_id="3", ts=date)
        ])

        response = self.sync(self.tel_channel, post_data)
        self.assertEquals(200, response.status_code)

        responses = response.json()
        cmds = responses['cmds']

        # check the server gave us responses for our messages
        r0 = self.get_response(cmds, '1')
        r1 = self.get_response(cmds, '2')
        r2 = self.get_response(cmds, '3')

        self.assertIsNotNone(r0)
        self.assertIsNotNone(r1)
        self.assertIsNotNone(r2)

        # first two should have the same server id
        self.assertEquals(r0['extra'], r1['extra'])

        # One was a duplicate, should only have 2
        self.assertEqual(2, Msg.objects.filter(direction='I').count())

    def get_response(self, responses, p_id):
        for response in responses:
            if 'p_id' in response and response['p_id'] == p_id:
                return response

    @patch('nexmo.Client.update_call')
    @patch('nexmo.Client.create_application')
    def test_get_ivr_client(self, mock_create_application, mock_update_call):
        mock_create_application.return_value = dict(id='app-id', keys=dict(private_key='private-key'))
        mock_update_call.return_value = dict(uuid='12345')

        channel = Channel.create(self.org, self.user, 'RW', 'A', "Tigo", "+250725551212", secret="11111", gcm_id="456")
        self.assertIsNone(channel.get_ivr_client())

        self.org.connect_nexmo('123', '456', self.admin)
        self.org.save()

        channel.channel_type = Channel.TYPE_NEXMO
        channel.save()

        self.assertIsNotNone(channel.get_ivr_client())

        channel.release()
        self.assertIsNone(channel.get_ivr_client())

    def test_channel_status_processor(self):

        request = RequestFactory().get('/')
        request.user = self.admin

        def get_context(channel_type, role):
            Channel.objects.all().delete()
            Channel.create(
                self.org, self.admin, 'RW', channel_type, None, '1234',
                config=dict(username='junebug-user', password='junebug-pass', send_url='http://example.org/'),
                uuid='00000000-0000-0000-0000-000000001234', role=role)
            return channel_status_processor(request)

        Channel.objects.all().delete()
        no_channel_context = channel_status_processor(request)
        self.assertFalse(no_channel_context['has_outgoing_channel'])
        self.assertEqual(no_channel_context['is_ussd_channel'], False)

        sms_context = get_context(Channel.TYPE_JUNEBUG, Channel.ROLE_SEND)
        self.assertTrue(sms_context['has_outgoing_channel'])
        self.assertEqual(sms_context['is_ussd_channel'], False)

        ussd_context = get_context(Channel.TYPE_JUNEBUG_USSD, Channel.ROLE_USSD)
        self.assertTrue(ussd_context['has_outgoing_channel'])
        self.assertEqual(ussd_context['is_ussd_channel'], True)


class ChannelBatchTest(TembaTest):

    def test_time_utils(self):
        from temba.utils import datetime_to_ms, ms_to_datetime
        now = timezone.now()
        now = now.replace(microsecond=now.microsecond / 1000 * 1000)

        epoch = datetime_to_ms(now)
        self.assertEquals(ms_to_datetime(epoch), now)


class ChannelEventTest(TembaTest):

    def test_create(self):
        now = timezone.now()
        event = ChannelEvent.create(self.channel, "tel:+250783535665", ChannelEvent.TYPE_CALL_OUT, now, 300)

        contact = Contact.objects.get()
        self.assertEqual(contact.get_urn().urn, "tel:+250783535665")

        self.assertEqual(event.org, self.org)
        self.assertEqual(event.channel, self.channel)
        self.assertEqual(event.contact, contact)
        self.assertEqual(event.event_type, ChannelEvent.TYPE_CALL_OUT)
        self.assertEqual(event.time, now)
        self.assertEqual(event.duration, 300)


class ChannelEventCRUDLTest(TembaTest):

    def test_calls(self):
        now = timezone.now()
        ChannelEvent.create(self.channel, "tel:12345", ChannelEvent.TYPE_CALL_IN, now, 600)
        ChannelEvent.create(self.channel, "tel:890", ChannelEvent.TYPE_CALL_IN_MISSED, now, 0)
        ChannelEvent.create(self.channel, "tel:456767", ChannelEvent.TYPE_UNKNOWN, now, 0)

        list_url = reverse('channels.channelevent_calls')

        response = self.fetch_protected(list_url, self.user)

        self.assertEquals(response.context['object_list'].count(), 2)
        self.assertContains(response, "Missed Incoming Call")
        self.assertContains(response, "Incoming Call (600 seconds)")


class SyncEventTest(SmartminTest):

    def setUp(self):
        self.superuser = User.objects.create_superuser(username="super", email="super@user.com", password="super")
        self.user = self.create_user("tito")
        self.org = Org.objects.create(name="Temba", timezone="Africa/Kigali", created_by=self.user, modified_by=self.user)
        self.tel_channel = Channel.create(self.org, self.user, 'RW', 'A', "Test Channel", "0785551212",
                                          secret="12345", gcm_id="123")

    def test_sync_event_model(self):
        self.sync_event = SyncEvent.create(self.tel_channel, dict(p_src="AC", p_sts="DIS", p_lvl=80, net="WIFI",
                                                                  pending=[1, 2], retry=[3, 4], cc='RW'), [1, 2])
        self.assertEquals(SyncEvent.objects.all().count(), 1)
        self.assertEquals(self.sync_event.get_pending_messages(), [1, 2])
        self.assertEquals(self.sync_event.get_retry_messages(), [3, 4])
        self.assertEquals(self.sync_event.incoming_command_count, 0)

        self.sync_event = SyncEvent.create(self.tel_channel, dict(p_src="AC", p_sts="DIS", p_lvl=80, net="WIFI",
                                                                  pending=[1, 2], retry=[3, 4], cc='US'), [1])
        self.assertEquals(self.sync_event.incoming_command_count, 0)
        self.tel_channel = Channel.objects.get(pk=self.tel_channel.pk)

        # we shouldn't update country once the relayer is claimed
        self.assertEquals('RW', self.tel_channel.country)


class ChannelAlertTest(TembaTest):

    def test_no_alert_email(self):
        # set our last seen to a while ago
        self.channel.last_seen = timezone.now() - timedelta(minutes=40)
        self.channel.save()

        check_channels_task()
        self.assertTrue(len(mail.outbox) == 0)

        # add alert email, remove org and set last seen to now to force an resolve email to try to send
        self.channel.alert_email = 'fred@unicef.org'
        self.channel.org = None
        self.channel.last_seen = timezone.now()
        self.channel.save()
        check_channels_task()

        self.assertTrue(len(mail.outbox) == 0)


class ChannelClaimTest(TembaTest):

    def test_external(self):
        Channel.objects.all().delete()

        self.login(self.admin)

        # should see the general channel claim page
        response = self.client.get(reverse('channels.channel_claim'))
        self.assertContains(response, reverse('channels.channel_claim_external'))

        # try to claim a channel
        response = self.client.get(reverse('channels.channel_claim_external'))
        post_data = response.context['form'].initial

        url = 'http://test.com/send.php?from={{from}}&text={{text}}&to={{to}}'

        post_data['number'] = '12345'
        post_data['country'] = 'RW'
        post_data['url'] = url
        post_data['method'] = 'GET'
        post_data['scheme'] = 'tel'
        post_data['content_type'] = Channel.CONTENT_TYPE_JSON
        post_data['max_length'] = 180

        response = self.client.post(reverse('channels.channel_claim_external'), post_data)

        channel = Channel.objects.get()

        self.assertEquals('RW', channel.country)
        self.assertTrue(channel.uuid)
        self.assertEquals(post_data['number'], channel.address)
        self.assertEquals(post_data['url'], channel.config_json()[Channel.CONFIG_SEND_URL])
        self.assertEquals(post_data['method'], channel.config_json()[Channel.CONFIG_SEND_METHOD])
        self.assertEquals(post_data['content_type'], channel.config_json()[Channel.CONFIG_CONTENT_TYPE])
        self.assertEquals(180, channel.config_json()[Channel.CONFIG_MAX_LENGTH])
        self.assertEquals(Channel.TYPE_EXTERNAL, channel.channel_type)

        config_url = reverse('channels.channel_configuration', args=[channel.pk])
        self.assertRedirect(response, config_url)

        response = self.client.get(config_url)
        self.assertEquals(200, response.status_code)

        self.assertContains(response, reverse('handlers.external_handler', args=['sent', channel.uuid]))
        self.assertContains(response, reverse('handlers.external_handler', args=['delivered', channel.uuid]))
        self.assertContains(response, reverse('handlers.external_handler', args=['failed', channel.uuid]))
        self.assertContains(response, reverse('handlers.external_handler', args=['received', channel.uuid]))

        # test substitution in our url
        self.assertEqual('http://test.com/send.php?from=5080&text=test&to=%2B250788383383',
                         channel.replace_variables(url, {'from': "5080", 'text': "test", 'to': "+250788383383"}))

        # test substitution with unicode
        self.assertEqual('http://test.com/send.php?from=5080&text=Reply+%E2%80%9C1%E2%80%9D+for+good&to=%2B250788383383',
                         channel.replace_variables(url, {
                             'from': "5080",
                             'text': "Reply “1” for good",
                             'to': "+250788383383"
                         }))

        # test substitution with XML encoding
        body = "<xml>{{text}}</xml>"
        self.assertEquals("<xml>Hello &amp; World</xml>",
                          channel.replace_variables(body, dict(text="Hello & World"), Channel.CONTENT_TYPE_XML))

        self.assertEquals("<xml>التوطين</xml>",
                          channel.replace_variables(body, dict(text="التوطين"), Channel.CONTENT_TYPE_XML))

        # test substitution with JSON encoding
        body = "{ body: {{text}} }"
        self.assertEquals("{ body: \"this is \\\"quote\\\"\" }",
                          channel.replace_variables(body, dict(text="this is \"quote\""), Channel.CONTENT_TYPE_JSON))

    def test_clickatell(self):
        Channel.objects.all().delete()

        self.login(self.admin)

        # should see the general channel claim page
        response = self.client.get(reverse('channels.channel_claim'))
        self.assertContains(response, reverse('channels.channel_claim_clickatell'))

        # try to claim a channel
        response = self.client.get(reverse('channels.channel_claim_clickatell'))
        post_data = response.context['form'].initial

        post_data['api_id'] = '12345'
        post_data['username'] = 'uname'
        post_data['password'] = 'pword'
        post_data['country'] = 'US'
        post_data['number'] = '(206) 555-1212'

        response = self.client.post(reverse('channels.channel_claim_clickatell'), post_data)

        channel = Channel.objects.get()

        self.assertEquals('US', channel.country)
        self.assertTrue(channel.uuid)
        self.assertEquals('+12065551212', channel.address)
        self.assertEquals(post_data['api_id'], channel.config_json()['api_id'])
        self.assertEquals(post_data['username'], channel.config_json()['username'])
        self.assertEquals(post_data['password'], channel.config_json()['password'])
        self.assertEquals(Channel.TYPE_CLICKATELL, channel.channel_type)

        config_url = reverse('channels.channel_configuration', args=[channel.pk])
        self.assertRedirect(response, config_url)

        response = self.client.get(config_url)
        self.assertEquals(200, response.status_code)

        self.assertContains(response, reverse('handlers.clickatell_handler', args=['status', channel.uuid]))
        self.assertContains(response, reverse('handlers.clickatell_handler', args=['receive', channel.uuid]))

    def test_high_connection(self):
        Channel.objects.all().delete()

        self.login(self.admin)

        # try to claim a channel
        response = self.client.get(reverse('channels.channel_claim_high_connection'))
        post_data = response.context['form'].initial

        post_data['username'] = 'uname'
        post_data['password'] = 'pword'
        post_data['number'] = '5151'
        post_data['country'] = 'FR'

        response = self.client.post(reverse('channels.channel_claim_high_connection'), post_data)

        channel = Channel.objects.get()

        self.assertEquals('FR', channel.country)
        self.assertTrue(channel.uuid)
        self.assertEquals(post_data['number'], channel.address)
        self.assertEquals(post_data['username'], channel.config_json()['username'])
        self.assertEquals(post_data['password'], channel.config_json()['password'])
        self.assertEquals(Channel.TYPE_HIGH_CONNECTION, channel.channel_type)

        config_url = reverse('channels.channel_configuration', args=[channel.pk])
        self.assertRedirect(response, config_url)

        response = self.client.get(config_url)
        self.assertEquals(200, response.status_code)

        self.assertContains(response, reverse('handlers.hcnx_handler', args=['receive', channel.uuid]))

    @override_settings(IP_ADDRESSES=('10.10.10.10', '172.16.20.30'))
    def test_claim_dart_media(self):
        Channel.objects.all().delete()

        self.login(self.admin)

        # try to claim a channel
        response = self.client.get(reverse('channels.channel_claim_dart_media'))
        self.assertEquals(response.context['view'].get_country({}), 'Indonesia')

        post_data = response.context['form'].initial

        post_data['username'] = 'uname'
        post_data['password'] = 'pword'
        post_data['number'] = '5151'
        post_data['country'] = 'ID'

        response = self.client.post(reverse('channels.channel_claim_dart_media'), post_data)

        channel = Channel.objects.get()

        self.assertEquals('ID', channel.country)
        self.assertTrue(channel.uuid)
        self.assertEquals(post_data['number'], channel.address)
        self.assertEquals(post_data['username'], channel.config_json()['username'])
        self.assertEquals(post_data['password'], channel.config_json()['password'])
        self.assertEquals(Channel.TYPE_DARTMEDIA, channel.channel_type)

        config_url = reverse('channels.channel_configuration', args=[channel.pk])
        self.assertRedirect(response, config_url)

        response = self.client.get(config_url)
        self.assertEquals(200, response.status_code)

        self.assertContains(response, reverse('handlers.dartmedia_handler', args=['received', channel.uuid]))

        # check we show the IP to whitelist
        self.assertContains(response, "10.10.10.10")
        self.assertContains(response, "172.16.20.30")

    def test_shaqodoon(self):
        Channel.objects.all().delete()

        self.login(self.admin)

        # try to claim a channel
        response = self.client.get(reverse('channels.channel_claim_shaqodoon'))
        post_data = response.context['form'].initial

        post_data['username'] = 'uname'
        post_data['password'] = 'pword'
        post_data['url'] = 'http://test.com/send.php'
        post_data['key'] = 'secret_key'
        post_data['number'] = '301'

        response = self.client.post(reverse('channels.channel_claim_shaqodoon'), post_data)

        channel = Channel.objects.get()

        self.assertEquals('SO', channel.country)
        self.assertTrue(channel.uuid)
        self.assertEquals(post_data['number'], channel.address)
        self.assertEquals(post_data['url'], channel.config_json()['send_url'])
        self.assertEquals(post_data['username'], channel.config_json()['username'])
        self.assertEquals(post_data['password'], channel.config_json()['password'])
        self.assertEquals(post_data['key'], channel.config_json()['key'])
        self.assertEquals(Channel.TYPE_SHAQODOON, channel.channel_type)

        config_url = reverse('channels.channel_configuration', args=[channel.pk])
        self.assertRedirect(response, config_url)

        response = self.client.get(config_url)
        self.assertEquals(200, response.status_code)

        self.assertContains(response, reverse('handlers.shaqodoon_handler', args=['received', channel.uuid]))

    def test_kannel(self):
        Channel.objects.all().delete()

        self.login(self.admin)

        # should see the general channel claim page
        response = self.client.get(reverse('channels.channel_claim'))
        self.assertContains(response, reverse('channels.channel_claim_kannel'))

        # try to claim a channel
        response = self.client.get(reverse('channels.channel_claim_kannel'))
        post_data = response.context['form'].initial

        post_data['number'] = '3071'
        post_data['country'] = 'RW'
        post_data['url'] = 'http://kannel.temba.com/cgi-bin/sendsms'
        post_data['verify_ssl'] = False
        post_data['encoding'] = Channel.ENCODING_SMART

        response = self.client.post(reverse('channels.channel_claim_kannel'), post_data)

        channel = Channel.objects.get()

        self.assertEquals('RW', channel.country)
        self.assertTrue(channel.uuid)
        self.assertEquals(post_data['number'], channel.address)
        self.assertEquals(post_data['url'], channel.config_json()['send_url'])
        self.assertEquals(False, channel.config_json()['verify_ssl'])
        self.assertEquals(Channel.ENCODING_SMART, channel.config_json()[Channel.CONFIG_ENCODING])

        # make sure we generated a username and password
        self.assertTrue(channel.config_json()['username'])
        self.assertTrue(channel.config_json()['password'])
        self.assertEquals(Channel.TYPE_KANNEL, channel.channel_type)

        config_url = reverse('channels.channel_configuration', args=[channel.pk])
        self.assertRedirect(response, config_url)

        response = self.client.get(config_url)
        self.assertEquals(200, response.status_code)

        # our configuration page should list our receive URL
        self.assertContains(response, reverse('handlers.kannel_handler', args=['receive', channel.uuid]))

    def test_zenvia(self):
        Channel.objects.all().delete()

        self.login(self.admin)

        # shouldn't be able to see the claim zenvia page if we aren't part of that group
        response = self.client.get(reverse('channels.channel_claim'))
        self.assertNotContains(response, "Zenvia")

        # but if we are in the proper time zone
        self.org.timezone = pytz.timezone('America/Sao_Paulo')
        self.org.save()

        response = self.client.get(reverse('channels.channel_claim'))
        self.assertContains(response, "Zenvia")

        # try to claim a channel
        response = self.client.get(reverse('channels.channel_claim_zenvia'))
        post_data = response.context['form'].initial

        post_data['account'] = 'rapidpro.gw'
        post_data['code'] = 'h7GpAIEp85'
        post_data['shortcode'] = '28595'

        response = self.client.post(reverse('channels.channel_claim_zenvia'), post_data)

        channel = Channel.objects.get()

        self.assertEquals('BR', channel.country)
        self.assertEquals(post_data['account'], channel.config_json()['account'])
        self.assertEquals(post_data['code'], channel.config_json()['code'])
        self.assertEquals(post_data['shortcode'], channel.address)
        self.assertEquals('ZV', channel.channel_type)

        config_url = reverse('channels.channel_configuration', args=[channel.pk])
        self.assertRedirect(response, config_url)

        response = self.client.get(config_url)
        self.assertEquals(200, response.status_code)

        self.assertContains(response, reverse('handlers.zenvia_handler', args=['status', channel.uuid]))
        self.assertContains(response, reverse('handlers.zenvia_handler', args=['receive', channel.uuid]))

    def test_claim_africa(self):
        Channel.objects.all().delete()
        self.login(self.admin)

        # visit the africa's talking page
        response = self.client.get(reverse('channels.channel_claim_africas_talking'))
        self.assertEquals(200, response.status_code)
        post_data = response.context['form'].initial

        post_data['shortcode'] = '5259'
        post_data['username'] = 'temba'
        post_data['api_key'] = 'asdf-asdf-asdf-asdf-asdf'
        post_data['country'] = 'KE'

        response = self.client.post(reverse('channels.channel_claim_africas_talking'), post_data)

        channel = Channel.objects.get()

        self.assertEquals('temba', channel.config_json()['username'])
        self.assertEquals('asdf-asdf-asdf-asdf-asdf', channel.config_json()['api_key'])
        self.assertEquals('5259', channel.address)
        self.assertEquals('KE', channel.country)
        self.assertEquals('AT', channel.channel_type)

        config_url = reverse('channels.channel_configuration', args=[channel.pk])
        self.assertRedirect(response, config_url)

        response = self.client.get(config_url)
        self.assertEquals(200, response.status_code)

        self.assertContains(response, reverse('handlers.africas_talking_handler', args=['callback', channel.uuid]))
        self.assertContains(response, reverse('handlers.africas_talking_handler', args=['delivery', channel.uuid]))

    def test_claim_viber(self):
        Channel.objects.all().delete()
        self.login(self.admin)

        response = self.client.get(reverse('channels.channel_create_viber'))
        self.assertEquals(200, response.status_code)
        response = self.client.post(reverse('channels.channel_create_viber'), dict(name="Macklemore"))

        # should create a new viber channel, but without an address
        channel = Channel.objects.get()

        self.assertEqual(channel.address, Channel.VIBER_NO_SERVICE_ID)
        self.assertIsNone(channel.country.code)
        self.assertEqual(channel.name, "Macklemore")
        self.assertEquals(Channel.TYPE_VIBER, channel.channel_type)

        # we should be redirecting to the claim page to enter in our service id
        claim_url = reverse('channels.channel_claim_viber', args=[channel.id])
        self.assertRedirect(response, claim_url)

        response = self.client.get(claim_url)

        self.assertContains(response, reverse('handlers.viber_handler', args=['status', channel.uuid]))
        self.assertContains(response, reverse('handlers.viber_handler', args=['receive', channel.uuid]))

        # going to our account home should link to our claim page
        response = self.client.get(reverse('orgs.org_home'))
        self.assertContains(response, claim_url)

        # ok, enter our service id
        response = self.client.post(claim_url, dict(service_id=1001))

        # refetch our channel
        channel.refresh_from_db()

        # should now have an address
        self.assertEqual(channel.address, '1001')

        config_url = reverse('channels.channel_configuration', args=[channel.pk])
        self.assertRedirect(response, config_url)

        response = self.client.get(config_url)

        self.assertContains(response, reverse('handlers.viber_handler', args=['status', channel.uuid]))
        self.assertContains(response, reverse('handlers.viber_handler', args=['receive', channel.uuid]))

        # once claimed, account page should go to read page
        response = self.client.get(reverse('orgs.org_home'))
        self.assertContains(response, reverse('channels.channel_read', args=[channel.uuid]))

    def test_claim_chikka(self):
        Channel.objects.all().delete()
        self.login(self.admin)

        response = self.client.get(reverse('channels.channel_claim_chikka'))
        self.assertEquals(200, response.status_code)
        self.assertEquals(response.context['view'].get_country({}), 'Philippines')

        post_data = response.context['form'].initial

        post_data['number'] = '5259'
        post_data['username'] = 'chikka'
        post_data['password'] = 'password'

        response = self.client.post(reverse('channels.channel_claim_chikka'), post_data)

        channel = Channel.objects.get()

        self.assertEquals('chikka', channel.config_json()[Channel.CONFIG_USERNAME])
        self.assertEquals('password', channel.config_json()[Channel.CONFIG_PASSWORD])
        self.assertEquals('5259', channel.address)
        self.assertEquals('PH', channel.country)
        self.assertEquals(Channel.TYPE_CHIKKA, channel.channel_type)

        config_url = reverse('channels.channel_configuration', args=[channel.pk])
        self.assertRedirect(response, config_url)

        response = self.client.get(config_url)
        self.assertEquals(200, response.status_code)

        self.assertContains(response, reverse('handlers.chikka_handler', args=[channel.uuid]))

    def test_claim_junebug(self):
        Channel.objects.all().delete()
        self.login(self.admin)

        response = self.client.get(reverse('channels.channel_claim_junebug'))
        self.assertEquals(200, response.status_code)

        post_data = {
            "channel_type": Channel.TYPE_JUNEBUG,
            "country": "ZA",
            "number": "+273454325324",
            "url": "http://example.com/messages.json",
            "username": "foo",
            "password": "bar",
        }

        response = self.client.post(reverse('channels.channel_claim_junebug'), post_data)

        channel = Channel.objects.get()

        self.assertEquals(channel.country, post_data['country'])
        self.assertEquals(channel.address, post_data['number'])
        self.assertEquals(channel.config_json()['send_url'], post_data['url'])
        self.assertEquals(channel.config_json()['username'], post_data['username'])
        self.assertEquals(channel.config_json()['password'], post_data['password'])
        self.assertEquals(channel.channel_type, Channel.TYPE_JUNEBUG)
        self.assertEquals(channel.role, Channel.DEFAULT_ROLE)

        config_url = reverse('channels.channel_configuration', args=[channel.pk])
        self.assertRedirect(response, config_url)

        response = self.client.get(config_url)
        self.assertEquals(200, response.status_code)

        self.assertContains(response, reverse('handlers.junebug_handler', args=['inbound', channel.uuid]))

    def test_claim_junebug_ussd(self):
        Channel.objects.all().delete()
        self.login(self.admin)

        response = self.client.get(reverse('channels.channel_claim_junebug'))
        self.assertEquals(200, response.status_code)

        post_data = {
            "channel_type": Channel.TYPE_JUNEBUG_USSD,
            "country": "ZA",
            "number": "+273454325324",
            "url": "http://example.com/messages.json",
            "username": "foo",
            "password": "bar",
        }

        response = self.client.post(reverse('channels.channel_claim_junebug'), post_data)

        channel = Channel.objects.get()
        self.assertEquals(channel.channel_type, Channel.TYPE_JUNEBUG_USSD)
        self.assertEquals(channel.role, Channel.ROLE_USSD)

    def test_claim_vumi_ussd(self):
        Channel.objects.all().delete()
        self.login(self.admin)

        response = self.client.get(reverse('channels.channel_claim_vumi_ussd'))
        self.assertEquals(200, response.status_code)

        post_data = {
            "country": "ZA",
            "number": "+273454325324",
            "account_key": "account1",
            "conversation_key": "conversation1",
        }

        response = self.client.post(reverse('channels.channel_claim_vumi_ussd'), post_data)

        channel = Channel.objects.get()

        self.assertTrue(uuid.UUID(channel.config_json()['access_token'], version=4))
        self.assertEquals(channel.country, post_data['country'])
        self.assertEquals(channel.address, post_data['number'])
        self.assertEquals(channel.config_json()['account_key'], post_data['account_key'])
        self.assertEquals(channel.config_json()['conversation_key'], post_data['conversation_key'])
        self.assertEquals(channel.config_json()['api_url'], Channel.VUMI_GO_API_URL)
        self.assertEquals(channel.channel_type, Channel.TYPE_VUMI_USSD)
        self.assertEquals(channel.role, Channel.ROLE_USSD)

        config_url = reverse('channels.channel_configuration', args=[channel.pk])
        self.assertRedirect(response, config_url)

        response = self.client.get(config_url)
        self.assertEquals(200, response.status_code)

        self.assertContains(response, reverse('handlers.vumi_handler', args=['receive', channel.uuid]))
        self.assertContains(response, reverse('handlers.vumi_handler', args=['event', channel.uuid]))

    def test_claim_vumi_ussd_custom_api(self):
        Channel.objects.all().delete()
        self.login(self.admin)

        response = self.client.get(reverse('channels.channel_claim_vumi_ussd'))
        self.assertEquals(200, response.status_code)

        post_data = {
            "country": "ZA",
            "number": "+273454325324",
            "account_key": "account1",
            "conversation_key": "conversation1",
            "api_url": "http://custom.api.url"
        }

        response = self.client.post(reverse('channels.channel_claim_vumi_ussd'), post_data)

        channel = Channel.objects.get()

        self.assertTrue(uuid.UUID(channel.config_json()['access_token'], version=4))
        self.assertEquals(channel.country, post_data['country'])
        self.assertEquals(channel.address, post_data['number'])
        self.assertEquals(channel.config_json()['account_key'], post_data['account_key'])
        self.assertEquals(channel.config_json()['conversation_key'], post_data['conversation_key'])
        self.assertEquals(channel.config_json()['api_url'], "http://custom.api.url")
        self.assertEquals(channel.channel_type, Channel.TYPE_VUMI_USSD)
        self.assertEquals(channel.role, Channel.ROLE_USSD)

    @override_settings(SEND_EMAILS=True)
    def test_disconnected_alert(self):
        # set our last seen to a while ago
        self.channel.alert_email = 'fred@unicef.org'
        self.channel.last_seen = timezone.now() - timedelta(minutes=40)
        self.channel.save()

        check_channels_task()

        # should have created one alert
        alert = Alert.objects.get()
        self.assertEquals(self.channel, alert.channel)
        self.assertEquals(Alert.TYPE_DISCONNECTED, alert.alert_type)
        self.assertFalse(alert.ended_on)

        self.assertTrue(len(mail.outbox) == 1)
        template = 'channels/email/disconnected_alert.txt'
        context = dict(org=self.channel.org, channel=self.channel, now=timezone.now(),
                       branding=self.channel.org.get_branding(),
                       last_seen=self.channel.last_seen, sync=alert.sync_event)

        text_template = loader.get_template(template)
        text = text_template.render(Context(context))

        self.assertEquals(mail.outbox[0].body, text)

        # call it again
        check_channels_task()

        # still only one alert
        self.assertEquals(1, Alert.objects.all().count())
        self.assertTrue(len(mail.outbox) == 1)

        # ok, let's have the channel show up again
        self.channel.last_seen = timezone.now() + timedelta(minutes=5)
        self.channel.save()

        check_channels_task()

        # still only one alert, but it is now ended
        alert = Alert.objects.get()
        self.assertTrue(alert.ended_on)
        self.assertTrue(len(mail.outbox) == 2)
        template = 'channels/email/connected_alert.txt'
        context = dict(org=self.channel.org, channel=self.channel, now=timezone.now(),
                       branding=self.channel.org.get_branding(),
                       last_seen=self.channel.last_seen, sync=alert.sync_event)

        text_template = loader.get_template(template)
        text = text_template.render(Context(context))

        self.assertEquals(mail.outbox[1].body, text)

    def test_m3tech(self):
        Channel.objects.all().delete()

        self.login(self.admin)

        # try to claim a channel
        response = self.client.get(reverse('channels.channel_claim_m3tech'))
        post_data = response.context['form'].initial

        post_data['country'] = 'PK'
        post_data['number'] = '250788123123'
        post_data['username'] = 'user1'
        post_data['password'] = 'pass1'

        response = self.client.post(reverse('channels.channel_claim_m3tech'), post_data)

        channel = Channel.objects.get()

        self.assertEquals('PK', channel.country)
        self.assertEquals(post_data['username'], channel.config_json()['username'])
        self.assertEquals(post_data['password'], channel.config_json()['password'])
        self.assertEquals('+250788123123', channel.address)
        self.assertEquals(Channel.TYPE_M3TECH, channel.channel_type)

        config_url = reverse('channels.channel_configuration', args=[channel.pk])
        self.assertRedirect(response, config_url)

        response = self.client.get(config_url)
        self.assertEquals(200, response.status_code)

        self.assertContains(response, reverse('handlers.m3tech_handler', args=['received', channel.uuid]))
        self.assertContains(response, reverse('handlers.m3tech_handler', args=['sent', channel.uuid]))
        self.assertContains(response, reverse('handlers.m3tech_handler', args=['failed', channel.uuid]))
        self.assertContains(response, reverse('handlers.m3tech_handler', args=['delivered', channel.uuid]))

    def test_infobip(self):
        Channel.objects.all().delete()

        self.login(self.admin)

        # try to claim a channel
        response = self.client.get(reverse('channels.channel_claim_infobip'))
        post_data = response.context['form'].initial

        post_data['country'] = 'NI'
        post_data['number'] = '250788123123'
        post_data['username'] = 'user1'
        post_data['password'] = 'pass1'

        response = self.client.post(reverse('channels.channel_claim_infobip'), post_data)

        channel = Channel.objects.get()

        self.assertEquals('NI', channel.country)
        self.assertEquals(post_data['username'], channel.config_json()['username'])
        self.assertEquals(post_data['password'], channel.config_json()['password'])
        self.assertEquals('+250788123123', channel.address)
        self.assertEquals('IB', channel.channel_type)

        config_url = reverse('channels.channel_configuration', args=[channel.pk])
        self.assertRedirect(response, config_url)

        response = self.client.get(config_url)
        self.assertEquals(200, response.status_code)

        self.assertContains(response, reverse('handlers.infobip_handler', args=['received', channel.uuid]))
        self.assertContains(response, reverse('handlers.infobip_handler', args=['delivered', channel.uuid]))

    @override_settings(SEND_EMAILS=True)
    def test_sms_alert(self):
        contact = self.create_contact("John Doe", '123')

        # create a message from two hours ago
        one_hour_ago = timezone.now() - timedelta(hours=1)
        two_hours_ago = timezone.now() - timedelta(hours=2)
        three_hours_ago = timezone.now() - timedelta(hours=3)
        four_hours_ago = timezone.now() - timedelta(hours=4)
        five_hours_ago = timezone.now() - timedelta(hours=5)
        six_hours_ago = timezone.now() - timedelta(hours=6)

        msg1 = self.create_msg(text="Message One", contact=contact, created_on=five_hours_ago, status='Q')

        # make sure our channel has been seen recently
        self.channel.last_seen = timezone.now()
        self.channel.alert_email = 'fred@unicef.org'
        self.channel.org = self.org
        self.channel.save()

        # ok check on our channel
        check_channels_task()

        # we don't have  successfully sent message and we have an alert and only one
        self.assertEquals(Alert.objects.all().count(), 1)

        alert = Alert.objects.get()
        self.assertEquals(self.channel, alert.channel)
        self.assertEquals(Alert.TYPE_SMS, alert.alert_type)
        self.assertFalse(alert.ended_on)
        self.assertTrue(len(mail.outbox) == 1)

        # let's end the alert
        alert = Alert.objects.all()[0]
        alert.ended_on = six_hours_ago
        alert.save()

        dany = self.create_contact("Dany Craig", "765")

        # let have a recent sent message
        sent_msg = self.create_msg(text="SENT Message", contact=dany, created_on=four_hours_ago, sent_on=one_hour_ago, status='D')

        # ok check on our channel
        check_channels_task()

        # if latest_sent_message is after our queued message no alert is created
        self.assertEquals(Alert.objects.all().count(), 1)

        # consider the sent message was sent before our queued msg
        sent_msg.sent_on = three_hours_ago
        sent_msg.save()

        msg1.delete()
        msg1 = self.create_msg(text="Message One", contact=contact, created_on=two_hours_ago, status='Q')

        # check our channel again
        check_channels_task()

        #  no new alert created because we sent one in the past hour
        self.assertEquals(Alert.objects.all().count(), 1)

        sent_msg.sent_on = six_hours_ago
        sent_msg.save()

        alert = Alert.objects.all()[0]
        alert.created_on = six_hours_ago
        alert.save()

        # check our channel again
        check_channels_task()

        # this time we have a new alert and should create only one
        self.assertEquals(Alert.objects.all().count(), 2)

        # get the alert which is not ended
        alert = Alert.objects.get(ended_on=None)
        self.assertEquals(self.channel, alert.channel)
        self.assertEquals(Alert.TYPE_SMS, alert.alert_type)
        self.assertFalse(alert.ended_on)
        self.assertTrue(len(mail.outbox) == 2)

        # run again, nothing should change
        check_channels_task()

        alert = Alert.objects.get(ended_on=None)
        self.assertFalse(alert.ended_on)
        self.assertTrue(len(mail.outbox) == 2)

        # fix our message
        msg1.status = 'D'
        msg1.save()

        # run again, our alert should end
        check_channels_task()

        # still only one alert though, and no new email sent, alert must not be ended before one hour
        alert = Alert.objects.all().latest('ended_on')
        self.assertTrue(alert.ended_on)
        self.assertTrue(len(mail.outbox) == 2)


class ChannelCountTest(TembaTest):

    def assertDailyCount(self, channel, assert_count, count_type, day):
        calculated_count = ChannelCount.get_day_count(channel, count_type, day)
        self.assertEquals(assert_count, calculated_count)

    def test_daily_counts(self):
        # test that messages to test contacts aren't counted
        self.admin.set_org(self.org)
        test_contact = Contact.get_test_contact(self.admin)
        Msg.create_outgoing(self.org, self.admin, test_contact, "Test Message", channel=self.channel)

        # no channel counts
        self.assertFalse(ChannelCount.objects.all())

        # real contact, but no channel
        Msg.create_incoming(None, 'tel:+250788111222', "Test Message", org=self.org)

        # still no channel counts
        self.assertFalse(ChannelCount.objects.all())

        # incoming msg with a channel
        msg = Msg.create_incoming(self.channel, 'tel:+250788111222', "Test Message", org=self.org)
        self.assertDailyCount(self.channel, 1, ChannelCount.INCOMING_MSG_TYPE, msg.created_on.date())

        # insert another
        msg = Msg.create_incoming(self.channel, 'tel:+250788111222', "Test Message", org=self.org)
        self.assertDailyCount(self.channel, 2, ChannelCount.INCOMING_MSG_TYPE, msg.created_on.date())

        # squash our counts
        squash_channelcounts()

        # same count
        self.assertDailyCount(self.channel, 2, ChannelCount.INCOMING_MSG_TYPE, msg.created_on.date())

        # and only one channel count
        self.assertEquals(ChannelCount.objects.all().count(), 1)

        # deleting a message doesn't decrement the count
        msg.delete()
        self.assertDailyCount(self.channel, 2, ChannelCount.INCOMING_MSG_TYPE, msg.created_on.date())

        ChannelCount.objects.all().delete()

        # ok, test outgoing now
        real_contact = Contact.get_or_create(self.org, self.admin, urns=['tel:+250788111222'])
        msg = Msg.create_outgoing(self.org, self.admin, real_contact, "Real Message", channel=self.channel)
        log = ChannelLog.objects.create(channel=self.channel, msg=msg, description="Unable to send", is_error=True)

        # squash our counts
        squash_channelcounts()

        self.assertDailyCount(self.channel, 1, ChannelCount.OUTGOING_MSG_TYPE, msg.created_on.date())
        self.assertEqual(ChannelCount.objects.filter(count_type=ChannelCount.SUCCESS_LOG_TYPE).count(), 0)
        self.assertEqual(ChannelCount.objects.filter(count_type=ChannelCount.ERROR_LOG_TYPE).count(), 1)

        # delete our log, should decrement our count
        log.delete()
        self.assertEqual(0, self.channel.get_count([ChannelCount.ERROR_LOG_TYPE]))

        # deleting a message doesn't decrement the count
        msg.delete()
        self.assertDailyCount(self.channel, 1, ChannelCount.OUTGOING_MSG_TYPE, msg.created_on.date())

        ChannelCount.objects.all().delete()

        # incoming IVR
        msg = Msg.create_incoming(self.channel, 'tel:+250788111222',
                                  "Test Message", org=self.org, msg_type=IVR)
        self.assertDailyCount(self.channel, 1, ChannelCount.INCOMING_IVR_TYPE, msg.created_on.date())

        # delete it, should be gone now
        msg.delete()
        self.assertDailyCount(self.channel, 1, ChannelCount.INCOMING_IVR_TYPE, msg.created_on.date())

        ChannelCount.objects.all().delete()

        # outgoing ivr
        msg = Msg.create_outgoing(self.org, self.admin, real_contact, "Real Voice",
                                  channel=self.channel, msg_type=IVR)
        self.assertDailyCount(self.channel, 1, ChannelCount.OUTGOING_IVR_TYPE, msg.created_on.date())

        # delete it, should be gone now
        msg.delete()
        self.assertDailyCount(self.channel, 1, ChannelCount.OUTGOING_IVR_TYPE, msg.created_on.date())


class AfricasTalkingTest(TembaTest):

    def setUp(self):
        super(AfricasTalkingTest, self).setUp()

        self.channel.delete()
        self.channel = Channel.create(self.org, self.user, 'KE', 'AT', None, '+250788123123',
                                      config=dict(username='at-user', api_key='africa-key'),
                                      uuid='00000000-0000-0000-0000-000000001234')

    def test_delivery(self):
        # ok, what happens with an invalid uuid?
        post_data = dict(id="external1", status="Success")
        response = self.client.post(reverse('handlers.africas_talking_handler', args=['delivery', 'not-real-uuid']), post_data)
        self.assertEquals(404, response.status_code)

        # ok, try with a valid uuid, but invalid message id
        delivery_url = reverse('handlers.africas_talking_handler', args=['delivery', self.channel.uuid])
        response = self.client.post(delivery_url, post_data)
        self.assertEquals(404, response.status_code)

        # requires posts
        delivery_url = reverse('handlers.africas_talking_handler', args=['delivery', self.channel.uuid])
        response = self.client.get(delivery_url, post_data)
        self.assertEquals(400, response.status_code)

        # missing status
        del post_data['status']
        response = self.client.post(delivery_url, post_data)
        self.assertEquals(400, response.status_code)

        # ok, lets create an outgoing message to update
        joe = self.create_contact("Joe Biden", "+254788383383")
        msg = joe.send("Hey Joe, it's Obama, pick up!", self.admin)
        msg.external_id = "external1"
        msg.save(update_fields=('external_id',))

        def assertStatus(sms, post_status, assert_status):
            post_data['status'] = post_status
            response = self.client.post(delivery_url, post_data)
            self.assertEquals(200, response.status_code)
            sms = Msg.objects.get(pk=sms.id)
            self.assertEquals(assert_status, sms.status)

        assertStatus(msg, 'Success', DELIVERED)
        assertStatus(msg, 'Sent', SENT)
        assertStatus(msg, 'Buffered', SENT)
        assertStatus(msg, 'Failed', FAILED)
        assertStatus(msg, 'Rejected', FAILED)

    def test_callback(self):
        post_data = {'from': "0788123123", 'text': "Hello World"}
        callback_url = reverse('handlers.africas_talking_handler', args=['callback', self.channel.uuid])

        # missing test data
        response = self.client.post(callback_url, dict())
        self.assertEquals(400, response.status_code)

        response = self.client.post(callback_url, post_data)
        self.assertEquals(200, response.status_code)

        # load our message
        msg = Msg.objects.get()
        self.assertEquals("+254788123123", msg.contact.get_urn(TEL_SCHEME).path)
        self.assertEquals(INCOMING, msg.direction)
        self.assertEquals(self.org, msg.org)
        self.assertEquals(self.channel, msg.channel)
        self.assertEquals("Hello World", msg.text)

    def test_send(self):
        joe = self.create_contact("Joe", "+250788383383")
        msg = joe.send("Test message", self.admin, trigger_send=False)

        try:
            settings.SEND_MESSAGES = True

            with patch('requests.post') as mock:
                mock.return_value = MockResponse(200, json.dumps(dict(SMSMessageData=dict(Recipients=[dict(messageId='msg1', status='Success')]))))

                # manually send it off
                Channel.send_message(dict_to_struct('MsgStruct', msg.as_task_json()))

                # check the status of the message is now sent
                msg.refresh_from_db()
                self.assertEquals(SENT, msg.status)
                self.assertTrue(msg.sent_on)
                self.assertEquals('msg1', msg.external_id)

                # check that our from was set
                self.assertEquals(self.channel.address, mock.call_args[1]['data']['from'])

                self.clear_cache()

            with patch('requests.post') as mock:
                mock.return_value = MockResponse(200, json.dumps(
                    dict(SMSMessageData=dict(Recipients=[dict(messageId='msg1', status='Could Not Send')]))))

                # manually send it off
                Channel.send_message(dict_to_struct('MsgStruct', msg.as_task_json()))

                # check the status of the message is now sent
                msg.refresh_from_db()
                self.assertEquals(ERRORED, msg.status)

                self.assertEquals(1, msg.error_count)
                self.assertTrue(msg.next_attempt)

                self.clear_cache()

            # test with a non-dedicated shortcode
            self.channel.config = json.dumps(dict(username='at-user', api_key='africa-key', is_shared=True))
            self.channel.save()

            with patch('requests.post') as mock:
                mock.return_value = MockResponse(200, json.dumps(dict(SMSMessageData=dict(Recipients=[dict(messageId='msg1', status='Success')]))))

                # manually send it off
                Channel.send_message(dict_to_struct('MsgStruct', msg.as_task_json()))

                # assert we didn't send the short code in our data
                self.assertTrue('from' not in mock.call_args[1]['data'])
                self.clear_cache()

            with patch('requests.post') as mock:
                mock.return_value = MockResponse(400, "Error", method='POST')

                # manually send it off
                Channel.send_message(dict_to_struct('MsgStruct', msg.as_task_json()))

                # message should be marked as an error
                msg.refresh_from_db()
                self.assertEquals(ERRORED, msg.status)
                self.assertEquals(2, msg.error_count)
                self.assertTrue(msg.next_attempt)

            with patch('requests.post') as mock:
                mock.side_effect = Exception('Kaboom!')

                # manually send it off
                Channel.send_message(dict_to_struct('MsgStruct', msg.as_task_json()))

                # message should be marked as an error
                msg.refresh_from_db()
                self.assertEquals(FAILED, msg.status)
                self.assertEquals(2, msg.error_count)
                self.assertTrue(msg.next_attempt)

                self.assertFalse(ChannelLog.objects.filter(description__icontains="local variable 'response' "
                                                                                  "referenced before assignment"))

        finally:
            settings.SEND_MESSAGES = False

    def test_send_media(self):
        joe = self.create_contact("Joe", "+250788383383")
        msg = joe.send("Test message", self.admin, trigger_send=False, media='image/jpeg:https://example.com/attachments/pic.jpg')

        try:
            settings.SEND_MESSAGES = True

            with patch('requests.post') as mock:
                mock.return_value = MockResponse(200, json.dumps(dict(SMSMessageData=dict(Recipients=[dict(messageId='msg1', status='Success')]))))

                # manually send it off
                Channel.send_message(dict_to_struct('MsgStruct', msg.as_task_json()))

                # check the status of the message is now sent
                msg.refresh_from_db()
                self.assertEquals(SENT, msg.status)
                self.assertTrue(msg.sent_on)
                self.assertEquals('msg1', msg.external_id)

                # check that our from was set
                self.assertEquals(self.channel.address, mock.call_args[1]['data']['from'])
                self.assertEqual(mock.call_args[1]['data']['message'],
                                 "Test message\nhttps://example.com/attachments/pic.jpg")

                self.clear_cache()
        finally:
            settings.SEND_MESSAGES = False


class RedRabbitTest(TembaTest):

    def setUp(self):
        super(RedRabbitTest, self).setUp()

        self.channel.delete()
        self.channel = Channel.create(self.org, self.user, 'BR', 'RR', None, '+250788123123', scheme='tel',
                                      config={Channel.CONFIG_USERNAME: 'username', Channel.CONFIG_PASSWORD: 'password'},
                                      uuid='00000000-0000-0000-0000-000000001234')

    def test_send(self):
        joe = self.create_contact("Joe", "+250788383383")
        msg = joe.send("Test message", self.admin, trigger_send=False)

        with self.settings(SEND_MESSAGES=True):
            with patch('requests.get') as mock:
                mock.return_value = MockResponse(200, "Sent")
                Channel.send_message(dict_to_struct('MsgStruct', msg.as_task_json()))
                self.assertEqual(mock.call_args[0][0], 'http://http1.javna.com/epicenter/GatewaySendG.asp')
                self.assertTrue('Msgtyp' not in mock.call_args[1]['params'])

        self.clear_cache()

        # > 160 chars
        msg.text += "x" * 170
        with self.settings(SEND_MESSAGES=True):
            with patch('requests.get') as mock:
                mock.return_value = MockResponse(200, "Sent")
                Channel.send_message(dict_to_struct('MsgStruct', msg.as_task_json()))
                self.assertEqual(mock.call_args[0][0], 'http://http1.javna.com/epicenter/GatewaySendG.asp')
                self.assertEqual(5, mock.call_args[1]['params']['Msgtyp'])

        self.clear_cache()

        # unicode
        msg.text = "التوطين"
        with self.settings(SEND_MESSAGES=True):
            with patch('requests.get') as mock:
                mock.return_value = MockResponse(200, "Sent")
                Channel.send_message(dict_to_struct('MsgStruct', msg.as_task_json()))
                self.assertEqual(mock.call_args[0][0], 'http://http1.javna.com/epicenter/GatewaySendG.asp')
                self.assertEqual(9, mock.call_args[1]['params']['Msgtyp'])

        self.clear_cache()

        # unicode > 1 msg
        msg.text += "x" * 80
        with self.settings(SEND_MESSAGES=True):
            with patch('requests.get') as mock:
                mock.return_value = MockResponse(200, "Sent")
                Channel.send_message(dict_to_struct('MsgStruct', msg.as_task_json()))
                Channel.send_message(dict_to_struct('MsgStruct', msg.as_task_json()))
                self.assertEqual(mock.call_args[0][0], 'http://http1.javna.com/epicenter/GatewaySendG.asp')
                self.assertEqual(10, mock.call_args[1]['params']['Msgtyp'])


class ExternalTest(TembaTest):

    def setUp(self):
        super(ExternalTest, self).setUp()

        self.channel.delete()
        self.channel = Channel.create(self.org, self.user, 'BR', 'EX', None, '+250788123123', scheme='tel',
                                      config={Channel.CONFIG_SEND_URL: 'http://foo.com/send', Channel.CONFIG_SEND_METHOD: 'POST'},
                                      uuid='00000000-0000-0000-0000-000000001234')

    def test_status(self):
        # try with an invalid channel
        response = self.client.post(reverse('handlers.external_handler', args=['sent', 'not-real-uuid']), dict(id="-1"))
        self.assertEqual(response.status_code, 400)

        delivery_url = reverse('handlers.external_handler', args=['sent', self.channel.uuid])
        joe = self.create_contact("Joe Biden", "+254788383383")

        # try with missing message id
        response = self.client.post(delivery_url, {})
        self.assertEqual(response.status_code, 400)

        # try with an invalid message id
        response = self.client.post(delivery_url, {'id': -1234})
        self.assertEqual(response.status_code, 400)

        # try with an incoming message id
        incoming = self.create_msg(direction='I', contact=joe, text="It's me")
        response = self.client.post(delivery_url, {'id': incoming.id})
        self.assertEqual(response.status_code, 400)

        # ok, lets create an outgoing message to update
        msg = joe.send("Hey Joe, it's Obama, pick up!", self.admin)
        payload = {'id': msg.id}

        def assertStatus(sms, status, assert_status):
            resp = self.client.post(reverse('handlers.external_handler', args=[status, self.channel.uuid]), payload)
            self.assertEquals(200, resp.status_code)
            sms = Msg.objects.get(pk=sms.id)
            self.assertEquals(assert_status, sms.status)

        assertStatus(msg, 'delivered', DELIVERED)
        assertStatus(msg, 'sent', SENT)
        assertStatus(msg, 'failed', FAILED)

        # check when called with phone number rather than UUID
        response = self.client.post(reverse('handlers.external_handler', args=['sent', '250788123123']), {'id': msg.pk})
        self.assertEquals(200, response.status_code)
        msg.refresh_from_db()
        self.assertEqual(msg.status, SENT)

    def test_receive(self):
        data = {'from': '5511996458779', 'text': 'Hello World!'}
        callback_url = reverse('handlers.external_handler', args=['received', self.channel.uuid])
        response = self.client.post(callback_url, data)

        self.assertEquals(200, response.status_code)

        # load our message
        msg = Msg.objects.get()
        self.assertEquals("+5511996458779", msg.contact.get_urn(TEL_SCHEME).path)
        self.assertEquals(INCOMING, msg.direction)
        self.assertEquals(self.org, msg.org)
        self.assertEquals(self.channel, msg.channel)
        self.assertEquals("Hello World!", msg.text)

        data = {'from': "", 'text': "Hi there"}
        response = self.client.post(callback_url, data)

        self.assertEquals(400, response.status_code)

        Msg.objects.all().delete()

        # receive with a date
        data = {'from': '5511996458779', 'text': 'Hello World!', 'date': '2012-04-23T18:25:43.511Z'}
        callback_url = reverse('handlers.external_handler', args=['received', self.channel.uuid])
        response = self.client.post(callback_url, data)

        self.assertEquals(200, response.status_code)

        # load our message, make sure the date was saved properly
        msg = Msg.objects.get()
        self.assertEquals(2012, msg.sent_on.year)
        self.assertEquals(18, msg.sent_on.hour)

    def test_receive_external(self):
        self.channel.scheme = 'ext'
        self.channel.save()

        data = {'from': 'lynch24', 'text': 'Beast Mode!'}
        callback_url = reverse('handlers.external_handler', args=['received', self.channel.uuid])
        response = self.client.post(callback_url, data)

        self.assertEquals(200, response.status_code)

        # check our message
        msg = Msg.objects.get()
        self.assertEquals('lynch24', msg.contact.get_urn(EXTERNAL_SCHEME).path)
        self.assertEquals(INCOMING, msg.direction)
        self.assertEquals(self.org, msg.org)
        self.assertEquals(self.channel, msg.channel)
        self.assertEquals('Beast Mode!', msg.text)

    def test_send_replacement(self):
        joe = self.create_contact("Joe", "+250788383383")
        msg = joe.send("Test message", self.admin, trigger_send=False)

        self.channel.config = json.dumps({Channel.CONFIG_SEND_URL: 'http://foo.com/send&text={{text}}&to={{to_no_plus}}',
                                          Channel.CONFIG_SEND_METHOD: 'GET'})
        self.channel.save()

        with self.settings(SEND_MESSAGES=True):
            with patch('requests.get') as mock:
                mock.return_value = MockResponse(200, "Sent")
                Channel.send_message(dict_to_struct('MsgStruct', msg.as_task_json()))
                self.assertEqual(mock.call_args[0][0], 'http://foo.com/send&text=Test+message&to=250788383383')

        self.channel.config = json.dumps({Channel.CONFIG_SEND_URL: 'http://foo.com/send',
                                          Channel.CONFIG_SEND_METHOD: 'POST'})
        self.channel.save()
        self.clear_cache()

        with self.settings(SEND_MESSAGES=True):
            with patch('requests.post') as mock:
                mock.return_value = MockResponse(200, "Sent")
                Channel.send_message(dict_to_struct('MsgStruct', msg.as_task_json()))
                self.assertEqual(mock.call_args[0][0], 'http://foo.com/send')
                self.assertEqual(mock.call_args[1]['data'], 'id=%d&text=Test+message&to=%%2B250788383383&to_no_plus=250788383383&'
                                                            'from=%%2B250788123123&from_no_plus=250788123123&'
                                                            'channel=%d' % (msg.id, self.channel.id))

        self.channel.config = json.dumps({Channel.CONFIG_SEND_URL: 'http://foo.com/send',
                                          Channel.CONFIG_SEND_BODY: '{ "text": {{text}}, "to": {{to_no_plus}} }',
                                          Channel.CONFIG_CONTENT_TYPE: Channel.CONTENT_TYPE_JSON,
                                          Channel.CONFIG_SEND_METHOD: 'PUT'})

        self.channel.save()
        self.clear_cache()

        with self.settings(SEND_MESSAGES=True):
            with patch('requests.put') as mock:
                mock.return_value = MockResponse(200, "Sent")
                Channel.send_message(dict_to_struct('MsgStruct', msg.as_task_json()))
                self.assertEqual(mock.call_args[0][0], 'http://foo.com/send')
                self.assertEqual(mock.call_args[1]['data'], '{ "text": "Test message", "to": "250788383383" }')
                self.assertEqual(mock.call_args[1]['headers']['Content-Type'], "application/json")

        self.channel.config = json.dumps({Channel.CONFIG_SEND_URL: 'http://foo.com/send',
                                          Channel.CONFIG_SEND_BODY: 'text={{text}}&to={{to_no_plus}}',
                                          Channel.CONFIG_SEND_METHOD: 'POST',
                                          Channel.CONFIG_MAX_LENGTH: 320})

        msg.text = "A" * 180
        msg.save()
        self.channel.save()
        self.clear_cache()

        with self.settings(SEND_MESSAGES=True):
            with patch('requests.post') as mock:
                mock.return_value = MockResponse(200, "Sent")
                Channel.send_message(dict_to_struct('MsgStruct', msg.as_task_json()))
                self.assertEqual(mock.call_args[0][0], 'http://foo.com/send')
                self.assertEqual(mock.call_args[1]['data'], 'text=' + msg.text + '&to=250788383383')

        self.channel.config = json.dumps({Channel.CONFIG_SEND_URL: 'http://foo.com/send',
                                          Channel.CONFIG_SEND_BODY: '<msg><text>{{text}}</text><to>{{to_no_plus}}</to></msg>',
                                          Channel.CONFIG_CONTENT_TYPE: Channel.CONTENT_TYPE_XML,
                                          Channel.CONFIG_SEND_METHOD: 'PUT'})
        self.channel.save()

        arabic = "التوطين"
        msg.text = arabic
        msg.save()
        self.clear_cache()

        with self.settings(SEND_MESSAGES=True):
            with patch('requests.put') as mock:
                mock.return_value = MockResponse(200, "Sent")
                Channel.send_message(dict_to_struct('MsgStruct', msg.as_task_json()))
                self.assertEqual(mock.call_args[0][0], 'http://foo.com/send')
                self.assertEqual(mock.call_args[1]['data'], '<msg><text>التوطين</text><to>250788383383</to></msg>'.encode('utf8'))
                self.assertEqual(mock.call_args[1]['headers']['Content-Type'], Channel.CONTENT_TYPES[Channel.CONTENT_TYPE_XML])

    def test_send(self):
        joe = self.create_contact("Joe", "+250788383383")
        msg = joe.send("Test message", self.admin, trigger_send=False)

        try:
            settings.SEND_MESSAGES = True

            with patch('requests.post') as mock:
                mock.return_value = MockResponse(200, "Sent")

                # manually send it off
                Channel.send_message(dict_to_struct('MsgStruct', msg.as_task_json()))

                # check the status of the message is now sent
                msg.refresh_from_db()
                self.assertEquals(WIRED, msg.status)
                self.assertTrue(msg.sent_on)

                self.assertTrue("text=Test+message" in mock.call_args[1]['data'])

                self.clear_cache()

            with patch('requests.post') as mock:
                mock.return_value = MockResponse(400, "Error")

                # manually send it off
                Channel.send_message(dict_to_struct('MsgStruct', msg.as_task_json()))

                # message should be marked as an error
                msg.refresh_from_db()
                self.assertEquals(ERRORED, msg.status)
                self.assertEquals(1, msg.error_count)
                self.assertTrue(msg.next_attempt)

            with patch('requests.post') as mock:
                mock.side_effect = Exception('Kaboom!')

                # manually send it off
                Channel.send_message(dict_to_struct('MsgStruct', msg.as_task_json()))

                # message should be marked as an error
                msg.refresh_from_db()
                self.assertEquals(ERRORED, msg.status)
                self.assertEquals(2, msg.error_count)
                self.assertTrue(msg.next_attempt)

                self.assertFalse(ChannelLog.objects.filter(description__icontains="local variable 'response' "
                                                                                  "referenced before assignment"))

        finally:
            settings.SEND_MESSAGES = False

        # view the log item for our send
        self.login(self.admin)
        log_item = ChannelLog.objects.all().order_by('created_on').first()
        response = self.client.get(reverse('channels.channellog_read', args=[log_item.pk]))
        self.assertEquals(response.context['object'].description, 'Successfully delivered')

        # make sure we can't see it as anon
        self.org.is_anon = True
        self.org.save()

        response = self.client.get(reverse('channels.channellog_read', args=[log_item.pk]))
        self.assertEquals(302, response.status_code)

        # change our admin to be a CS rep, see if they can see the page
        self.admin.groups.add(Group.objects.get(name='Customer Support'))
        response = self.client.get(reverse('channels.channellog_read', args=[log_item.pk]))
        self.assertEquals(response.context['object'].description, 'Successfully delivered')

    def test_send_media(self):
        joe = self.create_contact("Joe", "+250788383383")
        msg = joe.send("Test message", self.admin, trigger_send=False, media='image/jpeg:https://example.com/attachments/pic.jpg')

        try:
            settings.SEND_MESSAGES = True

            with patch('requests.post') as mock:
                mock.return_value = MockResponse(200, "Sent")

                # manually send it off
                Channel.send_message(dict_to_struct('MsgStruct', msg.as_task_json()))

                # check the status of the message is now sent
                msg.refresh_from_db()
                self.assertEquals(WIRED, msg.status)
                self.assertTrue(msg.sent_on)

                self.assertIn("text=Test+message%0Ahttps%3A%2F%2Fexample.com%2Fattachments%2Fpic.jpg", mock.call_args[1]['data'])

                self.clear_cache()
        finally:
            settings.SEND_MESSAGES = False


class VerboiceTest(TembaTest):
    def setUp(self):
        super(VerboiceTest, self).setUp()

        self.channel.delete()
        self.channel = Channel.create(self.org, self.user, 'US', 'VB', None, '+250788123123',
                                      config=dict(username='test', password='sesame'),
                                      uuid='00000000-0000-0000-0000-000000001234')

    def test_receive(self):
        callback_url = reverse('handlers.verboice_handler', args=['status', self.channel.uuid])

        response = self.client.post(callback_url, dict())
        self.assertEqual(response.status_code, 405)

        response = self.client.get(callback_url)
        self.assertEqual(response.status_code, 400)

        response = self.client.get(callback_url + "?From=250788456456&CallStatus=ringing&CallSid=12345")
        self.assertEqual(response.status_code, 400)

        contact = self.create_contact('Bruno Mars', '+252788123123')

        call = IVRCall.create_outgoing(self.channel, contact, contact.get_urn(TEL_SCHEME), self.admin)
        call.external_id = "12345"
        call.save()

        self.assertEqual(call.status, IVRCall.PENDING)

        response = self.client.get(callback_url + "?From=250788456456&CallStatus=ringing&CallSid=12345")

        self.assertEqual(response.status_code, 200)
        call = IVRCall.objects.get(pk=call.pk)
        self.assertEqual(call.status, IVRCall.RINGING)


class YoTest(TembaTest):
    def setUp(self):
        super(YoTest, self).setUp()

        self.channel.delete()
        self.channel = Channel.create(self.org, self.user, 'BR', 'YO', None, '+250788123123',
                                      config=dict(username='test', password='sesame'),
                                      uuid='00000000-0000-0000-0000-000000001234')

    def test_receive(self):
        callback_url = reverse('handlers.yo_handler', args=['received', self.channel.uuid])
        response = self.client.get(callback_url + "?sender=252788123123&message=Hello+World")

        self.assertEquals(200, response.status_code)

        # load our message
        msg = Msg.objects.get()
        self.assertEquals("+252788123123", msg.contact.get_urn(TEL_SCHEME).path)
        self.assertEquals(INCOMING, msg.direction)
        self.assertEquals(self.org, msg.org)
        self.assertEquals(self.channel, msg.channel)
        self.assertEquals("Hello World", msg.text)

        # fails if missing sender
        response = self.client.get(callback_url + "?sender=252788123123")
        self.assertEquals(400, response.status_code)

        # fails if missing message
        response = self.client.get(callback_url + "?message=Hello+World")
        self.assertEquals(400, response.status_code)

    def test_send(self):
        joe = self.create_contact("Joe", "+252788383383")
        msg = joe.send("Test message", self.admin, trigger_send=False)

        try:
            settings.SEND_MESSAGES = True

            with patch('requests.get') as mock:
                mock.return_value = MockResponse(200, "ybs_autocreate_status=OK")

                # manually send it off
                Channel.send_message(dict_to_struct('MsgStruct', msg.as_task_json()))

                # check the status of the message is now sent
                msg.refresh_from_db()
                self.assertEquals(SENT, msg.status)
                self.assertTrue(msg.sent_on)

                self.assertTrue("sms_content=Test+message" in mock.call_args[0][0])

                self.clear_cache()

            with patch('requests.get') as mock:
                mock.side_effect = [MockResponse(401, "Error"), MockResponse(200, 'ybs_autocreate_status=OK')]

                # manually send it off
                Channel.send_message(dict_to_struct('MsgStruct', msg.as_task_json()))

                # check the status of the message is now sent
                msg.refresh_from_db()
                self.assertEquals(SENT, msg.status)
                self.assertTrue(msg.sent_on)

                # check that requests was called twice, using the backup URL the second time
                self.assertEquals(2, mock.call_count)
                self.clear_cache()

            with patch('requests.get') as mock:
                mock.return_value = MockResponse(400, "Kaboom")

                # manually send it off
                Channel.send_message(dict_to_struct('MsgStruct', msg.as_task_json()))

                # message should be marked as an error
                msg.refresh_from_db()
                self.assertEquals(ERRORED, msg.status)
                self.assertEquals(1, msg.error_count)
                self.assertTrue(msg.next_attempt)

                self.clear_cache()

                self.assertFalse(ChannelLog.objects.filter(description__icontains="local variable 'response' "
                                                                                  "referenced before assignment"))

            with patch('requests.get') as mock:
                mock.return_value = MockResponse(200, "ybs_autocreate_status=ERROR&ybs_autocreate_message=" +
                                                      "YBS+AutoCreate+Subsystem%3A+Access+denied" +
                                                      "+due+to+wrong+authorization+code")

                # manually send it off
                Channel.send_message(dict_to_struct('MsgStruct', msg.as_task_json()))

                # message should be marked as an error
                msg.refresh_from_db()
                self.assertEquals(ERRORED, msg.status)
                self.assertEquals(2, msg.error_count)
                self.assertTrue(msg.next_attempt)

                # contact should not be stopped
                joe.refresh_from_db()
                self.assertFalse(joe.is_stopped)

                self.clear_cache()

            with patch('requests.get') as mock:
                mock.side_effect = Exception('Kaboom!')

                # manually send it off
                Channel.send_message(dict_to_struct('MsgStruct', msg.as_task_json()))

                # message should be marked as an error
                msg.refresh_from_db()
                self.assertEquals(FAILED, msg.status)
                self.assertEquals(2, msg.error_count)
                self.assertTrue(msg.next_attempt)

                # contact should not be stopped
                joe.refresh_from_db()
                self.assertFalse(joe.is_stopped)

                self.clear_cache()

                self.assertFalse(ChannelLog.objects.filter(description__icontains="local variable 'response' "
                                                                                  "referenced before assignment"))

            with patch('requests.get') as mock:
                mock.return_value = MockResponse(200, "ybs_autocreate_status=ERROR&ybs_autocreate_message=" +
                                                 "256794224665%3ABLACKLISTED")

                # manually send it off
                Channel.send_message(dict_to_struct('MsgStruct', msg.as_task_json()))

                # message should be marked as a failure
                msg.refresh_from_db()
                self.assertEquals(FAILED, msg.status)
                self.assertEquals(2, msg.error_count)
                self.assertTrue(msg.next_attempt)

                # contact should also be stopped
                joe.refresh_from_db()
                self.assertTrue(joe.is_stopped)

        finally:
            settings.SEND_MESSAGES = False

    def test_send_media(self):
        joe = self.create_contact("Joe", "+252788383383")
        msg = joe.send("Test message", self.admin, trigger_send=False, media='image/jpeg:https://example.com/attachments/pic.jpg')

        try:
            settings.SEND_MESSAGES = True

            with patch('requests.get') as mock:
                mock.return_value = MockResponse(200, "ybs_autocreate_status=OK")

                # manually send it off
                Channel.send_message(dict_to_struct('MsgStruct', msg.as_task_json()))

                # check the status of the message is now sent
                msg.refresh_from_db()
                self.assertEquals(SENT, msg.status)
                self.assertTrue(msg.sent_on)

                self.assertIn("sms_content=Test+message%0Ahttps%3A%2F%2Fexample.com%2Fattachments%2Fpic.jpg", mock.call_args[0][0])

                self.clear_cache()

        finally:
            settings.SEND_MESSAGES = False


class ShaqodoonTest(TembaTest):

    def setUp(self):
        super(ShaqodoonTest, self).setUp()

        self.channel.delete()
        self.channel = Channel.create(self.org, self.user, 'SO', 'SQ', None, '+250788123123',
                                      config={Channel.CONFIG_SEND_URL: 'http://foo.com/send',
                                              Channel.CONFIG_USERNAME: 'username',
                                              Channel.CONFIG_PASSWORD: 'password',
                                              Channel.CONFIG_KEY: 'key'},
                                      uuid='00000000-0000-0000-0000-000000001234')

    def test_receive(self):
        data = {'from': '252788123456', 'text': 'Hello World!'}
        callback_url = reverse('handlers.shaqodoon_handler', args=['received', self.channel.uuid])
        response = self.client.post(callback_url, data)

        self.assertEquals(200, response.status_code)

        # load our message
        msg = Msg.objects.get()
        self.assertEquals("+252788123456", msg.contact.get_urn(TEL_SCHEME).path)
        self.assertEquals(INCOMING, msg.direction)
        self.assertEquals(self.org, msg.org)
        self.assertEquals(self.channel, msg.channel)
        self.assertEquals("Hello World!", msg.text)

    def test_send(self):
        joe = self.create_contact("Joe", "+250788383383")
        msg = joe.send("Test message ☺", self.admin, trigger_send=False)

        try:
            settings.SEND_MESSAGES = True

            with patch('requests.get') as mock:
                mock.return_value = MockResponse(200, "Sent")

                # manually send it off
                Channel.send_message(dict_to_struct('MsgStruct', msg.as_task_json()))

                # check the status of the message is now sent
                msg.refresh_from_db()
                self.assertEquals(WIRED, msg.status)
                self.assertTrue(msg.sent_on)

                self.assertTrue("msg=Test+message" in mock.call_args[0][0])

                self.clear_cache()

            with patch('requests.get') as mock:
                mock.return_value = MockResponse(400, "Error")

                # manually send it off
                Channel.send_message(dict_to_struct('MsgStruct', msg.as_task_json()))

                # message should be marked as an error
                msg.refresh_from_db()
                self.assertEquals(ERRORED, msg.status)
                self.assertEquals(1, msg.error_count)
                self.assertTrue(msg.next_attempt)

            with patch('requests.get') as mock:
                mock.side_effect = Exception('Kaboom!')

                # manually send it off
                Channel.send_message(dict_to_struct('MsgStruct', msg.as_task_json()))

                # message should be marked as an error
                msg.refresh_from_db()
                self.assertEquals(ERRORED, msg.status)

                self.assertFalse(ChannelLog.objects.filter(description__icontains="local variable 'response' "
                                                                                  "referenced before assignment"))

        finally:
            settings.SEND_MESSAGES = False

    def test_send_media(self):
        joe = self.create_contact("Joe", "+250788383383")
        msg = joe.send("Test message", self.admin, trigger_send=False, media='image/jpeg:https://example.com/attachments/pic.jpg')

        try:
            settings.SEND_MESSAGES = True

            with patch('requests.get') as mock:
                mock.return_value = MockResponse(200, "Sent")

                # manually send it off
                Channel.send_message(dict_to_struct('MsgStruct', msg.as_task_json()))

                # check the status of the message is now sent
                msg.refresh_from_db()
                self.assertEquals(WIRED, msg.status)
                self.assertTrue(msg.sent_on)
                self.assertIn("msg=Test+message%0Ahttps%3A%2F%2Fexample.com%2Fattachments%2Fpic.jpg", mock.call_args[0][0])
                self.clear_cache()
        finally:
            settings.SEND_MESSAGES = False


class M3TechTest(TembaTest):

    def setUp(self):
        super(M3TechTest, self).setUp()

        self.channel.delete()
        self.channel = Channel.create(self.org, self.user, 'PK', 'M3', None, '+250788123123',
                                      config={Channel.CONFIG_USERNAME: 'username', Channel.CONFIG_PASSWORD: 'password'},
                                      uuid='00000000-0000-0000-0000-000000001234')

    def test_receive(self):
        data = {'from': '252788123456', 'text': 'Hello World!'}
        callback_url = reverse('handlers.m3tech_handler', args=['received', self.channel.uuid])
        response = self.client.post(callback_url, data)

        self.assertEquals(200, response.status_code)

        # load our message
        msg = Msg.objects.get()
        self.assertEquals("+252788123456", msg.contact.get_urn(TEL_SCHEME).path)
        self.assertEquals(INCOMING, msg.direction)
        self.assertEquals(self.org, msg.org)
        self.assertEquals(self.channel, msg.channel)
        self.assertEquals("Hello World!", msg.text)

    def test_send(self):
        joe = self.create_contact("Joe", "+250788383383")
        msg = joe.send("Test message ☺", self.admin, trigger_send=False)

        try:
            settings.SEND_MESSAGES = True

            with patch('requests.get') as mock:
                msg.text = "Test message"
                mock.return_value = MockResponse(200,
                                                 """[{"Response":"0"}]""")

                # manually send it off
                Channel.send_message(dict_to_struct('MsgStruct', msg.as_task_json()))

                self.assertEqual(mock.call_args[1]['params']['SMSType'], '0')

                # check the status of the message is now sent
                msg.refresh_from_db()
                self.assertEquals(WIRED, msg.status)
                self.assertTrue(msg.sent_on)

                self.assertEqual(mock.call_args[1]['params']['SMS'], 'Test message')

                self.clear_cache()

            with patch('requests.get') as mock:
                msg.text = "Test message ☺"
                mock.return_value = MockResponse(200,
                                                 """[{"Response":"0"}]""")

                # manually send it off
                Channel.send_message(dict_to_struct('MsgStruct', msg.as_task_json()))

                self.assertEqual(mock.call_args[1]['params']['SMSType'], '7')

                # check the status of the message is now sent
                msg.refresh_from_db()
                self.assertEquals(WIRED, msg.status)
                self.assertTrue(msg.sent_on)

                self.clear_cache()

            # bogus json
            with patch('requests.get') as mock:
                msg.text = "Test message"
                mock.return_value = MockResponse(200, """["bad json":}]""")

                # manually send it off
                Channel.send_message(dict_to_struct('MsgStruct', msg.as_task_json()))

                # check the status of the message is now sent
                msg.refresh_from_db()
                self.assertEquals(ERRORED, msg.status)
                self.clear_cache()

            with patch('requests.get') as mock:
                mock.return_value = MockResponse(400, "Error")

                # manually send it off
                Channel.send_message(dict_to_struct('MsgStruct', msg.as_task_json()))

                # message should be marked as an error
                msg.refresh_from_db()
                self.assertEquals(ERRORED, msg.status)
                self.assertEquals(2, msg.error_count)
                self.assertTrue(msg.next_attempt)

                self.clear_cache()

            with patch('requests.get') as mock:
                mock.return_value = MockResponse(200, """[{"Response":"1"}]""")

                # manually send it off
                Channel.send_message(dict_to_struct('MsgStruct', msg.as_task_json()))

                # message should be marked as an error
                msg.refresh_from_db()
                self.assertEquals(FAILED, msg.status)
                self.assertEquals(2, msg.error_count)
                self.assertTrue(msg.next_attempt)

                self.clear_cache()

            with patch('requests.get') as mock:
                mock.side_effect = Exception('Kaboom!')

                # manually send it off
                Channel.send_message(dict_to_struct('MsgStruct', msg.as_task_json()))

                # message should be marked as an error
                msg.refresh_from_db()
                self.assertEquals(FAILED, msg.status)
                self.assertEquals(2, msg.error_count)
                self.assertTrue(msg.next_attempt)

                self.assertFalse(ChannelLog.objects.filter(description__icontains="local variable 'response' "
                                                                                  "referenced before assignment"))

                self.clear_cache()
        finally:
            settings.SEND_MESSAGES = False

    def test_send_media(self):
        joe = self.create_contact("Joe", "+250788383383")
        msg = joe.send("Test message", self.admin, trigger_send=False, media='image/jpeg:https://example.com/attachments/pic.jpg')

        try:
            settings.SEND_MESSAGES = True

            with patch('requests.get') as mock:
                msg.text = "Test message"
                mock.return_value = MockResponse(200,
                                                 """[{"Response":"0"}]""")

                # manually send it off
                Channel.send_message(dict_to_struct('MsgStruct', msg.as_task_json()))

                self.assertEqual(mock.call_args[1]['params']['SMSType'], '0')
                self.assertEqual(mock.call_args[1]['params']['SMS'],
                                 'Test message\nhttps://example.com/attachments/pic.jpg')

                # check the status of the message is now sent
                msg.refresh_from_db()
                self.assertEquals(WIRED, msg.status)
                self.assertTrue(msg.sent_on)

                self.clear_cache()
        finally:
            settings.SEND_MESSAGES = False


class KannelTest(TembaTest):

    def setUp(self):
        super(KannelTest, self).setUp()

        self.channel.delete()
        self.channel = Channel.create(self.org, self.user, 'RW', 'KN', None, '+250788123123',
                                      config=dict(username='kannel-user', password='kannel-pass', send_url='http://foo/'),
                                      uuid='00000000-0000-0000-0000-000000001234')

    def test_status(self):
        # ok, what happens with an invalid uuid?
        data = dict(id="-1", status="4")
        response = self.client.post(reverse('handlers.kannel_handler', args=['status', 'not-real-uuid']), data)
        self.assertEquals(400, response.status_code)

        # ok, try with a valid uuid, but invalid message id -1
        delivery_url = reverse('handlers.kannel_handler', args=['status', self.channel.uuid])
        response = self.client.post(delivery_url, data)
        self.assertEquals(400, response.status_code)

        # ok, lets create an outgoing message to update
        joe = self.create_contact("Joe Biden", "+254788383383")
        msg = joe.send("Hey Joe, it's Obama, pick up!", self.admin)

        data['id'] = msg.pk

        def assertStatus(sms, status, assert_status):
            data['status'] = status
            response = self.client.post(reverse('handlers.kannel_handler', args=['status', self.channel.uuid]), data)
            self.assertEquals(200, response.status_code)
            sms = Msg.objects.get(pk=sms.id)
            self.assertEquals(assert_status, sms.status)

        assertStatus(msg, '4', SENT)
        assertStatus(msg, '1', DELIVERED)
        assertStatus(msg, '16', FAILED)

    def test_receive(self):
        data = {
            'sender': '0788383383',
            'message': 'Hello World!',
            'id': 'external1',
            'ts': int(calendar.timegm(time.gmtime()))
        }
        callback_url = reverse('handlers.kannel_handler', args=['receive', self.channel.uuid])
        response = self.client.post(callback_url, data)

        self.assertEquals(200, response.status_code)

        # load our message
        msg = Msg.objects.get()
        self.assertEquals("+250788383383", msg.contact.get_urn(TEL_SCHEME).path)
        self.assertEquals(INCOMING, msg.direction)
        self.assertEquals(self.org, msg.org)
        self.assertEquals(self.channel, msg.channel)
        self.assertEquals("Hello World!", msg.text)

    def test_send_media(self):
        joe = self.create_contact("Joe", "+250788383383")
        msg = joe.send("Test message", self.admin, trigger_send=False, media='image/jpeg:https://example.com/attachments/pic.jpg')

        try:
            settings.SEND_MESSAGES = True

            with patch('requests.get') as mock:
                mock.return_value = MockResponse(200, 'Accepted 201')

                # manually send it off
                Channel.send_message(dict_to_struct('MsgStruct', msg.as_task_json()))

                # check the status of the message is now sent
                msg.refresh_from_db()
                self.assertEquals(WIRED, msg.status)
                self.assertTrue(msg.sent_on)

                # assert verify was set to true
                self.assertTrue(mock.call_args[1]['verify'])
                self.assertEquals('+250788383383', mock.call_args[1]['params']['to'])
                self.assertEqual(mock.call_args[1]['params']['text'],
                                 'Test message\nhttps://example.com/attachments/pic.jpg')

                self.clear_cache()
        finally:
            settings.SEND_MESSAGES = False

    def test_send(self):
        joe = self.create_contact("Joe", "+250788383383")
        msg = joe.send("Test message", self.admin, trigger_send=False)

        try:
            settings.SEND_MESSAGES = True

            with patch('requests.get') as mock:
                mock.return_value = MockResponse(200, 'Accepted 201')

                # manually send it off
                Channel.send_message(dict_to_struct('MsgStruct', msg.as_task_json()))

                # check the status of the message is now sent
                msg.refresh_from_db()
                self.assertEquals(WIRED, msg.status)
                self.assertTrue(msg.sent_on)

                # assert verify was set to true
                self.assertTrue(mock.call_args[1]['verify'])
                self.assertEquals('+250788383383', mock.call_args[1]['params']['to'])
                self.assertEqual(mock.call_args[1]['params']['text'], 'Test message')
                self.clear_cache()

            self.channel.config = json.dumps(dict(username='kannel-user', password='kannel-pass',
                                                  encoding=Channel.ENCODING_SMART, use_national=True,
                                                  send_url='http://foo/', verify_ssl=False))
            self.channel.save()

            msg.text = "No capital accented È!"
            msg.save()

            with patch('requests.get') as mock:
                mock.return_value = MockResponse(200, 'Accepted 201')

                # manually send it off
                Channel.send_message(dict_to_struct('MsgStruct', msg.as_task_json()))

                # check the status of the message is now sent
                msg.refresh_from_db()
                self.assertEquals(WIRED, msg.status)
                self.assertTrue(msg.sent_on)

                # assert verify was set to true
                self.assertEquals('No capital accented E!', mock.call_args[1]['params']['text'])
                self.assertEquals('788383383', mock.call_args[1]['params']['to'])
                self.assertFalse('coding' in mock.call_args[1]['params'])
                self.clear_cache()

            msg.text = "Unicode. ☺"
            msg.save()

            with patch('requests.get') as mock:
                mock.return_value = MockResponse(200, 'Accepted 201')

                # manually send it off
                Channel.send_message(dict_to_struct('MsgStruct', msg.as_task_json()))

                # check the status of the message is now sent
                msg.refresh_from_db()
                self.assertEquals(WIRED, msg.status)
                self.assertTrue(msg.sent_on)

                # assert verify was set to true
                self.assertEquals("Unicode. ☺", mock.call_args[1]['params']['text'])
                self.assertEquals('2', mock.call_args[1]['params']['coding'])
                self.assertEquals('utf8', mock.call_args[1]['params']['charset'])

                self.clear_cache()

            msg.text = "Normal"
            msg.save()

            with patch('requests.get') as mock:
                mock.return_value = MockResponse(200, 'Accepted 201')

                # manually send it off
                Channel.send_message(dict_to_struct('MsgStruct', msg.as_task_json()))

                # check the status of the message is now sent
                msg.refresh_from_db()
                self.assertEquals(WIRED, msg.status)
                self.assertTrue(msg.sent_on)

                # assert verify was set to true
                self.assertEquals("Normal", mock.call_args[1]['params']['text'])
                self.assertFalse('coding' in mock.call_args[1]['params'])
                self.assertFalse('charset' in mock.call_args[1]['params'])

                self.clear_cache()

            self.channel.config = json.dumps(dict(username='kannel-user', password='kannel-pass',
                                                  encoding=Channel.ENCODING_UNICODE,
                                                  send_url='http://foo/', verify_ssl=False))
            self.channel.save()

            with patch('requests.get') as mock:
                mock.return_value = MockResponse(200, 'Accepted 201')

                # manually send it off
                Channel.send_message(dict_to_struct('MsgStruct', msg.as_task_json()))

                # check the status of the message is now sent
                msg.refresh_from_db()
                self.assertEquals(WIRED, msg.status)
                self.assertTrue(msg.sent_on)

                # assert verify was set to true
                self.assertEquals("Normal", mock.call_args[1]['params']['text'])
                self.assertEquals('2', mock.call_args[1]['params']['coding'])
                self.assertEquals('utf8', mock.call_args[1]['params']['charset'])

                self.clear_cache()

            self.channel.config = json.dumps(dict(username='kannel-user', password='kannel-pass',
                                                  send_url='http://foo/', verify_ssl=False))
            self.channel.save()

            with patch('requests.get') as mock:
                mock.return_value = MockResponse(400, "Error")

                # manually send it off
                Channel.send_message(dict_to_struct('MsgStruct', msg.as_task_json()))

                # assert verify was set to False
                self.assertFalse(mock.call_args[1]['verify'])

                # message should be marked as an error
                msg.refresh_from_db()
                self.assertEquals(ERRORED, msg.status)
                self.assertEquals(1, msg.error_count)
                self.assertTrue(msg.next_attempt)

            with patch('requests.get') as mock:
                mock.side_effect = Exception('Kaboom')

                # manually send it off
                Channel.send_message(dict_to_struct('MsgStruct', msg.as_task_json()))

                # assert verify was set to False
                self.assertFalse(mock.call_args[1]['verify'])

                # message should be marked as an error
                msg.refresh_from_db()
                self.assertEquals(ERRORED, msg.status)

                self.assertFalse(ChannelLog.objects.filter(description__icontains="local variable 'response' "
                                                                                  "referenced before assignment"))
        finally:
            settings.SEND_MESSAGES = False


class NexmoTest(TembaTest):

    def setUp(self):
        super(NexmoTest, self).setUp()

        self.channel.delete()
        self.channel = Channel.create(self.org, self.user, 'RW', 'NX', None, '+250788123123',
                                      uuid='00000000-0000-0000-0000-000000001234')

        self.nexmo_uuid = str(uuid.uuid4())
        nexmo_config = {NEXMO_KEY: '1234', NEXMO_SECRET: '1234', NEXMO_UUID: self.nexmo_uuid,
                        NEXMO_APP_ID: 'nexmo-app-id', NEXMO_APP_PRIVATE_KEY: 'nexmo-private-key'}

        org = self.channel.org

        config = org.config_json()
        config.update(nexmo_config)
        org.config = json.dumps(config)
        org.save()

    def test_status(self):
        # ok, what happens with an invalid uuid and number
        data = dict(to='250788123111', messageId='external1')
        response = self.client.get(reverse('handlers.nexmo_handler', args=['status', 'not-real-uuid']), data)
        self.assertEquals(404, response.status_code)

        # ok, try with a valid uuid, but invalid message id -1, should return 200
        # these are probably multipart message callbacks, which we don't track
        data = dict(to='250788123123', messageId='-1')
        delivery_url = reverse('handlers.nexmo_handler', args=['status', self.nexmo_uuid])
        response = self.client.get(delivery_url, data)
        self.assertEquals(200, response.status_code)

        # ok, lets create an outgoing message to update
        joe = self.create_contact("Joe Biden", "+254788383383")
        msg = joe.send("Hey Joe, it's Obama, pick up!", self.admin)
        msg.external_id = 'external1'
        msg.save(update_fields=('external_id',))

        data['messageId'] = 'external1'

        def assertStatus(sms, status, assert_status):
            data['status'] = status
            response = self.client.get(reverse('handlers.nexmo_handler', args=['status', self.nexmo_uuid]), data)
            self.assertEquals(200, response.status_code)
            sms = Msg.objects.get(pk=sms.id)
            self.assertEquals(assert_status, sms.status)

        assertStatus(msg, 'delivered', DELIVERED)
        assertStatus(msg, 'expired', FAILED)
        assertStatus(msg, 'failed', FAILED)
        assertStatus(msg, 'accepted', SENT)
        assertStatus(msg, 'buffered', SENT)

    def test_receive(self):
        data = dict(to='250788123123', msisdn='250788111222', text='Hello World!', messageId='external1')
        callback_url = reverse('handlers.nexmo_handler', args=['receive', self.nexmo_uuid])
        response = self.client.get(callback_url, data)

        self.assertEquals(200, response.status_code)

        # load our message
        msg = Msg.objects.get()
        self.assertEquals("+250788111222", msg.contact.get_urn(TEL_SCHEME).path)
        self.assertEquals(INCOMING, msg.direction)
        self.assertEquals(self.org, msg.org)
        self.assertEquals(self.channel, msg.channel)
        self.assertEquals("Hello World!", msg.text)
        self.assertEquals('external1', msg.external_id)

    def test_send(self):
        from temba.orgs.models import NEXMO_KEY, NEXMO_SECRET, NEXMO_APP_ID, NEXMO_APP_PRIVATE_KEY
        org_config = self.org.config_json()
        org_config[NEXMO_KEY] = 'nexmo_key'
        org_config[NEXMO_SECRET] = 'nexmo_secret'
        org_config[NEXMO_APP_ID] = 'nexmo-app-id'
        org_config[NEXMO_APP_PRIVATE_KEY] = 'nexmo-private-key'
        self.org.config = json.dumps(org_config)
        self.org.clear_channel_caches()

        self.channel.channel_type = Channel.TYPE_NEXMO
        self.channel.save()

        joe = self.create_contact("Joe", "+250788383383")
        msg = joe.send("Test message", self.admin, trigger_send=False)

        try:
            settings.SEND_MESSAGES = True
            r = get_redis_connection()

            with patch('requests.get') as mock:
                mock.return_value = MockResponse(200, json.dumps(dict(messages=[{'status': 0, 'message-id': 12}])), method='POST')

                # manually send it off
                Channel.send_message(dict_to_struct('MsgStruct', msg.as_task_json()))

                # check the status of the message is now sent
                msg.refresh_from_db()
                self.assertEquals(SENT, msg.status)
                self.assertTrue(msg.sent_on)
                self.assertEquals('12', msg.external_id)

                self.assertEqual(mock.call_args[1]['params']['text'], "Test message")

                self.clear_cache()

                # test some throttling by sending three messages right after another
                start = time.time()
                for i in range(3):
                    Channel.send_message(dict_to_struct('MsgStruct', msg.as_task_json()))
                    r.delete(timezone.now().strftime(MSG_SENT_KEY))

                    msg.refresh_from_db()
                    self.assertEquals(SENT, msg.status)

                # assert we sent the messages out in a reasonable amount of time
                end = time.time()
                self.assertTrue(2.5 > end - start > 2, "Sending of three messages took: %f" % (end - start))

                self.clear_cache()

            with patch('requests.get') as mock:
                mock.return_value = MockResponse(200, json.dumps(dict(messages=[{'status': 0, 'message-id': 12}])), method='POST')

                msg.text = u"Unicode ☺"
                msg.save()

                # manually send it off
                Channel.send_message(dict_to_struct('MsgStruct', msg.as_task_json()))

                # check the status of the message is now sent
                msg.refresh_from_db()
                self.assertEquals(SENT, msg.status)
                self.assertTrue(msg.sent_on)
                self.assertEquals('12', msg.external_id)

                # assert that we were called with unicode
                mock.assert_called_once_with('https://rest.nexmo.com/sms/json',
                                             params={'from': u'250788123123',
                                                     'api_secret': u'1234',
                                                     'status-report-req': 1,
                                                     'to': u'250788383383',
                                                     'text': u'Unicode \u263a',
                                                     'api_key': u'1234',
                                                     'type': 'unicode'})

                self.clear_cache()

            with patch('requests.get') as mock:
                mock.return_value = MockResponse(401, "Invalid API token", method='POST')

                # clear out our channel log
                ChannelLog.objects.all().delete()

                # then send it
                Channel.send_message(dict_to_struct('MsgStruct', msg.as_task_json()))

                # check status
                msg.refresh_from_db()
                self.assertEquals(ERRORED, msg.status)

                # and that we have a decent log
                log = ChannelLog.objects.get(msg=msg)
                self.assertEqual(log.description, "Failed sending message: Invalid API token")

            with patch('requests.get') as mock:
                # this hackery is so that we return a different thing on the second call as the first
                def return_valid(url, params):
                    called = getattr(return_valid, 'called', False)

                    # on the first call we simulate Nexmo telling us to wait
                    if not called:
                        return_valid.called = True
                        err_msg = "Throughput Rate Exceeded - please wait [ 250 ] and retry"
                        return MockResponse(200, json.dumps(dict(messages=[{'status': 1, 'error-text': err_msg}])))

                    # on the second, all is well
                    else:
                        return MockResponse(200, json.dumps(dict(messages=[{'status': 0, 'message-id': 12}])),
                                            method='POST')
                mock.side_effect = return_valid

                # manually send it off
                Channel.send_message(dict_to_struct('MsgStruct', msg.as_task_json()))

                # should be sent
                msg.refresh_from_db()
                self.assertEquals(SENT, msg.status)

                self.clear_cache()

            with patch('requests.get') as mock:
                mock.return_value = MockResponse(400, "Error", method='POST')

                # manually send it off
                Channel.send_message(dict_to_struct('MsgStruct', msg.as_task_json()))

                # message should be marked as an error
                msg.refresh_from_db()
                self.assertEquals(ERRORED, msg.status)
                self.assertEquals(2, msg.error_count)
                self.assertTrue(msg.next_attempt)
        finally:
            settings.SEND_MESSAGES = False

    def test_send_media(self):
        from temba.orgs.models import NEXMO_KEY, NEXMO_SECRET, NEXMO_APP_ID, NEXMO_APP_PRIVATE_KEY
        org_config = self.org.config_json()
        org_config[NEXMO_KEY] = 'nexmo_key'
        org_config[NEXMO_SECRET] = 'nexmo_secret'
        org_config[NEXMO_APP_ID] = 'nexmo-app-id'
        org_config[NEXMO_APP_PRIVATE_KEY] = 'nexmo-private-key'
        self.org.config = json.dumps(org_config)
        self.org.clear_channel_caches()

        self.channel.channel_type = Channel.TYPE_NEXMO
        self.channel.save()

        joe = self.create_contact("Joe", "+250788383383")
        msg = joe.send("Test message", self.admin, trigger_send=False, media='image/jpeg:https://example.com/attachments/pic.jpg')

        try:
            settings.SEND_MESSAGES = True

            with patch('requests.get') as mock:
                mock.return_value = MockResponse(200, json.dumps(dict(messages=[{'status': 0, 'message-id': 12}])), method='POST')

                # manually send it off
                Channel.send_message(dict_to_struct('MsgStruct', msg.as_task_json()))

                # check the status of the message is now sent
                msg.refresh_from_db()
                self.assertEquals(SENT, msg.status)
                self.assertTrue(msg.sent_on)
                self.assertEquals('12', msg.external_id)

                self.assertEqual(mock.call_args[1]['params']['text'],
                                 'Test message\nhttps://example.com/attachments/pic.jpg')

                self.clear_cache()
        finally:
            settings.SEND_MESSAGES = False


class VumiTest(TembaTest):

    def setUp(self):
        super(VumiTest, self).setUp()

        self.channel.delete()
        self.channel = Channel.create(self.org, self.user, 'RW', 'VM', None, '+250788123123',
                                      config=dict(account_key='vumi-key', access_token='vumi-token', conversation_key='key'),
                                      uuid='00000000-0000-0000-0000-000000001234')

        self.trey = self.create_contact("Trey Anastasio", "250788382382")

    def test_receive(self):
        callback_url = reverse('handlers.vumi_handler', args=['receive', self.channel.uuid])

        response = self.client.get(callback_url)
        self.assertEqual(response.status_code, 405)

        response = self.client.post(callback_url, json.dumps(dict()), content_type="application/json")
        self.assertEqual(response.status_code, 400)

        data = dict(timestamp="2014-04-18 03:54:20.570618", message_id="123456", from_addr="+250788383383")
        response = self.client.post(callback_url, json.dumps(data), content_type="application/json")

        self.assertEqual(response.status_code, 400)

        data = dict(timestamp="2014-04-18 03:54:20.570618", message_id="123456", from_addr="+250788383383",
                    content="Hello from Vumi")

        response = self.client.post(callback_url, json.dumps(data), content_type="application/json")

        self.assertEqual(response.status_code, 200)

        msg = Msg.objects.get()
        self.assertEquals(INCOMING, msg.direction)
        self.assertEquals(self.org, msg.org)
        self.assertEquals(self.channel, msg.channel)
        self.assertEquals("Hello from Vumi", msg.text)
        self.assertEquals('123456', msg.external_id)

    def test_delivery_reports(self):

        msg = self.create_msg(direction='O', text='Outgoing message', contact=self.trey, status=WIRED,
                              external_id=six.text_type(uuid.uuid4()),)

        data = dict(event_type='delivery_report',
                    event_id=six.text_type(uuid.uuid4()),
                    message_type='event',
                    delivery_status='failed',
                    user_message_id=msg.external_id)

        callback_url = reverse('handlers.vumi_handler', args=['event', self.channel.uuid])

        # response = self.client.post(callback_url, json.dumps(data), content_type="application/json")
        # self.assertEquals(200, response.status_code)

        # check that we've become errored
        # sms = Msg.objects.get(pk=sms.pk)
        # self.assertEquals(ERRORED, sms.status)

        # couple more failures should move to failure
        # Msg.objects.filter(pk=sms.pk).update(status=WIRED)
        # self.client.post(callback_url, json.dumps(data), content_type="application/json")

        # Msg.objects.filter(pk=sms.pk).update(status=WIRED)
        # self.client.post(callback_url, json.dumps(data), content_type="application/json")

        # sms = Msg.objects.get(pk=sms.pk)
        # self.assertEquals(FAILED, sms.status)

        # successful deliveries shouldn't stomp on failures
        # del data['delivery_status']
        # self.client.post(callback_url, json.dumps(data), content_type="application/json")
        # sms = Msg.objects.get(pk=sms.pk)
        # self.assertEquals(FAILED, sms.status)

        # if we are wired we can now be successful again
        data['delivery_status'] = 'delivered'
        Msg.objects.filter(pk=msg.pk).update(status=WIRED)
        self.client.post(callback_url, json.dumps(data), content_type="application/json")
        msg.refresh_from_db()
        self.assertEquals(DELIVERED, msg.status)

    def test_send(self):
        joe = self.create_contact("Joe", "+250788383383")
        self.create_group("Reporters", [joe])
        inbound = Msg.create_incoming(
            self.channel, "tel:+250788383383", "Send an inbound message",
            external_id='vumi-message-id')
        msg = inbound.reply("Test message", self.admin, trigger_send=False)

        r = get_redis_connection()

        try:
            settings.SEND_MESSAGES = True

            with patch('requests.put') as mock:
                mock.return_value = MockResponse(200, '{ "message_id": "1515" }')

                # manually send it off
                Channel.send_message(dict_to_struct('MsgStruct', msg.as_task_json()))

                self.assertEqual(mock.call_args[0][0], 'https://go.vumi.org/api/v1/go/http_api_nostream/key/messages.json')

                self.assertEqual(json.loads(mock.call_args[1]['data'])['content'], "Test message")

                [call] = mock.call_args_list
                (args, kwargs) = call
                payload = json.loads(kwargs['data'])
                self.assertEquals(payload['in_reply_to'], 'vumi-message-id')

                # check the status of the message is now sent
                msg.refresh_from_db()
                self.assertEquals(WIRED, msg.status)
                self.assertTrue(msg.sent_on)
                self.assertEquals("1515", msg.external_id)
                self.assertEquals(1, mock.call_count)

                # should have a failsafe that it was sent
                self.assertTrue(r.sismember(timezone.now().strftime(MSG_SENT_KEY), str(msg.id)))

                # try sending again, our failsafe should kick in
                Channel.send_message(dict_to_struct('MsgStruct', msg.as_task_json()))

                # we shouldn't have been called again
                self.assertEquals(1, mock.call_count)

                # simulate Vumi calling back to us telling us it failed
                data = dict(event_type='delivery_report',
                            event_id=six.text_type(uuid.uuid4()),
                            message_type='event',
                            delivery_status='failed',
                            user_message_id=msg.external_id)
                callback_url = reverse('handlers.vumi_handler', args=['event', self.channel.uuid])
                self.client.post(callback_url, json.dumps(data), content_type="application/json")

                # get the message again
                msg.refresh_from_db()
                self.assertEquals(WIRED, msg.status)
                # self.assertTrue(msg.next_attempt)
                # self.assertFalse(r.sismember(timezone.now().strftime(MSG_SENT_KEY), str(msg.id)))

                # a message initiated on RapidPro
                mock.reset_mock()
                mock.return_value = MockResponse(200, '{ "message_id": "1516" }')
                msg = joe.send("Test message", self.admin, trigger_send=False)

                # manually send it off
                Channel.send_message(dict_to_struct('MsgStruct', msg.as_task_json()))

                self.assertEqual(mock.call_args[0][0], 'https://go.vumi.org/api/v1/go/http_api_nostream/key/messages.json')
                [call] = mock.call_args_list
                (args, kwargs) = call
                payload = json.loads(kwargs['data'])
                self.assertEquals(payload['in_reply_to'], None)

                # check the status of the message is now sent
                msg.refresh_from_db()
                self.assertEquals(WIRED, msg.status)
                self.assertTrue(msg.sent_on)
                self.assertEquals("1516", msg.external_id)
                self.assertEquals(1, mock.call_count)

                self.clear_cache()

            with patch('requests.put') as mock:
                mock.return_value = MockResponse(500, "Error")

                # manually send it off
                Channel.send_message(dict_to_struct('MsgStruct', msg.as_task_json()))

                # message should be marked as errored, we'll retry in a bit
                msg.refresh_from_db()
                self.assertEquals(ERRORED, msg.status)
                self.assertEquals(1, msg.error_count)
                self.assertTrue(msg.next_attempt > timezone.now())
                self.assertEquals(1, mock.call_count)

                self.clear_cache()

            with patch('requests.put') as mock:
                mock.return_value = MockResponse(503, "<html><body><h1>503 Service Unavailable</h1>")

                # manually send it off
                Channel.send_message(dict_to_struct('MsgStruct', msg.as_task_json()))

                # message should be marked as errored, we'll retry in a bit
                msg.refresh_from_db()
                self.assertEquals(ERRORED, msg.status)
                self.assertEquals(2, msg.error_count)
                self.assertTrue(msg.next_attempt > timezone.now())
                self.assertEquals(1, mock.call_count)

                # Joe shouldn't be stopped and should still be in a group
                joe = Contact.objects.get(id=joe.id)
                self.assertFalse(joe.is_stopped)
                self.assertTrue(ContactGroup.user_groups.filter(contacts=joe))

                self.clear_cache()

            with patch('requests.put') as mock:
                # set our next attempt as if we are trying anew
                msg.next_attempt = timezone.now()
                msg.save()

                mock.side_effect = Exception('Kaboom')

                # manually send it off
                Channel.send_message(dict_to_struct('MsgStruct', msg.as_task_json()))

                # message should be marked as failed
                msg.refresh_from_db()
                self.assertEquals(FAILED, msg.status)
                self.assertEquals(2, msg.error_count)

                self.assertFalse(ChannelLog.objects.filter(description__icontains="local variable 'response' "
                                                                                  "referenced before assignment"))

            with patch('requests.put') as mock:
                # set our next attempt as if we are trying anew
                msg.next_attempt = timezone.now()
                msg.save()

                mock.return_value = MockResponse(400, "User has opted out")

                # manually send it off
                Channel.send_message(dict_to_struct('MsgStruct', msg.as_task_json()))

                # message should be marked as failed
                msg.refresh_from_db()
                self.assertEquals(FAILED, msg.status)
                self.assertEquals(2, msg.error_count)
                self.assertTrue(msg.next_attempt < timezone.now())
                self.assertEquals(1, mock.call_count)

                # could should now be stopped as well and in no groups
                joe = Contact.objects.get(id=joe.id)
                self.assertTrue(joe.is_stopped)
                self.assertFalse(ContactGroup.user_groups.filter(contacts=joe))

        finally:
            settings.SEND_MESSAGES = False

    def test_send_media(self):
        joe = self.create_contact("Joe", "+250788383383")
        self.create_group("Reporters", [joe])
        msg = joe.send("Test message", self.admin, trigger_send=False, media='image/jpeg:https://example.com/attachments/pic.jpg')

        try:
            settings.SEND_MESSAGES = True

            with patch('requests.put') as mock:
                mock.return_value = MockResponse(200, '{ "message_id": "1515" }')

                # manually send it off
                Channel.send_message(dict_to_struct('MsgStruct', msg.as_task_json()))

                self.assertEqual(mock.call_args[0][0], 'https://go.vumi.org/api/v1/go/http_api_nostream/key/messages.json')
                self.assertEqual(json.loads(mock.call_args[1]['data'])['content'],
                                 "Test message\nhttps://example.com/attachments/pic.jpg")

                # check the status of the message is now sent
                msg.refresh_from_db()
                self.assertEquals(WIRED, msg.status)
                self.assertTrue(msg.sent_on)
                self.assertEquals("1515", msg.external_id)
                self.assertEquals(1, mock.call_count)
        finally:
            settings.SEND_MESSAGES = False


class ZenviaTest(TembaTest):

    def setUp(self):
        super(ZenviaTest, self).setUp()

        self.channel.delete()
        self.channel = Channel.create(self.org, self.user, 'BR', 'ZV', None, '+250788123123',
                                      config=dict(account='zv-account', code='zv-code'),
                                      uuid='00000000-0000-0000-0000-000000001234')

    def test_status(self):
        # ok, what happens with an invalid uuid?
        data = dict(id="-1", status="500")
        response = self.client.get(reverse('handlers.zenvia_handler', args=['status', 'not-real-uuid']), data)

        self.assertEquals(404, response.status_code)

        # ok, try with a valid uuid, but invalid message id -1
        delivery_url = reverse('handlers.zenvia_handler', args=['status', self.channel.uuid])
        response = self.client.get(delivery_url, data)

        self.assertEquals(404, response.status_code)

        # ok, lets create an outgoing message to update
        joe = self.create_contact("Joe Biden", "+254788383383")
        msg = joe.send("Hey Joe, it's Obama, pick up!", self.admin)

        data['id'] = msg.pk

        def assertStatus(sms, status, assert_status):
            data['status'] = status
            response = self.client.get(delivery_url, data)
            self.assertEquals(200, response.status_code)
            sms = Msg.objects.get(pk=sms.id)
            self.assertEquals(assert_status, sms.status)

        assertStatus(msg, '120', DELIVERED)
        assertStatus(msg, '111', SENT)
        assertStatus(msg, '140', FAILED)
        assertStatus(msg, '999', FAILED)
        assertStatus(msg, '131', FAILED)

    def test_receive(self):
        data = {'from': '5511996458779', 'date': '31/07/2013 14:45:00'}
        encoded_message = "?msg=H%E9llo World%21"

        callback_url = reverse('handlers.zenvia_handler', args=['receive', self.channel.uuid]) + encoded_message
        response = self.client.post(callback_url, data)

        self.assertEquals(200, response.status_code)

        # load our message
        msg = Msg.objects.get()
        self.assertEquals("+5511996458779", msg.contact.get_urn(TEL_SCHEME).path)
        self.assertEquals(INCOMING, msg.direction)
        self.assertEquals(self.org, msg.org)
        self.assertEquals(self.channel, msg.channel)
        self.assertEquals("Héllo World!", msg.text)

    def test_send(self):
        joe = self.create_contact("Joe", "+250788383383")
        msg = joe.send("Test message", self.admin, trigger_send=False)

        try:
            settings.SEND_MESSAGES = True

            with patch('requests.get') as mock:
                mock.return_value = MockResponse(200, '000-ok', method='GET')

                # manually send it off
                Channel.send_message(dict_to_struct('MsgStruct', msg.as_task_json()))

                # check the status of the message is now sent
                msg.refresh_from_db()
                self.assertEquals(WIRED, msg.status)
                self.assertTrue(msg.sent_on)

                self.assertEqual(mock.call_args[1]['params']['msg'], "Test message")

                self.clear_cache()

            with patch('requests.get') as mock:
                mock.return_value = MockResponse(400, "Error", method='POST')

                # manually send it off
                Channel.send_message(dict_to_struct('MsgStruct', msg.as_task_json()))

                # message should be marked as an error
                msg.refresh_from_db()
                self.assertEquals(ERRORED, msg.status)
                self.assertEquals(1, msg.error_count)
                self.assertTrue(msg.next_attempt)

            with patch('requests.get') as mock:
                mock.side_effect = Exception('Kaboom!')

                # manually send it off
                Channel.send_message(dict_to_struct('MsgStruct', msg.as_task_json()))

                # message should be marked as an error
                msg.refresh_from_db()
                self.assertEquals(ERRORED, msg.status)
                self.assertEquals(2, msg.error_count)
                self.assertTrue(msg.next_attempt)

                self.assertFalse(ChannelLog.objects.filter(description__icontains="local variable 'response' "
                                                                                  "referenced before assignment"))

            with patch('requests.get') as mock:
                mock.return_value = MockResponse(200, '001-error', method='GET')

                # manually send it off
                Channel.send_message(dict_to_struct('MsgStruct', msg.as_task_json()))

                # message should be marked as an error
                msg.refresh_from_db()
                self.assertEquals(FAILED, msg.status)
                self.assertEquals(2, msg.error_count)
                self.assertTrue(msg.next_attempt)

        finally:
            settings.SEND_MESSAGES = False

    def test_send_media(self):
        joe = self.create_contact("Joe", "+250788383383")
        msg = joe.send("Test message", self.admin, trigger_send=False, media='image/jpeg:https://example.com/attachments/pic.jpg')

        try:
            settings.SEND_MESSAGES = True

            with patch('requests.get') as mock:
                mock.return_value = MockResponse(200, '000-ok', method='GET')

                # manually send it off
                Channel.send_message(dict_to_struct('MsgStruct', msg.as_task_json()))

                # check the status of the message is now sent
                msg.refresh_from_db()
                self.assertEquals(WIRED, msg.status)
                self.assertTrue(msg.sent_on)

                self.assertEqual(mock.call_args[1]['params']['msg'],
                                 "Test message\nhttps://example.com/attachments/pic.jpg")

                self.clear_cache()
        finally:
            settings.SEND_MESSAGES = False


class InfobipTest(TembaTest):

    def setUp(self):
        super(InfobipTest, self).setUp()

        self.channel.delete()
        self.channel = Channel.create(self.org, self.user, 'NG', 'IB', None, '+2347030767144',
                                      config=dict(username='ib-user', password='ib-password'),
                                      uuid='00000000-0000-0000-0000-000000001234')

    def test_received(self):
        data = {'receiver': '2347030767144', 'sender': '2347030767143', 'text': 'Hello World'}
        encoded_message = urlencode(data)

        callback_url = reverse('handlers.infobip_handler', args=['received', self.channel.uuid]) + "?" + encoded_message
        response = self.client.get(callback_url)

        self.assertEquals(200, response.status_code)

        # load our message
        msg = Msg.objects.get()
        self.assertEquals('+2347030767143', msg.contact.get_urn(TEL_SCHEME).path)
        self.assertEquals(INCOMING, msg.direction)
        self.assertEquals(self.org, msg.org)
        self.assertEquals(self.channel, msg.channel)
        self.assertEquals("Hello World", msg.text)

        # try it with an invalid receiver, should fail as UUID and receiver id are mismatched
        data['receiver'] = '2347030767145'
        encoded_message = urlencode(data)

        callback_url = reverse('handlers.infobip_handler', args=['received', self.channel.uuid]) + "?" + encoded_message
        response = self.client.get(callback_url)

        # should get 404 as the channel wasn't found
        self.assertEquals(404, response.status_code)

    def test_delivered(self):
        contact = self.create_contact("Joe", '+2347030767143')
        msg = Msg.create_outgoing(self.org, self.user, contact, "Hi Joe")
        msg.external_id = '254021015120766124'
        msg.save(update_fields=('external_id',))

        # mark it as delivered
        base_body = '<DeliveryReport><message id="254021015120766124" sentdate="2014/02/10 16:12:07" ' \
                    ' donedate="2014/02/10 16:13:00" status="STATUS" gsmerror="0" price="0.65" /></DeliveryReport>'
        delivery_url = reverse('handlers.infobip_handler', args=['delivered', self.channel.uuid])

        # assert our SENT status
        response = self.client.post(delivery_url, data=base_body.replace('STATUS', 'SENT'), content_type='application/xml')
        self.assertEquals(200, response.status_code)
        msg = Msg.objects.get()
        self.assertEquals(SENT, msg.status)

        # assert our DELIVERED status
        response = self.client.post(delivery_url, data=base_body.replace('STATUS', 'DELIVERED'), content_type='application/xml')
        self.assertEquals(200, response.status_code)
        msg = Msg.objects.get()
        self.assertEquals(DELIVERED, msg.status)

        # assert our FAILED status
        response = self.client.post(delivery_url, data=base_body.replace('STATUS', 'NOT_SENT'), content_type='application/xml')
        self.assertEquals(200, response.status_code)
        msg = Msg.objects.get()
        self.assertEquals(FAILED, msg.status)

    def test_send(self):
        joe = self.create_contact("Joe", "+250788383383")
        msg = joe.send("Test message", self.admin, trigger_send=False)

        try:
            settings.SEND_MESSAGES = True

            with patch('requests.post') as mock:
                mock.return_value = MockResponse(200, json.dumps(dict(results=[{'status': 0, 'messageid': 12}])))

                # manually send it off
                Channel.send_message(dict_to_struct('MsgStruct', msg.as_task_json()))

                # check the status of the message is now sent
                msg.refresh_from_db()
                self.assertEquals(SENT, msg.status)
                self.assertTrue(msg.sent_on)
                self.assertEquals('12', msg.external_id)

                self.clear_cache()

            with patch('requests.post') as mock:
                mock.return_value = MockResponse(400, "Error", method='POST')

                # manually send it off
                Channel.send_message(dict_to_struct('MsgStruct', msg.as_task_json()))

                # message should be marked as an error
                msg.refresh_from_db()
                self.assertEquals(ERRORED, msg.status)
                self.assertEquals(1, msg.error_count)
                self.assertTrue(msg.next_attempt)
        finally:
            settings.SEND_MESSAGES = False

    def test_send_media(self):
        joe = self.create_contact("Joe", "+250788383383")
        msg = joe.send("Test message", self.admin, trigger_send=False, media='image/jpeg:https://example.com/attachments/pic.jpg')

        try:
            settings.SEND_MESSAGES = True

            with patch('requests.post') as mock:
                mock.return_value = MockResponse(200, json.dumps(dict(results=[{'status': 0, 'messageid': 12}])))

                # manually send it off
                Channel.send_message(dict_to_struct('MsgStruct', msg.as_task_json()))

                # check the status of the message is now sent
                msg.refresh_from_db()
                self.assertEquals(SENT, msg.status)
                self.assertTrue(msg.sent_on)
                self.assertEquals('12', msg.external_id)

                self.assertEqual(json.loads(mock.call_args[1]['data'])['messages'][0]['text'],
                                 "Test message\nhttps://example.com/attachments/pic.jpg")

                self.clear_cache()
        finally:
            settings.SEND_MESSAGES = False


class BlackmynaTest(TembaTest):

    def setUp(self):
        super(BlackmynaTest, self).setUp()

        self.channel.delete()
        self.channel = Channel.create(self.org, self.user, 'NP', 'BM', None, '1212',
                                      config=dict(username='bm-user', password='bm-password'),
                                      uuid='00000000-0000-0000-0000-000000001234')

    def test_received(self):
        data = {'to': '1212', 'from': '+9771488532', 'text': 'Hello World', 'smsc': 'NTNepal5002'}
        encoded_message = urlencode(data)

        callback_url = reverse('handlers.blackmyna_handler', args=['receive', self.channel.uuid]) + "?" + encoded_message
        response = self.client.get(callback_url)

        self.assertEquals(200, response.status_code)

        # load our message
        msg = Msg.objects.get()
        self.assertEquals('+9771488532', msg.contact.get_urn(TEL_SCHEME).path)
        self.assertEquals(INCOMING, msg.direction)
        self.assertEquals(self.org, msg.org)
        self.assertEquals(self.channel, msg.channel)
        self.assertEquals("Hello World", msg.text)

        # try it with an invalid receiver, should fail as UUID and receiver id are mismatched
        data['to'] = '1515'
        encoded_message = urlencode(data)

        callback_url = reverse('handlers.blackmyna_handler', args=['receive', self.channel.uuid]) + "?" + encoded_message
        response = self.client.get(callback_url)

        # should get 400 as the channel wasn't found
        self.assertEquals(400, response.status_code)

    def test_send(self):
        joe = self.create_contact("Joe", "+9771488532")
        msg = joe.send("Test message", self.admin, trigger_send=False)

        try:
            settings.SEND_MESSAGES = True

            with patch('requests.post') as mock:
                mock.return_value = MockResponse(200, json.dumps([{'recipient': '+9771488532',
                                                                   'id': 'asdf-asdf-asdf-asdf'}]))

                # manually send it off
                Channel.send_message(dict_to_struct('MsgStruct', msg.as_task_json()))

                # check the status of the message is now sent
                msg.refresh_from_db()
                self.assertEquals(WIRED, msg.status)
                self.assertTrue(msg.sent_on)
                self.assertEquals('asdf-asdf-asdf-asdf', msg.external_id)

                self.assertEqual(mock.call_args[1]['data']['message'], 'Test message')

                self.clear_cache()

            # return 400
            with patch('requests.post') as mock:
                mock.return_value = MockResponse(400, "Error", method='POST')

                # manually send it off
                Channel.send_message(dict_to_struct('MsgStruct', msg.as_task_json()))

                # message should be marked as an error
                msg.refresh_from_db()
                self.assertEquals(ERRORED, msg.status)
                self.assertEquals(1, msg.error_count)
                self.assertTrue(msg.next_attempt)

            # return something that isn't JSON
            with patch('requests.post') as mock:
                mock.return_value = MockResponse(200, "Error", method='POST')

                # manually send it off
                Channel.send_message(dict_to_struct('MsgStruct', msg.as_task_json()))

                # message should be marked as an error
                msg.refresh_from_db()
                self.assertEquals(ERRORED, msg.status)
                self.assertEquals(2, msg.error_count)
                self.assertTrue(msg.next_attempt)

                # we should have "Error" in our error log
                log = ChannelLog.objects.filter(msg=msg).order_by('-pk')[0]
                self.assertEquals("Error", log.response)
                self.assertEquals(200, log.response_status)

        finally:
            settings.SEND_MESSAGES = False

    def test_send_media(self):
        joe = self.create_contact("Joe", "+9771488532")
        msg = joe.send("Test message", self.admin, trigger_send=False, media='image/jpeg:https://example.com/attachments/pic.jpg')

        try:
            settings.SEND_MESSAGES = True

            with patch('requests.post') as mock:
                mock.return_value = MockResponse(200, json.dumps([{'recipient': '+9771488532',
                                                                   'id': 'asdf-asdf-asdf-asdf'}]))

                # manually send it off
                Channel.send_message(dict_to_struct('MsgStruct', msg.as_task_json()))

                # check the status of the message is now sent
                msg.refresh_from_db()
                self.assertEquals(WIRED, msg.status)
                self.assertTrue(msg.sent_on)
                self.assertEquals('asdf-asdf-asdf-asdf', msg.external_id)

                self.assertEqual(mock.call_args[1]['data']['message'],
                                 'Test message\nhttps://example.com/attachments/pic.jpg')

                self.clear_cache()

        finally:
            settings.SEND_MESSAGES = False

    def test_status(self):
        # an invalid uuid
        data = dict(id='-1', status='10')
        response = self.client.get(reverse('handlers.blackmyna_handler', args=['status', 'not-real-uuid']), data)
        self.assertEquals(400, response.status_code)

        # a valid uuid, but invalid data
        status_url = reverse('handlers.blackmyna_handler', args=['status', self.channel.uuid])
        response = self.client.get(status_url, dict())
        self.assertEquals(400, response.status_code)

        response = self.client.get(status_url, data)
        self.assertEquals(400, response.status_code)

        # ok, lets create an outgoing message to update
        joe = self.create_contact("Joe Biden", "+254788383383")
        msg = joe.send("Hey Joe, it's Obama, pick up!", self.admin)
        msg.external_id = 'msg-uuid'
        msg.save(update_fields=('external_id',))

        data['id'] = msg.external_id

        def assertStatus(sms, status, assert_status):
            sms.status = WIRED
            sms.save()
            data['status'] = status
            response = self.client.get(status_url, data)
            self.assertEquals(200, response.status_code)
            sms = Msg.objects.get(external_id=sms.external_id)
            self.assertEquals(assert_status, sms.status)

        assertStatus(msg, '0', WIRED)
        assertStatus(msg, '1', DELIVERED)
        assertStatus(msg, '2', FAILED)
        assertStatus(msg, '3', WIRED)
        assertStatus(msg, '4', WIRED)
        assertStatus(msg, '8', SENT)
        assertStatus(msg, '16', FAILED)


class SMSCentralTest(TembaTest):

    def setUp(self):
        super(SMSCentralTest, self).setUp()

        self.channel.delete()
        self.channel = Channel.create(self.org, self.user, 'NP', 'SC', None, '1212',
                                      config=dict(username='sc-user', password='sc-password'),
                                      uuid='00000000-0000-0000-0000-000000001234')

    def test_received(self):
        data = {'mobile': '+9771488532', 'message': 'Hello World', 'telco': 'Ncell'}
        encoded_message = urlencode(data)

        callback_url = reverse('handlers.smscentral_handler', args=['receive', self.channel.uuid]) + "?" + encoded_message
        response = self.client.get(callback_url)

        self.assertEquals(200, response.status_code)

        # load our message
        msg = Msg.objects.get()
        self.assertEquals('+9771488532', msg.contact.get_urn(TEL_SCHEME).path)
        self.assertEquals(INCOMING, msg.direction)
        self.assertEquals(self.org, msg.org)
        self.assertEquals(self.channel, msg.channel)
        self.assertEquals("Hello World", msg.text)

        # try it with an invalid channel
        callback_url = reverse('handlers.smscentral_handler', args=['receive', '1234-asdf']) + "?" + encoded_message
        response = self.client.get(callback_url)

        # should get 400 as the channel wasn't found
        self.assertEquals(400, response.status_code)

    def test_send(self):
        joe = self.create_contact("Joe", "+9771488532")
        msg = joe.send("Test message", self.admin, trigger_send=False)

        try:
            settings.SEND_MESSAGES = True

            with patch('requests.post') as mock:
                mock.return_value = MockResponse(200, '')

                # manually send it off
                Channel.send_message(dict_to_struct('MsgStruct', msg.as_task_json()))

                # check the status of the message is now sent
                msg.refresh_from_db()
                self.assertEquals(WIRED, msg.status)
                self.assertTrue(msg.sent_on)

                mock.assert_called_with('http://smail.smscentral.com.np/bp/ApiSms.php',
                                        data={'user': 'sc-user', 'pass': 'sc-password',
                                              'mobile': '9771488532', 'content': "Test message"},
                                        headers=TEMBA_HEADERS,
                                        timeout=30)

                self.clear_cache()

            # return 400
            with patch('requests.post') as mock:
                mock.return_value = MockResponse(400, "Error", method='POST')

                # manually send it off
                Channel.send_message(dict_to_struct('MsgStruct', msg.as_task_json()))

                # message should be marked as an error
                msg.refresh_from_db()
                self.assertEquals(ERRORED, msg.status)
                self.assertEquals(1, msg.error_count)
                self.assertTrue(msg.next_attempt)

            # return 400
            with patch('requests.post') as mock:
                mock.side_effect = Exception('Kaboom!')

                # manually send it off
                Channel.send_message(dict_to_struct('MsgStruct', msg.as_task_json()))

                # message should be marked as an error
                msg.refresh_from_db()
                self.assertEquals(ERRORED, msg.status)
                self.assertEquals(2, msg.error_count)
                self.assertTrue(msg.next_attempt)

                self.assertFalse(ChannelLog.objects.filter(description__icontains="local variable 'response' "
                                                                                  "referenced before assignment"))

        finally:
            settings.SEND_MESSAGES = False

    def test_send_media(self):
        joe = self.create_contact("Joe", "+9771488532")
        msg = joe.send("Test message", self.admin, trigger_send=False, media='image/jpeg:https://example.com/attachments/pic.jpg')

        try:
            settings.SEND_MESSAGES = True

            with patch('requests.post') as mock:
                mock.return_value = MockResponse(200, '')

                # manually send it off
                Channel.send_message(dict_to_struct('MsgStruct', msg.as_task_json()))

                # check the status of the message is now sent
                msg.refresh_from_db()
                self.assertEquals(WIRED, msg.status)
                self.assertTrue(msg.sent_on)

                mock.assert_called_with('http://smail.smscentral.com.np/bp/ApiSms.php',
                                        data={'user': 'sc-user', 'pass': 'sc-password',
                                              'mobile': '9771488532',
                                              'content': "Test message\nhttps://example.com/attachments/pic.jpg"},
                                        headers=TEMBA_HEADERS,
                                        timeout=30)

                self.clear_cache()
        finally:
            settings.SEND_MESSAGES = False


class Hub9Test(TembaTest):

    def setUp(self):
        super(Hub9Test, self).setUp()

        self.channel.delete()
        self.channel = Channel.create(self.org, self.user, 'ID', 'H9', None, '+6289881134567',
                                      config=dict(username='h9-user', password='h9-password'),
                                      uuid='00000000-0000-0000-0000-000000001234')

    def test_received(self):
        # http://localhost:8000/api/v1/hub9/received/9bbffaeb-3b12-4fe1-bcaa-fd50cce2ada2/?
        # userid=testusr&password=test&original=6289881134567&sendto=6282881134567
        # &messageid=99123635&message=Test+sending+sms
        data = {
            'userid': 'testusr',
            'password': 'test',
            'original': '6289881134560',
            'sendto': '6289881134567',
            'message': 'Hello World'
        }
        encoded_message = urlencode(data)

        callback_url = reverse('handlers.hub9_handler', args=['received', self.channel.uuid]) + "?" + encoded_message
        response = self.client.get(callback_url)

        self.assertEquals(200, response.status_code)

        # load our message
        msg = Msg.objects.get()
        self.assertEquals('+6289881134560', msg.contact.get_urn(TEL_SCHEME).path)
        self.assertEquals(INCOMING, msg.direction)
        self.assertEquals(self.org, msg.org)
        self.assertEquals(self.channel, msg.channel)
        self.assertEquals("Hello World", msg.text)

        # try it with an invalid receiver, should fail as UUID and receiver id are mismatched
        data['sendto'] = '6289881131111'
        encoded_message = urlencode(data)

        callback_url = reverse('handlers.hub9_handler', args=['received', self.channel.uuid]) + "?" + encoded_message
        response = self.client.get(callback_url)

        # should get 404 as the channel wasn't found
        self.assertEquals(404, response.status_code)

        # the case of 11 digits numer from hub9
        data = {
            'userid': 'testusr',
            'password': 'test',
            'original': '62811999374',
            'sendto': '6289881134567',
            'message': 'Hello Jakarta'
        }
        encoded_message = urlencode(data)

        callback_url = reverse('handlers.hub9_handler', args=['received', self.channel.uuid]) + "?" + encoded_message
        response = self.client.get(callback_url)

        self.assertEquals(200, response.status_code)

        # load our message
        msg = Msg.objects.all().order_by('-pk').first()
        self.assertEquals('+62811999374', msg.contact.raw_tel())
        self.assertEquals(INCOMING, msg.direction)
        self.assertEquals(self.org, msg.org)
        self.assertEquals(self.channel, msg.channel)
        self.assertEquals("Hello Jakarta", msg.text)

    def test_send(self):
        joe = self.create_contact("Joe", "+250788383383")
        msg = joe.send("Test message", self.admin, trigger_send=False)

        try:
            settings.SEND_MESSAGES = True

            with patch('requests.get') as mock:
                mock.return_value = MockResponse(200, "000")

                # manually send it off
                Channel.send_message(dict_to_struct('MsgStruct', msg.as_task_json()))

                # check the status of the message is now sent
                msg.refresh_from_db()
                self.assertEquals(SENT, msg.status)
                self.assertTrue(msg.sent_on)

                self.assertTrue(mock.call_args[0][0].startswith(HUB9_ENDPOINT))
                self.assertTrue("message=Test+message" in mock.call_args[0][0])

                self.clear_cache()

            with patch('requests.get') as mock:
                mock.return_value = MockResponse(400, "Error", method='POST')

                # manually send it off
                Channel.send_message(dict_to_struct('MsgStruct', msg.as_task_json()))

                # message should be marked as an error
                msg.refresh_from_db()
                self.assertEquals(ERRORED, msg.status)
                self.assertEquals(1, msg.error_count)
                self.assertTrue(msg.next_attempt)
        finally:
            settings.SEND_MESSAGES = False

    def test_send_media(self):
        joe = self.create_contact("Joe", "+250788383383")
        msg = joe.send("Test message", self.admin, trigger_send=False, media='image/jpeg:https://example.com/attachments/pic.jpg')

        try:
            settings.SEND_MESSAGES = True

            with patch('requests.get') as mock:
                mock.return_value = MockResponse(200, "000")

                # manually send it off
                Channel.send_message(dict_to_struct('MsgStruct', msg.as_task_json()))

                # check the status of the message is now sent
                msg.refresh_from_db()
                self.assertEquals(SENT, msg.status)
                self.assertTrue(msg.sent_on)

                self.clear_cache()

                self.assertTrue(mock.call_args[0][0].startswith(HUB9_ENDPOINT))
                self.assertIn("message=Test+message%0Ahttps%3A%2F%2Fexample.com%2Fattachments%2Fpic.jpg", mock.call_args[0][0])

        finally:
            settings.SEND_MESSAGES = False


class DartMediaTest(TembaTest):

    def setUp(self):
        super(DartMediaTest, self).setUp()

        self.channel.delete()
        self.channel = Channel.create(self.org, self.user, 'ID', 'DA', None, '+6289881134567',
                                      config=dict(username='dartmedia-user', password='dartmedia-password'),
                                      uuid='00000000-0000-0000-0000-000000001234')

    def test_received(self):
        # http://localhost:8000/api/v1/dartmedia/received/9bbffaeb-3b12-4fe1-bcaa-fd50cce2ada2/?
        # userid=testusr&password=test&original=6289881134567&sendto=6282881134567
        # &messageid=99123635&message=Test+sending+sms
        data = {
            'userid': 'testusr',
            'password': 'test',
            'original': '6289881134560',
            'sendto': '6289881134567',
            'message': 'Hello World'
        }
        encoded_message = urlencode(data)

        callback_url = reverse('handlers.dartmedia_handler', args=['received', self.channel.uuid]) + "?" + encoded_message
        response = self.client.get(callback_url)

        self.assertEquals(200, response.status_code)

        # load our message
        msg = Msg.objects.get()
        self.assertEquals('+6289881134560', msg.contact.get_urn(TEL_SCHEME).path)
        self.assertEquals(INCOMING, msg.direction)
        self.assertEquals(self.org, msg.org)
        self.assertEquals(self.channel, msg.channel)
        self.assertEquals("Hello World", msg.text)

        # try it with an invalid receiver, should fail as UUID and receiver id are mismatched
        data['sendto'] = '6289881131111'
        encoded_message = urlencode(data)

        callback_url = reverse('handlers.dartmedia_handler', args=['received', self.channel.uuid]) + "?" + encoded_message
        response = self.client.get(callback_url)

        # should get 404 as the channel wasn't found
        self.assertEquals(404, response.status_code)

        # the case of 11 digits number from dartmedia
        data = {
            'userid': 'testusr',
            'password': 'test',
            'original': '62811999374',
            'sendto': '6289881134567',
            'message': 'Hello Jakarta'
        }
        encoded_message = urlencode(data)

        callback_url = reverse('handlers.dartmedia_handler', args=['received', self.channel.uuid]) + "?" + encoded_message
        response = self.client.get(callback_url)

        self.assertEquals(200, response.status_code)

        # load our message
        msg = Msg.objects.all().order_by('-pk').first()
        self.assertEquals('+62811999374', msg.contact.raw_tel())
        self.assertEquals(INCOMING, msg.direction)
        self.assertEquals(self.org, msg.org)
        self.assertEquals(self.channel, msg.channel)
        self.assertEquals("Hello Jakarta", msg.text)

        # short code do not have + in address
        self.channel.address = '12345'
        self.channel.save()

        # missing parameters
        data = {
            'userid': 'testusr',
            'password': 'test',
            'original': '62811999375',
            'message': 'Hello Indonesia'
        }

        encoded_message = urlencode(data)
        callback_url = reverse('handlers.dartmedia_handler', args=['received', self.channel.uuid]) + "?" + encoded_message
        response = self.client.get(callback_url)

        self.assertEquals(401, response.status_code)
        self.assertEquals(response.content, "Parameters message, original and sendto should not be null.")

        # all needed params
        data = {
            'userid': 'testusr',
            'password': 'test',
            'original': '62811999375',
            'sendto': '12345',
            'message': 'Hello Indonesia'
        }

        encoded_message = urlencode(data)
        callback_url = reverse('handlers.dartmedia_handler', args=['received', self.channel.uuid]) + "?" + encoded_message
        response = self.client.get(callback_url)

        self.assertEquals(200, response.status_code)

        # load our message
        msg = Msg.objects.all().order_by('-pk').first()
        self.assertEquals('+62811999375', msg.contact.raw_tel())
        self.assertEquals(INCOMING, msg.direction)
        self.assertEquals(self.org, msg.org)
        self.assertEquals(self.channel, msg.channel)
        self.assertEquals("Hello Indonesia", msg.text)

    def test_send(self):
        joe = self.create_contact("Joe", "+250788383383")
        msg = joe.send("Test message", self.admin, trigger_send=False)

        try:
            settings.SEND_MESSAGES = True

            with patch('requests.get') as mock:
                mock.return_value = MockResponse(200, "000")

                # manually send it off
                Channel.send_message(dict_to_struct('MsgStruct', msg.as_task_json()))

                # check the status of the message is now sent
                msg.refresh_from_db()
                self.assertEquals(SENT, msg.status)
                self.assertTrue(msg.sent_on)

                self.assertTrue("message=Test+message" in mock.call_args[0][0])

                self.clear_cache()

                self.assertTrue(mock.call_args[0][0].startswith(DART_MEDIA_ENDPOINT))

            with patch('requests.get') as mock:
                mock.return_value = MockResponse(400, "Error", method='POST')

                # manually send it off
                Channel.send_message(dict_to_struct('MsgStruct', msg.as_task_json()))

                # message should be marked as an error
                msg.refresh_from_db()
                self.assertEquals(ERRORED, msg.status)
                self.assertEquals(1, msg.error_count)
                self.assertTrue(msg.next_attempt)
        finally:
            settings.SEND_MESSAGES = False

    def test_send_media(self):
        joe = self.create_contact("Joe", "+250788383383")
        msg = joe.send("Test message", self.admin, trigger_send=False, media='image/jpeg:https://example.com/attachments/pic.jpg')

        try:
            settings.SEND_MESSAGES = True

            with patch('requests.get') as mock:
                mock.return_value = MockResponse(200, "000")

                # manually send it off
                Channel.send_message(dict_to_struct('MsgStruct', msg.as_task_json()))

                # check the status of the message is now sent
                msg.refresh_from_db()
                self.assertEquals(SENT, msg.status)
                self.assertTrue(msg.sent_on)

                self.assertIn("message=Test+message%0Ahttps%3A%2F%2Fexample.com%2Fattachments%2Fpic.jpg", mock.call_args[0][0])
                self.clear_cache()
                self.assertTrue(mock.call_args[0][0].startswith(DART_MEDIA_ENDPOINT))

        finally:
            settings.SEND_MESSAGES = False


class HighConnectionTest(TembaTest):

    def setUp(self):
        super(HighConnectionTest, self).setUp()

        self.channel.delete()
        self.channel = Channel.create(self.org, self.user, 'FR', 'HX', None, '5151',
                                      config=dict(username='hcnx-user', password='hcnx-password'),
                                      uuid='00000000-0000-0000-0000-000000001234')

    def test_handler(self):
        # http://localhost:8000/api/v1/hcnx/receive/asdf-asdf-asdf-asdf/?FROM=+33610346460&TO=5151&MESSAGE=Hello+World
        data = {'FROM': '+33610346460', 'TO': '5151', 'MESSAGE': 'Hello World', 'RECEPTION_DATE': '2015-04-02T14:26:06'}

        callback_url = reverse('handlers.hcnx_handler', args=['receive', self.channel.uuid])
        response = self.client.post(callback_url, data)

        self.assertEquals(200, response.status_code)

        # load our message
        msg = Msg.objects.get()
        self.assertEquals('+33610346460', msg.contact.get_urn(TEL_SCHEME).path)
        self.assertEquals(INCOMING, msg.direction)
        self.assertEquals(self.org, msg.org)
        self.assertEquals(self.channel, msg.channel)
        self.assertEquals("Hello World", msg.text)
        self.assertEquals(14, msg.sent_on.astimezone(pytz.utc).hour)

        # try it with an invalid receiver, should fail as UUID isn't known
        callback_url = reverse('handlers.hcnx_handler', args=['receive', uuid.uuid4()])
        response = self.client.post(callback_url, data)

        # should get 400 as the channel wasn't found
        self.assertEquals(400, response.status_code)

        # create an outgoing message instead
        contact = msg.contact
        Msg.objects.all().delete()

        contact.send("outgoing message", self.admin)
        msg = Msg.objects.get()

        # now update the status via a callback
        data = {'ret_id': msg.id, 'status': '6'}
        encoded_message = urlencode(data)

        callback_url = reverse('handlers.hcnx_handler', args=['status', self.channel.uuid]) + "?" + encoded_message
        response = self.client.get(callback_url)

        self.assertEquals(200, response.status_code)

        msg = Msg.objects.get()
        self.assertEquals(DELIVERED, msg.status)

    def test_send_media(self):
        joe = self.create_contact("Joe", "+250788383383")
        msg = joe.send("Test message", self.admin, trigger_send=False, media='image/jpeg:https://example.com/attachments/pic.jpg')

        try:
            settings.SEND_MESSAGES = True

            with patch('requests.get') as mock:
                mock.return_value = MockResponse(200, "Sent")

                # manually send it off
                Channel.send_message(dict_to_struct('MsgStruct', msg.as_task_json()))

                # check the status of the message is now sent
                msg.refresh_from_db()
                self.assertEquals(WIRED, msg.status)
                self.assertTrue(msg.sent_on)
                self.assertIn("text=Test+message%0Ahttps%3A%2F%2Fexample.com%2Fattachments%2Fpic.jpg", mock.call_args[0][0])
                self.clear_cache()
        finally:
            settings.SEND_MESSAGES = True

    def test_send(self):
        joe = self.create_contact("Joe", "+250788383383")
        msg = joe.send("Test message", self.admin, trigger_send=False)

        try:
            settings.SEND_MESSAGES = True

            with patch('requests.get') as mock:
                mock.return_value = MockResponse(200, "Sent")

                # manually send it off
                Channel.send_message(dict_to_struct('MsgStruct', msg.as_task_json()))

                # check the status of the message is now sent
                msg.refresh_from_db()
                self.assertEquals(WIRED, msg.status)
                self.assertTrue(msg.sent_on)

                self.assertTrue("text=Test+message" in mock.call_args[0][0])

                self.clear_cache()

            with patch('requests.get') as mock:
                mock.return_value = MockResponse(400, "Error")

                # manually send it off
                Channel.send_message(dict_to_struct('MsgStruct', msg.as_task_json()))

                # message should be marked as an error
                msg.refresh_from_db()
                self.assertEquals(ERRORED, msg.status)
                self.assertEquals(1, msg.error_count)
                self.assertTrue(msg.next_attempt)

            with patch('requests.get') as mock:
                mock.side_effect = Exception('Kaboom!')

                # manually send it off
                Channel.send_message(dict_to_struct('MsgStruct', msg.as_task_json()))

                # message should be marked as an error
                msg.refresh_from_db()
                self.assertEquals(ERRORED, msg.status)
                self.assertEquals(2, msg.error_count)
                self.assertTrue(msg.next_attempt)

                self.assertFalse(ChannelLog.objects.filter(description__icontains="local variable 'response' "
                                                                                  "referenced before assignment"))

        finally:
            settings.SEND_MESSAGES = False


class TwilioTest(TembaTest):

    def setUp(self):
        super(TwilioTest, self).setUp()

        self.channel.delete()
        self.channel = Channel.create(self.org, self.user, 'RW', 'T', None, '+250785551212',
                                      uuid='00000000-0000-0000-0000-000000001234')

        # twilio test credentials
        self.account_sid = "ACe54dc36bfd2a3b483b7ed854b2dd40c1"
        self.account_token = "0b14d47901387c03f92253a4e4449d5e"
        self.application_sid = "AP6fe2069df7f9482a8031cb61dc155de2"

        self.channel.org.config = json.dumps({ACCOUNT_SID: self.account_sid,
                                              ACCOUNT_TOKEN: self.account_token,
                                              APPLICATION_SID: self.application_sid})
        self.channel.org.save()

    def signed_request(self, url, data, validator=None):
        """
        Makes a post to the Twilio handler with a computed signature
        """
        if not validator:
            validator = RequestValidator(self.org.get_twilio_client().auth[1])

        signature = validator.compute_signature('https://' + settings.TEMBA_HOST + url, data)
        return self.client.post(url, data, **{'HTTP_X_TWILIO_SIGNATURE': signature})

    @patch('temba.orgs.models.TwilioRestClient', MockTwilioClient)
    @patch('temba.ivr.clients.TwilioClient', MockTwilioClient)
    @patch('twilio.util.RequestValidator', MockRequestValidator)
    def test_receive_media(self):
        post_data = dict(To=self.channel.address, From='+250788383383', Body="Test",
                         NumMedia='1', MediaUrl0='https://yourimage.io/IMPOSSIBLE-HASH',
                         MediaContentType0='audio/x-wav')

        twilio_url = reverse('handlers.twilio_handler')

        client = self.org.get_twilio_client()
        validator = RequestValidator(client.auth[1])
        signature = validator.compute_signature('https://' + settings.TEMBA_HOST + '/handlers/twilio/', post_data)

        with patch('requests.get') as response:
            mock = MockResponse(200, 'Fake Recording Bits')
            mock.add_header('Content-Disposition', 'filename="audio0000.wav"')
            mock.add_header('Content-Type', 'audio/x-wav')
            response.return_value = mock
            response = self.client.post(twilio_url, post_data, **{'HTTP_X_TWILIO_SIGNATURE': signature})
            self.assertEquals(201, response.status_code)

        # we should have two messages, one for the text, the other for the media
        msgs = Msg.objects.all().order_by('-created_on')
        self.assertEqual(2, msgs.count())
        self.assertEqual('Test', msgs[0].text)
        self.assertIsNone(msgs[0].media)
        self.assertTrue(msgs[1].media.startswith('audio/x-wav:https://%s' % settings.AWS_BUCKET_DOMAIN))
        self.assertTrue(msgs[1].media.endswith('.wav'))

        # text should have the url (without the content type)
        self.assertTrue(msgs[1].text.startswith('https://%s' % settings.AWS_BUCKET_DOMAIN))
        self.assertTrue(msgs[1].text.endswith('.wav'))

        Msg.objects.all().delete()

        # try with no message body
        with patch('requests.get') as response:
            mock = MockResponse(200, 'Fake Recording Bits')
            mock.add_header('Content-Disposition', 'filename="audio0000.wav"')
            mock.add_header('Content-Type', 'audio/x-wav')
            response.return_value = mock

            post_data['Body'] = ''
            signature = validator.compute_signature('https://' + settings.TEMBA_HOST + '/handlers/twilio/', post_data)
            response = self.client.post(twilio_url, post_data, **{'HTTP_X_TWILIO_SIGNATURE': signature})

        # just a single message this time
        msg = Msg.objects.get()
        self.assertTrue(msg.media.startswith('audio/x-wav:https://%s' % settings.AWS_BUCKET_DOMAIN))
        self.assertTrue(msg.media.endswith('.wav'))

        Msg.objects.all().delete()

        with patch('requests.get') as response:
            mock1 = MockResponse(404, 'No such file')
            mock2 = MockResponse(200, 'Fake VCF Bits')
            mock2.add_header('Content-Type', 'text/x-vcard')
            mock2.add_header('Content-Disposition', 'inline')
            response.side_effect = (mock1, mock2)

            post_data['Body'] = ''
            signature = validator.compute_signature('https://' + settings.TEMBA_HOST + '/handlers/twilio/', post_data)
            response = self.client.post(twilio_url, post_data, **{'HTTP_X_TWILIO_SIGNATURE': signature})

        msg = Msg.objects.get()
        self.assertTrue(msg.media.startswith('text/x-vcard:https://%s' % settings.AWS_BUCKET_DOMAIN))
        self.assertTrue(msg.media.endswith('.vcf'))

    def test_receive(self):
        post_data = dict(To=self.channel.address, From='+250788383383', Body="Hello World")
        twilio_url = reverse('handlers.twilio_handler')

        try:
            self.client.post(twilio_url, post_data)
            self.fail("Invalid signature, should have failed")
        except ValidationError:
            pass

        # this time sign it appropriately, should work
        client = self.org.get_twilio_client()
        validator = RequestValidator(client.auth[1])

        # remove twilio connection
        self.channel.org.config = json.dumps({})
        self.channel.org.save()

        signature = validator.compute_signature('https://' + settings.TEMBA_HOST + '/handlers/twilio/', post_data)
        response = self.client.post(twilio_url, post_data, **{'HTTP_X_TWILIO_SIGNATURE': signature})

        self.assertEquals(400, response.status_code)

        # connect twilio again
        self.channel.org.config = json.dumps({ACCOUNT_SID: self.account_sid,
                                              ACCOUNT_TOKEN: self.account_token,
                                              APPLICATION_SID: self.application_sid})

        self.channel.org.save()

        response = self.signed_request(twilio_url, post_data)
        self.assertEqual(response.status_code, 201)

        # and we should have a new message
        msg1 = Msg.objects.get()
        self.assertEquals("+250788383383", msg1.contact.get_urn(TEL_SCHEME).path)
        self.assertEquals(INCOMING, msg1.direction)
        self.assertEquals(self.org, msg1.org)
        self.assertEquals(self.channel, msg1.channel)
        self.assertEquals("Hello World", msg1.text)

        # try without including number, but with country
        del post_data['To']
        post_data['ToCountry'] = 'RW'
        response = self.signed_request(twilio_url, post_data)
        self.assertEqual(response.status_code, 400)

        # try with non-normalized number
        post_data['To'] = '0785551212'
        post_data['ToCountry'] = 'RW'
        response = self.signed_request(twilio_url, post_data)
        self.assertEqual(response.status_code, 201)

        # and we should have another new message
        msg2 = Msg.objects.exclude(pk=msg1.pk).get()
        self.assertEquals(self.channel, msg2.channel)

        # create an outgoing message instead
        contact = msg2.contact
        Msg.objects.all().delete()

        contact.send("outgoing message", self.admin)
        msg = Msg.objects.get()

        # now update the status via a callback
        post_data['SmsStatus'] = 'sent'
        validator = RequestValidator(self.org.get_twilio_client().auth[1])

        # remove twilio connection
        self.channel.org.config = json.dumps({})
        self.channel.org.save()

        response = self.signed_request(twilio_url + "?action=callback&id=%d" % msg.id, post_data, validator)
        self.assertEqual(response.status_code, 400)

        # connect twilio again
        self.channel.org.config = json.dumps({ACCOUNT_SID: self.account_sid,
                                              ACCOUNT_TOKEN: self.account_token,
                                              APPLICATION_SID: self.application_sid})
        self.channel.org.save()

        response = self.signed_request(twilio_url + "?action=callback&id=%d" % msg.id, post_data)
        self.assertEqual(response.status_code, 200)

        msg = Msg.objects.get()
        self.assertEquals(SENT, msg.status)

        # try it with a failed SMS
        Msg.objects.all().delete()
        contact.send("outgoing message", self.admin)
        msg = Msg.objects.get()

        # now update the status via a callback
        post_data['SmsStatus'] = 'failed'

        response = self.signed_request(twilio_url + "?action=callback&id=%d" % msg.id, post_data)
        self.assertEqual(response.status_code, 200)

        msg = Msg.objects.get()
        self.assertEquals(FAILED, msg.status)

        # no message with id
        Msg.objects.all().delete()

        response = self.signed_request(twilio_url + "?action=callback&id=%d" % msg.id, post_data)
        self.assertEqual(response.status_code, 400)

        # test TwiML Handler...

        self.channel.delete()
        post_data = dict(To=self.channel.address, From='+250788383300', Body="Hello World")

        # try without signing
        twiml_api_url = reverse('handlers.twiml_api_handler', args=['1234-1234-1234-12345'])
        response = self.client.post(twiml_api_url, post_data)
        self.assertEqual(response.status_code, 400)

        # create new channel
        self.channel = Channel.create(self.org, self.user, 'RW', 'TW', None, '+250785551212',
                                      uuid='00000000-0000-0000-0000-000000001234')

        send_url = "https://api.twilio.com"

        self.channel.config = json.dumps({ACCOUNT_SID: self.account_sid, ACCOUNT_TOKEN: self.account_token,
                                          Channel.CONFIG_SEND_URL: send_url})
        self.channel.save()

        post_data = dict(To=self.channel.address, From='+250788383300', Body="Hello World")
        twiml_api_url = reverse('handlers.twiml_api_handler', args=[self.channel.uuid])

        try:
            self.client.post(twiml_api_url, post_data)
            self.fail("Invalid signature, should have failed")
        except ValidationError:
            pass

        client = self.channel.get_twiml_client()
        validator = RequestValidator(client.auth[1])
        signature = validator.compute_signature(
            'https://' + settings.HOSTNAME + '/handlers/twiml_api/' + self.channel.uuid,
            post_data
        )
        response = self.client.post(twiml_api_url, post_data, **{'HTTP_X_TWILIO_SIGNATURE': signature})
        self.assertEquals(201, response.status_code)

        msg1 = Msg.objects.get()
        self.assertEquals("+250788383300", msg1.contact.get_urn(TEL_SCHEME).path)
        self.assertEquals(INCOMING, msg1.direction)
        self.assertEquals(self.org, msg1.org)
        self.assertEquals(self.channel, msg1.channel)
        self.assertEquals("Hello World", msg1.text)

    def test_send(self):
        from temba.orgs.models import ACCOUNT_SID, ACCOUNT_TOKEN, APPLICATION_SID
        org_config = self.org.config_json()
        org_config[ACCOUNT_SID] = 'twilio_sid'
        org_config[ACCOUNT_TOKEN] = 'twilio_token'
        org_config[APPLICATION_SID] = 'twilio_sid'
        self.org.config = json.dumps(org_config)
        self.org.save()

        joe = self.create_contact("Joe", "+250788383383")

        with self.settings(SEND_MESSAGES=True):
            with patch('twilio.rest.resources.base.make_request') as mock:
                for channel_type in ['T', 'TMS']:
                    ChannelLog.objects.all().delete()
                    Msg.objects.all().delete()

                    msg = joe.send("Test message", self.admin, trigger_send=False)

                    self.channel.channel_type = channel_type
                    if channel_type == 'TMS':
                        self.channel.config = json.dumps(dict(messaging_service_sid="MSG-SERVICE-SID"))
                    self.channel.save()

                    mock.return_value = MockResponse(200, '{ "account_sid": "ac1232", "sid": "12345"}')
                    mock.side_effect = None
                    self.clear_cache()

                    # manually send it off
                    Channel.send_message(dict_to_struct('MsgStruct', msg.as_task_json()))

                    # check the status of the message is now sent
                    msg.refresh_from_db()
                    self.assertEquals(WIRED, msg.status)
                    self.assertTrue(msg.sent_on)

                    self.clear_cache()

                    # handle the status callback
                    callback_url = Channel.build_twilio_callback_url(msg.pk)

                    client = self.org.get_twilio_client()
                    validator = RequestValidator(client.auth[1])
                    post_data = dict(SmsStatus='delivered', To='+250788383383')
                    signature = validator.compute_signature(callback_url, post_data)

                    response = self.client.post(callback_url, post_data, **{'HTTP_X_TWILIO_SIGNATURE': signature})

                    self.assertEquals(response.status_code, 200)
                    msg.refresh_from_db()
                    self.assertEquals(msg.status, DELIVERED)

                    mock.side_effect = Exception("Request Timeout")

                    # manually send it off
                    Channel.send_message(dict_to_struct('MsgStruct', msg.as_task_json()))

                    # message should be marked as an error
                    msg.refresh_from_db()
                    self.assertEquals(ERRORED, msg.status)
                    self.assertEquals(1, msg.error_count)
                    self.assertTrue(msg.next_attempt)

                    mock.side_effect = TwilioRestException(400, "https://twilio.com/", "User has opted out", code=21610)

                    # manually send it off
                    Channel.send_message(dict_to_struct('MsgStruct', msg.as_task_json()))

                    # message should be marked as failed and the contact should be stopped
                    msg.refresh_from_db()
                    self.assertEquals(FAILED, msg.status)
                    self.assertTrue(Contact.objects.get(id=msg.contact_id))

            # check that our channel log works as well
            self.login(self.admin)

            response = self.client.get(reverse('channels.channellog_list') + "?channel=%d" % (self.channel.pk))

            # there should be three log items for the three times we sent
            self.assertEquals(3, len(response.context['channellog_list']))

            # number of items on this page should be right as well
            self.assertEquals(3, response.context['paginator'].count)
            self.assertEquals(2, self.channel.get_error_log_count())
            self.assertEquals(1, self.channel.get_success_log_count())

            # view the detailed information for one of them
            response = self.client.get(reverse('channels.channellog_read', args=[ChannelLog.objects.all()[1].pk]))

            # check that it contains the log of our exception
            self.assertContains(response, "Request Timeout")

            # delete our error entries
            ChannelLog.objects.filter(is_error=True).delete()

            # our channel counts should be updated
            self.channel = Channel.objects.get(id=self.channel.pk)
            self.assertEquals(0, self.channel.get_error_log_count())
            self.assertEquals(1, self.channel.get_success_log_count())

    def test_send_media(self):
        from temba.orgs.models import ACCOUNT_SID, ACCOUNT_TOKEN, APPLICATION_SID
        org_config = self.org.config_json()
        org_config[ACCOUNT_SID] = 'twilio_sid'
        org_config[ACCOUNT_TOKEN] = 'twilio_token'
        org_config[APPLICATION_SID] = 'twilio_sid'
        self.org.config = json.dumps(org_config)
        self.org.save()

        joe = self.create_contact("Joe", "+250788383383")
        msg = joe.send("Test message", self.admin, trigger_send=False, media='image/jpeg:https://example.com/attachments/pic.jpg')

        settings.SEND_MESSAGES = True

        with patch('twilio.rest.resources.messages.Messages.create') as mock:
            mock.return_value = "Sent"

            # manually send it off
            Channel.send_message(dict_to_struct('MsgStruct', msg.as_task_json()))

            # check the status of the message is now sent
            msg.refresh_from_db()
            self.assertEquals(WIRED, msg.status)
            self.assertTrue(msg.sent_on)

            self.assertEquals(mock.call_args[1]['media_url'], [])
            self.assertEquals(mock.call_args[1]['body'], "Test message\nhttps://example.com/attachments/pic.jpg")

            self.clear_cache()

            # handle the status callback
            callback_url = Channel.build_twilio_callback_url(msg.pk)

            client = self.org.get_twilio_client()
            validator = RequestValidator(client.auth[1])
            post_data = dict(SmsStatus='delivered', To='+250788383383')
            signature = validator.compute_signature(callback_url, post_data)

            response = self.client.post(callback_url, post_data, **{'HTTP_X_TWILIO_SIGNATURE': signature})

            self.assertEquals(response.status_code, 200)
            msg.refresh_from_db()
            self.assertEquals(msg.status, DELIVERED)

            self.channel.country = 'US'
            self.channel.save()
            self.clear_cache()

            msg = joe.send("MT", self.admin, trigger_send=False, media='image/jpeg:https://example.com/attachments/pic.jpg')

            # manually send it off
            Channel.send_message(dict_to_struct('MsgStruct', msg.as_task_json()))

            # check the status of the message is now sent
            msg.refresh_from_db()
            self.assertEquals(WIRED, msg.status)
            self.assertTrue(msg.sent_on)

            self.assertEquals(mock.call_args[1]['media_url'], ['https://example.com/attachments/pic.jpg'])
            self.assertEquals(mock.call_args[1]['body'], "MT")

            self.clear_cache()


class TwilioMessagingServiceTest(TembaTest):

    def setUp(self):
        super(TwilioMessagingServiceTest, self).setUp()

        self.channel.delete()
        self.channel = Channel.create(self.org, self.user, 'US', 'TMS', None, None,
                                      config=dict(messaging_service_sid="MSG-SERVICE-SID"),
                                      uuid='00000000-0000-0000-0000-000000001234')

    def test_receive(self):
        # twilio test credentials
        account_sid = "ACe54dc36bfd2a3b483b7ed854b2dd40c1"
        account_token = "0b14d47901387c03f92253a4e4449d5e"
        application_sid = "AP6fe2069df7f9482a8031cb61dc155de2"

        self.channel.org.config = json.dumps({ACCOUNT_SID: account_sid, ACCOUNT_TOKEN: account_token,
                                              APPLICATION_SID: application_sid})
        self.channel.org.save()

        messaging_service_sid = self.channel.config_json()['messaging_service_sid']

        post_data = dict(message_service_sid=messaging_service_sid, From='+250788383383', Body="Hello World")
        twilio_url = reverse('handlers.twilio_messaging_service_handler', args=['receive', self.channel.uuid])

        try:
            self.client.post(twilio_url, post_data)
            self.fail("Invalid signature, should have failed")
        except ValidationError:
            pass

        # this time sign it appropriately, should work
        client = self.org.get_twilio_client()
        validator = RequestValidator(client.auth[1])
        signature = validator.compute_signature(
            'https://' + settings.HOSTNAME + '/handlers/twilio_messaging_service/receive/' + self.channel.uuid,
            post_data
        )
        response = self.client.post(twilio_url, post_data, **{'HTTP_X_TWILIO_SIGNATURE': signature})

        self.assertEquals(201, response.status_code)

        # and we should have a new message
        msg1 = Msg.objects.get()
        self.assertEquals("+250788383383", msg1.contact.get_urn(TEL_SCHEME).path)
        self.assertEquals(INCOMING, msg1.direction)
        self.assertEquals(self.org, msg1.org)
        self.assertEquals(self.channel, msg1.channel)
        self.assertEquals("Hello World", msg1.text)

        # remove twilio connection
        self.channel.org.config = json.dumps({})
        self.channel.org.save()

        signature = validator.compute_signature(
            'https://' + settings.HOSTNAME + '/handlers/twilio_messaging_service/receive/' + self.channel.uuid,
            post_data
        )
        response = self.client.post(twilio_url, post_data, **{'HTTP_X_TWILIO_SIGNATURE': signature})

        self.assertEquals(400, response.status_code)


class ClickatellTest(TembaTest):

    def setUp(self):
        super(ClickatellTest, self).setUp()

        self.channel.delete()
        self.channel = Channel.create(self.org, self.user, 'RW', 'CT', None, '+250788123123',
                                      config=dict(username='uname', password='pword', api_id='api1'),
                                      uuid='00000000-0000-0000-0000-000000001234')

    def test_receive_utf16(self):
        self.channel.org.config = json.dumps({Channel.CONFIG_API_ID: '12345', Channel.CONFIG_USERNAME: 'uname', Channel.CONFIG_PASSWORD: 'pword'})
        self.channel.org.save()

        data = {'to': self.channel.address,
                'from': '250788383383',
                'timestamp': '2012-10-10 10:10:10',
                'moMsgId': 'id1234'}

        encoded_message = urlencode(data)
        encoded_message += "&text=%00m%00e%00x%00i%00c%00o%00+%00k%00+%00m%00i%00s%00+%00p%00a%00p%00a%00s%00+%00n%00o%00+%00t%00e%00n%00%ED%00a%00+%00d%00i%00n%00e%00r%00o%00+%00p%00a%00r%00a%00+%00c%00o%00m%00p%00r%00a%00r%00n%00o%00s%00+%00l%00o%00+%00q%00+%00q%00u%00e%00r%00%ED%00a%00m%00o%00s%00.%00."
        encoded_message += "&charset=UTF-16BE"
        receive_url = reverse('handlers.clickatell_handler', args=['receive', self.channel.uuid]) + '?' + encoded_message

        response = self.client.get(receive_url)

        self.assertEquals(200, response.status_code)

        # and we should have a new message
        msg1 = Msg.objects.get()
        self.assertEquals("+250788383383", msg1.contact.get_urn(TEL_SCHEME).path)
        self.assertEquals(INCOMING, msg1.direction)
        self.assertEquals(self.org, msg1.org)
        self.assertEquals(self.channel, msg1.channel)
        self.assertEquals(u"mexico k mis papas no ten\xeda dinero para comprarnos lo q quer\xedamos..", msg1.text)
        self.assertEquals(2012, msg1.sent_on.year)
        self.assertEquals('id1234', msg1.external_id)

    def test_receive_iso_8859_1(self):
        self.channel.org.config = json.dumps({Channel.CONFIG_API_ID: '12345', Channel.CONFIG_USERNAME: 'uname', Channel.CONFIG_PASSWORD: 'pword'})
        self.channel.org.save()

        data = {'to': self.channel.address,
                'from': '250788383383',
                'timestamp': '2012-10-10 10:10:10',
                'moMsgId': 'id1234'}

        encoded_message = urlencode(data)
        encoded_message += "&text=%05%EF%BF%BD%EF%BF%BD%034%02%02i+mapfumbamwe+vana+4+kuwacha+handingapedze+izvozvo+ndozvikukonzera+kt+varoorwe+varipwere+ngapaonekwe+ipapo+ndatenda."
        encoded_message += "&charset=ISO-8859-1"
        receive_url = reverse('handlers.clickatell_handler', args=['receive', self.channel.uuid]) + '?' + encoded_message

        response = self.client.get(receive_url)

        self.assertEquals(200, response.status_code)

        # and we should have a new message
        msg1 = Msg.objects.get()
        self.assertEquals("+250788383383", msg1.contact.get_urn(TEL_SCHEME).path)
        self.assertEquals(INCOMING, msg1.direction)
        self.assertEquals(self.org, msg1.org)
        self.assertEquals(self.channel, msg1.channel)
        self.assertEquals(u'\x05\x034\x02\x02i mapfumbamwe vana 4 kuwacha handingapedze izvozvo ndozvikukonzera kt varoorwe varipwere ngapaonekwe ipapo ndatenda.', msg1.text)
        self.assertEquals(2012, msg1.sent_on.year)
        self.assertEquals('id1234', msg1.external_id)

        Msg.objects.all().delete()

        encoded_message = urlencode(data)
        encoded_message += "&text=Artwell+S%ECbbnda"
        encoded_message += "&charset=ISO-8859-1"
        receive_url = reverse('handlers.clickatell_handler', args=['receive', self.channel.uuid]) + '?' + encoded_message

        response = self.client.get(receive_url)

        self.assertEquals(200, response.status_code)
        # and we should have a new message
        msg1 = Msg.objects.get()
        self.assertEquals("+250788383383", msg1.contact.get_urn(TEL_SCHEME).path)
        self.assertEquals(INCOMING, msg1.direction)
        self.assertEquals(self.org, msg1.org)
        self.assertEquals(self.channel, msg1.channel)
        self.assertEquals("Artwell Sìbbnda", msg1.text)
        self.assertEquals(2012, msg1.sent_on.year)
        self.assertEquals('id1234', msg1.external_id)

        Msg.objects.all().delete()

        encoded_message = urlencode(data)
        encoded_message += "&text=a%3F+%A3irvine+stinta%3F%A5.++"
        encoded_message += "&charset=ISO-8859-1"
        receive_url = reverse('handlers.clickatell_handler', args=['receive', self.channel.uuid]) + '?' + encoded_message

        response = self.client.get(receive_url)

        self.assertEquals(200, response.status_code)
        # and we should have a new message
        msg1 = Msg.objects.get()
        self.assertEquals("+250788383383", msg1.contact.get_urn(TEL_SCHEME).path)
        self.assertEquals(INCOMING, msg1.direction)
        self.assertEquals(self.org, msg1.org)
        self.assertEquals(self.channel, msg1.channel)
        self.assertEquals("a? £irvine stinta?¥.  ", msg1.text)
        self.assertEquals(2012, msg1.sent_on.year)
        self.assertEquals('id1234', msg1.external_id)

        Msg.objects.all().delete()

        data['text'] = 'when? or What? is this '

        encoded_message = urlencode(data)
        encoded_message += "&charset=ISO-8859-1"
        receive_url = reverse('handlers.clickatell_handler', args=['receive', self.channel.uuid]) + '?' + encoded_message

        response = self.client.get(receive_url)

        self.assertEquals(200, response.status_code)
        # and we should have a new message
        msg1 = Msg.objects.get()
        self.assertEquals("+250788383383", msg1.contact.get_urn(TEL_SCHEME).path)
        self.assertEquals(INCOMING, msg1.direction)
        self.assertEquals(self.org, msg1.org)
        self.assertEquals(self.channel, msg1.channel)
        self.assertEquals("when? or What? is this ", msg1.text)
        self.assertEquals(2012, msg1.sent_on.year)
        self.assertEquals('id1234', msg1.external_id)

    def test_receive(self):
        self.channel.org.config = json.dumps({Channel.CONFIG_API_ID: '12345', Channel.CONFIG_USERNAME: 'uname', Channel.CONFIG_PASSWORD: 'pword'})
        self.channel.org.save()

        data = {'to': self.channel.address,
                'from': '250788383383',
                'text': "Hello World",
                'timestamp': '2012-10-10 10:10:10',
                'moMsgId': 'id1234'}

        encoded_message = urlencode(data)
        receive_url = reverse('handlers.clickatell_handler', args=['receive', self.channel.uuid]) + '?' + encoded_message

        response = self.client.get(receive_url)

        self.assertEquals(200, response.status_code)

        # and we should have a new message
        msg1 = Msg.objects.get()
        self.assertEquals("+250788383383", msg1.contact.get_urn(TEL_SCHEME).path)
        self.assertEquals(INCOMING, msg1.direction)
        self.assertEquals(self.org, msg1.org)
        self.assertEquals(self.channel, msg1.channel)
        self.assertEquals("Hello World", msg1.text)
        self.assertEquals(2012, msg1.sent_on.year)

        # times are sent as GMT+2
        self.assertEquals(8, msg1.sent_on.hour)
        self.assertEquals('id1234', msg1.external_id)

    def test_status(self):
        self.channel.org.config = json.dumps({Channel.CONFIG_API_ID: '12345', Channel.CONFIG_USERNAME: 'uname', Channel.CONFIG_PASSWORD: 'pword'})
        self.channel.org.save()

        contact = self.create_contact("Joe", "+250788383383")
        msg = Msg.create_outgoing(self.org, self.user, contact, "test")
        msg.external_id = 'id1234'
        msg.save(update_fields=('external_id',))

        data = {'apiMsgId': 'id1234', 'status': '001'}
        encoded_message = urlencode(data)

        callback_url = reverse('handlers.clickatell_handler', args=['status', self.channel.uuid]) + "?" + encoded_message
        response = self.client.get(callback_url)

        self.assertEquals(200, response.status_code)

        # reload our message
        msg = Msg.objects.get(pk=msg.pk)

        # make sure it is marked as failed
        self.assertEquals(FAILED, msg.status)

        # reset our status to WIRED
        msg.status = WIRED
        msg.save()

        # and do it again with a received state
        data = {'apiMsgId': 'id1234', 'status': '004'}
        encoded_message = urlencode(data)

        callback_url = reverse('handlers.clickatell_handler', args=['status', self.channel.uuid]) + "?" + encoded_message
        response = self.client.get(callback_url)

        # load our message
        msg = Msg.objects.all().order_by('-pk').first()

        # make sure it is marked as delivered
        self.assertEquals(DELIVERED, msg.status)

    def test_send(self):
        joe = self.create_contact("Joe", "+250788383383")
        msg = joe.send("Test message", self.admin, trigger_send=False)

        try:
            settings.SEND_MESSAGES = True

            with patch('requests.get') as mock:
                msg.text = "Test message"
                mock.return_value = MockResponse(200, "000")

                # manually send it off
                Channel.send_message(dict_to_struct('MsgStruct', msg.as_task_json()))

                # check the status of the message is now sent
                msg.refresh_from_db()
                self.assertEquals(WIRED, msg.status)
                self.assertTrue(msg.sent_on)
                params = {'api_id': 'api1',
                          'user': 'uname',
                          'password': 'pword',
                          'from': '250788123123',
                          'concat': 3,
                          'callback': 7,
                          'mo': 1,
                          'unicode': 0,
                          'to': "250788383383",
                          'text': "Test message"}
                mock.assert_called_with('https://api.clickatell.com/http/sendmsg', params=params, headers=TEMBA_HEADERS,
                                        timeout=5)

                self.clear_cache()

            with patch('requests.get') as mock:
                msg.text = "Test message ☺"
                mock.return_value = MockResponse(200, "ID: 15")

                # manually send it off
                Channel.send_message(dict_to_struct('MsgStruct', msg.as_task_json()))

                # check the status of the message is now sent
                msg.refresh_from_db()
                self.assertEquals(WIRED, msg.status)
                self.assertTrue(msg.sent_on)
                self.assertEqual(msg.external_id, "15")
                params = {'api_id': 'api1',
                          'user': 'uname',
                          'password': 'pword',
                          'from': '250788123123',
                          'concat': 3,
                          'callback': 7,
                          'mo': 1,
                          'unicode': 1,
                          'to': "250788383383",
                          'text': "Test message ☺"}
                mock.assert_called_with('https://api.clickatell.com/http/sendmsg', params=params, headers=TEMBA_HEADERS,
                                        timeout=5)

                self.clear_cache()

            with patch('requests.get') as mock:
                mock.return_value = MockResponse(400, "Error", method='POST')

                # manually send it off
                Channel.send_message(dict_to_struct('MsgStruct', msg.as_task_json()))

                # message should be marked as an error
                msg.refresh_from_db()
                self.assertEquals(ERRORED, msg.status)
                self.assertEquals(1, msg.error_count)
                self.assertTrue(msg.next_attempt)

            with patch('requests.get') as mock:
                mock.side_effect = Exception('Kaboom!')

                # manually send it off
                Channel.send_message(dict_to_struct('MsgStruct', msg.as_task_json()))

                # message should be marked as an error
                msg.refresh_from_db()
                self.assertEquals(ERRORED, msg.status)
                self.assertEquals(2, msg.error_count)
                self.assertTrue(msg.next_attempt)

                self.assertFalse(ChannelLog.objects.filter(description__icontains="local variable 'response' "
                                                                                  "referenced before assignment"))

        finally:
            settings.SEND_MESSAGES = False

    def test_send_media(self):
        joe = self.create_contact("Joe", "+250788383383")
        msg = joe.send("Test message", self.admin, trigger_send=False, media='image/jpeg:https://example.com/attachments/pic.jpg')

        try:
            settings.SEND_MESSAGES = True

            with patch('requests.get') as mock:
                msg.text = "Test message"
                mock.return_value = MockResponse(200, "000")

                # manually send it off
                Channel.send_message(dict_to_struct('MsgStruct', msg.as_task_json()))

                # check the status of the message is now sent
                msg.refresh_from_db()
                self.assertEquals(WIRED, msg.status)
                self.assertTrue(msg.sent_on)
                params = {'api_id': 'api1',
                          'user': 'uname',
                          'password': 'pword',
                          'from': '250788123123',
                          'concat': 3,
                          'callback': 7,
                          'mo': 1,
                          'unicode': 0,
                          'to': "250788383383",
                          'text': "Test message\nhttps://example.com/attachments/pic.jpg"}
                mock.assert_called_with('https://api.clickatell.com/http/sendmsg', params=params, headers=TEMBA_HEADERS,
                                        timeout=5)

                self.clear_cache()
        finally:
            settings.SEND_MESSAGES = False


class TelegramTest(TembaTest):

    def setUp(self):
        super(TelegramTest, self).setUp()

        self.channel.delete()

        self.channel = Channel.create(self.org, self.user, None, Channel.TYPE_TELEGRAM, None, 'RapidBot',
                                      config=dict(auth_token='valid'),
                                      uuid='00000000-0000-0000-0000-000000001234')

    def test_receive(self):
        data = """
        {
          "update_id": 174114370,
          "message": {
            "message_id": 41,
            "from": {
              "id": 3527065,
              "first_name": "Nic",
              "last_name": "Pottier"
            },
            "chat": {
              "id": 3527065,
              "first_name": "Nic",
              "last_name": "Pottier",
              "type": "private"
            },
            "date": 1454119029,
            "text": "Hello World"
          }
        }
        """

        receive_url = reverse('handlers.telegram_handler', args=[self.channel.uuid])
        response = self.client.post(receive_url, data, content_type='application/json', post_data=data)
        self.assertEquals(201, response.status_code)

        # and we should have a new message
        msg1 = Msg.objects.get()
        self.assertEquals('3527065', msg1.contact.get_urn(TELEGRAM_SCHEME).path)
        self.assertEquals(INCOMING, msg1.direction)
        self.assertEquals(self.org, msg1.org)
        self.assertEquals(self.channel, msg1.channel)
        self.assertEquals("Hello World", msg1.text)
        self.assertEqual(msg1.contact.name, 'Nic Pottier')

        def test_file_message(data, file_path, content_type, extension, caption=None):

            Msg.objects.all().delete()

            with patch('requests.post') as post:
                with patch('requests.get') as get:

                    post.return_value = MockResponse(200, json.dumps(dict(ok="true", result=dict(file_path=file_path))))
                    get.return_value = MockResponse(200, "Fake image bits", headers={"Content-Type": content_type})

                    response = self.client.post(receive_url, data, content_type='application/json', post_data=data)
                    self.assertEquals(201, response.status_code)

                    # should have a media message now with an image
                    msgs = Msg.objects.all().order_by('-pk')

                    if caption:
                        self.assertEqual(msgs.count(), 2)
                        self.assertEqual(msgs[1].text, caption)
                    else:
                        self.assertEqual(msgs.count(), 1)

                    self.assertTrue(msgs[0].media.startswith('%s:https://' % content_type))
                    self.assertTrue(msgs[0].media.endswith(extension))
                    self.assertTrue(msgs[0].text.startswith('https://'))
                    self.assertTrue(msgs[0].text.endswith(extension))

        # stickers are allowed
        sticker_data = """
        {
          "update_id":174114373,
          "message":{
            "message_id":44,
            "from":{
              "id":3527065,
              "first_name":"Nic",
              "last_name":"Pottier"
            },
            "chat":{
              "id":3527065,
              "first_name":"Nic",
              "last_name":"Pottier",
              "type":"private"
            },
            "date":1454119668,
            "sticker":{
              "width":436,
              "height":512,
              "thumb":{
                "file_id":"AAQDABNW--sqAAS6easb1s1rNdJYAAIC",
                "file_size":2510,
                "width":77,
                "height":90
              },
              "file_id":"BQADAwADRQADyIsGAAHtBskMy6GoLAI",
              "file_size":38440
            }
          }
        }
        """

        photo_data = """
        {
          "update_id":414383172,
          "message":{
            "message_id":52,
            "from":{
              "id":25028612,
              "first_name":"Eric",
              "last_name":"Newcomer",
              "username":"ericn"
            },
            "chat":{
              "id":25028612,
              "first_name":"Eric",
              "last_name":"Newcomer",
              "username":"ericn",
              "type":"private"
            },
            "date":1460845907,
            "photo":[
              {
                "file_id":"AgADAwADJKsxGwTofQF_vVnL5P2C2P8AAewqAARQoXPLPaJRfrgPAQABAg",
                "file_size":1527,
                "width":90,
                "height":67
              },
              {
                "file_id":"AgADAwADJKsxGwTofQF_vVnL5P2C2P8AAewqAATfgqvLofrK17kPAQABAg",
                "file_size":21793,
                "width":320,
                "height":240
              },
              {
                "file_id":"AgADAwADJKsxGwTofQF_vVnL5P2C2P8AAewqAAQn6a6fBlz_KLcPAQABAg",
                "file_size":104602,
                "width":800,
                "height":600
              },
              {
                "file_id":"AgADAwADJKsxGwTofQF_vVnL5P2C2P8AAewqAARtnUHeihUe-LYPAQABAg",
                "file_size":193145,
                "width":1280,
                "height":960
              }
            ]
          }
        }
        """

        video_data = """
        {
          "update_id":414383173,
          "message":{
            "caption": "Check out this amazeballs video",
            "message_id":54,
            "from":{
              "id":25028612,
              "first_name":"Eric",
              "last_name":"Newcomer",
              "username":"ericn"
            },
            "chat":{
              "id":25028612,
              "first_name":"Eric",
              "last_name":"Newcomer",
              "username":"ericn",
              "type":"private"
            },
            "date":1460848768,
            "video":{
              "duration":5,
              "width":640,
              "height":360,
              "thumb":{
                "file_id":"AAQDABNaEOwqAATL2L1LaefkMyccAAIC",
                "file_size":1903,
                "width":90,
                "height":50
              },
              "file_id":"BAADAwADbgADBOh9ARFryoDddM4bAg",
              "file_size":368568
            }
          }
        }
        """

        audio_data = """
        {
          "update_id":414383174,
          "message":{
            "message_id":55,
            "from":{
              "id":25028612,
              "first_name":"Eric",
              "last_name":"Newcomer",
              "username":"ericn"
            },
            "chat":{
              "id":25028612,
              "first_name":"Eric",
              "last_name":"Newcomer",
              "username":"ericn",
              "type":"private"
            },
            "date":1460849148,
            "voice":{
              "duration":2,
              "mime_type":"audio\/ogg",
              "file_id":"AwADAwADbwADBOh9AYp70sKPJ09pAg",
              "file_size":7748
            }
          }
        }
        """

        test_file_message(sticker_data, 'file/image.webp', "image/webp", "webp")
        test_file_message(photo_data, 'file/image.jpg', "image/jpeg", "jpg")
        test_file_message(video_data, 'file/video.mp4', "video/mp4", "mp4", caption="Check out this amazeballs video")
        test_file_message(audio_data, 'file/audio.oga', "audio/ogg", "oga")

        location_data = """
        {
          "update_id":414383175,
          "message":{
            "message_id":56,
            "from":{
              "id":25028612,
              "first_name":"Eric",
              "last_name":"Newcomer",
              "username":"ericn"
            },
            "chat":{
              "id":25028612,
              "first_name":"Eric",
              "last_name":"Newcomer",
              "username":"ericn",
              "type":"private"
            },
            "date":1460849460,
            "location":{
              "latitude":-2.910574,
              "longitude":-79.000239
            },
            "venue":{
              "location":{
                "latitude":-2.910574,
                "longitude":-79.000239
              },
              "title":"Fogo Mar",
              "address":"Av. Paucarbamba",
              "foursquare_id":"55033319498eed335779a701"
            }
          }
        }
        """

        # with patch('requests.post') as post:
        # post.return_value = MockResponse(200, json.dumps(dict(ok="true", result=dict(file_path=file_path))))
        Msg.objects.all().delete()
        response = self.client.post(receive_url, location_data, content_type='application/json', post_data=location_data)
        self.assertEquals(201, response.status_code)

        # should have a media message now with an image
        msgs = Msg.objects.all().order_by('-created_on')
        self.assertEqual(msgs.count(), 1)
        self.assertTrue(msgs[0].media.startswith('geo:'))
        self.assertTrue('Fogo Mar' in msgs[0].text)

        no_message = """
        {
          "channel_post": {
            "caption": "@A_caption",
            "chat": {
              "id": -1001091928432,
              "title": "a title",
              "type": "channel",
              "username": "a_username"
            },
            "date": 1479722450,
            "forward_date": 1479712599,
            "forward_from": {},
            "forward_from_chat": {},
            "forward_from_message_id": 532,
            "from": {
              "first_name": "a_first_name",
              "id": 294674412
            },
            "message_id": 1310,
            "voice": {
              "duration": 191,
              "file_id": "AwADBAAD2AYAAoN65QtM8XVBVS7P5Ao",
              "file_size": 1655713,
              "mime_type": "audio/ogg"
            }
          },
          "update_id": 677142491
        }
        """
        response = self.client.post(receive_url, no_message, content_type='application/json', post_data=location_data)
        self.assertEquals(400, response.status_code)

    def test_send(self):
        joe = self.create_contact("Ernie", urn='telegram:1234')
        msg = joe.send("Test message", self.admin, trigger_send=False)

        try:
            settings.SEND_MESSAGES = True

            with patch('requests.post') as mock:
                mock.return_value = MockResponse(200, json.dumps({"result": {"message_id": 1234}}))

                # manually send it off
                Channel.send_message(dict_to_struct('MsgStruct', msg.as_task_json()))

                # check the status of the message is now sent
                msg.refresh_from_db()
                self.assertEquals(WIRED, msg.status)
                self.assertTrue(msg.sent_on)
                self.clear_cache()

                self.assertEqual(mock.call_args[0][0], "https://api.telegram.org/botvalid/sendMessage")
                self.assertEqual(mock.call_args[0][1]['text'], "Test message")
                self.assertEqual(mock.call_args[0][1]['chat_id'], "1234")

            with patch('requests.post') as mock:
                mock.return_value = MockResponse(400, "Error", method='POST')

                # manually send it off
                Channel.send_message(dict_to_struct('MsgStruct', msg.as_task_json()))

                # message should be marked as an error
                msg.refresh_from_db()
                self.assertEquals(ERRORED, msg.status)
                self.assertEquals(1, msg.error_count)
                self.assertTrue(msg.next_attempt)

        finally:
            settings.SEND_MESSAGES = False

    def test_send_media(self):
        joe = self.create_contact("Ernie", urn='telegram:1234')
        msg = joe.send("Test message", self.admin, trigger_send=False, media='image/jpeg:https://example.com/attachments/pic.jpg')

        settings.SEND_MESSAGES = True

        with patch('requests.post') as mock:
            mock.return_value = MockResponse(200, json.dumps({"result": {"message_id": 1234}}))

            # manually send it off
            Channel.send_message(dict_to_struct('MsgStruct', msg.as_task_json()))

            # check the status of the message is now sent
            msg.refresh_from_db()
            self.assertEquals(WIRED, msg.status)
            self.assertTrue(msg.sent_on)
            self.clear_cache()

            self.assertEqual(mock.call_args[0][0], "https://api.telegram.org/botvalid/sendPhoto")
            self.assertEqual(mock.call_args[0][1]['photo'], "https://example.com/attachments/pic.jpg")
            self.assertEqual(mock.call_args[0][1]['caption'], "Test message")
            self.assertEqual(mock.call_args[0][1]['chat_id'], "1234")

            msg = joe.send("Test message", self.admin, trigger_send=False,
                           media='audio/mp3:https://example.com/attachments/sound.mp3')

            Channel.send_message(dict_to_struct('MsgStruct', msg.as_task_json()))

            msg.refresh_from_db()
            self.assertEquals(WIRED, msg.status)
            self.assertTrue(msg.sent_on)
            self.clear_cache()

            self.assertEqual(mock.call_args[0][0], "https://api.telegram.org/botvalid/sendAudio")
            self.assertEqual(mock.call_args[0][1]['audio'], "https://example.com/attachments/sound.mp3")
            self.assertEqual(mock.call_args[0][1]['caption'], "Test message")
            self.assertEqual(mock.call_args[0][1]['chat_id'], "1234")

            msg = joe.send("Test message", self.admin, trigger_send=False,
                           media='video/mpeg4:https://example.com/attachments/video.mp4')

            Channel.send_message(dict_to_struct('MsgStruct', msg.as_task_json()))

            msg.refresh_from_db()
            self.assertEquals(WIRED, msg.status)
            self.assertTrue(msg.sent_on)
            self.clear_cache()

            self.assertEqual(mock.call_args[0][0], "https://api.telegram.org/botvalid/sendVideo")
            self.assertEqual(mock.call_args[0][1]['video'], "https://example.com/attachments/video.mp4")
            self.assertEqual(mock.call_args[0][1]['caption'], "Test message")
            self.assertEqual(mock.call_args[0][1]['chat_id'], "1234")


class PlivoTest(TembaTest):

    def setUp(self):
        super(PlivoTest, self).setUp()

        self.channel.delete()
        self.channel = Channel.create(self.org, self.user, 'RW', 'PL', None, '+250788123123',
                                      config={Channel.CONFIG_PLIVO_AUTH_ID: 'plivo-auth-id',
                                              Channel.CONFIG_PLIVO_AUTH_TOKEN: 'plivo-auth-token',
                                              Channel.CONFIG_PLIVO_APP_ID: 'plivo-app-id'},
                                      uuid='00000000-0000-0000-0000-000000001234')

        self.joe = self.create_contact("Joe", "+250788383383")

    def test_release(self):
        with patch('requests.delete') as mock:
            mock.return_value = MockResponse(200, "Success", method='POST')
            self.channel.release()
            self.channel.refresh_from_db()
            self.assertFalse(self.channel.is_active)

    def test_receive(self):
        response = self.client.get(reverse('handlers.plivo_handler', args=['receive', 'not-real-uuid']), dict())
        self.assertEquals(400, response.status_code)

        data = dict(MessageUUID="msg-uuid", Text="Hey, there", To="254788383383", From="254788383383")
        receive_url = reverse('handlers.plivo_handler', args=['receive', self.channel.uuid])
        response = self.client.get(receive_url, data)
        self.assertEquals(400, response.status_code)

        data = dict(MessageUUID="msg-uuid", Text="Hey, there", To=self.channel.address.lstrip('+'), From="254788383383")
        response = self.client.get(receive_url, data)
        self.assertEquals(200, response.status_code)

        msg1 = Msg.objects.get()
        self.assertEquals("+254788383383", msg1.contact.get_urn(TEL_SCHEME).path)
        self.assertEquals(INCOMING, msg1.direction)
        self.assertEquals(self.org, msg1.org)
        self.assertEquals(self.channel, msg1.channel)
        self.assertEquals('Hey, there', msg1.text)

    def test_status(self):
        # an invalid uuid
        data = dict(MessageUUID="-1", Status="delivered", From=self.channel.address.lstrip('+'), To="254788383383")
        response = self.client.get(reverse('handlers.plivo_handler', args=['status', 'not-real-uuid']), data)
        self.assertEquals(400, response.status_code)

        # a valid uuid, but invalid data
        delivery_url = reverse('handlers.plivo_handler', args=['status', self.channel.uuid])
        response = self.client.get(delivery_url, dict())
        self.assertEquals(400, response.status_code)

        response = self.client.get(delivery_url, data)
        self.assertEquals(400, response.status_code)

        # ok, lets create an outgoing message to update
        joe = self.create_contact("Joe Biden", "+254788383383")
        msg = joe.send("Hey Joe, it's Obama, pick up!", self.admin)
        msg.external_id = 'msg-uuid'
        msg.save(update_fields=('external_id',))

        data['MessageUUID'] = msg.external_id

        def assertStatus(sms, status, assert_status):
            sms.status = WIRED
            sms.save()
            data['Status'] = status
            response = self.client.get(delivery_url, data)
            self.assertEquals(200, response.status_code)
            sms = Msg.objects.get(external_id=sms.external_id)
            self.assertEquals(assert_status, sms.status)

        assertStatus(msg, 'queued', WIRED)
        assertStatus(msg, 'sent', SENT)
        assertStatus(msg, 'delivered', DELIVERED)
        assertStatus(msg, 'undelivered', SENT)
        assertStatus(msg, 'rejected', FAILED)

    def test_send(self):
        msg = self.joe.send("Test message", self.admin, trigger_send=False)

        try:
            settings.SEND_MESSAGES = True

            with patch('requests.post') as mock:
                mock.return_value = MockResponse(202,
                                                 json.dumps({"message": "message(s) queued",
                                                             "message_uuid": ["db3ce55a-7f1d-11e1-8ea7-1231380bc196"],
                                                             "api_id": "db342550-7f1d-11e1-8ea7-1231380bc196"}))

                # manually send it off
                Channel.send_message(dict_to_struct('MsgStruct', msg.as_task_json()))

                # check the status of the message is now sent
                msg.refresh_from_db()
                self.assertEquals(WIRED, msg.status)
                self.assertTrue(msg.sent_on)

                self.assertEqual(json.loads(mock.call_args[1]['data'])['text'], "Test message")
                self.clear_cache()

            with patch('requests.get') as mock:
                mock.return_value = MockResponse(400, "Error", method='POST')

                # manually send it off
                Channel.send_message(dict_to_struct('MsgStruct', msg.as_task_json()))

                # message should be marked as an error
                msg.refresh_from_db()
                self.assertEquals(ERRORED, msg.status)
                self.assertEquals(1, msg.error_count)
                self.assertTrue(msg.next_attempt)

            with patch('requests.get') as mock:
                mock.side_effect = Exception('Kaboom!')

                # manually send it off
                Channel.send_message(dict_to_struct('MsgStruct', msg.as_task_json()))

                # message should be marked as an error
                msg.refresh_from_db()
                self.assertEquals(ERRORED, msg.status)
                self.assertEquals(2, msg.error_count)
                self.assertTrue(msg.next_attempt)

                self.assertFalse(ChannelLog.objects.filter(description__icontains="local variable 'response' "
                                                                                  "referenced before assignment"))

        finally:
            settings.SEND_MESSAGES = False

    def test_send_media(self):
        msg = self.joe.send("MT", self.admin, trigger_send=False, media='image/jpeg:https://example.com/attachments/pic.jpg')

        try:
            settings.SEND_MESSAGES = True

            with patch('requests.post') as mock:
                mock.return_value = MockResponse(202,
                                                 json.dumps({"message": "message(s) queued",
                                                             "message_uuid": ["db3ce55a-7f1d-11e1-8ea7-1231380bc196"],
                                                             "api_id": "db342550-7f1d-11e1-8ea7-1231380bc196"}))

                # manually send it off
                Channel.send_message(dict_to_struct('MsgStruct', msg.as_task_json()))

                # check the status of the message is now sent
                msg.refresh_from_db()
                self.assertEquals(WIRED, msg.status)
                self.assertTrue(msg.sent_on)

                self.assertEqual(json.loads(mock.call_args[1]['data'])['text'],
                                 "MT\nhttps://example.com/attachments/pic.jpg")

                self.clear_cache()
        finally:
            settings.SEND_MESSAGES = False


class TwitterTest(TembaTest):

    def setUp(self):
        super(TwitterTest, self).setUp()

        self.channel.delete()
        self.channel = Channel.create(self.org, self.user, None, 'TT', None, 'billy_bob',
                                      config={'oauth_token': 'abcdefghijklmnopqrstuvwxyz',
                                              'oauth_token_secret': '0123456789'},
                                      uuid='00000000-0000-0000-0000-000000001234')

        self.joe = self.create_contact("Joe", "+250788383383")

    def test_send_media(self):
        joe = self.create_contact("Joe", number="+250788383383", twitter="joe1981")

        msg = joe.send("MT", self.admin, trigger_send=False, media='image/jpeg:https://example.com/attachments/pic.jpg')
        try:
            settings.SEND_MESSAGES = True

            with patch('twython.Twython.send_direct_message') as mock:
                mock.return_value = dict(id=1234567890)

                # manually send it off
                Channel.send_message(dict_to_struct('MsgStruct', msg.as_task_json()))

                # assert we were only called once
                self.assertEquals(1, mock.call_count)

                # check the status of the message is now sent
                msg.refresh_from_db()
                self.assertEquals(WIRED, msg.status)
                self.assertEquals('1234567890', msg.external_id)
                self.assertTrue(msg.sent_on)
                self.assertEqual(mock.call_args[1]['text'], "MT\nhttps://example.com/attachments/pic.jpg")

                self.clear_cache()
        finally:
            settings.SEND_MESSAGES = False

    def test_send(self):
        joe = self.create_contact("Joe", number="+250788383383", twitter="joe1981")
        testers = self.create_group("Testers", [joe])

        msg = joe.send("This is a long message, longer than just 160 characters, it spans what was before "
                       "more than one message but which is now but one, solitary message, going off into the "
                       "Twitterverse to tweet away.",
                       self.admin, trigger_send=False)

        try:
            settings.SEND_MESSAGES = True

            with patch('requests.sessions.Session.post') as mock:
                mock.return_value = MockResponse(200, json.dumps(dict(id=1234567890)))

                # manually send it off
                Channel.send_message(dict_to_struct('MsgStruct', msg.as_task_json()))

                # assert we were only called once
                self.assertEquals(1, mock.call_count)

                # check the status of the message is now sent
                msg.refresh_from_db()
                self.assertEquals(WIRED, msg.status)
                self.assertEquals('1234567890', msg.external_id)
                self.assertTrue(msg.sent_on)
                self.assertEqual(mock.call_args[1]['data']['text'], msg.text)

                self.clear_cache()

            ChannelLog.objects.all().delete()

            with patch('requests.sessions.Session.post') as mock:
                mock.side_effect = TwythonError("Failed to send message")

                # manually send it off
                Channel.send_message(dict_to_struct('MsgStruct', msg.as_task_json()))

                # message should be marked as an error
                msg.refresh_from_db()
                self.assertEquals(ERRORED, msg.status)
                self.assertEquals(1, msg.error_count)
                self.assertTrue(msg.next_attempt)
                self.assertEquals("Failed to send message", ChannelLog.objects.get(msg=msg).description)

                self.clear_cache()

            ChannelLog.objects.all().delete()

            with patch('requests.sessions.Session.post') as mock:
                mock.side_effect = TwythonError("Different 403 error.", error_code=403)

                # manually send it off
                Channel.send_message(dict_to_struct('MsgStruct', msg.as_task_json()))

                # message should be marked as an error
                msg.refresh_from_db()
                self.assertEquals(ERRORED, msg.status)
                self.assertEquals(2, msg.error_count)
                self.assertTrue(msg.next_attempt)

                # should not fail the contact
                contact = Contact.objects.get(pk=joe.pk)
                self.assertFalse(contact.is_stopped)
                self.assertEqual(contact.user_groups.count(), 1)

                # should record the right error
                self.assertTrue(ChannelLog.objects.get(msg=msg).description.find("Different 403 error") >= 0)

            with patch('requests.sessions.Session.post') as mock:
                mock.side_effect = TwythonError("You cannot send messages to users who are not following you.",
                                                error_code=403)

                # manually send it off
                Channel.send_message(dict_to_struct('MsgStruct', msg.as_task_json()))

                # should fail the message
                msg.refresh_from_db()
                self.assertEquals(FAILED, msg.status)
                self.assertEquals(2, msg.error_count)

                # should be stopped
                contact = Contact.objects.get(pk=joe.pk)
                self.assertTrue(contact.is_stopped)
                self.assertEqual(contact.user_groups.count(), 0)

                self.clear_cache()

            joe.is_stopped = False
            joe.save()
            testers.update_contacts(self.user, [joe], add=True)

            with patch('requests.sessions.Session.post') as mock:
                mock.side_effect = TwythonError("There was an error sending your message: You can't send direct messages to this user right now.",
                                                error_code=403)

                # manually send it off
                Channel.send_message(dict_to_struct('MsgStruct', msg.as_task_json()))

                # should fail the message
                msg.refresh_from_db()
                self.assertEquals(FAILED, msg.status)
                self.assertEquals(2, msg.error_count)

                # should fail the contact permanently (i.e. removed from groups)
                contact = Contact.objects.get(pk=joe.pk)
                self.assertTrue(contact.is_stopped)
                self.assertEqual(contact.user_groups.count(), 0)

                self.clear_cache()

            joe.is_stopped = False
            joe.save()
            testers.update_contacts(self.user, [joe], add=True)

            with patch('requests.sessions.Session.post') as mock:
                mock.side_effect = TwythonError("Sorry, that page does not exist.", error_code=404)

                # manually send it off
                Channel.send_message(dict_to_struct('MsgStruct', msg.as_task_json()))

                # should fail the message
                msg.refresh_from_db()
                self.assertEqual(msg.status, FAILED)
                self.assertEqual(msg.error_count, 2)

                # should fail the contact permanently (i.e. removed from groups)
                contact = Contact.objects.get(pk=joe.pk)
                self.assertTrue(contact.is_stopped)
                self.assertEqual(contact.user_groups.count(), 0)

                self.clear_cache()

        finally:
            settings.SEND_MESSAGES = False


class MageHandlerTest(TembaTest):

    def setUp(self):
        super(MageHandlerTest, self).setUp()

        self.org.webhook = u'{"url": "http://fake.com/webhook.php"}'
        self.org.webhook_events = ALL_EVENTS
        self.org.save()

        self.joe = self.create_contact("Joe", number="+250788383383")

        self.dyn_group = self.create_group("Bobs", query="name has Bob")

    def create_contact_like_mage(self, name, twitter):
        """
        Creates a contact as if it were created in Mage, i.e. no event/group triggering or cache updating
        """
        contact = Contact.objects.create(org=self.org, name=name, is_active=True, is_blocked=False,
                                         uuid=uuid.uuid4(), is_stopped=False,
                                         modified_by=self.user, created_by=self.user,
                                         modified_on=timezone.now(), created_on=timezone.now())
        urn = ContactURN.objects.create(org=self.org, contact=contact,
                                        urn="twitter:%s" % twitter, scheme="twitter", path=twitter, priority="90")
        return contact, urn

    def create_message_like_mage(self, text, contact, contact_urn=None):
        """
        Creates a message as it if were created in Mage, i.e. no topup decrementing or cache updating
        """
        if not contact_urn:
            contact_urn = contact.get_urn(TEL_SCHEME)
        return Msg.objects.create(org=self.org, text=text,
                                  direction=INCOMING, created_on=timezone.now(),
                                  channel=self.channel, contact=contact, contact_urn=contact_urn)

    def test_handle_message(self):
        url = reverse('handlers.mage_handler', args=['handle_message'])
        headers = dict(HTTP_AUTHORIZATION='Token %s' % settings.MAGE_AUTH_TOKEN)

        msg_counts = SystemLabel.get_counts(self.org)
        self.assertEqual(0, msg_counts[SystemLabel.TYPE_INBOX])
        self.assertEqual(0, msg_counts[SystemLabel.TYPE_FLOWS])

        contact_counts = ContactGroup.get_system_group_counts(self.org)
        self.assertEqual(1, contact_counts[ContactGroup.TYPE_ALL])
        self.assertEqual(1000, self.org.get_credits_remaining())

        msg = self.create_message_like_mage(text="Hello 1", contact=self.joe)

        msg_counts = SystemLabel.get_counts(self.org)
        self.assertEqual(0, msg_counts[SystemLabel.TYPE_INBOX])

        contact_counts = ContactGroup.get_system_group_counts(self.org)
        self.assertEqual(1, contact_counts[ContactGroup.TYPE_ALL])

        self.assertEqual(1000, self.org.get_credits_remaining())

        # check that GET doesn't work
        response = self.client.get(url, dict(message_id=msg.pk), **headers)
        self.assertEqual(405, response.status_code)

        # check that POST does work
        response = self.client.post(url, dict(message_id=msg.pk, new_contact=False), **headers)
        self.assertEqual(200, response.status_code)

        # check that new message is handled and has a topup
        msg = Msg.objects.get(pk=msg.pk)
        self.assertEqual('H', msg.status)
        self.assertEqual(self.welcome_topup, msg.topup)

        # check for a web hook event
        event = json.loads(WebHookEvent.objects.get(org=self.org, event=SMS_RECEIVED).data)
        self.assertEqual(msg.id, event['sms'])

        msg_counts = SystemLabel.get_counts(self.org)
        self.assertEqual(1, msg_counts[SystemLabel.TYPE_INBOX])

        contact_counts = ContactGroup.get_system_group_counts(self.org)
        self.assertEqual(1, contact_counts[ContactGroup.TYPE_ALL])

        self.assertEqual(999, self.org.get_credits_remaining())

        # check that a message that has a topup, doesn't decrement twice
        msg = self.create_message_like_mage(text="Hello 2", contact=self.joe)
        (msg.topup_id, amount) = self.org.decrement_credit()
        msg.save()

        self.client.post(url, dict(message_id=msg.pk, new_contact=False), **headers)
        msg_counts = SystemLabel.get_counts(self.org)
        self.assertEqual(2, msg_counts[SystemLabel.TYPE_INBOX])

        contact_counts = ContactGroup.get_system_group_counts(self.org)
        self.assertEqual(1, contact_counts[ContactGroup.TYPE_ALL])

        self.assertEqual(998, self.org.get_credits_remaining())

        # simulate scenario where Mage has added new contact with name that should put it into a dynamic group
        mage_contact, mage_contact_urn = self.create_contact_like_mage("Bob", "bobby81")
        msg = self.create_message_like_mage(text="Hello via Mage", contact=mage_contact, contact_urn=mage_contact_urn)

        response = self.client.post(url, dict(message_id=msg.pk, new_contact=True), **headers)
        self.assertEqual(200, response.status_code)

        msg = Msg.objects.get(pk=msg.pk)
        self.assertEqual('H', msg.status)
        self.assertEqual(self.welcome_topup, msg.topup)

        msg_counts = SystemLabel.get_counts(self.org)
        self.assertEqual(3, msg_counts[SystemLabel.TYPE_INBOX])

        contact_counts = ContactGroup.get_system_group_counts(self.org)
        self.assertEqual(2, contact_counts[ContactGroup.TYPE_ALL])

        self.assertEqual(997, self.org.get_credits_remaining())

        # check that contact ended up dynamic group
        self.assertEqual([mage_contact], list(self.dyn_group.contacts.order_by('name')))

        # check invalid auth key
        response = self.client.post(url, dict(message_id=msg.pk), **dict(HTTP_AUTHORIZATION='Token xyz'))
        self.assertEqual(401, response.status_code)

        # check rejection of empty or invalid msgId
        response = self.client.post(url, dict(), **headers)
        self.assertEqual(400, response.status_code)
        response = self.client.post(url, dict(message_id='xx'), **headers)
        self.assertEqual(400, response.status_code)

    def test_follow_notification(self):
        url = reverse('handlers.mage_handler', args=['follow_notification'])
        headers = dict(HTTP_AUTHORIZATION='Token %s' % settings.MAGE_AUTH_TOKEN)

        flow = self.create_flow()

        channel = Channel.create(self.org, self.user, None, 'TT', "Twitter Channel", address="billy_bob")

        Trigger.objects.create(created_by=self.user, modified_by=self.user, org=self.org,
                               trigger_type=Trigger.TYPE_FOLLOW, flow=flow, channel=channel)

        contact = self.create_contact("Mary Jo", twitter='mary_jo')
        urn = contact.get_urn(TWITTER_SCHEME)

        response = self.client.post(url, dict(channel_id=channel.id, contact_urn_id=urn.id), **headers)
        self.assertEqual(200, response.status_code)
        self.assertEqual(1, flow.runs.all().count())

        contact_counts = ContactGroup.get_system_group_counts(self.org)
        self.assertEqual(2, contact_counts[ContactGroup.TYPE_ALL])

        # simulate scenario where Mage has added new contact with name that should put it into a dynamic group
        mage_contact, mage_contact_urn = self.create_contact_like_mage("Bob", "bobby81")

        response = self.client.post(url, dict(channel_id=channel.id,
                                              contact_urn_id=mage_contact_urn.id, new_contact=True), **headers)
        self.assertEqual(200, response.status_code)
        self.assertEqual(2, flow.runs.all().count())

        # check that contact ended up dynamic group
        self.assertEqual([mage_contact], list(self.dyn_group.contacts.order_by('name')))

        # check contact count updated
        contact_counts = ContactGroup.get_system_group_counts(self.org)
        self.assertEqual(contact_counts[ContactGroup.TYPE_ALL], 3)


class StartMobileTest(TembaTest):

    def setUp(self):
        super(StartMobileTest, self).setUp()

        self.channel.delete()
        self.channel = Channel.create(self.org, self.user, 'UA', 'ST', None, '1212',
                                      config=dict(username='st-user', password='st-password'),
                                      uuid='00000000-0000-0000-0000-000000001234')

    def test_received(self):
        body = """
        <message>
        <service type="sms" timestamp="1450450974" auth="asdfasdf" request_id="msg1"/>
        <from>+250788123123</from>
        <to>1515</to>
        <body content-type="content-type" encoding="utf8">Hello World</body>
        </message>
        """
        callback_url = reverse('handlers.start_handler', args=['receive', self.channel.uuid])
        response = self.client.post(callback_url, content_type='application/xml', data=body)

        self.assertEquals(200, response.status_code)

        # load our message
        msg = Msg.objects.get()
        self.assertEquals('+250788123123', msg.contact.get_urn(TEL_SCHEME).path)
        self.assertEquals(INCOMING, msg.direction)
        self.assertEquals(self.org, msg.org)
        self.assertEquals(self.channel, msg.channel)
        self.assertEquals("Hello World", msg.text)

        # try it with an invalid body
        response = self.client.post(callback_url, content_type='application/xml', data="invalid body")

        # should get a 400, as the body is invalid
        self.assertEquals(400, response.status_code)

        Msg.objects.all().delete()

        # empty text element from Start Mobile we create "" message
        body = """
        <message>
        <service type="sms" timestamp="1450450974" auth="asdfasdf" request_id="msg1"/>
        <from>+250788123123</from>
        <to>1515</to>
        <body content-type="content-type" encoding="utf8"></body>
        </message>
        """
        response = self.client.post(callback_url, content_type='application/xml', data=body)

        self.assertEquals(200, response.status_code)

        # load our message
        msg = Msg.objects.get()
        self.assertEquals('+250788123123', msg.contact.get_urn(TEL_SCHEME).path)
        self.assertEquals(INCOMING, msg.direction)
        self.assertEquals(self.org, msg.org)
        self.assertEquals(self.channel, msg.channel)
        self.assertEquals("", msg.text)

        # try it with an invalid channel
        callback_url = reverse('handlers.start_handler', args=['receive', '1234-asdf'])
        response = self.client.post(callback_url, content_type='application/xml', data=body)

        # should get 400 as the channel wasn't found
        self.assertEquals(400, response.status_code)

    def test_send(self):
        joe = self.create_contact("Joe", "+977788123123")
        msg = joe.send("Вітаємо в U-Report, системі опитувань про майбутнє країни.Зараз невеличка реєстрація.?",
                       self.admin, trigger_send=False)

        try:
            settings.SEND_MESSAGES = True

            with patch('requests.post') as mock:
                mock.return_value = MockResponse(200,
                                                 """<status date='Wed, 25 May 2016 17:29:56 +0300'>
                                                 <id>380502535130309161501</id><state>Accepted</state></status>""")

                # manually send it off
                Channel.send_message(dict_to_struct('MsgStruct', msg.as_task_json()))

                # check the status of the message is now sent
                msg.refresh_from_db()
                self.assertEquals(WIRED, msg.status)
                self.assertTrue(msg.sent_on)
                self.assertEqual(msg.external_id, "380502535130309161501")

                # check the call that was made
                self.assertEqual('http://bulk.startmobile.com.ua/clients.php', mock.call_args[0][0])
                message_el = ET.fromstring(mock.call_args[1]['data'])
                self.assertEqual(message_el.find('service').attrib, dict(source='1212', id='single', validity='+12 hours'))
                self.assertEqual(message_el.find('body').text, msg.text)

                self.clear_cache()

            # return 400
            with patch('requests.post') as mock:
                mock.return_value = MockResponse(400, "Error", method='POST')

                # manually send it off
                Channel.send_message(dict_to_struct('MsgStruct', msg.as_task_json()))

                # message should be marked as an error
                msg.refresh_from_db()
                self.assertEquals(ERRORED, msg.status)
                self.assertEquals(1, msg.error_count)
                self.assertTrue(msg.next_attempt)
                self.clear_cache()

            # return invalid XML
            with patch('requests.post') as mock:
                mock.return_value = MockResponse(200, "<error>This is an error</error>", method='POST')

                # manually send it off
                Channel.send_message(dict_to_struct('MsgStruct', msg.as_task_json()))

                # message should be marked as an error
                msg.refresh_from_db()
                self.assertEquals(ERRORED, msg.status)
                self.assertEquals(2, msg.error_count)
                self.assertTrue(msg.next_attempt)
                self.clear_cache()

            # unexpected exception
            with patch('requests.post') as mock:
                mock.side_effect = Exception('Kaboom!')

                # manually send it off
                Channel.send_message(dict_to_struct('MsgStruct', msg.as_task_json()))

                # message should be marked as an error
                msg.refresh_from_db()
                self.assertEquals(FAILED, msg.status)
                self.assertEquals(2, msg.error_count)
                self.assertTrue(msg.next_attempt)
                self.clear_cache()

                self.assertFalse(ChannelLog.objects.filter(description__icontains="local variable 'response' "
                                                                                  "referenced before assignment"))

        finally:
            settings.SEND_MESSAGES = False

    def test_send_media(self):
        joe = self.create_contact("Joe", "+977788123123")
        msg = joe.send("MT", self.admin, trigger_send=False, media='image/jpeg:https://example.com/attachments/pic.jpg')

        try:
            settings.SEND_MESSAGES = True

            with patch('requests.post') as mock:
                mock.return_value = MockResponse(200,
                                                 """<status date='Wed, 25 May 2016 17:29:56 +0300'>
                                                 <id>380502535130309161501</id><state>Accepted</state></status>""")

                # manually send it off
                Channel.send_message(dict_to_struct('MsgStruct', msg.as_task_json()))

                # check the status of the message is now sent
                msg.refresh_from_db()
                self.assertEquals(WIRED, msg.status)
                self.assertTrue(msg.sent_on)
                self.assertEqual(msg.external_id, "380502535130309161501")

                # check the call that was made
                self.assertEqual('http://bulk.startmobile.com.ua/clients.php', mock.call_args[0][0])
                message_el = ET.fromstring(mock.call_args[1]['data'])
                self.assertEqual(message_el.find('service').attrib, dict(source='1212', id='single', validity='+12 hours'))
                self.assertEqual(message_el.find('body').text, "MT\nhttps://example.com/attachments/pic.jpg")

                self.clear_cache()
        finally:
            settings.SEND_MESSAGES = False


class ChikkaTest(TembaTest):

    def setUp(self):
        super(ChikkaTest, self).setUp()

        self.channel.delete()
        self.channel = Channel.create(self.org, self.user, 'PH', Channel.TYPE_CHIKKA, None, '920920',
                                      uuid='00000000-0000-0000-0000-000000001234')

        config = {Channel.CONFIG_USERNAME: 'username', Channel.CONFIG_PASSWORD: 'password'}
        self.channel.config = json.dumps(config)
        self.channel.save()

    def test_status(self):
        # try with an invalid channel uuid
        data = dict(message_type='outgoing', message_id=1001, status='FAILED')
        response = self.client.post(reverse('handlers.chikka_handler', args=['not-real-uuid']), data)
        self.assertEquals(400, response.status_code)

        # ok, try with a valid uuid, but invalid message id 1001, should return 400 as well
        response = self.client.post(reverse('handlers.chikka_handler', args=[self.channel.uuid]), data)
        self.assertEquals(400, response.status_code)

        # ok, lets create an outgoing message to update
        joe = self.create_contact("Joe Biden", "+63911231234")
        msg = joe.send("Hey Joe, it's Obama, pick up!", self.admin)
        data['message_id'] = msg.id

        # valid id, invalid status, 400
        data['status'] = 'INVALID'
        response = self.client.post(reverse('handlers.chikka_handler', args=[self.channel.uuid]), data)
        self.assertEquals(400, response.status_code)

        def assertStatus(sms, status, assert_status):
            sms.status = WIRED
            sms.save()

            data['status'] = status
            response = self.client.post(reverse('handlers.chikka_handler', args=[self.channel.uuid]), data)
            self.assertEquals(200, response.status_code)
            updated_sms = Msg.objects.get(pk=sms.id)
            self.assertEquals(assert_status, updated_sms.status)

        assertStatus(msg, 'FAILED', FAILED)
        assertStatus(msg, 'SENT', SENT)

    def test_receive(self):
        data = dict(message_type='incoming', mobile_number='639178020779', request_id='4004',
                    message='Hello World!', timestamp='1457670059.69')
        callback_url = reverse('handlers.chikka_handler', args=[self.channel.uuid])
        response = self.client.post(callback_url, data)

        self.assertEquals(200, response.status_code)

        # load our message
        msg = Msg.objects.get()
        self.assertEquals("+639178020779", msg.contact.get_urn(TEL_SCHEME).path)
        self.assertEquals(INCOMING, msg.direction)
        self.assertEquals(self.org, msg.org)
        self.assertEquals(self.channel, msg.channel)
        self.assertEquals("Hello World!", msg.text)
        self.assertEquals('4004', msg.external_id)
        self.assertEquals(msg.sent_on.date(), date(day=11, month=3, year=2016))

    def test_send(self):
        joe = self.create_contact("Joe", '+63911231234')

        # incoming message for a reply test
        incoming = Msg.create_incoming(self.channel, 'tel:+63911231234', "incoming message")
        incoming.external_id = '4004'
        incoming.save()

        msg = joe.send("Test message", self.admin, trigger_send=False)

        with self.settings(SEND_MESSAGES=True):

            with patch('requests.post') as mock:
                mock.return_value = MockResponse(200, "Success", method='POST')

                # manually send it off
                Channel.send_message(dict_to_struct('MsgStruct', msg.as_task_json()))

                # check the status of the message is now sent
                msg.refresh_from_db()
                self.assertEquals(WIRED, msg.status)
                self.assertTrue(msg.sent_on)

                # check we were called as a send
                self.assertEqual(mock.call_args[1]['data']['message_type'], 'SEND')
                self.clear_cache()

            with patch('requests.post') as mock:
                mock.return_value = MockResponse(200, "Success", method='POST')

                msg.response_to = incoming
                msg.save()

                # manually send it off
                Channel.send_message(dict_to_struct('MsgStruct', msg.as_task_json()))

                # check the status of the message is now sent
                msg.refresh_from_db()
                self.assertEquals(WIRED, msg.status)
                self.assertTrue(msg.sent_on)

                # assert that we were called as a reply
                self.assertEqual(mock.call_args[1]['data']['message_type'], 'REPLY')
                self.assertEqual(mock.call_args[1]['data']['request_id'], '4004')

                self.clear_cache()

            with patch('requests.post') as mock:
                error = dict(status=400, message='BAD REQUEST', description='Invalid/Used Request ID')

                # first request (as a reply) is an error, second should be success without request id
                mock.side_effect = [
                    MockResponse(400, json.dumps(error), method='POST'),
                    MockResponse(200, 'Success', method='POST')
                ]

                msg.response_to = incoming
                msg.save()

                # manually send it off
                Channel.send_message(dict_to_struct('MsgStruct', msg.as_task_json()))

                # check the status of the message is now sent
                msg.refresh_from_db()
                self.assertEquals(WIRED, msg.status)
                self.assertTrue(msg.sent_on)

                first_call_args = mock.call_args_list[0][1]['data']
                second_call_args = mock.call_args_list[1][1]['data']

                # first request is as a reply
                self.assertEqual(first_call_args['message_type'], 'REPLY')
                self.assertEqual(first_call_args['request_id'], '4004')

                # but when that fails, we should try again as a send
                self.assertEqual(second_call_args['message_type'], 'SEND')
                self.assertTrue('request_id' not in second_call_args)

                # our message should be succeeded
                msg.refresh_from_db()
                self.assertEquals(WIRED, msg.status)
                self.assertEquals(0, msg.error_count)

                self.clear_cache()

            # test with an invalid request id, then an unexpected error
            with patch('requests.post') as mock:
                error = dict(status=400, message='BAD REQUEST', description='Invalid/Used Request ID')

                # first request (as a reply) is an error, second should be success without request id
                mock.side_effect = [
                    MockResponse(400, json.dumps(error), method='POST'),
                    Exception("Unexpected Error")
                ]

                msg.response_to = incoming
                msg.save()

                # manually send it off
                Channel.send_message(dict_to_struct('MsgStruct', msg.as_task_json()))

                # check the status of the message is now sent
                msg.refresh_from_db()
                self.assertEquals(ERRORED, msg.status)
                self.assertEquals(1, msg.error_count)
                self.assertTrue(msg.next_attempt)

            with patch('requests.post') as mock:
                mock.return_value = MockResponse(400, "{}", method='POST')

                # manually send it off
                Channel.send_message(dict_to_struct('MsgStruct', msg.as_task_json()))

                # message should be marked as an error
                msg.refresh_from_db()
                self.assertEquals(ERRORED, msg.status)
                self.assertEquals(2, msg.error_count)
                self.assertTrue(msg.next_attempt)

                self.clear_cache()

            with patch('requests.post') as mock:
                mock.side_effect = Exception("Couldn't reach server")
                Channel.send_message(dict_to_struct('MsgStruct', msg.as_task_json()))

                # should also have an error
                msg.refresh_from_db()

                # third try, we should be failed now
                self.assertEquals(FAILED, msg.status)
                self.assertEquals(2, msg.error_count)
                self.assertTrue(msg.next_attempt)

    def test_send_media(self):
        joe = self.create_contact("Joe", '+63911231234')

        # incoming message for a reply test
        incoming = Msg.create_incoming(self.channel, 'tel:+63911231234', "incoming message")
        incoming.external_id = '4004'
        incoming.save()

        msg = joe.send("MT", self.admin, trigger_send=False, media='image/jpeg:https://example.com/attachments/pic.jpg')

        with self.settings(SEND_MESSAGES=True):

            with patch('requests.post') as mock:
                mock.return_value = MockResponse(200, "Success", method='POST')

                # manually send it off
                Channel.send_message(dict_to_struct('MsgStruct', msg.as_task_json()))

                # check the status of the message is now sent
                msg.refresh_from_db()
                self.assertEquals(WIRED, msg.status)
                self.assertTrue(msg.sent_on)

                # check we were called as a send
                self.assertEqual(mock.call_args[1]['data']['message_type'], 'SEND')
                self.assertEqual(mock.call_args[1]['data']['message'], 'MT\nhttps://example.com/attachments/pic.jpg')
                self.clear_cache()


class JasminTest(TembaTest):

    def setUp(self):
        super(JasminTest, self).setUp()

        self.channel.delete()
        self.channel = Channel.create(self.org, self.user, 'RW', 'JS', None, '1234',
                                      config=dict(username='jasmin-user', password='jasmin-pass', send_url='http://foo/'),
                                      uuid='00000000-0000-0000-0000-000000001234')

    def tearDown(self):
        super(JasminTest, self).tearDown()
        settings.SEND_MESSAGES = False

    def test_status(self):
        # ok, what happens with an invalid uuid?
        data = dict(id="-1", dlvr="0", err="0")
        response = self.client.post(reverse('handlers.jasmin_handler', args=['status', 'not-real-uuid']), data)
        self.assertEquals(400, response.status_code)

        # ok, try with a valid uuid, but invalid message id -1
        delivery_url = reverse('handlers.jasmin_handler', args=['status', self.channel.uuid])
        response = self.client.post(delivery_url, data)
        self.assertEquals(400, response.status_code)

        # ok, lets create an outgoing message to update
        joe = self.create_contact("Joe Biden", "+254788383383")
        msg = joe.send("Hey Joe, it's Obama, pick up!", self.admin)
        msg.external_id = "jasmin-external-id"
        msg.save(update_fields=('external_id',))

        data['id'] = msg.external_id

        def assertStatus(sms, dlvrd, err, assert_status):
            data['dlvrd'] = dlvrd
            data['err'] = err
            response = self.client.post(reverse('handlers.jasmin_handler', args=['status', self.channel.uuid]), data)
            self.assertEquals(200, response.status_code)
            sms = Msg.objects.get(pk=sms.id)
            self.assertEquals(assert_status, sms.status)

        assertStatus(msg, 0, 0, WIRED)
        assertStatus(msg, 1, 0, DELIVERED)
        assertStatus(msg, 0, 1, FAILED)

    def test_receive(self):
        from temba.utils import gsm7

        data = {
            'to': '1234',
            'from': '0788383383',
            'coding': '0',
            'content': gsm7.encode("événement")[0],
            'id': 'external1'
        }
        callback_url = reverse('handlers.jasmin_handler', args=['receive', self.channel.uuid])
        response = self.client.post(callback_url, data)

        self.assertEqual(response.status_code, 200)
        self.assertEqual(response.content, "ACK/Jasmin")

        # load our message
        msg = Msg.objects.get()
        self.assertEquals("+250788383383", msg.contact.get_urn(TEL_SCHEME).path)
        self.assertEquals(INCOMING, msg.direction)
        self.assertEquals(self.org, msg.org)
        self.assertEquals(self.channel, msg.channel)
        self.assertEquals("événement", msg.text)

    def test_send(self):
        from temba.utils import gsm7

        joe = self.create_contact("Joe", "+250788383383")
        msg = joe.send("événement", self.admin, trigger_send=False)

        settings.SEND_MESSAGES = True

        with patch('requests.get') as mock:
            mock.return_value = MockResponse(200, 'Success "07033084-5cfd-4812-90a4-e4d24ffb6e3d"')

            # manually send it off
            Channel.send_message(dict_to_struct('MsgStruct', msg.as_task_json()))

            # check the status of the message is now sent
            msg.refresh_from_db()
            self.assertEqual(msg.status, WIRED)
            self.assertTrue(msg.sent_on)
            self.assertEqual(msg.external_id, '07033084-5cfd-4812-90a4-e4d24ffb6e3d')

            # assert we were properly encoded
            self.assertEqual(mock.call_args[1]['params']['content'], gsm7.encode('événement')[0])

            self.clear_cache()

        with patch('requests.get') as mock:
            mock.return_value = MockResponse(412, 'Error “No route found”')

            # manually send it off
            Channel.send_message(dict_to_struct('MsgStruct', msg.as_task_json()))

            # check the status of the message now errored
            msg.refresh_from_db()
            self.assertEquals(ERRORED, msg.status)

        with patch('requests.get') as mock:
            # force an exception
            mock.side_effect = Exception('Kaboom!')

            # manually send it off
            Channel.send_message(dict_to_struct('MsgStruct', msg.as_task_json()))

            # check the status of the message now errored
            msg.refresh_from_db()
            self.assertEquals(ERRORED, msg.status)

            self.assertFalse(ChannelLog.objects.filter(description__icontains="local variable 'response' "
                                                                              "referenced before assignment"))

    def test_send_media(self):
        from temba.utils import gsm7

        joe = self.create_contact("Joe", "+250788383383")
        msg = joe.send("MT", self.admin, trigger_send=False, media='image/jpeg:https://example.com/attachments/pic.jpg')

        settings.SEND_MESSAGES = True

        with patch('requests.get') as mock:
            mock.return_value = MockResponse(200, 'Success "07033084-5cfd-4812-90a4-e4d24ffb6e3d"')

            # manually send it off
            Channel.send_message(dict_to_struct('MsgStruct', msg.as_task_json()))

            # check the status of the message is now sent
            msg.refresh_from_db()
            self.assertEqual(msg.status, WIRED)
            self.assertTrue(msg.sent_on)
            self.assertEqual(msg.external_id, '07033084-5cfd-4812-90a4-e4d24ffb6e3d')

            # assert we were properly encoded
            self.assertEqual(mock.call_args[1]['params']['content'],
                             gsm7.encode('MT\nhttps://example.com/attachments/pic.jpg')[0])

            self.clear_cache()


class JunebugTestMixin(object):

    def mk_event(self, **kwargs):
        default = {
            'event_type': 'submitted',
            'message_id': 'message-id',
            'timestamp': '2017-01-01 00:00:00+0000',
        }
        default.update(kwargs)
        return default

    def mk_ussd_msg(self, session_event='new', **kwargs):
        return self.mk_msg(channel_data={'session_event': session_event},
                           **kwargs)

    def mk_msg(self, **kwargs):
        default = {
            "channel_data": {},
            "from": "+27123456789",
            "channel_id": "channel-id",
            "timestamp": "2017-01-01 00:00:00.00",
            "content": "content",
            "to": "to-addr",
            "reply_to": None,
            "message_id": "message-id"
        }
        default.update(kwargs)
        return default


class JunebugTest(JunebugTestMixin, TembaTest):

    def setUp(self):
        super(JunebugTest, self).setUp()

        self.channel.delete()

        self.channel = Channel.create(
            self.org, self.user, 'RW', Channel.TYPE_JUNEBUG, None, '1234',
            config=dict(username='junebug-user', password='junebug-pass', send_url='http://example.org/'),
            uuid='00000000-0000-0000-0000-000000001234',
            role=Channel.DEFAULT_ROLE)

    def tearDown(self):
        super(JunebugTest, self).tearDown()
        settings.SEND_MESSAGES = False

    def test_get_request(self):
        response = self.client.get(
            reverse('handlers.junebug_handler',
                    args=['event', self.channel.uuid]))
        self.assertEquals(response.status_code, 400)

    def test_status_with_invalid_event(self):
        delivery_url = reverse('handlers.junebug_handler',
                               args=['event', self.channel.uuid])
        response = self.client.post(delivery_url, data=json.dumps({}),
                                    content_type='application/json')
        self.assertEquals(400, response.status_code)
        self.assertTrue('Missing one of' in response.content)

    def test_status(self):
        # ok, what happens with an invalid uuid?
        data = self.mk_event()
        response = self.client.post(
            reverse('handlers.junebug_handler',
                    args=['event', 'not-real-uuid']),
            data=json.dumps(data),
            content_type='application/json')
        self.assertEquals(400, response.status_code)

        # ok, try with a valid uuid, but invalid message id -1
        delivery_url = reverse('handlers.junebug_handler',
                               args=['event', self.channel.uuid])
        response = self.client.post(delivery_url, data=json.dumps(data),
                                    content_type='application/json')
        self.assertEquals(400, response.status_code)

        # ok, lets create an outgoing message to update
        joe = self.create_contact("Joe Biden", "+254788383383")
        msg = joe.send("Hey Joe, it's Obama, pick up!", self.admin)
        msg.external_id = data['message_id']
        msg.save(update_fields=('external_id',))

        # data['id'] = msg.external_id

        def assertStatus(sms, event_type, assert_status):
            data['event_type'] = event_type
            response = self.client.post(
                reverse('handlers.junebug_handler',
                        args=['event', self.channel.uuid]),
                data=json.dumps(data),
                content_type='application/json')
            self.assertEquals(200, response.status_code)
            sms = Msg.objects.get(pk=sms.id)
            self.assertEquals(assert_status, sms.status)

        assertStatus(msg, 'submitted', SENT)
        assertStatus(msg, 'delivery_succeeded', DELIVERED)
        assertStatus(msg, 'delivery_failed', FAILED)
        assertStatus(msg, 'rejected', FAILED)

    def test_status_invalid_message_id(self):
        # ok, what happens with an invalid uuid?
        data = self.mk_event()
        response = self.client.post(
            reverse('handlers.junebug_handler',
                    args=['event', self.channel.uuid]),
            data=json.dumps(data),
            content_type='application/json')
        self.assertEquals(400, response.status_code)
        self.assertEquals(
            response.content,
            "Message with external id of '%s' not found" % (
                data['message_id'],))

    def test_receive_with_invalid_message(self):
        callback_url = reverse('handlers.junebug_handler',
                               args=['inbound', self.channel.uuid])
        response = self.client.post(callback_url, json.dumps({}),
                                    content_type='application/json')
        self.assertEquals(400, response.status_code)
        self.assertTrue('Missing one of' in response.content)

    def test_receive(self):
        data = self.mk_msg(content="événement")
        callback_url = reverse('handlers.junebug_handler',
                               args=['inbound', self.channel.uuid])
        response = self.client.post(callback_url, json.dumps(data),
                                    content_type='application/json')

        self.assertEqual(response.status_code, 200)
        self.assertEqual(response.json()['status'], 'ack')

        # load our message
        msg = Msg.objects.get()
        self.assertEquals(data["from"], msg.contact.get_urn(TEL_SCHEME).path)
        self.assertEquals(INCOMING, msg.direction)
        self.assertEquals(self.org, msg.org)
        self.assertEquals(self.channel, msg.channel)
        self.assertEquals("événement", msg.text)

    def test_send_wired(self):
        joe = self.create_contact("Joe", "+250788383383")
        msg = joe.send("événement", self.admin, trigger_send=False)

        settings.SEND_MESSAGES = True

        with patch('requests.post') as mock:
            mock.return_value = MockResponse(200, json.dumps({
                'result': {
                    'message_id': '07033084-5cfd-4812-90a4-e4d24ffb6e3d',
                }
            }))

            # manually send it off
            Channel.send_message(dict_to_struct('MsgStruct', msg.as_task_json()))

            # check the status of the message is now sent
            msg.refresh_from_db()
            self.assertEqual(msg.status, WIRED)
            self.assertTrue(msg.sent_on)
            self.assertEqual(
                msg.external_id, '07033084-5cfd-4812-90a4-e4d24ffb6e3d')

            self.clear_cache()

            self.assertEqual(mock.call_args[1]['json']['content'], "événement")

    def test_send_media(self):
        joe = self.create_contact("Joe", "+250788383383")
        msg = joe.send("MT", self.admin, trigger_send=False, media='image/jpeg:https://example.com/attachments/pic.jpg')

        settings.SEND_MESSAGES = True

        with patch('requests.post') as mock:
            mock.return_value = MockResponse(200, json.dumps({
                'result': {
                    'message_id': '07033084-5cfd-4812-90a4-e4d24ffb6e3d',
                }
            }))

            # manually send it off
            Channel.send_message(dict_to_struct('MsgStruct', msg.as_task_json()))

            # check the status of the message is now sent
            msg.refresh_from_db()
            self.assertEqual(msg.status, WIRED)
            self.assertTrue(msg.sent_on)
            self.assertEqual(
                msg.external_id, '07033084-5cfd-4812-90a4-e4d24ffb6e3d')

            self.clear_cache()

            self.assertEqual(mock.call_args[1]['json']['content'], "MT\nhttps://example.com/attachments/pic.jpg")

    def test_send_errored_remote(self):
        joe = self.create_contact("Joe", "+250788383383")
        msg = joe.send("événement", self.admin, trigger_send=False)

        settings.SEND_MESSAGES = True

        with patch('requests.post') as mock:
            mock.return_value = MockResponse(499, 'Error')

            # manually send it off
            Channel.send_message(dict_to_struct('MsgStruct', msg.as_task_json()))

            # check the status of the message now errored
            msg.refresh_from_db()
            self.assertEquals(ERRORED, msg.status)

    def test_send_errored_exception(self):
        joe = self.create_contact("Joe", "+250788383383")
        msg = joe.send("événement", self.admin, trigger_send=False)

        settings.SEND_MESSAGES = True

        with patch('requests.post') as mock:
            # force an exception
            mock.side_effect = Exception('Kaboom!')

            # manually send it off
            Channel.send_message(dict_to_struct('MsgStruct', msg.as_task_json()))

            # check the status of the message now errored
            msg.refresh_from_db()
            self.assertEquals(ERRORED, msg.status)

            self.assertFalse(ChannelLog.objects.filter(description__icontains="local variable 'response' "
                                                                              "referenced before assignment"))

    def test_send_deal_with_unexpected_response(self):
        joe = self.create_contact("Joe", "+250788383383")
        msg = joe.send("événement", self.admin, trigger_send=False)

        settings.SEND_MESSAGES = True

        with patch('requests.post') as mock:
            mock.return_value = MockResponse(200, json.dumps({
                'result': {
                    'unexpected': 'unpleasant surprise',
                }
            }))

            # manually send it off
            Channel.send_message(dict_to_struct('MsgStruct', msg.as_task_json()))
            self.assertTrue(ChannelLog.objects.filter(description__icontains="Unable to read external message_id"))


<<<<<<< HEAD
=======
class JunebugUSSDTest(JunebugTestMixin, TembaTest):

    def setUp(self):
        super(JunebugUSSDTest, self).setUp()

        flow = self.get_flow('ussd_example')
        self.starcode = "*113#"

        self.channel.delete()
        self.channel = Channel.create(
            self.org, self.user, 'RW', Channel.TYPE_JUNEBUG_USSD, None, '1234',
            config=dict(username='junebug-user', password='junebug-pass', send_url='http://example.org/'),
            uuid='00000000-0000-0000-0000-000000001234', role=Channel.ROLE_USSD)

        self.trigger, _ = Trigger.objects.get_or_create(
            channel=self.channel, keyword=self.starcode, flow=flow,
            created_by=self.user, modified_by=self.user, org=self.org,
            trigger_type=Trigger.TYPE_USSD_PULL)

    def tearDown(self):
        super(JunebugUSSDTest, self).tearDown()
        settings.SEND_MESSAGES = False

    def test_status(self):
        joe = self.create_contact("Joe Biden", "+254788383383")
        msg = joe.send("Hey Joe, it's Obama, pick up!", self.admin, msg_type=USSD)

        data = self.mk_event()
        msg.external_id = data['message_id']
        msg.save(update_fields=('external_id',))

        def assertStatus(sms, event_type, assert_status):
            data['event_type'] = event_type
            response = self.client.post(
                reverse('handlers.junebug_handler',
                        args=['event', self.channel.uuid]),
                data=json.dumps(data),
                content_type='application/json')
            self.assertEquals(200, response.status_code)
            sms = Msg.objects.get(pk=sms.id)
            self.assertEquals(assert_status, sms.status)

        assertStatus(msg, 'submitted', SENT)
        assertStatus(msg, 'delivery_succeeded', DELIVERED)
        assertStatus(msg, 'delivery_failed', FAILED)
        assertStatus(msg, 'rejected', FAILED)

    def test_receive_ussd(self):
        from temba.ussd.models import USSDSession
        from temba.channels.handlers import JunebugHandler

        data = self.mk_ussd_msg(content="événement", to=self.starcode)
        callback_url = reverse('handlers.junebug_handler',
                               args=['inbound', self.channel.uuid])
        response = self.client.post(callback_url, json.dumps(data),
                                    content_type='application/json')

        self.assertEqual(response.status_code, 200)
        self.assertEqual(response.json()['status'], JunebugHandler.ACK)

        # load our message
        inbound_msg, outbound_msg = Msg.objects.all().order_by('pk')
        self.assertEquals(data["from"], outbound_msg.contact.get_urn(TEL_SCHEME).path)
        self.assertEquals(outbound_msg.response_to, inbound_msg)
        self.assertEquals(outbound_msg.session.status, USSDSession.TRIGGERED)

    def test_receive_ussd_no_sesion(self):
        from temba.channels.handlers import JunebugHandler

        # Delete the trigger to prevent the sesion from being created
        self.trigger.delete()

        data = self.mk_ussd_msg(content="événement", to=self.starcode)
        callback_url = reverse('handlers.junebug_handler',
                               args=['inbound', self.channel.uuid])
        response = self.client.post(callback_url, json.dumps(data),
                                    content_type='application/json')

        self.assertEqual(response.status_code, 400)
        self.assertEqual(response.json()['status'], JunebugHandler.NACK)

    def test_send_ussd_continue_session(self):
        joe = self.create_contact("Joe", "+250788383383")
        self.create_group("Reporters", [joe])

        inbound = Msg.create_incoming(self.channel, "tel:+250788383383", "Send an inbound message",
                                      external_id='vumi-message-id', msg_type=USSD)
        msg = inbound.reply("Test message", self.admin, trigger_send=False)

        # our outgoing message
        msg.refresh_from_db()
        r = get_redis_connection()

        try:
            settings.SEND_MESSAGES = True

            with patch('requests.post') as mock:
                mock.return_value = MockResponse(200, json.dumps({
                    'result': {
                        'message_id': '07033084-5cfd-4812-90a4-e4d24ffb6e3d',
                    }
                }))

                # manually send it off
                Channel.send_message(dict_to_struct('MsgStruct', msg.as_task_json()))

                # check the status of the message is now sent
                msg.refresh_from_db()
                self.assertEquals(WIRED, msg.status)
                self.assertTrue(msg.sent_on)
                self.assertEquals("07033084-5cfd-4812-90a4-e4d24ffb6e3d", msg.external_id)
                self.assertEquals(1, mock.call_count)

                # should have a failsafe that it was sent
                self.assertTrue(r.sismember(timezone.now().strftime(MSG_SENT_KEY), str(msg.id)))

                # try sending again, our failsafe should kick in
                Channel.send_message(dict_to_struct('MsgStruct', msg.as_task_json()))

                # we shouldn't have been called again
                self.assertEquals(1, mock.call_count)
                [call] = mock.call_args_list
                (args, kwargs) = call
                payload = kwargs['json']
                self.assertFalse('from' in payload.keys())
                self.assertFalse('to' in payload.keys())
                self.assertEquals(payload['reply_to'], 'vumi-message-id')
                self.assertEquals(payload['channel_data'], {
                    'continue_session': True
                })
                self.clear_cache()
        finally:
            settings.SEND_MESSAGES = False

    def test_send_ussd_end_session(self):
        from temba.ussd.models import USSDSession

        joe = self.create_contact("Joe", "+250788383383")
        self.create_group("Reporters", [joe])

        inbound = Msg.create_incoming(self.channel, "tel:+250788383383", "Send an inbound message",
                                      msg_type=USSD, external_id='vumi-message-id')
        session = USSDSession.objects.create(channel=self.channel, org=self.channel.org, contact=joe, contact_urn=joe.urn_objects[URN.from_tel('+250788383383')],
                                             external_id=inbound.external_id, status=USSDSession.COMPLETED)
        msg = inbound.reply("Test message", self.admin, trigger_send=False, session=session)

        # our outgoing message
        msg.refresh_from_db()
        self.clear_cache()

        try:
            settings.SEND_MESSAGES = True

            with patch('requests.post') as mock:
                mock.return_value = MockResponse(200, json.dumps({
                    'result': {
                        'message_id': '07033084-5cfd-4812-90a4-e4d24ffb6e3d',
                    }
                }))

                # manually send it off
                Channel.send_message(dict_to_struct('MsgStruct', msg.as_task_json()))
                self.assertEquals(1, mock.call_count)
                [call] = mock.call_args_list
                (args, kwargs) = call
                payload = kwargs['json']
                self.assertFalse('from' in payload.keys())
                self.assertFalse('to' in payload.keys())
                self.assertEquals(payload['reply_to'], 'vumi-message-id')
                self.assertEquals(payload['channel_data'], {
                    'continue_session': False
                })
                self.clear_cache()
        finally:
            settings.SEND_MESSAGES = False


>>>>>>> 64c2929c
class MbloxTest(TembaTest):

    def setUp(self):
        super(MbloxTest, self).setUp()

        self.channel.delete()
        self.channel = Channel.create(self.org, self.user, 'RW', 'MB', None, '1234',
                                      config=dict(username='mbox-user', password='mblox-pass'),
                                      uuid='00000000-0000-0000-0000-000000001234')

    def tearDown(self):
        super(MbloxTest, self).tearDown()
        settings.SEND_MESSAGES = False

    def test_dlr(self):
        # invalid uuid
        data = dict(batch_id="-1", status="Failed", type="recipient_delivery_report_sms")
        response = self.client.post(reverse('handlers.mblox_handler', args=['not-real-uuid']), json.dumps(data),
                                    content_type="application/json")
        self.assertEquals(400, response.status_code)

        delivery_url = reverse('handlers.mblox_handler', args=[self.channel.uuid])

        # missing batch_id param
        data = dict(status="Failed", type="recipient_delivery_report_sms")
        response = self.client.post(delivery_url, json.dumps(data), content_type="application/json")
        self.assertEquals(400, response.status_code)

        # missing type params
        data = dict(status="Failed")
        response = self.client.post(delivery_url, json.dumps(data), content_type="application/json")
        self.assertEquals(400, response.status_code)

        # valid uuid, invalid batch_id
        data = dict(batch_id="-1", status="Failed", type="recipient_delivery_report_sms")
        response = self.client.post(delivery_url, json.dumps(data), content_type="application/json")
        self.assertEquals(400, response.status_code)

        # create test message to update
        joe = self.create_contact("Joe Biden", "+254788383383")
        msg = joe.send("Hey Joe, it's Obama, pick up!", self.admin)
        msg.external_id = "mblox-id"
        msg.save(update_fields=('external_id',))

        data['batch_id'] = msg.external_id

        def assertStatus(msg, status, assert_status):
            Msg.objects.filter(id=msg.id).update(status=WIRED)
            data['status'] = status
            response = self.client.post(delivery_url, json.dumps(data), content_type="application/json")
            self.assertEquals(200, response.status_code)
            self.assertEqual(response.content, "SMS Updated: %d" % msg.id)
            msg = Msg.objects.get(pk=msg.id)
            self.assertEquals(assert_status, msg.status)

        assertStatus(msg, "Delivered", DELIVERED)
        assertStatus(msg, "Dispatched", SENT)
        assertStatus(msg, "Aborted", FAILED)
        assertStatus(msg, "Rejected", FAILED)
        assertStatus(msg, "Failed", FAILED)
        assertStatus(msg, "Expired", FAILED)

    def test_receive(self):
        data = {
            "id": "OzQ5UqIOdoY8",
            "from": "12067799294",
            "to": "18444651185",
            "body": "MO",
            "type": "mo_text",
            "received_at": "2016-03-30T19:33:06.643Z"
        }
        callback_url = reverse('handlers.mblox_handler', args=[self.channel.uuid])
        response = self.client.post(callback_url, json.dumps(data), content_type="application/json")

        msg = Msg.objects.get()

        self.assertEqual(response.status_code, 200)
        self.assertEqual(response.content, "SMS Accepted: %d" % msg.id)

        # load our message
        self.assertEqual(msg.contact.get_urn(TEL_SCHEME).path, "+12067799294")
        self.assertEqual(msg.direction, INCOMING)
        self.assertEqual(msg.org, self.org)
        self.assertEqual(msg.channel, self.channel)
        self.assertEqual(msg.text, "MO")
        self.assertEqual(msg.sent_on.date(), date(day=30, month=3, year=2016))

    def test_send(self):
        joe = self.create_contact("Joe", "+250788383383")
        msg = joe.send("MT", self.admin, trigger_send=False)

        settings.SEND_MESSAGES = True

        with patch('requests.post') as mock:
            mock.return_value = MockResponse(200, '{ "id":"OzYDlvf3SQVc" }')

            # manually send it off
            Channel.send_message(dict_to_struct('MsgStruct', msg.as_task_json()))

            # check the status of the message is now sent
            msg.refresh_from_db()
            self.assertEqual(msg.status, WIRED)
            self.assertTrue(msg.sent_on)
            self.assertEqual(msg.external_id, 'OzYDlvf3SQVc')
            self.clear_cache()

        with patch('requests.get') as mock:
            mock.return_value = MockResponse(412, 'Error')

            # manually send it off
            Channel.send_message(dict_to_struct('MsgStruct', msg.as_task_json()))

            # check the status of the message now errored
            msg.refresh_from_db()
            self.assertEquals(ERRORED, msg.status)

        with patch('requests.get') as mock:
            mock.side_effect = Exception('Kaboom!')

            # manually send it off
            Channel.send_message(dict_to_struct('MsgStruct', msg.as_task_json()))

            # check the status of the message now errored
            msg.refresh_from_db()
            self.assertEquals(ERRORED, msg.status)

            self.assertFalse(ChannelLog.objects.filter(description__icontains="local variable 'response' "
                                                                              "referenced before assignment"))

    def test_send_media(self):
        joe = self.create_contact("Joe", "+250788383383")
        msg = joe.send("MT", self.admin, trigger_send=False, media='image/jpeg:https://example.com/attachments/pic.jpg')

        settings.SEND_MESSAGES = True

        with patch('requests.post') as mock:
            mock.return_value = MockResponse(200, '{ "id":"OzYDlvf3SQVc" }')

            # manually send it off
            Channel.send_message(dict_to_struct('MsgStruct', msg.as_task_json()))

            # check the status of the message is now sent
            msg.refresh_from_db()
            self.assertEqual(msg.status, WIRED)
            self.assertTrue(msg.sent_on)
            self.assertEqual(msg.external_id, 'OzYDlvf3SQVc')
            self.clear_cache()

            self.assertEqual(json.loads(mock.call_args[0][1])['body'], "MT\nhttps://example.com/attachments/pic.jpg")


class FacebookWhitelistTest(TembaTest):

    def setUp(self):
        super(FacebookWhitelistTest, self).setUp()

        self.channel.delete()
        self.channel = Channel.create(self.org, self.user, None, 'FB', None, '1234',
                                      config={Channel.CONFIG_AUTH_TOKEN: 'auth'},
                                      uuid='00000000-0000-0000-0000-000000001234')

    def test_whitelist(self):
        whitelist_url = reverse('channels.channel_facebook_whitelist', args=[self.channel.uuid])
        response = self.client.get(whitelist_url)
        self.assertLoginRedirect(response)

        self.login(self.admin)
        response = self.client.get(reverse('channels.channel_read', args=[self.channel.uuid]))

        self.assertContains(response, whitelist_url)

        with patch('requests.post') as mock:
            mock.return_value = MockResponse(400, '{"error": { "message": "FB Error" } }')
            response = self.client.post(whitelist_url, dict(whitelisted_domain='https://foo.bar'))
            self.assertFormError(response, 'form', None, 'FB Error')

        with patch('requests.post') as mock:
            mock.return_value = MockResponse(200, '{ "ok": "true" }')
            response = self.client.post(whitelist_url, dict(whitelisted_domain='https://foo.bar'))

            mock.assert_called_once_with('https://graph.facebook.com/v2.6/me/thread_settings?access_token=auth',
                                         json=dict(setting_type='domain_whitelisting',
                                                   whitelisted_domains=['https://foo.bar'],
                                                   domain_action_type='add'))

            self.assertNoFormErrors(response)


class FacebookTest(TembaTest):

    TEST_INCOMING = """
    {
        "entry": [{
          "id": "208685479508187",
          "messaging": [{
            "message": {
              "text": "hello world",
              "mid": "external_id"
            },
            "recipient": {
              "id": "1234"
            },
            "sender": {
              "id": "5678"
            },
            "timestamp": 1459991487970
          }],
          "time": 1459991487970
        }]
    }
    """

    def setUp(self):
        super(FacebookTest, self).setUp()

        self.channel.delete()
        self.channel = Channel.create(self.org, self.user, None, 'FB', None, '1234',
                                      config={Channel.CONFIG_AUTH_TOKEN: 'auth'},
                                      uuid='00000000-0000-0000-0000-000000001234')

    def tearDown(self):
        super(FacebookTest, self).tearDown()
        settings.SEND_MESSAGES = False

    def test_dlr(self):
        # invalid uuid
        body = dict()
        response = self.client.post(reverse('handlers.facebook_handler', args=['invalid']), json.dumps(body),
                                    content_type="application/json")
        self.assertEquals(400, response.status_code)

        # invalid body
        response = self.client.post(reverse('handlers.facebook_handler', args=[self.channel.uuid]), json.dumps(body),
                                    content_type="application/json")
        self.assertEquals(400, response.status_code)

        # no known msgs, gracefully ignore
        body = dict(entry=[dict()])
        response = self.client.post(reverse('handlers.facebook_handler', args=[self.channel.uuid]), json.dumps(body),
                                    content_type="application/json")
        self.assertEquals(200, response.status_code)

        # create test message to update
        joe = self.create_contact("Joe Biden", urn='facebook:1234')
        msg = joe.send("Hey Joe, it's Obama, pick up!", self.admin)
        msg.external_id = "fb-message-id-out"
        msg.save(update_fields=('external_id',))

        body = dict(entry=[dict(messaging=[dict(delivery=dict(mids=[msg.external_id]))])])
        response = self.client.post(reverse('handlers.facebook_handler', args=[self.channel.uuid]), json.dumps(body),
                                    content_type='application/json')

        self.assertEqual(response.status_code, 200)

        msg.refresh_from_db()
        self.assertEqual(msg.status, DELIVERED)

        # ignore incoming messages delivery reports
        msg = self.create_msg(direction=INCOMING, contact=joe, text="Read message")
        msg.external_id = "fb-message-id-in"
        msg.save(update_fields=('external_id',))

        status = msg.status

        body = dict(entry=[dict(messaging=[dict(delivery=dict(mids=[msg.external_id]))])])
        response = self.client.post(reverse('handlers.facebook_handler', args=[self.channel.uuid]), json.dumps(body),
                                    content_type='application/json')

        self.assertEqual(response.status_code, 200)

        msg.refresh_from_db()
        self.assertEqual(msg.status, status)

    def test_affinity(self):
        data = json.loads(FacebookTest.TEST_INCOMING)

        with patch('requests.get') as mock_get:
            mock_get.return_value = MockResponse(200, '{"first_name": "Ben","last_name": "Haggerty"}')

            callback_url = reverse('handlers.facebook_handler', args=[self.channel.uuid])
            response = self.client.post(callback_url, json.dumps(data), content_type="application/json")
            self.assertEqual(response.status_code, 200)

            # check the channel affinity for our URN
            urn = ContactURN.objects.get(urn='facebook:5678')
            self.assertEqual(self.channel, urn.channel)

            # create another facebook channel
            channel2 = Channel.create(self.org, self.user, None, 'FB', None, '1234',
                                      config={Channel.CONFIG_AUTH_TOKEN: 'auth'},
                                      uuid='00000000-0000-0000-0000-000000012345')

            # have to change the message so we don't treat it as a duplicate
            data['entry'][0]['messaging'][0]['message']['text'] = '2nd Message'
            data['entry'][0]['messaging'][0]['message']['mid'] = 'external_id_2'

            callback_url = reverse('handlers.facebook_handler', args=[channel2.uuid])
            response = self.client.post(callback_url, json.dumps(data), content_type="application/json")
            self.assertEqual(response.status_code, 200)

            urn = ContactURN.objects.get(urn='facebook:5678')
            self.assertEqual(channel2, urn.channel)

    def test_ignored_webhooks(self):
        TEST_PAYLOAD = """{
          "object": "page",
          "entry": [{
            "id": "208685479508187",
            "time": 1459991487970,
            "messaging": []
          }]
        }"""

        READ_ENTRY = """
        {
          "sender":{ "id":"1001" },
          "recipient":{ "id":"%s" },
          "timestamp":1458668856463,
          "read":{
            "watermark":1458668856253,
            "seq":38
          }
        }
        """

        ECHO_ENTRY = """{
          "sender": {"id": "1001"},
          "recipient": {"id": "%s"},
          "timestamp": 1467905036620,
          "message": {
            "is_echo": true,
            "app_id": 1077392885670130,
            "mid": "mid.1467905036543:c721a8364e45388954",
            "seq": 4,
            "text": "Echo Test"
          }
        }
        """

        LINK_ENTRY = """{
          "sender":{
            "id":"1001"
          },
          "recipient":{
            "id":"%s"
          },
          "timestamp":1234567890,
          "account_linking":{
            "status":"linked",
            "authorization_code":"PASS_THROUGH_AUTHORIZATION_CODE"
          }
        }
        """

        AUTH_ENTRY = """{
          "sender":{
            "id":"1001"
          },
          "recipient":{
            "id":"%s"
          },
          "timestamp":1234567890,
          "optin":{
            "ref":"PASS_THROUGH_PARAM"
          }
        }
        """

        ATTACHMENT_UNAVAILABLE = """{
          "sender":{
            "id":"1001"
          },
          "recipient":{
            "id":"%s"
          },
          "timestamp":1234567890,
          "message":{
            "mid":"mid.1471652393639:4ecd7f5649c8586032",
            "seq":"77866",
            "attachments":[{
              "title":"Attachment Unavailable",
              "url":null,
              "type":"fallback",
              "payload":null
            }]
          }
        }
        """

        callback_url = reverse('handlers.facebook_handler', args=[self.channel.uuid])
        for entry in (READ_ENTRY, ECHO_ENTRY, LINK_ENTRY, AUTH_ENTRY, ATTACHMENT_UNAVAILABLE):
            payload = json.loads(TEST_PAYLOAD)
            payload['entry'][0]['messaging'].append(json.loads(entry % self.channel.address))

            with patch('requests.get') as mock_get:
                mock_get.return_value = MockResponse(200, '{"first_name": "Ben","last_name": "Haggerty"}')
                response = self.client.post(callback_url, json.dumps(payload), content_type="application/json")

                # ignored but 200
                self.assertEqual(response.status_code, 200)
                self.assertContains(response, "Ignored")

    def test_referrals(self):
        # create two triggers for referrals
        flow = self.get_flow('favorites')
        Trigger.objects.create(org=self.org, trigger_type=Trigger.TYPE_REFERRAL, referrer_id='join',
                               flow=flow, created_by=self.admin, modified_by=self.admin)
        Trigger.objects.create(org=self.org, trigger_type=Trigger.TYPE_REFERRAL, referrer_id='signup',
                               flow=flow, created_by=self.admin, modified_by=self.admin)

        callback_url = reverse('handlers.facebook_handler', args=[self.channel.uuid])

        optin = """
        {
          "sender": { "id": "1122" },
          "recipient": { "id": "PAGE_ID" },
          "timestamp": 1234567890,
          "optin": {
            "ref": "join"
          }
        }
        """
        data = json.loads(FacebookTest.TEST_INCOMING)
        data['entry'][0]['messaging'][0] = json.loads(optin)
        response = self.client.post(callback_url, json.dumps(data), content_type='application/json')
        self.assertEqual(200, response.status_code)
        self.assertEqual('Msg Ignored for recipient id: PAGE_ID', response.content)

        response = self.client.post(callback_url, json.dumps(data).replace('PAGE_ID', '1234'), content_type='application/json')
        self.assertEqual(200, response.status_code)

        # check that the user started the flow
        contact1 = Contact.objects.get(org=self.org, urns__path='1122')
        self.assertEqual("What is your favorite color?", contact1.msgs.all().first().text)

        # try an invalid optin (has fields for neither type)
        del data['entry'][0]['messaging'][0]['sender']
        response = self.client.post(callback_url, json.dumps(data).replace('PAGE_ID', '1234'), content_type='application/json')
        self.assertEqual(200, response.status_code)
        self.assertEqual('{"status": ["Ignored opt-in, no user_ref or sender"]}', response.content)

        # ok, use a user_ref optin instead
        entry = json.loads(optin)
        del entry['sender']
        entry['optin']['user_ref'] = 'user_ref2'
        data = json.loads(FacebookTest.TEST_INCOMING)
        data['entry'][0]['messaging'][0] = entry

        with override_settings(SEND_MESSAGES=True):
            with patch('requests.post') as mock:
                mock.return_value = MockResponse(200, '{"recipient_id":"1133", "message_id":"mid.external"}')

                response = self.client.post(callback_url, json.dumps(data).replace('PAGE_ID', '1234'),
                                            content_type='application/json')
                self.assertEqual(200, response.status_code)

                contact2 = Contact.objects.get(org=self.org, urns__path='1133')
                self.assertEqual("What is your favorite color?", contact2.msgs.all().first().text)

                # contact should have two URNs now
                fb_urn = contact2.urns.get(scheme=FACEBOOK_SCHEME)
                self.assertEqual(fb_urn.path, '1133')
                self.assertEqual(fb_urn.channel, self.channel)

                ext_urn = contact2.urns.get(scheme=EXTERNAL_SCHEME)
                self.assertEqual(ext_urn.path, 'user_ref2')
                self.assertIsNone(ext_urn.channel)

    def test_receive(self):
        data = json.loads(FacebookTest.TEST_INCOMING)
        callback_url = reverse('handlers.facebook_handler', args=[self.channel.uuid])

        with patch('requests.get') as mock_get:
            mock_get.return_value = MockResponse(200, '{"first_name": "Ben","last_name": "Haggerty"}')
            response = self.client.post(callback_url, json.dumps(data), content_type="application/json")

            msg = Msg.objects.get()

            self.assertEqual(response.status_code, 200)

            # load our message
            self.assertEqual(msg.contact.get_urn(FACEBOOK_SCHEME).path, "5678")
            self.assertEqual(msg.direction, INCOMING)
            self.assertEqual(msg.org, self.org)
            self.assertEqual(msg.channel, self.channel)
            self.assertEqual(msg.text, "hello world")
            self.assertEqual(msg.external_id, "external_id")

            # make sure our contact's name was populated
            self.assertEqual(msg.contact.name, 'Ben Haggerty')

            Msg.objects.all().delete()
            Contact.all().delete()

        # simulate a failure to fetch contact data
        with patch('requests.get') as mock_get:
            mock_get.return_value = MockResponse(400, '{"error": "Unable to look up profile data"}')
            response = self.client.post(callback_url, json.dumps(data), content_type="application/json")

            self.assertEqual(response.status_code, 200)

            msg = Msg.objects.get()

            self.assertEqual(msg.contact.get_urn(FACEBOOK_SCHEME).path, "5678")
            self.assertIsNone(msg.contact.name)

            Msg.objects.all().delete()
            Contact.all().delete()

        # simulate an exception
        with patch('requests.get') as mock_get:
            mock_get.return_value = MockResponse(200, 'Invalid JSON')
            response = self.client.post(callback_url, json.dumps(data), content_type="application/json")

            self.assertEqual(response.status_code, 200)

            msg = Msg.objects.get()

            self.assertEqual(msg.contact.get_urn(FACEBOOK_SCHEME).path, "5678")
            self.assertIsNone(msg.contact.name)

            Msg.objects.all().delete()
            Contact.all().delete()

        # now with a anon org, shouldn't try to look things up
        self.org.is_anon = True
        self.org.save()

        with patch('requests.get') as mock_get:
            response = self.client.post(callback_url, json.dumps(data), content_type="application/json")

            self.assertEqual(response.status_code, 200)

            msg = Msg.objects.get()

            self.assertEqual(msg.contact.get_urn(FACEBOOK_SCHEME).path, "5678")
            self.assertIsNone(msg.contact.name)
            self.assertEqual(mock_get.call_count, 0)

            Msg.objects.all().delete()
            self.org.is_anon = False
            self.org.save()

        # rich media
        data = """
        {
        "entry": [{
          "id": 208685479508187,
          "messaging": [{
            "message": {
              "attachments": [{
                "payload": { "url": "http://mediaurl.com/img.gif" }
              }],
              "mid": "external_id"
            },
            "recipient": {
              "id": 1234
            },
            "sender": {
              "id": 5678
            },
            "timestamp": 1459991487970
          }],
          "time": 1459991487970
        }]}
        """
        data = json.loads(data)
        response = self.client.post(callback_url, json.dumps(data), content_type="application/json")

        msg = Msg.objects.get()

        self.assertEqual(response.status_code, 200)
        self.assertEqual(msg.text, "http://mediaurl.com/img.gif")

        # link attachment
        data = """{
          "object":"page",
          "entry":[{
            "id":"32408604530",
            "time":1468418021822,
            "messaging":[{
              "sender":{"id":"5678"},
              "recipient":{"id":"1234"},
              "timestamp":1468417833159,
              "message": {
                "mid":"external_id",
                "seq":11242,
                "attachments":[{
                  "title":"Get in touch with us.",
                  "url": "http:\x5c/\x5c/m.me\x5c/",
                  "type": "fallback",
                  "payload": null
                }]
              }
            }]
          }]
        }
        """
        Msg.objects.all().delete()

        data = json.loads(data)
        response = self.client.post(callback_url, json.dumps(data), content_type="application/json")

        msg = Msg.objects.get()

        self.assertEqual(response.status_code, 200)
        self.assertEqual(msg.text, "Get in touch with us.\nhttp://m.me/")

        # link attachment without title
        data = """{
          "object":"page",
          "entry":[{
            "id":"32408604530",
            "time":1468418021822,
            "messaging":[{
              "sender":{"id":"5678"},
              "recipient":{"id":"1234"},
              "timestamp":1468417833159,
              "message": {
                "mid":"external_id",
                "seq":11242,
                "attachments":[{
                  "title": null,
                  "url": "http:\x5c/\x5c/m.me\x5c/",
                  "type": "fallback",
                  "payload": null
                }]
              }
            }]
          }]
        }
        """
        Msg.objects.all().delete()

        data = json.loads(data)
        response = self.client.post(callback_url, json.dumps(data), content_type="application/json")

        msg = Msg.objects.get()

        self.assertEqual(response.status_code, 200)
        self.assertEqual(msg.text, "http://m.me/")

    def test_send(self):
        joe = self.create_contact("Joe", urn="facebook:1234")
        msg = joe.send("Facebook Msg", self.admin, trigger_send=False)

        settings.SEND_MESSAGES = True

        with patch('requests.post') as mock:
            mock.return_value = MockResponse(200, '{"recipient_id":"1234", '
                                                  '"message_id":"mid.external"}')

            # manually send it off
            Channel.send_message(dict_to_struct('MsgStruct', msg.as_task_json()))

            # check the status of the message is now sent
            msg.refresh_from_db()
            self.assertEqual(msg.status, WIRED)
            self.assertTrue(msg.sent_on)
            self.assertEqual(msg.external_id, 'mid.external')
            self.clear_cache()

            self.assertEqual(mock.call_args[0][0], 'https://graph.facebook.com/v2.5/me/messages')
            self.assertEqual(json.loads(mock.call_args[0][1]),
                             dict(recipient=dict(id="1234"), message=dict(text="Facebook Msg")))

        with patch('requests.get') as mock:
            mock.return_value = MockResponse(412, 'Error')

            # manually send it off
            Channel.send_message(dict_to_struct('MsgStruct', msg.as_task_json()))

            # check the status of the message now errored
            msg.refresh_from_db()
            self.assertEquals(ERRORED, msg.status)

        with patch('requests.post') as mock:
            mock.side_effect = Exception('Kaboom!')

            # manually send it off
            Channel.send_message(dict_to_struct('MsgStruct', msg.as_task_json()))

            # check the status of the message now errored
            msg.refresh_from_db()
            self.assertEquals(ERRORED, msg.status)

            self.assertFalse(ChannelLog.objects.filter(description__icontains="local variable 'response' "
                                                                              "referenced before assignment"))

    def test_send_media(self):
        joe = self.create_contact("Joe", urn="facebook:1234")
        msg = joe.send("Facebook Msg", self.admin, trigger_send=False, media='image/jpeg:https://example.com/attachments/pic.jpg')

        settings.SEND_MESSAGES = True

        with patch('requests.post') as mock:
            mock.return_value = MockResponse(200, '{"recipient_id":"1234", '
                                                  '"message_id":"mid.external"}')

            # manually send it off
            Channel.send_message(dict_to_struct('MsgStruct', msg.as_task_json()))

            # check the status of the message is now sent
            msg.refresh_from_db()
            self.assertEqual(msg.status, WIRED)
            self.assertTrue(msg.sent_on)
            self.assertEqual(msg.external_id, 'mid.external')
            self.clear_cache()

            self.assertEqual(mock.call_args[0][0], 'https://graph.facebook.com/v2.5/me/messages')
            self.assertEqual(json.loads(mock.call_args[0][1]),
                             dict(recipient=dict(id="1234"),
                                  message=dict(text="Facebook Msg",
                                               attachment=dict(type="image",
                                                               payload=dict(
                                                                   url="https://example.com/attachments/pic.jpg")))))


class GlobeTest(TembaTest):

    def setUp(self):
        super(GlobeTest, self).setUp()

        self.channel.delete()
        self.channel = Channel.create(self.org, self.user, 'PH', 'GL', None, '21586380',
                                      config=dict(app_id='AppId', app_secret='AppSecret', passphrase='Passphrase'),
                                      uuid='00000000-0000-0000-0000-000000001234')

    def test_receive(self):
        # invalid UUID
        response = self.client.post(reverse('handlers.globe_handler', args=['receive', '00000000-0000-0000-0000-000000000000']))
        self.assertEqual(response.status_code, 400)

        data = {
            "inboundSMSMessageList": {
                "inboundSMSMessage": [{
                    "dateTime": "Fri Nov 22 2013 12:12:13 GMT+0000 (UTC)",
                    "destinationAddress": "tel:21586380",
                    "messageId": None,
                    "message": "Hello",
                    "resourceURL": None,
                    "senderAddress": "tel:9171234567"
                }]
            }
        }
        callback_url = reverse('handlers.globe_handler', args=['receive', self.channel.uuid])

        # try a GET
        response = self.client.get(callback_url)
        self.assertEqual(response.status_code, 405)

        # POST invalid JSON data
        response = self.client.post(callback_url, "not json", content_type="application/json")
        self.assertEqual(response.status_code, 400)

        # POST missing data
        response = self.client.post(callback_url, json.dumps({}), content_type="application/json")
        self.assertEqual(response.status_code, 400)

        # POST missing fields in msg
        bad_data = copy.deepcopy(data)
        del bad_data['inboundSMSMessageList']['inboundSMSMessage'][0]['message']
        response = self.client.post(callback_url, json.dumps(bad_data), content_type="application/json")
        self.assertEqual(response.status_code, 400)

        # POST, invalid sender address
        bad_data = copy.deepcopy(data)
        bad_data['inboundSMSMessageList']['inboundSMSMessage'][0]['senderAddress'] = '9999'
        response = self.client.post(callback_url, json.dumps(bad_data), content_type="application/json")
        self.assertEqual(response.status_code, 400)

        # POST, invalid destination address
        bad_data = copy.deepcopy(data)
        bad_data['inboundSMSMessageList']['inboundSMSMessage'][0]['destinationAddress'] = '9999'
        response = self.client.post(callback_url, json.dumps(bad_data), content_type="application/json")
        self.assertEqual(response.status_code, 400)

        # POST, different destination address accepted (globe does mapping on their side)
        bad_data = copy.deepcopy(data)
        bad_data['inboundSMSMessageList']['inboundSMSMessage'][0]['destinationAddress'] = 'tel:9999'
        response = self.client.post(callback_url, json.dumps(bad_data), content_type="application/json")
        self.assertEqual(response.status_code, 200)

        msg = Msg.objects.get()
        self.assertEqual(msg.channel, self.channel)
        self.assertEqual(response.content, "Msgs Accepted: %d" % msg.id)
        Msg.objects.all().delete()

        # another valid post on the right address
        response = self.client.post(callback_url, json.dumps(data), content_type="application/json")
        self.assertEqual(response.status_code, 200)

        msg = Msg.objects.get()
        self.assertEqual(response.content, "Msgs Accepted: %d" % msg.id)

        # load our message
        self.assertEqual(msg.contact.get_urn(TEL_SCHEME).path, "+639171234567")
        self.assertEqual(msg.direction, INCOMING)
        self.assertEqual(msg.org, self.org)
        self.assertEqual(msg.channel, self.channel)
        self.assertEqual(msg.text, "Hello")
        self.assertEqual(msg.sent_on.date(), date(day=22, month=11, year=2013))

    def test_send(self):
        joe = self.create_contact("Joe", "+639171234567")
        msg = joe.send("MT", self.admin, trigger_send=False)

        settings.SEND_MESSAGES = True

        with patch('requests.post') as mock:
            mock.return_value = MockResponse(200, '{ "status":"accepted" }')

            # manually send it off
            Channel.send_message(dict_to_struct('MsgStruct', msg.as_task_json()))

            mock.assert_called_once_with('https://devapi.globelabs.com.ph/smsmessaging/v1/outbound/21586380/requests',
                                         headers={'User-agent': 'RapidPro'},
                                         data={'message': 'MT', 'app_secret': 'AppSecret', 'app_id': 'AppId',
                                               'passphrase': 'Passphrase', 'address': '639171234567'},
                                         timeout=5)

            # check the status of the message is now sent
            msg.refresh_from_db()
            self.assertEqual(msg.status, WIRED)
            self.assertTrue(msg.sent_on)
            self.clear_cache()

        with patch('requests.get') as mock:
            mock.return_value = MockResponse(401, 'Error')

            # manually send it off
            Channel.send_message(dict_to_struct('MsgStruct', msg.as_task_json()))

            # check the status of the message now errored
            msg.refresh_from_db()
            self.assertEquals(ERRORED, msg.status)
            self.clear_cache()

        with patch('requests.get') as mock:
            mock.side_effect = Exception("Unable to reach host")

            # manually send it off
            Channel.send_message(dict_to_struct('MsgStruct', msg.as_task_json()))

            # check the status of the message now errored
            msg.refresh_from_db()
            self.assertEquals(ERRORED, msg.status)
            self.clear_cache()

        with patch('requests.post') as mock:
            mock.side_effect = Exception('Kaboom!')

            # manually send it off
            Channel.send_message(dict_to_struct('MsgStruct', msg.as_task_json()))

            # check the status of the message now errored
            msg.refresh_from_db()
            self.assertEquals(FAILED, msg.status)
            self.clear_cache()

            self.assertFalse(ChannelLog.objects.filter(description__icontains="local variable 'response' "
                                                                              "referenced before assignment"))

    def test_send_media(self):
        joe = self.create_contact("Joe", "+639171234567")
        msg = joe.send("MT", self.admin, trigger_send=False, media="image/jpeg:https://example.com/attachments/pic.jpg")

        settings.SEND_MESSAGES = True

        with patch('requests.post') as mock:
            mock.return_value = MockResponse(200, '{ "status":"accepted" }')

            # manually send it off
            Channel.send_message(dict_to_struct('MsgStruct', msg.as_task_json()))

            mock.assert_called_once_with('https://devapi.globelabs.com.ph/smsmessaging/v1/outbound/21586380/requests',
                                         headers={'User-agent': 'RapidPro'},
                                         data={'message': 'MT\nhttps://example.com/attachments/pic.jpg',
                                               'app_secret': 'AppSecret', 'app_id': 'AppId',
                                               'passphrase': 'Passphrase', 'address': '639171234567'},
                                         timeout=5)

            # check the status of the message is now sent
            msg.refresh_from_db()
            self.assertEqual(msg.status, WIRED)
            self.assertTrue(msg.sent_on)
            self.clear_cache()


class ViberTest(TembaTest):

    def setUp(self):
        super(ViberTest, self).setUp()

        self.channel.delete()
        self.channel = Channel.create(self.org, self.user, None, Channel.TYPE_VIBER, None, '1001',
                                      uuid='00000000-0000-0000-0000-000000001234')

    def test_status(self):
        data = {
            "message_token": 99999,
            "message_status": 0
        }
        # ok, what happens with an invalid uuid?
        response = self.client.post(reverse('handlers.viber_handler', args=['status', 'not-real-uuid']), json.dumps(data),
                                    content_type="application/json")
        self.assertEquals(400, response.status_code)

        # ok, try with a valid uuid, but invalid message id (no msg yet)
        status_url = reverse('handlers.viber_handler', args=['status', self.channel.uuid])
        response = self.client.post(status_url, json.dumps(data), content_type="application/json")
        self.assertEquals(200, response.status_code)
        self.assertContains(response, 'not found')

        # ok, lets create an outgoing message to update
        joe = self.create_contact("Joe Biden", "+254788383383")
        msg = joe.send("Hey Joe, it's Obama, pick up!", self.admin)
        msg.external_id = "99999"
        msg.save(update_fields=('external_id',))

        response = self.client.post(status_url, json.dumps(data), content_type="application/json")
        self.assertNotContains(response, 'not found')
        self.assertEquals(200, response.status_code)

        msg = Msg.objects.get(pk=msg.id)
        self.assertEquals(DELIVERED, msg.status)

        # ignore status report from viber for incoming message
        incoming = self.create_msg(direction=INCOMING, contact=joe, text="Read message")
        incoming.external_id = "88888"
        incoming.save(update_fields=('external_id',))

        data['message_token'] = 88888
        response = self.client.post(status_url, json.dumps(data), content_type="application/json")
        self.assertEquals(200, response.status_code)

    def test_receive(self):
        # invalid UUID
        response = self.client.post(reverse('handlers.viber_handler', args=['receive', '00000000-0000-0000-0000-000000000000']))
        self.assertEqual(response.status_code, 400)

        data = {
            "message_token": 44444444444444,
            "phone_number": "972512222222",
            "time": 1471906585,
            "message": {
                "text": "a message to the service",
                "tracking_data": "tracking_id:100035"
            }
        }
        callback_url = reverse('handlers.viber_handler', args=['receive', self.channel.uuid])

        # try a GET
        response = self.client.get(callback_url)
        self.assertEqual(response.status_code, 405)

        # POST invalid JSON data
        response = self.client.post(callback_url, "not json", content_type="application/json")
        self.assertEqual(response.status_code, 400)

        # POST missing data
        response = self.client.post(callback_url, json.dumps({}), content_type="application/json")
        self.assertEqual(response.status_code, 400)

        # ok, valid post
        response = self.client.post(callback_url, json.dumps(data), content_type="application/json")
        self.assertEqual(response.status_code, 200)

        msg = Msg.objects.get()
        self.assertEqual(response.content, "Msg Accepted: %d" % msg.id)

        # load our message
        self.assertEqual(msg.contact.get_urn(TEL_SCHEME).path, "+972512222222")
        self.assertEqual(msg.direction, INCOMING)
        self.assertEqual(msg.org, self.org)
        self.assertEqual(msg.channel, self.channel)
        self.assertEqual(msg.text, "a message to the service")
        self.assertEqual(msg.sent_on.date(), date(day=22, month=8, year=2016))
        self.assertEqual(msg.external_id, "44444444444444")

    def test_send(self):
        joe = self.create_contact("Joe", "+639171234567")
        msg = joe.send("MT", self.admin, trigger_send=False)

        settings.SEND_MESSAGES = True
        with patch('requests.post') as mock:
            mock.return_value = MockResponse(200, '{ "status":0, "seq": 123456, "message_token": "999" }')

            # manually send it off
            Channel.send_message(dict_to_struct('MsgStruct', msg.as_task_json()))

            # check the status of the message is now sent
            msg.refresh_from_db()
            self.assertEqual(msg.status, WIRED)
            self.assertTrue(msg.sent_on)
            self.assertEqual(msg.external_id, "999")
            self.clear_cache()

            self.assertEqual(mock.call_args[1]['json']['message']['#txt'], 'MT')

        with patch('requests.post') as mock:
            mock.return_value = MockResponse(200, '{"status":3}')

            # send it off
            Channel.send_message(dict_to_struct('MsgStruct', msg.as_task_json()))

            # message should have failed permanently
            msg.refresh_from_db()
            self.assertEqual(msg.status, FAILED)
            self.clear_cache()

        with patch('requests.post') as mock:
            mock.return_value = MockResponse(401, '{"status":"error"}')

            # manually send it off
            Channel.send_message(dict_to_struct('MsgStruct', msg.as_task_json()))

            # check the status of the message now errored
            msg.refresh_from_db()
            self.assertEquals(ERRORED, msg.status)
            self.clear_cache()

        with patch('requests.post') as mock:
            mock.side_effect = Exception("Unable to reach host")

            # manually send it off
            Channel.send_message(dict_to_struct('MsgStruct', msg.as_task_json()))

            # check the status of the message now errored
            msg.refresh_from_db()
            self.assertEquals(ERRORED, msg.status)
            self.clear_cache()

    def test_send_media(self):
        joe = self.create_contact("Joe", "+639171234567")
        msg = joe.send("Hello, world!", self.admin, trigger_send=False, media='image/jpeg:https://example.com/attachments/pic.jpg')

        settings.SEND_MESSAGES = True
        with patch('requests.post') as mock:
            mock.return_value = MockResponse(200, '{ "status":0, "seq": 123456, "message_token": "999" }')

            # manually send it off
            Channel.send_message(dict_to_struct('MsgStruct', msg.as_task_json()))

            # check the status of the message is now sent
            msg.refresh_from_db()
            self.assertEqual(msg.status, WIRED)
            self.assertTrue(msg.sent_on)
            self.assertEqual(msg.external_id, "999")
            self.clear_cache()

            self.assertEqual(mock.call_args[1]['json']['message']['#txt'],
                             'Hello, world!\nhttps://example.com/attachments/pic.jpg')


class LineTest(TembaTest):

    def setUp(self):
        super(LineTest, self).setUp()

        self.channel.delete()
        self.channel = Channel.create(self.org, self.user, None, Channel.TYPE_LINE, '123456789', '123456789',
                                      config=dict(channel_id='1234', channel_secret='1234', channel_mid='1234', auth_token='abcdefgij'),
                                      uuid='00000000-0000-0000-0000-000000001234')

    def test_receive(self):

        data = {
            "events": [{
                "replyToken": "abcdefghij",
                "type": "message",
                "timestamp": 1451617200000,
                "source": {
                    "type": "user",
                    "userId": "uabcdefghij"
                },
                "message": {
                    "id": "100001",
                    "type": "text",
                    "text": "Hello, world"
                }
            }, {
                "replyToken": "abcdefghijklm",
                "type": "message",
                "timestamp": 1451617210000,
                "source": {
                    "type": "user",
                    "userId": "uabcdefghij"
                },
                "message": {
                    "id": "100002",
                    "type": "sticker",
                    "packageId": "1",
                    "stickerId": "1"
                }
            }]
        }

        callback_url = reverse('handlers.line_handler', args=[self.channel.uuid])
        response = self.client.post(callback_url, json.dumps(data), content_type="application/json")

        self.assertEquals(200, response.status_code)

        # load our message
        msg = Msg.objects.get()
        self.assertEquals("uabcdefghij", msg.contact.get_urn(LINE_SCHEME).path)
        self.assertEquals(self.org, msg.org)
        self.assertEquals(self.channel, msg.channel)
        self.assertEquals("Hello, world", msg.text)

        response = self.client.get(callback_url)
        self.assertEquals(400, response.status_code)

        data = {
            "events": [{
                "replyToken": "abcdefghij",
                "type": "message",
                "timestamp": 1451617200000,
                "source": {
                    "type": "user",
                    "userId": "uabcdefghij"
                }
            }]
        }

        callback_url = reverse('handlers.line_handler', args=[self.channel.uuid])
        response = self.client.post(callback_url, json.dumps(data), content_type="application/json")

        self.assertEquals(400, response.status_code)

    def test_send(self):
        joe = self.create_contact("Joe", urn="line:uabcdefghijkl")
        msg = joe.send("Hello, world!", self.admin, trigger_send=False)

        with self.settings(SEND_MESSAGES=True):

            with patch('requests.post') as mock:
                mock.return_value = MockResponse(200, '{}')

                # manually send it off
                Channel.send_message(dict_to_struct('MsgStruct', msg.as_task_json()))

                # check the status of the message is now sent
                msg.refresh_from_db()
                self.assertEqual(msg.status, WIRED)
                self.assertTrue(msg.sent_on)
                self.clear_cache()

            with patch('requests.post') as mock:
                mock.return_value = MockResponse(400, "Error", method='POST')

                # manually send it off
                Channel.send_message(dict_to_struct('MsgStruct', msg.as_task_json()))

                # message should be marked as an error
                msg.refresh_from_db()
                self.assertEquals(ERRORED, msg.status)
                self.assertEquals(1, msg.error_count)
                self.assertTrue(msg.next_attempt)

            with patch('requests.post') as mock:
                mock.side_effect = Exception('Kaboom!')

                # manually send it off
                Channel.send_message(dict_to_struct('MsgStruct', msg.as_task_json()))

                # message should be marked as an error
                msg.refresh_from_db()
                self.assertEquals(ERRORED, msg.status)
                self.assertEquals(2, msg.error_count)
                self.assertTrue(msg.next_attempt)

                self.assertFalse(ChannelLog.objects.filter(description__icontains="local variable 'response' "
                                                                                  "referenced before assignment"))

    def test_send_media(self):
        joe = self.create_contact("Joe", urn="line:uabcdefghijkl")
        msg = joe.send("Hello, world!", self.admin, trigger_send=False, media='image/jpeg:https://example.com/attachments/pic.jpg')

        with self.settings(SEND_MESSAGES=True):

            with patch('requests.post') as mock:
                mock.return_value = MockResponse(200, '{}')

                # manually send it off
                Channel.send_message(dict_to_struct('MsgStruct', msg.as_task_json()))

                # check the status of the message is now sent
                msg.refresh_from_db()
                self.assertEqual(msg.status, WIRED)
                self.assertTrue(msg.sent_on)
                self.clear_cache()

                self.assertEqual(json.loads(mock.call_args[1]['data'])['messages'][0]['text'],
                                 "Hello, world!\nhttps://example.com/attachments/pic.jpg")


class ViberPublicTest(TembaTest):

    def setUp(self):
        super(ViberPublicTest, self).setUp()

        self.channel.delete()
        self.channel = Channel.create(self.org, self.user, None, Channel.TYPE_VIBER_PUBLIC, None, '1001',
                                      uuid='00000000-0000-0000-0000-000000001234',
                                      config={Channel.CONFIG_AUTH_TOKEN: "auth_token"})

        self.callback_url = reverse('handlers.viber_public_handler', args=[self.channel.uuid])

    def test_receive_on_anon(self):
        with AnonymousOrg(self.org):
            data = {
                "event": "message",
                "timestamp": 1481142112807,
                "message_token": 4987381189870374000,
                "sender": {
                    "id": "xy5/5y6O81+/kbWHpLhBoA==",
                    "name": "ET3",
                },
                "message": {
                    "text": "incoming msg",
                    "type": "text",
                    "tracking_data": "3055"
                }
            }

            response = self.client.post(self.callback_url, json.dumps(data), content_type="application/json",
                                        HTTP_X_VIBER_CONTENT_SIGNATURE='ab4ea2337c1bb9a49eff53dd182f858817707df97cbc82368769e00c56d38419')
            self.assertEqual(response.status_code, 200)

            msg = Msg.objects.get()
            self.assertEqual(response.content, "Msg Accepted: %d" % msg.id)

            self.assertEqual(msg.contact.get_urn(VIBER_SCHEME).path, "xy5/5y6O81+/kbWHpLhBoA==")
            self.assertEqual(msg.contact.name, None)
            self.assertEqual(msg.direction, INCOMING)
            self.assertEqual(msg.org, self.org)
            self.assertEqual(msg.channel, self.channel)
            self.assertEqual(msg.text, "incoming msg")
            self.assertEqual(msg.sent_on.date(), date(day=7, month=12, year=2016))
            self.assertEqual(msg.external_id, "4987381189870374000")

    def test_receive(self):
        # invalid UUID
        response = self.client.post(reverse('handlers.viber_public_handler', args=['00000000-0000-0000-0000-000000000000']))
        self.assertEqual(response.status_code, 200)

        data = {
            "event": "message",
            "timestamp": 1481142112807,
            "message_token": 4987381189870374000,
            "sender": {
                "id": "xy5/5y6O81+/kbWHpLhBoA==",
                "name": "ET3",
            },
            "message": {
                "text": "incoming msg",
                "type": "text",
                "tracking_data": "3055"
            }
        }

        # try a GET
        response = self.client.get(self.callback_url)
        self.assertEqual(response.status_code, 405)

        # POST invalid JSON data
        response = self.client.post(self.callback_url, "not json", content_type="application/json")
        self.assertEqual(response.status_code, 400)

        # Invalid signature
        response = self.client.post(self.callback_url, json.dumps({}), content_type="application/json",
                                    HTTP_X_VIBER_CONTENT_SIGNATURE='bad_sig')
        self.assertEqual(response.status_code, 400)

        # POST missing data
        response = self.client.post(self.callback_url, json.dumps({}), content_type="application/json",
                                    HTTP_X_VIBER_CONTENT_SIGNATURE='a182e13e58cbe9bb893cc03c055a1218fba31e8efa6f3ab74a54d4f8542ae376')
        self.assertEqual(response.status_code, 400)

        # ok, valid post
        response = self.client.post(self.callback_url, json.dumps(data), content_type="application/json",
                                    HTTP_X_VIBER_CONTENT_SIGNATURE='ab4ea2337c1bb9a49eff53dd182f858817707df97cbc82368769e00c56d38419')
        self.assertEqual(response.status_code, 200)

        msg = Msg.objects.get()
        self.assertEqual(response.content, "Msg Accepted: %d" % msg.id)

        self.assertEqual(msg.contact.get_urn(VIBER_SCHEME).path, "xy5/5y6O81+/kbWHpLhBoA==")
        self.assertEqual(msg.contact.name, "ET3")
        self.assertEqual(msg.direction, INCOMING)
        self.assertEqual(msg.org, self.org)
        self.assertEqual(msg.channel, self.channel)
        self.assertEqual(msg.text, "incoming msg")
        self.assertEqual(msg.sent_on.date(), date(day=7, month=12, year=2016))
        self.assertEqual(msg.external_id, "4987381189870374000")

    def assertSignedRequest(self, payload, expected_status=200):
        from temba.channels.handlers import ViberPublicHandler

        signature = ViberPublicHandler.calculate_sig(payload, "auth_token")
        response = self.client.post(self.callback_url, payload, content_type="application/json",
                                    HTTP_X_VIBER_CONTENT_SIGNATURE=signature)

        self.assertEqual(response.status_code, expected_status, response.content)
        return response

    def assertMessageReceived(self, msg_type, payload_name, payload_value, assert_text, assert_media=None):
        data = {
            "event": "message",
            "timestamp": 1481142112807,
            "message_token": 4987381189870374000,
            "sender": {
                "id": "xy5/5y6O81+/kbWHpLhBoA==",
                "name": "ET3",
            },
            "message": {
                "text": "incoming msg",
                "type": "undefined",
                "tracking_data": "3055",
            }
        }

        data['message']['type'] = msg_type
        data['message'][payload_name] = payload_value

        self.assertSignedRequest(json.dumps(data))

        msg = Msg.objects.get()
        self.assertEqual(msg.text, assert_text)

        if assert_media:
            self.assertEqual(msg.media, assert_media)

    def test_reject_message_missing_text(self):
        for viber_msg_type in ['text', 'picture', 'video']:
            data = {
                "event": "message",
                "timestamp": 1481142112807,
                "message_token": 4987381189870374000,
                "sender": {
                    "id": "xy5/5y6O81+/kbWHpLhBoA==",
                    "name": "ET3",
                },
                "message": {
                    "type": viber_msg_type,
                    "tracking_data": "3055",
                }
            }

            response = self.assertSignedRequest(json.dumps(data), 400)
            self.assertIn("Missing 'text' key in 'message' in request_body.", response.content)
            Msg.objects.all().delete()

    def test_receive_picture_missing_media_key(self):
        self.assertMessageReceived('picture', None, None, 'incoming msg', None)

    def test_receive_video_missing_media_key(self):
        self.assertMessageReceived('video', None, None, 'incoming msg', None)

    def test_receive_contact(self):
        self.assertMessageReceived('contact', 'contact', dict(name="Alex", phone_number="+12067799191"), 'Alex: +12067799191')

    def test_receive_url(self):
        self.assertMessageReceived('url', 'media', 'http://foo.com/', 'http://foo.com/')

    def test_receive_gps(self):
        self.assertMessageReceived('location', 'location', dict(lat='1.2', lon='-1.3'), 'geo:1.2,-1.3')

    def test_webhook_check(self):
        data = {
            "event": "webhook",
            "timestamp": 4987034606158369000,
            "message_token": 1481059480858
        }
        self.assertSignedRequest(json.dumps(data))

    def test_subscribed(self):
        data = {
            "event": "subscribed",
            "timestamp": 1457764197627,
            "user": {
                "id": "01234567890A=",
                "name": "yarden",
                "avatar": "http://avatar_url",
                "country": "IL",
                "language": "en",
                "api_version": 1
            },
            "message_token": 4912661846655238145
        }
        self.assertSignedRequest(json.dumps(data))

        # check that the contact was created
        contact = Contact.objects.get(org=self.org, urns__path='01234567890A=', urns__scheme=VIBER_SCHEME)
        self.assertEqual(contact.name, "yarden")

        data = {
            "event": "unsubscribed",
            "timestamp": 1457764197627,
            "user_id": "01234567890A=",
            "message_token": 4912661846655238145
        }
        self.assertSignedRequest(json.dumps(data))
        contact.refresh_from_db()
        self.assertTrue(contact.is_stopped)

        # use a user id we haven't seen before
        data['user_id'] = "01234567890B="
        self.assertSignedRequest(json.dumps(data))

        # should not create contacts we don't already know about
        self.assertIsNone(Contact.from_urn(self.org, URN.from_viber("01234567890B=")))

    def test_subscribed_on_anon(self):
        with AnonymousOrg(self.org):
            data = {
                "event": "subscribed",
                "timestamp": 1457764197627,
                "user": {
                    "id": "01234567890A=",
                    "name": "yarden",
                    "avatar": "http://avatar_url",
                    "country": "IL",
                    "language": "en",
                    "api_version": 1
                },
                "message_token": 4912661846655238145
            }
            self.assertSignedRequest(json.dumps(data))

            # check that the contact was created
            contact = Contact.objects.get(org=self.org, urns__path='01234567890A=', urns__scheme=VIBER_SCHEME)
            self.assertEqual(contact.name, None)

    def test_conversation_started(self):
        # this is a no-op
        data = {
            "event": "conversation_started",
            "timestamp": 1457764197627,
            "message_token": 4912661846655238145,
            "type": "open",
            "context": "context information",
            "user": {
                "id": "01234567890A=",
                "name": "yarden",
                "avatar": "http://avatar_url",
                "country": "IL",
                "language": "en",
                "api_version": 1
            }
        }
        self.assertSignedRequest(json.dumps(data))

    def test_send(self):
        joe = self.create_contact("Joe", urn="viber:xy5/5y6O81+/kbWHpLhBoA==")
        msg = joe.send("MT", self.admin, trigger_send=False)

        settings.SEND_MESSAGES = True
        with patch('requests.post') as mock:
            mock.return_value = MockResponse(200, '{"status":0,"status_message":"ok","message_token":4987381194038857789}')

            # manually send it off
            Channel.send_message(dict_to_struct('MsgStruct', msg.as_task_json()))

            mock.assert_called_with('https://chatapi.viber.com/pa/send_message',
                                    headers={'Accept': u'application/json', u'User-agent': u'RapidPro'},
                                    json={'text': u'MT',
                                          'auth_token': u'auth_token',
                                          'tracking_data': msg.id,
                                          'type': u'text',
                                          'receiver': u'xy5/5y6O81+/kbWHpLhBoA=='},
                                    timeout=5)

            msg.refresh_from_db()
            self.assertEqual(msg.status, WIRED)
            self.assertTrue(msg.sent_on)
            self.assertEqual(msg.external_id, "4987381194038857789")
            self.clear_cache()

        with patch('requests.post') as mock:
            mock.return_value = MockResponse(200, '{"status":3, "status_message":"invalidAuthToken"}')
            Channel.send_message(dict_to_struct('MsgStruct', msg.as_task_json()))
            msg.refresh_from_db()
            self.assertEqual(msg.status, FAILED)
            self.clear_cache()

        with patch('requests.post') as mock:
            mock.return_value = MockResponse(401, '{"status":"5"}')
            Channel.send_message(dict_to_struct('MsgStruct', msg.as_task_json()))
            msg.refresh_from_db()
            self.assertEquals(ERRORED, msg.status)
            self.clear_cache()

        with patch('requests.post') as mock:
            mock.side_effect = Exception("Unable to reach host")
            Channel.send_message(dict_to_struct('MsgStruct', msg.as_task_json()))
            msg.refresh_from_db()
            self.assertEquals(ERRORED, msg.status)
            self.clear_cache()

    def test_send_media(self):
        joe = self.create_contact("Joe", urn="viber:xy5/5y6O81+/kbWHpLhBoA==")
        msg = joe.send("MT", self.admin, trigger_send=False, media='image/jpeg:https://example.com/attachments/pic.jpg')

        settings.SEND_MESSAGES = True
        with patch('requests.post') as mock:
            mock.return_value = MockResponse(200, '{"status":0,"status_message":"ok","message_token":4987381194038857789}')

            # manually send it off
            Channel.send_message(dict_to_struct('MsgStruct', msg.as_task_json()))

            mock.assert_called_with('https://chatapi.viber.com/pa/send_message',
                                    headers={'Accept': u'application/json', u'User-agent': u'RapidPro'},
                                    json={'text': u'MT\nhttps://example.com/attachments/pic.jpg',
                                          'auth_token': u'auth_token',
                                          'tracking_data': msg.id,
                                          'type': u'text',
                                          'receiver': u'xy5/5y6O81+/kbWHpLhBoA=='},
                                    timeout=5)

            msg.refresh_from_db()
            self.assertEqual(msg.status, WIRED)
            self.assertTrue(msg.sent_on)
            self.assertEqual(msg.external_id, "4987381194038857789")
            self.clear_cache()


class FcmTest(TembaTest):

    def setUp(self):
        super(FcmTest, self).setUp()

        self.channel.delete()
        self.channel = Channel.create(self.org, self.user, None, Channel.TYPE_FCM, 'FCM Channel', 'fcm-channel',
                                      config=dict(FCM_KEY='123456789', FCM_TITLE='FCM Channel',
                                                  FCM_NOTIFICATION=True),
                                      uuid='00000000-0000-0000-0000-000000001234')
        self.receive_url = reverse('handlers.fcm_handler', args=['receive', self.channel.uuid])
        self.register_url = reverse('handlers.fcm_handler', args=['register', self.channel.uuid])

    def test_receive(self):
        # invalid UUID
        response = self.client.post(reverse('handlers.fcm_handler', args=['receive',
                                                                          '00000000-0000-0000-0000-000000000000']))
        self.assertEqual(response.status_code, 404)

        # try GET
        response = self.client.get(self.receive_url)
        self.assertEqual(response.status_code, 405)

        data = {'from': '12345abcde', 'msg': 'Hello World!', 'date': '2017-01-01T08:50:00.000'}
        response = self.client.post(self.receive_url, data)
        self.assertEquals(400, response.status_code)

        data = {'from': '12345abcde', 'msg': 'Hello World!', 'date': '2017-01-01T08:50:00.000',
                'fcm_token': '1234567890qwertyuiop'}
        response = self.client.post(self.receive_url, data)
        self.assertEquals(200, response.status_code)

        data = {'from': '12345abcde', 'msg': 'Hello World!', 'date': '2017-01-01T08:50:00.000',
                'fcm_token': '12345678901qwertyuiopq'}
        response = self.client.post(self.receive_url, data)
        self.assertEquals(200, response.status_code)

        # load our message
        msg = Msg.objects.get()
        self.assertEquals("12345678901qwertyuiopq", msg.contact.get_urn(FCM_SCHEME).auth)
        self.assertEquals("fcm:12345abcde", msg.contact.get_urn(FCM_SCHEME).urn)
        self.assertEquals(self.org, msg.org)
        self.assertEquals(self.channel, msg.channel)
        self.assertEquals("Hello World!", msg.text)

    def test_register(self):
        data = {'urn': '12345abcde'}
        response = self.client.post(self.register_url, data)
        self.assertEquals(400, response.status_code)

        data = {'urn': '12345abcde', 'fcm_token': '1234567890qwertyuiop'}
        response = self.client.post(self.register_url, data)
        self.assertEquals(200, response.status_code)
        contact = json.loads(response.content)

        data = {'urn': '12345abcde', 'fcm_token': 'qwertyuiop1234567890'}
        response = self.client.post(self.register_url, data)
        self.assertEquals(200, response.status_code)
        updated_contact = json.loads(response.content)

        self.assertEquals(contact.get('contact_uuid'), updated_contact.get('contact_uuid'))

    def test_send(self):
        joe = self.create_contact("Joe", urn="fcm:12345abcde", auth="123456abcdef")
        msg = joe.send("Hello, world!", self.admin, trigger_send=False)

        with self.settings(SEND_MESSAGES=True):

            with patch('requests.post') as mock:
                mock.return_value = MockResponse(200, '{ "success": 1, "multicast_id": 123456, "failures": 0 }')

                # manually send it off
                Channel.send_message(dict_to_struct('MsgStruct', msg.as_task_json()))

                # check the status of the message is now sent
                msg.refresh_from_db()
                self.assertEqual(msg.status, WIRED)
                self.assertTrue(msg.sent_on)

                data = json.dumps({
                    'data': {
                        'type': 'rapidpro',
                        'title': 'FCM Channel',
                        'message': 'Hello, world!',
                        'message_id': msg.id
                    },
                    'content_available': True,
                    'to': '123456abcdef',
                    'priority': 'high',
                    'notification': {
                        'title': 'FCM Channel',
                        'body': 'Hello, world!'
                    }
                })

                mock.assert_called_once_with('https://fcm.googleapis.com/fcm/send',
                                             data=data,
                                             headers={
                                                 'Content-Type': 'application/json',
                                                 'Authorization': 'key=123456789',
                                                 'User-agent': 'RapidPro'
                                             },
                                             timeout=5)

                self.clear_cache()

            with patch('requests.post') as mock:
                mock.return_value = MockResponse(400, "Error", method='POST')

                # manually send it off
                Channel.send_message(dict_to_struct('MsgStruct', msg.as_task_json()))

                # message should be marked as an error
                msg.refresh_from_db()
                self.assertEquals(ERRORED, msg.status)
                self.assertEquals(1, msg.error_count)
                self.assertTrue(msg.next_attempt)

    def test_send_media(self):
        joe = self.create_contact("Joe", urn="fcm:12345abcde", auth="123456abcdef")
        msg = joe.send("Hello, world!", self.admin, trigger_send=False, media='image/jpeg:https://example.com/attachments/pic.jpg')

        with self.settings(SEND_MESSAGES=True):

            with patch('requests.post') as mock:
                mock.return_value = MockResponse(200, '{ "success": 1, "multicast_id": 123456, "failures": 0 }')

                # manually send it off
                Channel.send_message(dict_to_struct('MsgStruct', msg.as_task_json()))

                # check the status of the message is now sent
                msg.refresh_from_db()
                self.assertEqual(msg.status, WIRED)
                self.assertTrue(msg.sent_on)

                data = json.dumps({
                    'data': {
                        'type': 'rapidpro',
                        'title': 'FCM Channel',
                        'message': 'Hello, world!\nhttps://example.com/attachments/pic.jpg',
                        'message_id': msg.id
                    },
                    'content_available': True,
                    'to': '123456abcdef',
                    'priority': 'high',
                    'notification': {
                        'title': 'FCM Channel',
                        'body': 'Hello, world!\nhttps://example.com/attachments/pic.jpg'
                    }
                })

                mock.assert_called_once_with('https://fcm.googleapis.com/fcm/send',
                                             data=data,
                                             headers={
                                                 'Content-Type': 'application/json',
                                                 'Authorization': 'key=123456789',
                                                 'User-agent': 'RapidPro'
                                             },
                                             timeout=5)

                self.clear_cache()<|MERGE_RESOLUTION|>--- conflicted
+++ resolved
@@ -30,12 +30,8 @@
 from smartmin.tests import SmartminTest
 from temba.api.models import WebHookEvent, SMS_RECEIVED
 from temba.contacts.models import Contact, ContactGroup, ContactURN, URN, TEL_SCHEME, TWITTER_SCHEME, EXTERNAL_SCHEME, LINE_SCHEME
-<<<<<<< HEAD
 from temba.msgs.models import Broadcast, Msg, IVR, WIRED, FAILED, SENT, DELIVERED, ERRORED, INCOMING, PENDING
-=======
-from temba.msgs.models import Broadcast, Msg, IVR, WIRED, FAILED, SENT, DELIVERED, ERRORED, INCOMING, PENDING, USSD
 from temba.channels.views import channel_status_processor
->>>>>>> 64c2929c
 from temba.contacts.models import TELEGRAM_SCHEME, FACEBOOK_SCHEME, VIBER_SCHEME, FCM_SCHEME
 from temba.ivr.models import IVRCall
 from temba.msgs.models import MSG_SENT_KEY, SystemLabel
@@ -8715,186 +8711,6 @@
             self.assertTrue(ChannelLog.objects.filter(description__icontains="Unable to read external message_id"))
 
 
-<<<<<<< HEAD
-=======
-class JunebugUSSDTest(JunebugTestMixin, TembaTest):
-
-    def setUp(self):
-        super(JunebugUSSDTest, self).setUp()
-
-        flow = self.get_flow('ussd_example')
-        self.starcode = "*113#"
-
-        self.channel.delete()
-        self.channel = Channel.create(
-            self.org, self.user, 'RW', Channel.TYPE_JUNEBUG_USSD, None, '1234',
-            config=dict(username='junebug-user', password='junebug-pass', send_url='http://example.org/'),
-            uuid='00000000-0000-0000-0000-000000001234', role=Channel.ROLE_USSD)
-
-        self.trigger, _ = Trigger.objects.get_or_create(
-            channel=self.channel, keyword=self.starcode, flow=flow,
-            created_by=self.user, modified_by=self.user, org=self.org,
-            trigger_type=Trigger.TYPE_USSD_PULL)
-
-    def tearDown(self):
-        super(JunebugUSSDTest, self).tearDown()
-        settings.SEND_MESSAGES = False
-
-    def test_status(self):
-        joe = self.create_contact("Joe Biden", "+254788383383")
-        msg = joe.send("Hey Joe, it's Obama, pick up!", self.admin, msg_type=USSD)
-
-        data = self.mk_event()
-        msg.external_id = data['message_id']
-        msg.save(update_fields=('external_id',))
-
-        def assertStatus(sms, event_type, assert_status):
-            data['event_type'] = event_type
-            response = self.client.post(
-                reverse('handlers.junebug_handler',
-                        args=['event', self.channel.uuid]),
-                data=json.dumps(data),
-                content_type='application/json')
-            self.assertEquals(200, response.status_code)
-            sms = Msg.objects.get(pk=sms.id)
-            self.assertEquals(assert_status, sms.status)
-
-        assertStatus(msg, 'submitted', SENT)
-        assertStatus(msg, 'delivery_succeeded', DELIVERED)
-        assertStatus(msg, 'delivery_failed', FAILED)
-        assertStatus(msg, 'rejected', FAILED)
-
-    def test_receive_ussd(self):
-        from temba.ussd.models import USSDSession
-        from temba.channels.handlers import JunebugHandler
-
-        data = self.mk_ussd_msg(content="événement", to=self.starcode)
-        callback_url = reverse('handlers.junebug_handler',
-                               args=['inbound', self.channel.uuid])
-        response = self.client.post(callback_url, json.dumps(data),
-                                    content_type='application/json')
-
-        self.assertEqual(response.status_code, 200)
-        self.assertEqual(response.json()['status'], JunebugHandler.ACK)
-
-        # load our message
-        inbound_msg, outbound_msg = Msg.objects.all().order_by('pk')
-        self.assertEquals(data["from"], outbound_msg.contact.get_urn(TEL_SCHEME).path)
-        self.assertEquals(outbound_msg.response_to, inbound_msg)
-        self.assertEquals(outbound_msg.session.status, USSDSession.TRIGGERED)
-
-    def test_receive_ussd_no_sesion(self):
-        from temba.channels.handlers import JunebugHandler
-
-        # Delete the trigger to prevent the sesion from being created
-        self.trigger.delete()
-
-        data = self.mk_ussd_msg(content="événement", to=self.starcode)
-        callback_url = reverse('handlers.junebug_handler',
-                               args=['inbound', self.channel.uuid])
-        response = self.client.post(callback_url, json.dumps(data),
-                                    content_type='application/json')
-
-        self.assertEqual(response.status_code, 400)
-        self.assertEqual(response.json()['status'], JunebugHandler.NACK)
-
-    def test_send_ussd_continue_session(self):
-        joe = self.create_contact("Joe", "+250788383383")
-        self.create_group("Reporters", [joe])
-
-        inbound = Msg.create_incoming(self.channel, "tel:+250788383383", "Send an inbound message",
-                                      external_id='vumi-message-id', msg_type=USSD)
-        msg = inbound.reply("Test message", self.admin, trigger_send=False)
-
-        # our outgoing message
-        msg.refresh_from_db()
-        r = get_redis_connection()
-
-        try:
-            settings.SEND_MESSAGES = True
-
-            with patch('requests.post') as mock:
-                mock.return_value = MockResponse(200, json.dumps({
-                    'result': {
-                        'message_id': '07033084-5cfd-4812-90a4-e4d24ffb6e3d',
-                    }
-                }))
-
-                # manually send it off
-                Channel.send_message(dict_to_struct('MsgStruct', msg.as_task_json()))
-
-                # check the status of the message is now sent
-                msg.refresh_from_db()
-                self.assertEquals(WIRED, msg.status)
-                self.assertTrue(msg.sent_on)
-                self.assertEquals("07033084-5cfd-4812-90a4-e4d24ffb6e3d", msg.external_id)
-                self.assertEquals(1, mock.call_count)
-
-                # should have a failsafe that it was sent
-                self.assertTrue(r.sismember(timezone.now().strftime(MSG_SENT_KEY), str(msg.id)))
-
-                # try sending again, our failsafe should kick in
-                Channel.send_message(dict_to_struct('MsgStruct', msg.as_task_json()))
-
-                # we shouldn't have been called again
-                self.assertEquals(1, mock.call_count)
-                [call] = mock.call_args_list
-                (args, kwargs) = call
-                payload = kwargs['json']
-                self.assertFalse('from' in payload.keys())
-                self.assertFalse('to' in payload.keys())
-                self.assertEquals(payload['reply_to'], 'vumi-message-id')
-                self.assertEquals(payload['channel_data'], {
-                    'continue_session': True
-                })
-                self.clear_cache()
-        finally:
-            settings.SEND_MESSAGES = False
-
-    def test_send_ussd_end_session(self):
-        from temba.ussd.models import USSDSession
-
-        joe = self.create_contact("Joe", "+250788383383")
-        self.create_group("Reporters", [joe])
-
-        inbound = Msg.create_incoming(self.channel, "tel:+250788383383", "Send an inbound message",
-                                      msg_type=USSD, external_id='vumi-message-id')
-        session = USSDSession.objects.create(channel=self.channel, org=self.channel.org, contact=joe, contact_urn=joe.urn_objects[URN.from_tel('+250788383383')],
-                                             external_id=inbound.external_id, status=USSDSession.COMPLETED)
-        msg = inbound.reply("Test message", self.admin, trigger_send=False, session=session)
-
-        # our outgoing message
-        msg.refresh_from_db()
-        self.clear_cache()
-
-        try:
-            settings.SEND_MESSAGES = True
-
-            with patch('requests.post') as mock:
-                mock.return_value = MockResponse(200, json.dumps({
-                    'result': {
-                        'message_id': '07033084-5cfd-4812-90a4-e4d24ffb6e3d',
-                    }
-                }))
-
-                # manually send it off
-                Channel.send_message(dict_to_struct('MsgStruct', msg.as_task_json()))
-                self.assertEquals(1, mock.call_count)
-                [call] = mock.call_args_list
-                (args, kwargs) = call
-                payload = kwargs['json']
-                self.assertFalse('from' in payload.keys())
-                self.assertFalse('to' in payload.keys())
-                self.assertEquals(payload['reply_to'], 'vumi-message-id')
-                self.assertEquals(payload['channel_data'], {
-                    'continue_session': False
-                })
-                self.clear_cache()
-        finally:
-            settings.SEND_MESSAGES = False
-
-
->>>>>>> 64c2929c
 class MbloxTest(TembaTest):
 
     def setUp(self):
