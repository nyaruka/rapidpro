# -*- coding: utf-8 -*-
from __future__ import absolute_import, unicode_literals

import base64
import calendar
import copy
import hashlib
import hmac
import json
import pytz
import telegram
import time
import urllib2
import uuid

from datetime import timedelta, date
from django.conf import settings
from django.contrib.auth.models import User, Group
from django.core import mail
from django.core.cache import cache
from django.core.exceptions import ValidationError
from django.core.urlresolvers import reverse
from django.test.utils import override_settings
from django.utils import timezone
from django.template import loader, Context
from django_redis import get_redis_connection
from mock import patch
from smartmin.tests import SmartminTest
from temba.api.models import WebHookEvent, SMS_RECEIVED
from temba.contacts.models import Contact, ContactGroup, ContactURN, URN, TEL_SCHEME, TWITTER_SCHEME, EXTERNAL_SCHEME
from temba.contacts.models import TELEGRAM_SCHEME, FACEBOOK_SCHEME
<<<<<<< HEAD
from temba.ivr.models import IVRCall, PENDING, RINGING
from temba.msgs.models import Broadcast, Msg, IVR, WIRED, FAILED, SENT, DELIVERED, ERRORED, INCOMING, INTERRUPTED, \
    TRIGGERED
=======
from temba.ivr.models import IVRCall
from temba.msgs.models import Broadcast, Msg, IVR, WIRED, FAILED, SENT, DELIVERED, ERRORED, INCOMING, INTERRUPTED, PENDING
>>>>>>> e3d72f33
from temba.msgs.models import MSG_SENT_KEY, SystemLabel
from temba.orgs.models import Org, ALL_EVENTS, ACCOUNT_SID, ACCOUNT_TOKEN, APPLICATION_SID, NEXMO_KEY, NEXMO_SECRET, FREE_PLAN, NEXMO_UUID
from temba.tests import TembaTest, MockResponse, MockTwilioClient, MockRequestValidator
from temba.triggers.models import Trigger
from temba.utils import dict_to_struct
from telegram import User as TelegramUser
from twilio import TwilioRestException
from twilio.util import RequestValidator
from twython import TwythonError
from urllib import urlencode
from .models import Channel, ChannelCount, ChannelEvent, SyncEvent, Alert, ChannelLog, TEMBA_HEADERS
from .tasks import check_channels_task, squash_channelcounts
from .views import TWILIO_SUPPORTED_COUNTRIES


class ChannelTest(TembaTest):

    def setUp(self):
        super(ChannelTest, self).setUp()

        self.channel.delete()

        self.tel_channel = Channel.create(self.org, self.user, 'RW', 'A', name="Test Channel", address="+250785551212",
                                          role="SR", secret="12345", gcm_id="123")

        self.twitter_channel = Channel.create(self.org, self.user, None, 'TT', name="Twitter Channel",
                                              address="billy_bob", role="SR", scheme='twitter')

        self.released_channel = Channel.create(None, self.user, None, 'NX', name="Released Channel", address=None,
                                               secret=None, gcm_id="000")

    def send_message(self, numbers, message, org=None, user=None):
        if not org:
            org = self.org

        if not user:
            user = self.user

        group = ContactGroup.get_or_create(org, user, 'Numbers: %s' % ','.join(numbers))
        contacts = list()
        for number in numbers:
            contacts.append(Contact.get_or_create(org, user, name=None, urns=[URN.from_tel(number)]))

        group.contacts.add(*contacts)

        broadcast = Broadcast.create(org, user, message, [group])
        broadcast.send()

        msg = Msg.objects.filter(broadcast=broadcast).order_by('text', 'pk')
        if len(numbers) == 1:
            return msg.first()
        else:
            return list(msg)

    def assertHasCommand(self, cmd_name, response):
        self.assertEquals(200, response.status_code)
        data = json.loads(response.content)

        for cmd in data['cmds']:
            if cmd['cmd'] == cmd_name:
                return

        raise Exception("Did not find '%s' cmd in response: '%s'" % (cmd_name, response.content))

    def test_message_context(self):
        context = self.tel_channel.build_message_context()
        self.assertEqual(context['__default__'], '+250 785 551 212')
        self.assertEqual(context['name'], 'Test Channel')
        self.assertEqual(context['address'], '+250 785 551 212')
        self.assertEqual(context['tel'], '+250 785 551 212')
        self.assertEqual(context['tel_e164'], '+250785551212')

        context = self.twitter_channel.build_message_context()
        self.assertEqual(context['__default__'], '@billy_bob')
        self.assertEqual(context['name'], 'Twitter Channel')
        self.assertEqual(context['address'], '@billy_bob')
        self.assertEqual(context['tel'], '')
        self.assertEqual(context['tel_e164'], '')

        context = self.released_channel.build_message_context()
        self.assertEqual(context['__default__'], 'Released Channel')
        self.assertEqual(context['name'], 'Released Channel')
        self.assertEqual(context['address'], '')
        self.assertEqual(context['tel'], '')
        self.assertEqual(context['tel_e164'], '')

    def test_deactivate(self):
        self.login(self.admin)
        self.tel_channel.is_active = False
        self.tel_channel.save()
        response = self.client.get(reverse('channels.channel_read', args=[self.tel_channel.uuid]))
        self.assertEquals(404, response.status_code)

    def test_delegate_channels(self):

        self.login(self.admin)

        # we don't support IVR yet
        self.assertFalse(self.org.supports_ivr())

        # pretend we are connected to twiliko
        self.org.config = json.dumps(dict(ACCOUNT_SID='AccountSid', ACCOUNT_TOKEN='AccountToken', APPLICATION_SID='AppSid'))
        self.org.save()

        # add a delegate caller
        post_data = dict(channel=self.tel_channel.pk, connection='T')
        response = self.client.post(reverse('channels.channel_create_caller'), post_data)

        # now we should be IVR capable
        self.assertTrue(self.org.supports_ivr())

        # should now have the option to disable
        self.login(self.admin)
        response = self.client.get(reverse('channels.channel_read', args=[self.tel_channel.uuid]))
        self.assertContains(response, 'Disable Voice Calls')

        # try adding a caller for an invalid channel
        response = self.client.post('%s?channel=20000' % reverse('channels.channel_create_caller'))
        self.assertEquals(200, response.status_code)
        self.assertEquals('Sorry, a caller cannot be added for that number', response.context['form'].errors['channel'][0])

        # disable our twilio connection
        self.org.remove_twilio_account(self.admin)
        self.assertFalse(self.org.supports_ivr())

        # we should lose our caller
        response = self.client.get(reverse('channels.channel_read', args=[self.tel_channel.uuid]))
        self.assertNotContains(response, 'Disable Voice Calls')

        # now try and add it back without a twilio connection
        response = self.client.post(reverse('channels.channel_create_caller'), post_data)

        # shouldn't have added, so no ivr yet
        self.assertFalse(self.assertFalse(self.org.supports_ivr()))

        self.assertEquals('A connection to a Twilio account is required', response.context['form'].errors['connection'][0])

    def test_get_channel_type_name(self):
        self.assertEquals(self.tel_channel.get_channel_type_name(), "Android Phone")
        self.assertEquals(self.twitter_channel.get_channel_type_name(), "Twitter Channel")
        self.assertEquals(self.released_channel.get_channel_type_name(), "Nexmo Channel")

    def test_channel_selection(self):
        # make our default tel channel MTN
        mtn = self.tel_channel
        mtn.name = "MTN"
        mtn.save()

        # create a channel for Tigo too
        tigo = Channel.create(self.org, self.user, 'RW', 'A', "Tigo", "+250725551212", secret="11111", gcm_id="456")

        # new contact on MTN should send with the MTN channel
        msg = self.send_message(['+250788382382'], "Sent to an MTN number")
        self.assertEquals(mtn, self.org.get_send_channel(contact_urn=msg.contact_urn))
        self.assertEquals(mtn, msg.channel)

        # new contact on Tigo should send with the Tigo channel
        msg = self.send_message(['+250728382382'], "Sent to a Tigo number")
        self.assertEquals(tigo, self.org.get_send_channel(contact_urn=msg.contact_urn))
        self.assertEquals(tigo, msg.channel)

        # now our MTN contact texts, the tigo number which should change their affinity
        msg = Msg.create_incoming(tigo, "tel:+250788382382", "Send an inbound message to Tigo")
        self.assertEquals(tigo, msg.channel)
        self.assertEquals(tigo, self.org.get_send_channel(contact_urn=msg.contact_urn))
        self.assertEquals(tigo, ContactURN.objects.get(path='+250788382382').channel)

        # new contact on Airtel (some overlap) should send with the Tigo channel since it is newest
        msg = self.send_message(['+250738382382'], "Sent to a Airtel number")
        self.assertEquals(tigo, self.org.get_send_channel(contact_urn=msg.contact_urn))
        self.assertEquals(tigo, msg.channel)

        # add a voice caller
        caller = Channel.add_call_channel(self.org, self.user, self.tel_channel)

        # set our affinity to the caller (ie, they were on an ivr call)
        ContactURN.objects.filter(path='+250788382382').update(channel=caller)
        self.assertEquals(mtn, self.org.get_send_channel(contact_urn=ContactURN.objects.get(path='+250788382382')))

        # change channel numbers to be shortcodes, i.e. no overlap with contact numbers
        mtn.address = '1234'
        mtn.save()
        tigo.address = '1235'
        tigo.save()

        # should return the newest channel which is TIGO
        msg = self.send_message(['+250788382382'], "Sent to an MTN number, but with shortcode channels")
        self.assertEquals(tigo, msg.channel)
        self.assertEquals(tigo, self.org.get_send_channel(contact_urn=msg.contact_urn))

        # check for twitter
        self.assertEquals(self.twitter_channel, self.org.get_send_channel(scheme=TWITTER_SCHEME))

        contact = self.create_contact("Billy", number="+250722222222", twitter="billy_bob")
        twitter_urn = contact.get_urn(schemes=[TWITTER_SCHEME])
        self.assertEquals(self.twitter_channel, self.org.get_send_channel(contact_urn=twitter_urn))

        # calling without scheme or urn should raise exception
        self.assertRaises(ValueError, self.org.get_send_channel)

    def test_message_splitting(self):
        # external API requires messages to be <= 160 chars
        self.tel_channel.channel_type = 'EX'
        self.tel_channel.save()

        msg = Msg.create_outgoing(self.org, self.user, 'tel:+250738382382', 'x' * 400)  # 400 chars long
        Channel.send_message(dict_to_struct('MsgStruct', msg.as_task_json()))
        self.assertEqual(3, Msg.objects.get(pk=msg.id).msg_count)

        # Nexmo limit is 1600
        self.tel_channel.channel_type = 'NX'
        self.tel_channel.save()
        cache.clear()  # clear the channel from cache

        msg = Msg.create_outgoing(self.org, self.user, 'tel:+250738382382', 'y' * 400)
        Channel.send_message(dict_to_struct('MsgStruct', msg.as_task_json()))
        self.assertEqual(self.tel_channel, Msg.objects.get(pk=msg.id).channel)
        self.assertEqual(1, Msg.objects.get(pk=msg.id).msg_count)

    def test_ensure_normalization(self):
        self.tel_channel.country = 'RW'
        self.tel_channel.save()

        contact1 = self.create_contact("contact1", "0788111222")
        contact2 = self.create_contact("contact2", "+250788333444")
        contact3 = self.create_contact("contact3", "+18006927753")

        self.org.normalize_contact_tels()

        norm_c1 = Contact.objects.get(pk=contact1.pk)
        norm_c2 = Contact.objects.get(pk=contact2.pk)
        norm_c3 = Contact.objects.get(pk=contact3.pk)

        self.assertEquals(norm_c1.get_urn(TEL_SCHEME).path, "+250788111222")
        self.assertEquals(norm_c2.get_urn(TEL_SCHEME).path, "+250788333444")
        self.assertEquals(norm_c3.get_urn(TEL_SCHEME).path, "+18006927753")

    def test_delete(self):
        self.org.administrators.add(self.user)
        self.user.set_org(self.org)
        self.login(self.user)

        # a message, a call, and a broadcast
        msg = self.send_message(['250788382382'], "How is it going?")
        call = ChannelEvent.create(self.tel_channel, "tel:+250788383385", ChannelEvent.TYPE_CALL_IN, timezone.now(), 5)

        self.assertEqual(self.org, msg.org)
        self.assertEqual(self.tel_channel, msg.channel)
        self.assertEquals(1, Msg.get_messages(self.org).count())
        self.assertEquals(1, ChannelEvent.get_all(self.org).count())
        self.assertEquals(1, Broadcast.get_broadcasts(self.org).count())

        # start off in the pending state
        self.assertEquals('P', msg.status)

        response = self.fetch_protected(reverse('channels.channel_delete', args=[self.tel_channel.pk]), self.user)
        self.assertContains(response, 'Test Channel')

        response = self.fetch_protected(reverse('channels.channel_delete', args=[self.tel_channel.pk]),
                                        post_data=dict(remove=True), user=self.user)
        self.assertRedirect(response, reverse("orgs.org_home"))

        msg = Msg.objects.get(pk=msg.pk)
        self.assertIsNotNone(msg.channel)
        self.assertIsNone(msg.channel.gcm_id)
        self.assertIsNone(msg.channel.secret)
        self.assertEquals(self.org, msg.org)

        # queued messages for the channel should get marked as failed
        self.assertEquals('F', msg.status)

        call = ChannelEvent.objects.get(pk=call.pk)
        self.assertIsNotNone(call.channel)
        self.assertIsNone(call.channel.gcm_id)
        self.assertIsNone(call.channel.secret)

        self.assertEquals(self.org, call.org)

        broadcast = Broadcast.objects.get(pk=msg.broadcast.pk)
        self.assertEquals(self.org, broadcast.org)

        # should still be considered that user's message, call and broadcast
        self.assertEquals(1, Msg.get_messages(self.org).count())
        self.assertEquals(1, ChannelEvent.get_all(self.org).count())
        self.assertEquals(1, Broadcast.get_broadcasts(self.org).count())

        # syncing this channel should result in a release
        post_data = dict(cmds=[dict(cmd="status", p_sts="CHA", p_src="BAT", p_lvl="60", net="UMTS", pending=[], retry=[])])

        # now send the channel's updates
        response = self.sync(self.tel_channel, post_data)

        # our response should contain a release
        self.assertHasCommand('rel', response)

        # create a channel
        channel = Channel.create(self.org, self.user, 'RW', 'A', "Test Channel", "0785551212",
                                 secret="12345", gcm_id="123")

        response = self.fetch_protected(reverse('channels.channel_delete', args=[channel.pk]), self.superuser)
        self.assertContains(response, 'Test Channel')

        response = self.fetch_protected(reverse('channels.channel_delete', args=[channel.pk]),
                                        post_data=dict(remove=True), user=self.superuser)
        self.assertRedirect(response, reverse("orgs.org_home"))

        # create a channel
        channel = Channel.create(self.org, self.user, 'RW', 'A', "Test Channel", "0785551212",
                                 secret="12345", gcm_id="123")

        # add channel trigger
        from temba.triggers.models import Trigger
        Trigger.objects.create(org=self.org, flow=self.create_flow(), channel=channel,
                               modified_by=self.admin, created_by=self.admin)

        self.assertTrue(Trigger.objects.filter(channel=channel, is_active=True))

        response = self.fetch_protected(reverse('channels.channel_delete', args=[channel.pk]),
                                        post_data=dict(remove=True), user=self.superuser)

        self.assertRedirect(response, reverse("orgs.org_home"))

        # channel trigger should have be removed
        self.assertFalse(Trigger.objects.filter(channel=channel, is_active=True))

    def test_list(self):
        # de-activate existing channels
        Channel.objects.all().update(is_active=False)

        # list page redirects to claim page
        self.login(self.user)
        response = self.client.get(reverse('channels.channel_list'))
        self.assertRedirect(response, reverse('channels.channel_claim'))

        # unless you're a superuser
        self.login(self.superuser)
        response = self.client.get(reverse('channels.channel_list'))
        self.assertEqual(response.status_code, 200)
        self.assertEqual(list(response.context['object_list']), [])

        # re-activate one of the channels so org has a single channel
        self.tel_channel.is_active = True
        self.tel_channel.save()

        # list page now redirects to channel read page
        self.login(self.user)
        response = self.client.get(reverse('channels.channel_list'))
        self.assertRedirect(response, reverse('channels.channel_read', args=[self.tel_channel.uuid]))

        # unless you're a superuser
        self.login(self.superuser)
        response = self.client.get(reverse('channels.channel_list'))
        self.assertEqual(response.status_code, 200)
        self.assertEqual(list(response.context['object_list']), [self.tel_channel])

        # re-activate other channel so org now has two channels
        self.twitter_channel.is_active = True
        self.twitter_channel.save()

        # no-more redirection for anyone
        self.login(self.user)
        response = self.client.get(reverse('channels.channel_list'))
        self.assertEqual(response.status_code, 200)
        self.assertEqual(set(response.context['object_list']), {self.tel_channel, self.twitter_channel})

        # clear out the phone and name for the Android channel
        self.tel_channel.name = None
        self.tel_channel.address = None
        self.tel_channel.save()
        response = self.client.get(reverse('channels.channel_list'))
        self.assertContains(response, "Unknown")
        self.assertContains(response, "Android Phone")

    def test_channel_status(self):
        # visit page as a viewer
        self.login(self.user)
        response = self.client.get('/', follow=True)
        self.assertNotIn('unsent_msgs', response.context, msg="Found unsent_msgs in context")
        self.assertNotIn('delayed_syncevents', response.context, msg="Found delayed_syncevents in context")

        # visit page as superuser
        self.login(self.superuser)
        response = self.client.get('/', follow=True)
        # superusers doesn't have orgs thus cannot have both values
        self.assertNotIn('unsent_msgs', response.context, msg="Found unsent_msgs in context")
        self.assertNotIn('delayed_syncevents', response.context, msg="Found delayed_syncevents in context")

        # visit page as administrator
        self.login(self.admin)
        response = self.client.get('/', follow=True)

        # there is not unsent nor delayed syncevents
        self.assertNotIn('unsent_msgs', response.context, msg="Found unsent_msgs in context")
        self.assertNotIn('delayed_syncevents', response.context, msg="Found delayed_syncevents in context")

        # replace existing channels with a single Android device
        Channel.objects.update(is_active=False)
        channel = Channel.create(self.org, self.user, None, Channel.TYPE_ANDROID, None, "+250781112222", gcm_id="asdf", secret="asdf")
        channel.created_on = timezone.now() - timedelta(hours=2)
        channel.save()

        response = self.client.get('/', Follow=True)
        self.assertNotIn('delayed_syncevents', response.context)
        self.assertNotIn('unsent_msgs', response.context, msg="Found unsent_msgs in context")

        # simulate a sync in back in two hours
        post_data = dict(cmds=[
                         # device details status
                         dict(cmd="status", p_sts="CHA", p_src="BAT", p_lvl="60",
                              net="UMTS", pending=[], retry=[])])
        self.sync(channel, post_data)
        sync_event = SyncEvent.objects.all()[0]
        sync_event.created_on = timezone.now() - timedelta(hours=2)
        sync_event.save()

        response = self.client.get('/', Follow=True)
        self.assertIn('delayed_syncevents', response.context)
        self.assertNotIn('unsent_msgs', response.context, msg="Found unsent_msgs in context")

        # add a message, just sent so shouldn't have delayed
        msg = Msg.create_outgoing(self.org, self.user, 'tel:250788123123', "test")
        response = self.client.get('/', Follow=True)
        self.assertIn('delayed_syncevents', response.context)
        self.assertNotIn('unsent_msgs', response.context, msg="Found unsent_msgs in context")

        # but put it in the past
        msg.delete()
        msg = Msg.create_outgoing(self.org, self.user, 'tel:250788123123', "test",
                                  created_on=timezone.now() - timedelta(hours=3))
        response = self.client.get('/', Follow=True)
        self.assertIn('delayed_syncevents', response.context)
        self.assertIn('unsent_msgs', response.context, msg="Found unsent_msgs in context")

        # if there is a successfully sent message after sms was created we do not consider it as delayed
        success_msg = Msg.create_outgoing(self.org, self.user, 'tel:+250788123123', "success-send",
                                          created_on=timezone.now() - timedelta(hours=2))
        success_msg.sent_on = timezone.now() - timedelta(hours=2)
        success_msg.status = 'S'
        success_msg.save()
        response = self.client.get('/', Follow=True)
        self.assertIn('delayed_syncevents', response.context)
        self.assertNotIn('unsent_msgs', response.context, msg="Found unsent_msgs in context")

        # test that editors have the channel of the the org the are using
        other_user = self.create_user("Other")
        self.create_secondary_org()
        self.org2.administrators.add(other_user)
        self.org.editors.add(other_user)
        self.assertFalse(self.org2.channels.all())

        self.login(other_user)

        other_user.set_org(self.org2)

        self.assertEquals(self.org2, other_user.get_org())
        response = self.client.get('/', follow=True)
        self.assertNotIn('channel_type', response.context, msg="Found channel_type in context")

        other_user.set_org(self.org)

        self.assertEquals(1, self.org.channels.filter(is_active=True).count())
        self.assertEquals(self.org, other_user.get_org())

        response = self.client.get('/', follow=True)
        # self.assertIn('channel_type', response.context)

    def sync(self, channel, post_data=None, signature=None):
        if not post_data:
            post_data = "{}"
        else:
            post_data = json.dumps(post_data)

        ts = int(time.time())
        if not signature:

            # sign the request
            key = str(channel.secret) + str(ts)
            signature = hmac.new(key=key, msg=bytes(post_data), digestmod=hashlib.sha256).digest()

            # base64 and url sanitize
            signature = urllib2.quote(base64.urlsafe_b64encode(signature))

        return self.client.post("%s?signature=%s&ts=%d" % (reverse('sync', args=[channel.pk]), signature, ts),
                                content_type='application/json', data=post_data)

    def test_update(self):
        update_url = reverse('channels.channel_update', args=[self.tel_channel.id])

        # only user of the org can view the update page of a channel
        self.client.logout()
        self.login(self.user)
        response = self.client.get(update_url)
        self.assertEquals(302, response.status_code)

        self.login(self.user)
        # visit the channel's update page as a manager within the channel's organization
        self.org.administrators.add(self.user)
        response = self.fetch_protected(update_url, self.user)
        self.assertEquals(200, response.status_code)
        self.assertEquals(response.request['PATH_INFO'], update_url)

        channel = Channel.objects.get(pk=self.tel_channel.id)
        self.assertEquals(channel.name, "Test Channel")
        self.assertEquals(channel.address, "+250785551212")

        postdata = dict()
        postdata['name'] = "Test Channel Update1"
        postdata['address'] = "+250785551313"

        self.login(self.user)
        response = self.client.post(update_url, postdata, follow=True)
        channel = Channel.objects.get(pk=self.tel_channel.id)
        self.assertEquals(channel.name, "Test Channel Update1")
        self.assertEquals(channel.address, "+250785551313")

        # if we change the channel to a twilio type, shouldn't be able to edit our address
        channel.channel_type = Channel.TYPE_TWILIO
        channel.save()

        response = self.client.get(update_url)
        self.assertFalse('address' in response.context['form'].fields)

        # bring it back to android
        channel.channel_type = Channel.TYPE_ANDROID
        channel.save()

        # visit the channel's update page as administrator
        self.org.administrators.add(self.user)
        self.user.set_org(self.org)
        response = self.fetch_protected(update_url, self.user)
        self.assertEquals(200, response.status_code)
        self.assertEquals(response.request['PATH_INFO'], update_url)
        channel = Channel.objects.get(pk=self.tel_channel.id)
        self.assertEquals(channel.name, "Test Channel Update1")
        self.assertEquals(channel.address, "+250785551313")

        postdata = dict()
        postdata['name'] = "Test Channel Update2"
        postdata['address'] = "+250785551414"

        response = self.fetch_protected(update_url, self.user, postdata)
        channel = Channel.objects.get(pk=self.tel_channel.id)
        self.assertEquals(channel.name, "Test Channel Update2")
        self.assertEquals(channel.address, "+250785551414")

        # visit the channel's update page as superuser
        self.superuser.set_org(self.org)
        response = self.fetch_protected(update_url, self.superuser)
        self.assertEquals(200, response.status_code)
        self.assertEquals(response.request['PATH_INFO'], update_url)
        channel = Channel.objects.get(pk=self.tel_channel.id)
        self.assertEquals(channel.name, "Test Channel Update2")
        self.assertEquals(channel.address, "+250785551414")

        postdata = dict()
        postdata['name'] = "Test Channel Update3"
        postdata['address'] = "+250785551515"

        response = self.fetch_protected(update_url, self.superuser, postdata)
        channel = Channel.objects.get(pk=self.tel_channel.id)
        self.assertEquals(channel.name, "Test Channel Update3")
        self.assertEquals(channel.address, "+250785551515")

        # make sure channel works with alphanumeric numbers
        channel.address = "EATRIGHT"
        self.assertEquals("EATRIGHT", channel.get_address_display())
        self.assertEquals("EATRIGHT", channel.get_address_display(e164=True))

        # change channel type to Twitter
        channel.channel_type = Channel.TYPE_TWITTER
        channel.address = 'billy_bob'
        channel.scheme = 'twitter'
        channel.config = json.dumps({'handle_id': 12345, 'oauth_token': 'abcdef', 'oauth_token_secret': '23456'})
        channel.save()

        self.assertEquals('@billy_bob', channel.get_address_display())
        self.assertEquals('@billy_bob', channel.get_address_display(e164=True))

        response = self.fetch_protected(update_url, self.user)
        self.assertEquals(200, response.status_code)
        self.assertIn('name', response.context['fields'])
        self.assertIn('alert_email', response.context['fields'])
        self.assertIn('address', response.context['fields'])
        self.assertNotIn('country', response.context['fields'])

        postdata = dict()
        postdata['name'] = "Twitter2"
        postdata['alert_email'] = "bob@example.com"
        postdata['address'] = "billy_bob"

        with patch('temba.utils.mage.MageClient.refresh_twitter_stream') as refresh_twitter_stream:
            refresh_twitter_stream.return_value = dict()

            self.fetch_protected(update_url, self.user, postdata)
            channel = Channel.objects.get(pk=self.tel_channel.id)
            self.assertEquals(channel.name, "Twitter2")
            self.assertEquals(channel.alert_email, "bob@example.com")
            self.assertEquals(channel.address, "billy_bob")

    def test_read(self):
        post_data = dict(cmds=[
                         # device details status
                         dict(cmd="status", p_sts="CHA", p_src="BAT", p_lvl="60",
                              net="UMTS", pending=[], retry=[])])

        # now send the channel's updates
        self.sync(self.tel_channel, post_data)
        post_data = dict(cmds=[
                         # device details status
                         dict(cmd="status", p_sts="FUL", p_src="AC", p_lvl="100",
                              net="WIFI", pending=[], retry=[])])

        # now send the channel's updates
        self.sync(self.tel_channel, post_data)
        self.assertEquals(2, SyncEvent.objects.all().count())

        # non-org users can't view our channels
        self.login(self.non_org_user)
        response = self.client.get(reverse('channels.channel_read', args=[self.tel_channel.uuid]))
        self.assertLoginRedirect(response)

        # org users can
        response = self.fetch_protected(reverse('channels.channel_read', args=[self.tel_channel.uuid]), self.user)

        self.assertEquals(len(response.context['source_stats']), len(SyncEvent.objects.values_list('power_source', flat=True).distinct()))
        self.assertEquals('AC', response.context['source_stats'][0][0])
        self.assertEquals(1, response.context['source_stats'][0][1])
        self.assertEquals('BAT', response.context['source_stats'][1][0])
        self.assertEquals(1, response.context['source_stats'][0][1])

        self.assertEquals(len(response.context['network_stats']), len(SyncEvent.objects.values_list('network_type', flat=True).distinct()))
        self.assertEquals('UMTS', response.context['network_stats'][0][0])
        self.assertEquals(1, response.context['network_stats'][0][1])
        self.assertEquals('WIFI', response.context['network_stats'][1][0])
        self.assertEquals(1, response.context['network_stats'][1][1])

        self.assertTrue(len(response.context['latest_sync_events']) <= 5)

        response = self.fetch_protected(reverse('orgs.org_home'), self.admin)
        self.assertNotContains(response, 'Enable Voice')

        # Add twilio credentials to make sure we can add calling for our android channel
        twilio_config = {ACCOUNT_SID: 'SID', ACCOUNT_TOKEN: 'TOKEN', APPLICATION_SID: 'APP SID'}
        config = self.org.config_json()
        config.update(twilio_config)
        self.org.config = json.dumps(config)
        self.org.save(update_fields=['config'])

        response = self.fetch_protected(reverse('orgs.org_home'), self.admin)
        self.assertTrue(self.org.is_connected_to_twilio())
        self.assertContains(response, 'Enable Voice')

        two_hours_ago = timezone.now() - timedelta(hours=2)

        # make sure our channel is old enough to trigger alerts
        self.tel_channel.created_on = two_hours_ago
        self.tel_channel.save()

        # delayed sync status
        for sync in SyncEvent.objects.all():
            sync.created_on = two_hours_ago
            sync.save()

        # add a message, just sent so shouldn't be delayed
        Msg.create_outgoing(self.org, self.user, 'tel:250785551212', 'delayed message', created_on=two_hours_ago)

        response = self.fetch_protected(reverse('channels.channel_read', args=[self.tel_channel.uuid]), self.admin)
        self.assertIn('delayed_sync_event', response.context_data.keys())
        self.assertIn('unsent_msgs_count', response.context_data.keys())

        # with superuser
        response = self.fetch_protected(reverse('channels.channel_read', args=[self.tel_channel.uuid]), self.superuser)
        self.assertEquals(200, response.status_code)

        # now that we can access the channel, which messages do we display in the chart?
        joe = self.create_contact('Joe', '+2501234567890')
        test_contact = Contact.get_test_contact(self.admin)

        # should have two series, one for incoming one for outgoing
        self.assertEquals(2, len(response.context['message_stats']))

        # but only an outgoing message so far
        self.assertEquals(0, len(response.context['message_stats'][0]['data']))
        self.assertEquals(1, response.context['message_stats'][1]['data'][-1]['count'])

        # we have one row for the message stats table
        self.assertEquals(1, len(response.context['message_stats_table']))
        # only one outgoing message
        self.assertEquals(0, response.context['message_stats_table'][0]['incoming_messages_count'])
        self.assertEquals(1, response.context['message_stats_table'][0]['outgoing_messages_count'])
        self.assertEquals(0, response.context['message_stats_table'][0]['incoming_ivr_count'])
        self.assertEquals(0, response.context['message_stats_table'][0]['outgoing_ivr_count'])

        # send messages with a test contact
        Msg.create_incoming(self.tel_channel, test_contact.get_urn().urn, 'This incoming message will not be counted')
        Msg.create_outgoing(self.org, self.user, test_contact, 'This outgoing message will not be counted')

        response = self.fetch_protected(reverse('channels.channel_read', args=[self.tel_channel.uuid]), self.superuser)
        self.assertEquals(200, response.status_code)

        # nothing should change since it's a test contact
        self.assertEquals(0, len(response.context['message_stats'][0]['data']))
        self.assertEquals(1, response.context['message_stats'][1]['data'][-1]['count'])

        # no change on the table starts too
        self.assertEquals(1, len(response.context['message_stats_table']))
        self.assertEquals(0, response.context['message_stats_table'][0]['incoming_messages_count'])
        self.assertEquals(1, response.context['message_stats_table'][0]['outgoing_messages_count'])
        self.assertEquals(0, response.context['message_stats_table'][0]['incoming_ivr_count'])
        self.assertEquals(0, response.context['message_stats_table'][0]['outgoing_ivr_count'])

        # send messages with a normal contact
        Msg.create_incoming(self.tel_channel, joe.get_urn(TEL_SCHEME).urn, 'This incoming message will be counted')
        Msg.create_outgoing(self.org, self.user, joe, 'This outgoing message will be counted')

        # now we have an inbound message and two outbounds
        response = self.fetch_protected(reverse('channels.channel_read', args=[self.tel_channel.uuid]), self.superuser)
        self.assertEquals(200, response.status_code)
        self.assertEquals(1, response.context['message_stats'][0]['data'][-1]['count'])

        # this assertion is problematic causing time-sensitive failures, to reconsider
        # self.assertEquals(2, response.context['message_stats'][1]['data'][-1]['count'])

        # message stats table have an inbound and two outbounds in the last month
        self.assertEquals(1, len(response.context['message_stats_table']))
        self.assertEquals(1, response.context['message_stats_table'][0]['incoming_messages_count'])
        self.assertEquals(2, response.context['message_stats_table'][0]['outgoing_messages_count'])
        self.assertEquals(0, response.context['message_stats_table'][0]['incoming_ivr_count'])
        self.assertEquals(0, response.context['message_stats_table'][0]['outgoing_ivr_count'])

        # test cases for IVR messaging, make our relayer accept calls
        self.tel_channel.role = 'SCAR'
        self.tel_channel.save()

        from temba.msgs.models import IVR
        Msg.create_incoming(self.tel_channel, test_contact.get_urn().urn, 'incoming ivr as a test contact', msg_type=IVR)
        Msg.create_outgoing(self.org, self.user, test_contact, 'outgoing ivr as a test contact', msg_type=IVR)
        response = self.fetch_protected(reverse('channels.channel_read', args=[self.tel_channel.uuid]), self.superuser)

        # nothing should have changed
        self.assertEquals(2, len(response.context['message_stats']))

        self.assertEquals(1, len(response.context['message_stats_table']))
        self.assertEquals(1, response.context['message_stats_table'][0]['incoming_messages_count'])
        self.assertEquals(2, response.context['message_stats_table'][0]['outgoing_messages_count'])
        self.assertEquals(0, response.context['message_stats_table'][0]['incoming_ivr_count'])
        self.assertEquals(0, response.context['message_stats_table'][0]['outgoing_ivr_count'])

        # now let's create an ivr interaction from a real contact
        Msg.create_incoming(self.tel_channel, joe.get_urn().urn, 'incoming ivr', msg_type=IVR)
        Msg.create_outgoing(self.org, self.user, joe, 'outgoing ivr', msg_type=IVR)
        response = self.fetch_protected(reverse('channels.channel_read', args=[self.tel_channel.uuid]), self.superuser)

        self.assertEquals(4, len(response.context['message_stats']))
        self.assertEquals(1, response.context['message_stats'][2]['data'][0]['count'])
        self.assertEquals(1, response.context['message_stats'][3]['data'][0]['count'])

        self.assertEquals(1, len(response.context['message_stats_table']))
        self.assertEquals(1, response.context['message_stats_table'][0]['incoming_messages_count'])
        self.assertEquals(2, response.context['message_stats_table'][0]['outgoing_messages_count'])
        self.assertEquals(1, response.context['message_stats_table'][0]['incoming_ivr_count'])
        self.assertEquals(1, response.context['message_stats_table'][0]['outgoing_ivr_count'])

    def test_invalid(self):

        # Must be POST
        response = self.client.get("%s?signature=sig&ts=123" % (reverse('sync', args=[100])), content_type='application/json')
        self.assertEquals(500, response.status_code)

        # Unknown channel
        response = self.client.post("%s?signature=sig&ts=123" % (reverse('sync', args=[999])), content_type='application/json')
        self.assertEquals(200, response.status_code)
        self.assertEquals('rel', json.loads(response.content)['cmds'][0]['cmd'])

        # too old
        ts = int(time.time()) - 60 * 16
        response = self.client.post("%s?signature=sig&ts=%d" % (reverse('sync', args=[self.tel_channel.pk]), ts), content_type='application/json')
        self.assertEquals(401, response.status_code)
        self.assertEquals(3, json.loads(response.content)['error_id'])

    def test_is_ussd_channel(self):
        Channel.objects.all().delete()
        self.login(self.admin)

        # add a non USSD channel
        reg_data = dict(cmds=[dict(cmd="gcm", gcm_id="GCM111", uuid='uuid'),
                              dict(cmd='status', cc='RW', dev='Nexus')])

        response = self.client.post(reverse('register'), json.dumps(reg_data), content_type='application/json')
        self.assertEqual(200, response.status_code)

        # add a USSD channel
        post_data = {
            "country": "ZA",
            "number": "+273454325324",
            "account_key": "account1",
            "conversation_key": "conversation1",
            "transport_name": ""
        }

        response = self.client.post(reverse('channels.channel_claim_vumi_ussd'), post_data)
        self.assertEqual(302, response.status_code)

        self.assertEqual(Channel.objects.first().channel_type, Channel.TYPE_VUMI_USSD)
        self.assertTrue(Channel.objects.first().is_ussd())
        self.assertFalse(Channel.objects.last().is_ussd())

    def test_claim(self):
        # no access for regular users
        self.login(self.user)
        response = self.client.get(reverse('channels.channel_claim'))
        self.assertLoginRedirect(response)

        # editor can access
        self.login(self.editor)
        response = self.client.get(reverse('channels.channel_claim'))
        self.assertEqual(200, response.status_code)

        # as can admins
        self.login(self.admin)
        response = self.client.get(reverse('channels.channel_claim'))
        self.assertEqual(200, response.status_code)
        self.assertEqual(response.context['twilio_countries'], "Belgium, Canada, Finland, Norway, Poland, Spain, "
                                                               "Sweden, United Kingdom or United States")

    def test_register_and_claim_android(self):
        # remove our explicit country so it needs to be derived from channels
        self.org.country = None
        self.org.save()

        Channel.objects.all().delete()

        reg_data = dict(cmds=[dict(cmd="gcm", gcm_id="GCM111", uuid='uuid'),
                              dict(cmd='status', cc='RW', dev='Nexus')])

        # must be a post
        response = self.client.get(reverse('register'), content_type='application/json')
        self.assertEqual(500, response.status_code)

        # try a legit register
        response = self.client.post(reverse('register'), json.dumps(reg_data), content_type='application/json')
        self.assertEqual(200, response.status_code)

        android1 = Channel.objects.get()
        self.assertIsNone(android1.org)
        self.assertIsNone(android1.address)
        self.assertIsNone(android1.alert_email)
        self.assertEqual(android1.country, 'RW')
        self.assertEqual(android1.device, 'Nexus')
        self.assertEqual(android1.gcm_id, 'GCM111')
        self.assertEqual(android1.uuid, 'uuid')
        self.assertTrue(android1.secret)
        self.assertTrue(android1.claim_code)
        self.assertEqual(android1.created_by.username, settings.ANONYMOUS_USER_NAME)

        # check channel JSON in response
        response_json = json.loads(response.content)
        self.assertEqual(response_json, dict(cmds=[dict(cmd='reg',
                                                        relayer_claim_code=android1.claim_code,
                                                        relayer_secret=android1.secret,
                                                        relayer_id=android1.id)]))

        # try registering again with same details
        response = self.client.post(reverse('register'), json.dumps(reg_data), content_type='application/json')
        self.assertEqual(response.status_code, 200)

        android1 = Channel.objects.get()
        response_json = json.loads(response.content)

        self.assertEqual(response_json, dict(cmds=[dict(cmd='reg',
                                                        relayer_claim_code=android1.claim_code,
                                                        relayer_secret=android1.secret,
                                                        relayer_id=android1.id)]))

        # try to claim as non-admin
        self.login(self.user)
        response = self.client.post(reverse('channels.channel_claim_android'),
                                    dict(claim_code=android1.claim_code, phone_number="0788123123"))
        self.assertLoginRedirect(response)

        # try to claim with an invalid phone number
        self.login(self.admin)
        response = self.client.post(reverse('channels.channel_claim_android'),
                                    dict(claim_code=android1.claim_code, phone_number="078123"))
        self.assertEqual(response.status_code, 200)
        self.assertFormError(response, 'form', 'phone_number', "Invalid phone number, try again.")

        # claim our channel
        response = self.client.post(reverse('channels.channel_claim_android'),
                                    dict(claim_code=android1.claim_code, phone_number="0788123123"))

        # redirect to welcome page
        self.assertTrue('success' in response.get('Location', None))
        self.assertRedirect(response, reverse('public.public_welcome'))

        # channel is updated with org details and claim code is now blank
        android1.refresh_from_db()
        secret = android1.secret
        self.assertEqual(android1.org, self.org)
        self.assertEqual(android1.address, '+250788123123')  # normalized
        self.assertEqual(android1.alert_email, self.admin.email)  # the logged-in user
        self.assertEqual(android1.gcm_id, 'GCM111')
        self.assertEqual(android1.uuid, 'uuid')
        self.assertFalse(android1.claim_code)

        # try having a device register again
        response = self.client.post(reverse('register'), json.dumps(reg_data), content_type='application/json')
        self.assertEqual(response.status_code, 200)

        # should return same channel but with a new claim code and secret
        android1.refresh_from_db()
        self.assertEqual(android1.org, self.org)
        self.assertEqual(android1.address, '+250788123123')
        self.assertEqual(android1.alert_email, self.admin.email)
        self.assertEqual(android1.gcm_id, 'GCM111')
        self.assertEqual(android1.uuid, 'uuid')
        self.assertEqual(android1.is_active, True)
        self.assertTrue(android1.claim_code)
        self.assertNotEqual(android1.secret, secret)

        # should be able to claim again
        response = self.client.post(reverse('channels.channel_claim_android'),
                                    dict(claim_code=android1.claim_code, phone_number="0788123123"))
        self.assertRedirect(response, reverse('public.public_welcome'))

        # try having a device register yet again with new GCM ID
        reg_data['cmds'][0]['gcm_id'] = "GCM222"
        response = self.client.post(reverse('register'), json.dumps(reg_data), content_type='application/json')
        self.assertEqual(response.status_code, 200)

        # should return same channel but with GCM updated
        android1.refresh_from_db()
        self.assertEqual(android1.org, self.org)
        self.assertEqual(android1.address, '+250788123123')
        self.assertEqual(android1.alert_email, self.admin.email)
        self.assertEqual(android1.gcm_id, 'GCM222')
        self.assertEqual(android1.uuid, 'uuid')
        self.assertEqual(android1.is_active, True)

        # we can claim again with new phone number
        response = self.client.post(reverse('channels.channel_claim_android'),
                                    dict(claim_code=android1.claim_code, phone_number="+250788123124"))
        self.assertRedirect(response, reverse('public.public_welcome'))

        android1.refresh_from_db()
        self.assertEqual(android1.org, self.org)
        self.assertEqual(android1.address, '+250788123124')
        self.assertEqual(android1.alert_email, self.admin.email)
        self.assertEqual(android1.gcm_id, 'GCM222')
        self.assertEqual(android1.uuid, 'uuid')
        self.assertEqual(android1.is_active, True)

        # release and then register with same details and claim again
        old_uuid = android1.uuid
        android1.release()

        response = self.client.post(reverse('register'), json.dumps(reg_data), content_type='application/json')
        claim_code = json.loads(response.content)['cmds'][0]['relayer_claim_code']
        self.assertEqual(response.status_code, 200)
        response = self.client.post(reverse('channels.channel_claim_android'),
                                    dict(claim_code=claim_code, phone_number="+250788123124"))
        self.assertRedirect(response, reverse('public.public_welcome'))

        android1.refresh_from_db()

        self.assertNotEqual(android1.uuid, old_uuid)  # inactive channel now has new UUID

        # and we have a new Android channel with our UUID
        android2 = Channel.objects.get(is_active=True)
        self.assertNotEqual(android2, android1)
        self.assertEqual(android2.uuid, 'uuid')

        # try to claim a bogus channel
        response = self.client.post(reverse('channels.channel_claim_android'), dict(claim_code="Your Mom"))
        self.assertEqual(response.status_code, 200)
        self.assertFormError(response, 'form', 'claim_code', "Invalid claim code, please check and try again.")

        # check our primary tel channel is the same as our outgoing
        default_sender = self.org.get_send_channel(TEL_SCHEME)
        self.assertEqual(default_sender, android2)
        self.assertEqual(default_sender, self.org.get_receive_channel(TEL_SCHEME))
        self.assertFalse(default_sender.is_delegate_sender())

        # try to claim a bulk Nexmo sender (without adding Nexmo account to org)
        claim_nexmo_url = reverse('channels.channel_create_bulk_sender') + "?connection=NX&channel=%d" % android2.pk
        response = self.client.post(claim_nexmo_url, dict(connection='NX', channel=android2.pk))
        self.assertFormError(response, 'form', 'connection', "A connection to a Nexmo account is required")

        # send channel is still our Android device
        self.assertEqual(self.org.get_send_channel(TEL_SCHEME), android2)
        self.assertFalse(self.org.is_connected_to_nexmo())

        # now connect to nexmo
        with patch('temba.nexmo.NexmoClient.update_account') as connect:
            connect.return_value = True
            self.org.connect_nexmo('123', '456', self.admin)
            self.org.save()
        self.assertTrue(self.org.is_connected_to_nexmo())

        # now adding Nexmo bulk sender should work
        response = self.client.post(claim_nexmo_url, dict(connection='NX', channel=android2.pk))
        self.assertRedirect(response, reverse('orgs.org_home'))

        # new Nexmo channel created for delegated sending
        nexmo = self.org.get_send_channel(TEL_SCHEME)
        self.assertEqual(nexmo.channel_type, 'NX')
        self.assertEqual(nexmo.parent, android2)
        self.assertTrue(nexmo.is_delegate_sender())

        # reading our nexmo channel should now offer a disconnect option
        nexmo = self.org.channels.filter(channel_type='NX').first()
        response = self.client.get(reverse('channels.channel_read', args=[nexmo.uuid]))
        self.assertContains(response, 'Disable Bulk Sending')

        # receiving still job of our Android device
        self.assertEqual(self.org.get_receive_channel(TEL_SCHEME), android2)

        # re-register device with country as US
        reg_data = dict(cmds=[dict(cmd="gcm", gcm_id="GCM222", uuid='uuid'),
                              dict(cmd='status', cc='US', dev="Nexus 5X")])
        response = self.client.post(reverse('register'), json.dumps(reg_data), content_type='application/json')
        self.assertEqual(response.status_code, 200)

        # channel country and device updated
        android2.refresh_from_db()
        self.assertEqual(android2.country, 'US')
        self.assertEqual(android2.device, "Nexus 5X")
        self.assertEqual(android2.org, self.org)
        self.assertEqual(android2.gcm_id, "GCM222")
        self.assertEqual(android2.uuid, "uuid")
        self.assertTrue(android2.is_active)

        # set back to RW...
        android2.country = 'RW'
        android2.save()

        # our country is RW
        self.assertEqual(self.org.get_country_code(), 'RW')

        # remove nexmo
        nexmo.release()

        self.assertEqual(self.org.get_country_code(), 'RW')

        # register another device with country as US
        reg_data = dict(cmds=[dict(cmd="gcm", gcm_id="GCM444", uuid='uuid4'),
                              dict(cmd='status', cc='US', dev="Nexus 6P")])
        response = self.client.post(reverse('register'), json.dumps(reg_data), content_type='application/json')

        claim_code = json.loads(response.content)['cmds'][0]['relayer_claim_code']

        # try to claim it...
        self.client.post(reverse('channels.channel_claim_android'), dict(claim_code=claim_code, phone_number="12065551212"))

        # should work, can have two channels in different countries
        channel = Channel.objects.get(country='US')
        self.assertEqual(channel.address, '+12065551212')

        self.assertEqual(Channel.objects.filter(org=self.org, is_active=True).count(), 2)

        # normalize a URN with a fully qualified number
        number, valid = URN.normalize_number('+12061112222', None)
        self.assertTrue(valid)

        # not international format
        number, valid = URN.normalize_number('0788383383', None)
        self.assertFalse(valid)

        # get our send channel without a URN, should just default to last
        default_channel = self.org.get_send_channel(TEL_SCHEME)
        self.assertEqual(default_channel, channel)

        # get our send channel for a Rwandan URN
        rwanda_channel = self.org.get_send_channel(TEL_SCHEME, ContactURN.create(self.org, None, 'tel:+250788383383'))
        self.assertEqual(rwanda_channel, android2)

        # and a US one
        us_channel = self.org.get_send_channel(TEL_SCHEME, ContactURN.create(self.org, None, 'tel:+12065555353'))
        self.assertEqual(us_channel, channel)

        # a different country altogether should just give us the default
        us_channel = self.org.get_send_channel(TEL_SCHEME, ContactURN.create(self.org, None, 'tel:+593997290044'))
        self.assertEqual(us_channel, channel)

        self.org = Org.objects.get(id=self.org.id)
        self.assertIsNone(self.org.get_country_code())

        # yet another registration in rwanda
        reg_data = dict(cmds=[dict(cmd="gcm", gcm_id="GCM555", uuid='uuid5'),
                              dict(cmd='status', cc='RW', dev="Nexus 5")])
        response = self.client.post(reverse('register'), json.dumps(reg_data), content_type='application/json')
        claim_code = json.loads(response.content)['cmds'][0]['relayer_claim_code']

        # try to claim it with number taken by other Android channel
        response = self.client.post(reverse('channels.channel_claim_android'),
                                    dict(claim_code=claim_code, phone_number="+250788123124"))
        self.assertFormError(response, 'form', 'phone_number', "Another channel has this number. Please remove that channel first.")

        # create channel in another org
        self.create_secondary_org()
        Channel.create(self.org2, self.admin2, 'RW', 'A', "", "+250788382382")

        # can claim it with this number, and because it's a fully qualified RW number, doesn't matter that channel is US
        response = self.client.post(reverse('channels.channel_claim_android'),
                                    dict(claim_code=claim_code, phone_number="+250788382382"))
        self.assertRedirect(response, reverse('public.public_welcome'))

        # should be added with RW as the country
        self.assertTrue(Channel.objects.get(address='+250788382382', country='RW', org=self.org))

    @patch('temba.orgs.models.TwilioRestClient', MockTwilioClient)
    @patch('temba.ivr.clients.TwilioClient', MockTwilioClient)
    @patch('twilio.util.RequestValidator', MockRequestValidator)
    def test_claim_twilio(self):
        self.login(self.admin)

        # remove any existing channels
        self.org.channels.update(is_active=False, org=None)

        # make sure twilio is on the claim page
        response = self.client.get(reverse('channels.channel_claim'))
        self.assertContains(response, "Twilio")
        self.assertContains(response, reverse('orgs.org_twilio_connect'))

        twilio_config = dict()
        twilio_config[ACCOUNT_SID] = 'account-sid'
        twilio_config[ACCOUNT_TOKEN] = 'account-token'
        twilio_config[APPLICATION_SID] = 'TwilioTestSid'

        self.org.config = json.dumps(twilio_config)
        self.org.save()

        # hit the claim page, should now have a claim twilio link
        claim_twilio = reverse('channels.channel_claim_twilio')
        response = self.client.get(reverse('channels.channel_claim'))
        self.assertContains(response, claim_twilio)

        response = self.client.get(claim_twilio)
        self.assertTrue('account_trial' in response.context)
        self.assertFalse(response.context['account_trial'])

        with patch('temba.orgs.models.Org.get_twilio_client') as mock_get_twilio_client:
            mock_get_twilio_client.return_value = None

            response = self.client.get(claim_twilio)
            self.assertRedirects(response, reverse('channels.channel_claim'))

            mock_get_twilio_client.side_effect = TwilioRestException(401, 'http://twilio', msg='Authentication Failure', code=20003)

            response = self.client.get(claim_twilio)
            self.assertRedirects(response, reverse('channels.channel_claim'))

        with patch('temba.tests.MockTwilioClient.MockAccounts.get') as mock_get:
            mock_get.return_value = MockTwilioClient.MockAccount('Trial')

            response = self.client.get(claim_twilio)
            self.assertTrue('account_trial' in response.context)
            self.assertTrue(response.context['account_trial'])

        with patch('temba.tests.MockTwilioClient.MockPhoneNumbers.list') as mock_numbers:
            mock_numbers.return_value = [MockTwilioClient.MockPhoneNumber('+12062345678')]

            with patch('temba.tests.MockTwilioClient.MockShortCodes.list') as mock_short_codes:
                mock_short_codes.return_value = []

                response = self.client.get(claim_twilio)
                self.assertContains(response, '206-234-5678')

                # claim it
                response = self.client.post(claim_twilio, dict(country='US', phone_number='12062345678'))
                self.assertRedirects(response, reverse('public.public_welcome') + "?success")

                # make sure it is actually connected
                channel = Channel.objects.get(channel_type='T', org=self.org)
                self.assertEqual(channel.role, Channel.ROLE_CALL + Channel.ROLE_ANSWER + Channel.ROLE_SEND + Channel.ROLE_RECEIVE)

        # voice only number
        with patch('temba.tests.MockTwilioClient.MockPhoneNumbers.list') as mock_numbers:
            mock_numbers.return_value = [MockTwilioClient.MockPhoneNumber('+554139087835')]

            with patch('temba.tests.MockTwilioClient.MockShortCodes.list') as mock_short_codes:
                mock_short_codes.return_value = []
                Channel.objects.all().delete()

                response = self.client.get(claim_twilio)
                self.assertContains(response, '+55 41 3908-7835')

                # claim it
                response = self.client.post(claim_twilio, dict(country='BR', phone_number='554139087835'))
                self.assertRedirects(response, reverse('public.public_welcome') + "?success")

                # make sure it is actually connected
                channel = Channel.objects.get(channel_type='T', org=self.org)
                self.assertEqual(channel.role, Channel.ROLE_CALL + Channel.ROLE_ANSWER)

        with patch('temba.tests.MockTwilioClient.MockPhoneNumbers.list') as mock_numbers:
            mock_numbers.return_value = [MockTwilioClient.MockPhoneNumber('+4545335500')]

            with patch('temba.tests.MockTwilioClient.MockShortCodes.list') as mock_short_codes:
                mock_short_codes.return_value = []

                Channel.objects.all().delete()

                response = self.client.get(claim_twilio)
                self.assertContains(response, '45 33 55 00')

                # claim it
                response = self.client.post(claim_twilio, dict(country='DK', phone_number='4545335500'))
                self.assertRedirects(response, reverse('public.public_welcome') + "?success")

                # make sure it is actually connected
                Channel.objects.get(channel_type='T', org=self.org)

        with patch('temba.tests.MockTwilioClient.MockPhoneNumbers.list') as mock_numbers:
            mock_numbers.return_value = []

            with patch('temba.tests.MockTwilioClient.MockShortCodes.list') as mock_short_codes:
                mock_short_codes.return_value = [MockTwilioClient.MockShortCode('8080')]
                Channel.objects.all().delete()

                self.org.timezone = 'America/New_York'
                self.org.save()

                response = self.client.get(claim_twilio)
                self.assertContains(response, '8080')
                self.assertContains(response, 'class="country">US')  # we look up the country from the timezone

                # claim it
                response = self.client.post(claim_twilio, dict(country='US', phone_number='8080'))
                self.assertRedirects(response, reverse('public.public_welcome') + "?success")

                # make sure it is actually connected
                Channel.objects.get(channel_type='T', org=self.org)

        twilio_channel = self.org.channels.all().first()
        self.assertEquals('T', twilio_channel.channel_type)

        with patch('temba.tests.MockTwilioClient.MockPhoneNumbers.update') as mock_numbers:

            # our twilio channel removal should fail on bad auth
            mock_numbers.side_effect = TwilioRestException(401, 'http://twilio', msg='Authentication Failure', code=20003)
            self.client.post(reverse('channels.channel_delete', args=[twilio_channel.pk]))
            self.assertIsNotNone(self.org.channels.all().first())

            # or other arbitrary twilio errors
            mock_numbers.side_effect = TwilioRestException(400, 'http://twilio', msg='Twilio Error', code=123)
            self.client.post(reverse('channels.channel_delete', args=[twilio_channel.pk]))
            self.assertIsNotNone(self.org.channels.all().first())

            # now lets be successful
            mock_numbers.side_effect = None
            self.client.post(reverse('channels.channel_delete', args=[twilio_channel.pk]))
            self.assertIsNone(self.org.channels.all().first())

    @patch('temba.orgs.models.TwilioRestClient', MockTwilioClient)
    @patch('temba.ivr.clients.TwilioClient', MockTwilioClient)
    @patch('twilio.util.RequestValidator', MockRequestValidator)
    def test_claim_twilio_messaging_service(self):

        self.login(self.admin)

        # remove any existing channels
        self.org.channels.all().delete()

        # make sure twilio is on the claim page
        response = self.client.get(reverse('channels.channel_claim'))
        self.assertContains(response, "Twilio")
        self.assertContains(response, reverse('orgs.org_twilio_connect'))

        twilio_config = dict()
        twilio_config[ACCOUNT_SID] = 'account-sid'
        twilio_config[ACCOUNT_TOKEN] = 'account-token'
        twilio_config[APPLICATION_SID] = 'TwilioTestSid'

        self.org.config = json.dumps(twilio_config)
        self.org.save()

        claim_twilio_ms = reverse('channels.channel_claim_twilio_messaging_service')
        response = self.client.get(reverse('channels.channel_claim'))
        self.assertContains(response, claim_twilio_ms)

        response = self.client.get(claim_twilio_ms)
        self.assertTrue('account_trial' in response.context)
        self.assertFalse(response.context['account_trial'])

        with patch('temba.orgs.models.Org.get_twilio_client') as mock_get_twilio_client:
            mock_get_twilio_client.return_value = None

            response = self.client.get(claim_twilio_ms)
            self.assertRedirects(response, reverse('channels.channel_claim'))

            mock_get_twilio_client.side_effect = TwilioRestException(401, 'http://twilio', msg='Authentication Failure', code=20003)

            response = self.client.get(claim_twilio_ms)
            self.assertRedirects(response, reverse('channels.channel_claim'))

        with patch('temba.tests.MockTwilioClient.MockAccounts.get') as mock_get:
            mock_get.return_value = MockTwilioClient.MockAccount('Trial')

            response = self.client.get(claim_twilio_ms)
            self.assertTrue('account_trial' in response.context)
            self.assertTrue(response.context['account_trial'])

        response = self.client.get(claim_twilio_ms)
        self.assertEqual(response.context['form'].fields['country'].choices, list(TWILIO_SUPPORTED_COUNTRIES))
        self.assertContains(response, "icon-channel-twilio")

        response = self.client.post(claim_twilio_ms, dict())
        self.assertTrue(response.context['form'].errors)

        response = self.client.post(claim_twilio_ms, dict(country='US', messaging_service_sid='MSG-SERVICE-SID'))
        channel = self.org.channels.get()
        self.assertRedirects(response, reverse('channels.channel_configuration', args=[channel.pk]))
        self.assertEqual(channel.channel_type, "TMS")
        self.assertEqual(channel.config_json(), dict(messaging_service_sid="MSG-SERVICE-SID"))

    @patch('temba.orgs.models.TwilioRestClient', MockTwilioClient)
    @patch('temba.ivr.clients.TwilioClient', MockTwilioClient)
    @patch('twilio.util.RequestValidator', MockRequestValidator)
    def test_claim_twiml_api(self):
        self.login(self.admin)

        # remove any existing channels
        self.org.channels.update(is_active=False, org=None)

        claim_url = reverse('channels.channel_claim_twiml_api')

        response = self.client.get(reverse('channels.channel_claim'))
        self.assertContains(response, "TwiML")
        self.assertContains(response, claim_url)

        # can fetch the claim page
        response = self.client.get(claim_url)
        self.assertEqual(200, response.status_code)
        self.assertContains(response, 'TwiML')

        response = self.client.post(claim_url, dict(number='5512345678', country='AA'))
        self.assertTrue(response.context['form'].errors)

        response = self.client.post(claim_url, dict(country='US', number='12345678', url='https://twilio.com', role='SR', account_sid='abcd1234', account_token='abcd1234'))
        channel = self.org.channels.all().first()
        self.assertRedirects(response, reverse('channels.channel_configuration', args=[channel.pk]))
        self.assertEqual(channel.channel_type, "TW")
        self.assertEqual(channel.config_json(), dict(ACCOUNT_TOKEN='abcd1234', send_url='https://twilio.com', ACCOUNT_SID='abcd1234'))

        response = self.client.post(claim_url, dict(country='US', number='12345678', url='https://twilio.com', role='SR', account_sid='abcd4321', account_token='abcd4321'))
        channel = self.org.channels.all().first()
        self.assertRedirects(response, reverse('channels.channel_configuration', args=[channel.pk]))
        self.assertEqual(channel.channel_type, "TW")
        self.assertEqual(channel.config_json(), dict(ACCOUNT_TOKEN='abcd4321', send_url='https://twilio.com', ACCOUNT_SID='abcd4321'))

        self.org.channels.update(is_active=False, org=None)

        response = self.client.post(claim_url, dict(country='US', number='8080', url='https://twilio.com', role='SR', account_sid='abcd1234', account_token='abcd1234'))
        channel = self.org.channels.all().first()
        self.assertRedirects(response, reverse('channels.channel_configuration', args=[channel.pk]))
        self.assertEqual(channel.channel_type, "TW")
        self.assertEqual(channel.config_json(), dict(ACCOUNT_TOKEN='abcd1234', send_url='https://twilio.com', ACCOUNT_SID='abcd1234'))

    def test_claim_facebook(self):
        self.login(self.admin)

        # remove any existing channels
        Channel.objects.all().delete()

        claim_facebook_url = reverse('channels.channel_claim_facebook')
        token = 'x' * 200

        with patch('requests.get') as mock:
            mock.return_value = MockResponse(400, json.dumps(dict(error=dict(message="Failed validation"))))

            # try to claim facebook, should fail because our verification of the token fails
            response = self.client.post(claim_facebook_url, dict(page_access_token=token))

            # assert we got a normal 200 and it says our token is wrong
            self.assertEqual(response.status_code, 200)
            self.assertContains(response, "Failed validation")

        # ok this time claim with a success
        with patch('requests.get') as mock_get:
            mock_get.return_value = MockResponse(200, json.dumps(dict(name='Temba', id=10)))
            response = self.client.post(claim_facebook_url, dict(page_access_token=token), follow=True)

            # assert our channel got created
            channel = Channel.objects.get()
            self.assertEqual(channel.config_json()[Channel.CONFIG_AUTH_TOKEN], token)
            self.assertEqual(channel.config_json()[Channel.CONFIG_PAGE_NAME], 'Temba')
            self.assertEqual(channel.address, '10')

            # should be on our configuration page displaying our secret
            self.assertContains(response, channel.secret)

            # test validating our secret
            handler_url = reverse('handlers.facebook_handler', args=['invalid'])
            response = self.client.get(handler_url)
            self.assertEqual(response.status_code, 400)

            # test invalid token
            handler_url = reverse('handlers.facebook_handler', args=[channel.uuid])
            payload = {'hub.mode': 'subscribe', 'hub.verify_token': 'invalid', 'hub.challenge': 'challenge'}
            response = self.client.get(handler_url, payload)
            self.assertEqual(response.status_code, 400)

            # test actual token
            payload['hub.verify_token'] = channel.secret

            # try with unsuccessful callback to subscribe (this fails silently)
            with patch('requests.post') as mock_post:
                mock_post.return_value = MockResponse(400, json.dumps(dict(success=False)))

                response = self.client.get(handler_url, payload)
                self.assertEqual(response.status_code, 200)
                self.assertContains(response, 'challenge')

                # assert we subscribed to events
                self.assertEqual(mock_post.call_count, 1)

            # but try again and we should try again
            with patch('requests.post') as mock_post:
                mock_post.return_value = MockResponse(200, json.dumps(dict(success=True)))

                response = self.client.get(handler_url, payload)
                self.assertEqual(response.status_code, 200)
                self.assertContains(response, 'challenge')

                # assert we subscribed to events
                self.assertEqual(mock_post.call_count, 1)

            # release the channel
            with patch('requests.delete') as mock_delete:
                mock_delete.return_value = MockResponse(200, json.dumps(dict(success=True)))
                channel.release()

                mock_delete.assert_called_once_with('https://graph.facebook.com/v2.5/me/subscribed_apps',
                                                    params=dict(access_token=channel.config_json()[Channel.CONFIG_AUTH_TOKEN]))

    def test_claim_nexmo(self):
        self.login(self.admin)

        # remove any existing channels
        self.org.channels.update(is_active=False, org=None)

        # make sure nexmo is on the claim page
        response = self.client.get(reverse('channels.channel_claim'))
        self.assertContains(response, "Nexmo")
        self.assertContains(response, reverse('orgs.org_nexmo_connect'))

        nexmo_config = dict(NEXMO_KEY='nexmo-key', NEXMO_SECRET='nexmo-secret', NEXMO_UUID='nexmo-uuid')
        self.org.config = json.dumps(nexmo_config)
        self.org.save()

        # hit the claim page, should now have a claim nexmo link
        claim_nexmo = reverse('channels.channel_claim_nexmo')
        response = self.client.get(reverse('channels.channel_claim'))
        self.assertContains(response, claim_nexmo)

        # try adding a shortcode
        with patch('requests.get') as nexmo_get:
            with patch('requests.post') as nexmo_post:
                nexmo_get.side_effect = [
                    MockResponse(200, '{"count":0,"numbers":[] }'),
                    MockResponse(200, '{"count":1,"numbers":[{"type":"mobile-lvn","country":"US","msisdn":"8080"}] }'),
                ]
                response = self.client.post(claim_nexmo, dict(country='US', phone_number='8080'))
                self.assertRedirects(response, reverse('public.public_welcome') + "?success")
                Channel.objects.all().delete()

        # try buying a number not on the account
        with patch('requests.get') as nexmo_get:
            with patch('requests.post') as nexmo_post:
                nexmo_get.side_effect = [
                    MockResponse(200, '{"count":0,"numbers":[] }'),
                    MockResponse(200, '{"count":0,"numbers":[] }'),
                ]
                nexmo_post.return_value = MockResponse(200, '{"error-code": "200"}')
                response = self.client.post(claim_nexmo, dict(country='US', phone_number='+12065551212'))
                self.assertRedirects(response, reverse('public.public_welcome') + "?success")
                Channel.objects.all().delete()

        # let's add a number already connected to the account
        with patch('requests.get') as nexmo_get:
            with patch('requests.post') as nexmo_post:
                nexmo_get.return_value = MockResponse(200, '{"count":1,"numbers":[{"type":"mobile-lvn","country":"US","msisdn":"13607884540"}] }')
                nexmo_post.return_value = MockResponse(200, '{"error-code": "200"}')

                # make sure our number appears on the claim page
                response = self.client.get(claim_nexmo)
                self.assertFalse('account_trial' in response.context)
                self.assertContains(response, '360-788-4540')

                # claim it
                response = self.client.post(claim_nexmo, dict(country='US', phone_number='13607884540'))
                self.assertRedirects(response, reverse('public.public_welcome') + "?success")

                # make sure it is actually connected
                channel = Channel.objects.get(channel_type='NX', org=self.org)
                self.assertEqual(channel.role, Channel.ROLE_SEND + Channel.ROLE_RECEIVE)

                # test the update page for nexmo
                update_url = reverse('channels.channel_update', args=[channel.pk])
                response = self.client.get(update_url)

                # try changing our address
                updated = response.context['form'].initial
                updated['address'] = 'MTN'
                updated['alert_email'] = 'foo@bar.com'

                response = self.client.post(update_url, updated)
                channel = Channel.objects.get(pk=channel.id)

                self.assertEquals('MTN', channel.address)

                # add a canada number
                nexmo_get.return_value = MockResponse(200, '{"count":1,"numbers":[{"type":"mobile-lvn","country":"CA","msisdn":"15797884540"}] }')
                nexmo_post.return_value = MockResponse(200, '{"error-code": "200"}')

                # make sure our number appears on the claim page
                response = self.client.get(claim_nexmo)
                self.assertFalse('account_trial' in response.context)
                self.assertContains(response, '579-788-4540')

                # claim it
                response = self.client.post(claim_nexmo, dict(country='CA', phone_number='15797884540'))
                self.assertRedirects(response, reverse('public.public_welcome') + "?success")

                # make sure it is actually connected
                self.assertTrue(Channel.objects.filter(channel_type='NX', org=self.org, address='+15797884540').first())

                # as is our old one
                self.assertTrue(Channel.objects.filter(channel_type='NX', org=self.org, address='MTN').first())

    def test_claim_plivo(self):
        self.login(self.admin)

        # remove any existing channels
        self.org.channels.update(is_active=False, org=None)

        connect_plivo_url = reverse('orgs.org_plivo_connect')
        claim_plivo_url = reverse('channels.channel_claim_plivo')

        # make sure plivo is on the claim page
        response = self.client.get(reverse('channels.channel_claim'))
        self.assertContains(response, "Connect plivo")
        self.assertContains(response, reverse('orgs.org_plivo_connect'))

        with patch('requests.get') as plivo_get:
            plivo_get.return_value = MockResponse(400, json.dumps(dict()))

            # try hit the claim page, should be redirected; no credentials in session
            response = self.client.get(claim_plivo_url, follow=True)
            self.assertFalse('account_trial' in response.context)
            self.assertContains(response, connect_plivo_url)

        # let's add a number already connected to the account
        with patch('requests.get') as plivo_get:
            with patch('requests.post') as plivo_post:
                plivo_get.return_value = MockResponse(200,
                                                      json.dumps(dict(objects=[dict(number='16062681435',
                                                                                    region="California, UNITED STATES"),
                                                                               dict(number='8080',
                                                                                    region='GUADALAJARA, MEXICO')])))

                plivo_post.return_value = MockResponse(202, json.dumps(dict(status='changed', app_id='app-id')))

                # make sure our numbers appear on the claim page
                response = self.client.get(claim_plivo_url)
                self.assertContains(response, "+1 606-268-1435")
                self.assertContains(response, "8080")
                self.assertContains(response, 'US')
                self.assertContains(response, 'MX')

                # claim it the US number
                session = self.client.session
                session[Channel.CONFIG_PLIVO_AUTH_ID] = 'auth-id'
                session[Channel.CONFIG_PLIVO_AUTH_TOKEN] = 'auth-token'
                session.save()

                self.assertTrue(Channel.CONFIG_PLIVO_AUTH_ID in self.client.session)
                self.assertTrue(Channel.CONFIG_PLIVO_AUTH_TOKEN in self.client.session)

                response = self.client.post(claim_plivo_url, dict(phone_number='+1 606-268-1435', country='US'))
                self.assertRedirects(response, reverse('public.public_welcome') + "?success")

                # make sure it is actually connected
                channel = Channel.objects.get(channel_type='PL', org=self.org)
                self.assertEqual(channel.role, Channel.ROLE_SEND + Channel.ROLE_RECEIVE)
                self.assertEquals(channel.config_json(), {Channel.CONFIG_PLIVO_AUTH_ID: 'auth-id',
                                                          Channel.CONFIG_PLIVO_AUTH_TOKEN: 'auth-token',
                                                          Channel.CONFIG_PLIVO_APP_ID: 'app-id'})
                self.assertEquals(channel.address, "+16062681435")
                # no more credential in the session
                self.assertFalse(Channel.CONFIG_PLIVO_AUTH_ID in self.client.session)
                self.assertFalse(Channel.CONFIG_PLIVO_AUTH_TOKEN in self.client.session)

        # delete existing channels
        Channel.objects.all().delete()

        with patch('temba.channels.views.plivo.RestAPI.get_account') as mock_plivo_get_account:
            with patch('temba.channels.views.plivo.RestAPI.create_application') as mock_plivo_create_application:

                with patch('temba.channels.models.plivo.RestAPI.get_number') as mock_plivo_get_number:
                    with patch('temba.channels.models.plivo.RestAPI.buy_phone_number') as mock_plivo_buy_phone_number:
                        mock_plivo_get_account.return_value = (200, MockResponse(200, json.dumps(dict())))

                        mock_plivo_create_application.return_value = (200, dict(app_id='app-id'))

                        mock_plivo_get_number.return_value = (400, MockResponse(400, json.dumps(dict())))

                        response_body = json.dumps({
                            'status': 'fulfilled',
                            'message': 'created',
                            'numbers': [{'status': 'Success', 'number': '27816855210'}],
                            'api_id': '4334c747-9e83-11e5-9147-22000acb8094'
                        })
                        mock_plivo_buy_phone_number.return_value = (201, MockResponse(201, response_body))

                        # claim it the US number
                        session = self.client.session
                        session[Channel.CONFIG_PLIVO_AUTH_ID] = 'auth-id'
                        session[Channel.CONFIG_PLIVO_AUTH_TOKEN] = 'auth-token'
                        session.save()

                        self.assertTrue(Channel.CONFIG_PLIVO_AUTH_ID in self.client.session)
                        self.assertTrue(Channel.CONFIG_PLIVO_AUTH_TOKEN in self.client.session)

                        response = self.client.post(claim_plivo_url, dict(phone_number='+1 606-268-1440', country='US'))
                        self.assertRedirects(response, reverse('public.public_welcome') + "?success")

                        # make sure it is actually connected
                        channel = Channel.objects.get(channel_type='PL', org=self.org)
                        self.assertEquals(channel.config_json(), {
                            Channel.CONFIG_PLIVO_AUTH_ID: 'auth-id',
                            Channel.CONFIG_PLIVO_AUTH_TOKEN: 'auth-token',
                            Channel.CONFIG_PLIVO_APP_ID: 'app-id'
                        })
                        self.assertEquals(channel.address, "+16062681440")
                        # no more credential in the session
                        self.assertFalse(Channel.CONFIG_PLIVO_AUTH_ID in self.client.session)
                        self.assertFalse(Channel.CONFIG_PLIVO_AUTH_TOKEN in self.client.session)

    def test_claim_globe(self):
        # disassociate all of our channels
        self.org.channels.all().update(org=None, is_active=False)

        self.login(self.admin)
        claim_url = reverse('channels.channel_claim_globe')

        response = self.client.get(claim_url)
        self.assertEqual(200, response.status_code)

        response = self.client.post(claim_url, dict(number=21586380, app_id="AppId", app_secret="AppSecret", passphrase="Passphrase"), follow=True)
        self.assertEqual(200, response.status_code)

        channel = Channel.objects.get(channel_type=Channel.TYPE_GLOBE)
        self.assertEqual('21586380', channel.address)
        self.assertEqual('PH', channel.country)
        config = channel.config_json()
        self.assertEqual(config['app_secret'], 'AppSecret')
        self.assertEqual(config['app_id'], 'AppId')
        self.assertEqual(config['passphrase'], 'Passphrase')

    def test_claim_telegram(self):

        # disassociate all of our channels
        self.org.channels.all().update(org=None, is_active=False)

        self.login(self.admin)
        claim_url = reverse('channels.channel_claim_telegram')

        # can fetch the claim page
        response = self.client.get(claim_url)
        self.assertEqual(200, response.status_code)
        self.assertContains(response, 'Telegram Bot')

        # claim with an invalid token
        with patch('telegram.Bot.getMe') as get_me:
            get_me.side_effect = telegram.TelegramError('Boom')
            response = self.client.post(claim_url, dict(auth_token='invalid'))
            self.assertEqual(200, response.status_code)
            self.assertEqual('Your authentication token is invalid, please check and try again', response.context['form'].errors['auth_token'][0])

        with patch('telegram.Bot.getMe') as get_me:
            user = TelegramUser(123, 'Rapid')
            user.last_name = 'Bot'
            user.username = 'rapidbot'
            get_me.return_value = user

            with patch('telegram.Bot.setWebhook') as set_webhook:
                set_webhook.return_value = ''

                response = self.client.post(claim_url, dict(auth_token='184875172:BAEKbsOKAL23CXufXG4ksNV7Dq7e_1qi3j8'))
                channel = Channel.objects.all().order_by('-pk').first()
                self.assertIsNotNone(channel)
                self.assertEqual(channel.channel_type, Channel.TYPE_TELEGRAM)
                self.assertRedirect(response, reverse('channels.channel_read', args=[channel.uuid]))
                self.assertEqual(302, response.status_code)

                response = self.client.post(claim_url, dict(auth_token='184875172:BAEKbsOKAL23CXufXG4ksNV7Dq7e_1qi3j8'))
                self.assertEqual('A telegram channel for this bot already exists on your account.', response.context['form'].errors['auth_token'][0])

                contact = self.create_contact('Telegram User', urn=URN.from_telegram('1234'))

                # make sure we our telegram channel satisfies as a send channel
                self.login(self.admin)
                response = self.client.get(reverse('contacts.contact_read', args=[contact.uuid]))
                send_channel = response.context['send_channel']
                self.assertIsNotNone(send_channel)
                self.assertEqual(Channel.TYPE_TELEGRAM, send_channel.channel_type)

    def test_claim_twitter(self):
        self.login(self.admin)

        self.twitter_channel.delete()  # remove existing twitter channel

        claim_url = reverse('channels.channel_claim_twitter')

        with patch('twython.Twython.get_authentication_tokens') as get_authentication_tokens:
            get_authentication_tokens.return_value = dict(oauth_token='abcde',
                                                          oauth_token_secret='12345',
                                                          auth_url='http://example.com/auth')
            response = self.client.get(claim_url)
            self.assertEqual(response.status_code, 200)
            self.assertEqual(response.context['twitter_auth_url'], 'http://example.com/auth')
            self.assertEqual(self.client.session['twitter_oauth_token'], 'abcde')
            self.assertEqual(self.client.session['twitter_oauth_token_secret'], '12345')

        with patch('temba.utils.mage.MageClient.activate_twitter_stream') as activate_twitter_stream:
            activate_twitter_stream.return_value = dict()

            with patch('twython.Twython.get_authorized_tokens') as get_authorized_tokens:
                get_authorized_tokens.return_value = dict(screen_name='billy_bob',
                                                          user_id=123,
                                                          oauth_token='bcdef',
                                                          oauth_token_secret='23456')

                response = self.client.get(claim_url, {'oauth_verifier': 'vwxyz'}, follow=True)
                self.assertNotIn('twitter_oauth_token', self.client.session)
                self.assertNotIn('twitter_oauth_token_secret', self.client.session)
                self.assertEqual(response.status_code, 200)

                channel = response.context['object']
                self.assertEqual(channel.address, 'billy_bob')
                self.assertEqual(channel.name, '@billy_bob')
                config = json.loads(channel.config)
                self.assertEqual(config['handle_id'], 123)
                self.assertEqual(config['oauth_token'], 'bcdef')
                self.assertEqual(config['oauth_token_secret'], '23456')

            # re-add same account but with different auth credentials
            s = self.client.session
            s['twitter_oauth_token'] = 'cdefg'
            s['twitter_oauth_token_secret'] = '34567'
            s.save()

            with patch('twython.Twython.get_authorized_tokens') as get_authorized_tokens:
                get_authorized_tokens.return_value = dict(screen_name='billy_bob',
                                                          user_id=123,
                                                          oauth_token='defgh',
                                                          oauth_token_secret='45678')

                response = self.client.get(claim_url, {'oauth_verifier': 'uvwxy'}, follow=True)
                self.assertEqual(response.status_code, 200)

                channel = response.context['object']
                self.assertEqual(channel.address, 'billy_bob')
                config = json.loads(channel.config)
                self.assertEqual(config['handle_id'], 123)
                self.assertEqual(config['oauth_token'], 'defgh')
                self.assertEqual(config['oauth_token_secret'], '45678')

    def test_release(self):
        Channel.objects.all().delete()
        self.login(self.admin)

        # register and claim an Android channel
        reg_data = dict(cmds=[dict(cmd="gcm", gcm_id="GCM111", uuid='uuid'),
                              dict(cmd='status', cc='RW', dev='Nexus')])
        self.client.post(reverse('register'), json.dumps(reg_data), content_type='application/json')
        android = Channel.objects.get()
        self.client.post(reverse('channels.channel_claim_android'),
                         dict(claim_code=android.claim_code, phone_number="0788123123"))
        android.refresh_from_db()

        # connect org to Nexmo and add bulk sender
        with patch('temba.nexmo.NexmoClient.update_account') as connect:
            connect.return_value = True
            self.org.connect_nexmo('123', '456', self.admin)
            self.org.save()

        claim_nexmo_url = reverse('channels.channel_create_bulk_sender') + "?connection=NX&channel=%d" % android.pk
        self.client.post(claim_nexmo_url, dict(connection='NX', channel=android.pk))
        nexmo = Channel.objects.get(channel_type='NX')

        android.release()

        # check that some details are cleared and channel is now in active
        self.assertIsNone(android.org)
        self.assertIsNone(android.gcm_id)
        self.assertIsNone(android.secret)
        self.assertFalse(android.is_active)

        # Nexmo delegate should have been released as well
        nexmo.refresh_from_db()
        self.assertIsNone(nexmo.org)
        self.assertFalse(nexmo.is_active)

    def test_unclaimed(self):
        response = self.sync(self.released_channel)
        self.assertEquals(200, response.status_code)
        response = json.loads(response.content)

        # should be a registration command containing a new claim code
        self.assertEquals(response['cmds'][0]['cmd'], 'reg')

        post_data = dict(cmds=[dict(cmd="status",
                                    org_id=self.released_channel.pk,
                                    p_lvl=84,
                                    net="WIFI",
                                    p_sts="CHA",
                                    p_src="USB",
                                    pending=[],
                                    retry=[])])

        # try syncing against the released channel that has a secret
        self.released_channel.secret = "999"
        self.released_channel.save()

        response = self.sync(self.released_channel, post_data=post_data)
        response = json.loads(response.content)

        # registration command
        self.assertEquals(response['cmds'][0]['cmd'], 'reg')

        # claim the channel on the site
        self.released_channel.org = self.org
        self.released_channel.save()

        post_data = dict(cmds=[dict(cmd="status",
                                    org_id="-1",
                                    p_lvl=84,
                                    net="WIFI",
                                    p_sts="STATUS_CHARGING",
                                    p_src="USB",
                                    pending=[],
                                    retry=[])])

        response = self.sync(self.released_channel, post_data=post_data)
        response = json.loads(response.content)

        # should now be a claim command in return
        self.assertEquals(response['cmds'][0]['cmd'], 'claim')

        # now try releasing the channel from the client
        post_data = dict(cmds=[dict(cmd="reset", p_id=1)])

        response = self.sync(self.released_channel, post_data=post_data)
        response = json.loads(response.content)

        # channel should be released now
        channel = Channel.objects.get(pk=self.released_channel.pk)
        self.assertFalse(channel.org)
        self.assertFalse(channel.is_active)

    def test_quota_exceeded(self):
        # set our org to be on the trial plan
        self.org.plan = FREE_PLAN
        self.org.save()
        self.org.topups.all().update(credits=10)

        self.assertEquals(10, self.org.get_credits_remaining())
        self.assertEquals(0, self.org.get_credits_used())

        # if we sync should get one message back
        self.send_message(['250788382382'], "How is it going?")

        response = self.sync(self.tel_channel)
        self.assertEquals(200, response.status_code)
        response = json.loads(response.content)
        self.assertEqual(1, len(response['cmds']))

        self.assertEquals(9, self.org.get_credits_remaining())
        self.assertEquals(1, self.org.get_credits_used())

        # let's create 10 other messages, this will put our last message above our quota
        for i in range(10):
            self.send_message(['250788382%03d' % i], "This is message # %d" % i)

        # should get the 10 messages we are allotted back, not the 11 that exist
        response = self.sync(self.tel_channel)
        self.assertEquals(200, response.status_code)
        response = json.loads(response.content)
        self.assertEqual(10, len(response['cmds']))

    def test_sync(self):
        date = timezone.now()
        date = int(time.mktime(date.timetuple())) * 1000

        # create a payload from the client
        bcast = self.send_message(['250788382382', '250788383383'], "How is it going?")
        msg1 = bcast[0]
        msg2 = bcast[1]
        msg3 = self.send_message(['250788382382'], "What is your name?")
        msg4 = self.send_message(['250788382382'], "Do you have any children?")
        msg5 = self.send_message(['250788382382'], "What's my dog's name?")

        # an incoming message that should not be included even if it is still pending
        incoming_message = Msg.create_incoming(self.tel_channel, "tel:+250788382382", 'hey')
        incoming_message.status = PENDING
        incoming_message.save()

        self.org.administrators.add(self.user)
        self.user.set_org(self.org)

        # Check our sync point has all three messages queued for delivery
        response = self.sync(self.tel_channel)
        self.assertEquals(200, response.status_code)
        response = json.loads(response.content)
        cmds = response['cmds']
        self.assertEqual(4, len(cmds))

        # assert that our first command is the two message broadcast
        cmd = cmds[0]
        self.assertEquals("How is it going?", cmd['msg'])
        self.assertTrue('+250788382382' in [m['phone'] for m in cmd['to']])
        self.assertTrue('+250788383383' in [m['phone'] for m in cmd['to']])

        self.assertTrue(msg1.pk in [m['id'] for m in cmd['to']])
        self.assertTrue(msg2.pk in [m['id'] for m in cmd['to']])

        # add another message we'll pretend is in retry to see that we exclude them from sync
        msg6 = self.send_message(['250788382382'], "Pretend this message is in retry on the client, don't send it on sync")

        # a pending outgoing message should be included
        Msg.create_outgoing(self.org, self.admin, msg6.contact, "Hello, we heard from you.")

        post_data = dict(cmds=[

            # device gcm data
            dict(cmd='gcm', gcm_id='12345', uuid='abcde'),

            # device details status
            dict(cmd="status", p_sts="DIS", p_src="BAT", p_lvl="60",
                 net="UMTS", org_id=8, retry=[msg6.pk], pending=[]),

            # pending incoming message that should be acknowledged but not updated
            dict(cmd="mt_sent", msg_id=incoming_message.pk, ts=date),

            # results for the outgoing messages
            dict(cmd="mt_sent", msg_id=msg1.pk, ts=date),
            dict(cmd="mt_sent", msg_id=msg2.pk, ts=date),
            dict(cmd="mt_dlvd", msg_id=msg3.pk, ts=date),
            dict(cmd="mt_error", msg_id=msg4.pk, ts=date),
            dict(cmd="mt_fail", msg_id=msg5.pk, ts=date),

            # a missed call
            dict(cmd="call", phone="2505551212", type='miss', ts=date),

            # incoming
            dict(cmd="call", phone="2505551212", type='mt', dur=10, ts=date),

            # incoming, invalid URN
            dict(cmd="call", phone="*", type='mt', dur=10, ts=date),

            # outgoing
            dict(cmd="call", phone="+250788383383", type='mo', dur=5, ts=date),

            # a new incoming message
            dict(cmd="mo_sms", phone="+250788383383", msg="This is giving me trouble", p_id="1", ts=date),

            # an incoming message from an empty contact
            dict(cmd="mo_sms", phone="", msg="This is spam", p_id="2", ts=date)])

        # now send the channel's updates
        response = self.sync(self.tel_channel, post_data)

        # new batch, our ack and our claim command for new org
        self.assertEquals(4, len(json.loads(response.content)['cmds']))
        self.assertContains(response, "Hello, we heard from you.")
        self.assertContains(response, "mt_bcast")

        # check that our messages were updated accordingly
        self.assertEqual(2, Msg.objects.filter(channel=self.tel_channel, status='S', direction='O').count())
        self.assertEqual(1, Msg.objects.filter(channel=self.tel_channel, status='D', direction='O').count())
        self.assertEqual(1, Msg.objects.filter(channel=self.tel_channel, status='E', direction='O').count())
        self.assertEqual(1, Msg.objects.filter(channel=self.tel_channel, status='F', direction='O').count())

        # we should now have two incoming messages
        self.assertEqual(3, Msg.objects.filter(direction='I').count())

        # one of them should have an empty 'tel'
        self.assertTrue(Msg.objects.filter(direction='I', contact_urn__path='empty'))

        # We should now have one sync
        self.assertEquals(1, SyncEvent.objects.filter(channel=self.tel_channel).count())

        # check our channel gcm and uuid were updated
        self.tel_channel = Channel.objects.get(pk=self.tel_channel.pk)
        self.assertEquals('12345', self.tel_channel.gcm_id)
        self.assertEquals('abcde', self.tel_channel.uuid)

        # should ignore incoming messages without text
        post_data = dict(cmds=[
            # incoming msg without text
            dict(cmd="mo_sms", phone="+250788383383", p_id="1", ts=date),

        ])

        msgs_count = Msg.objects.all().count()
        response = self.sync(self.tel_channel, post_data)

        # no new message
        self.assertEqual(Msg.objects.all().count(), msgs_count)

        # set an email on our channel
        self.tel_channel.alert_email = 'fred@worldrelif.org'
        self.tel_channel.save()

        # We should not have an alert this time
        self.assertEquals(0, Alert.objects.all().count())

        # the case the status must be be reported
        post_data = dict(cmds=[
            # device details status
            dict(cmd="status", p_sts="DIS", p_src="BAT", p_lvl="20", net="UMTS", retry=[], pending=[])
        ])

        # now send the channel's updates
        response = self.sync(self.tel_channel, post_data)

        # we should now have an Alert
        self.assertEquals(1, Alert.objects.all().count())

        # and at this time it must be not ended
        self.assertEquals(1, Alert.objects.filter(sync_event__channel=self.tel_channel, ended_on=None, alert_type='P').count())

        # the case the status must be be reported but already notification sent
        post_data = dict(cmds=[
            # device details status
            dict(cmd="status", p_sts="DIS", p_src="BAT", p_lvl="15", net="UMTS", pending=[], retry=[])
        ])

        # now send the channel's updates
        response = self.sync(self.tel_channel, post_data)

        # we should not create a new alert
        self.assertEquals(1, Alert.objects.all().count())

        # still not ended
        self.assertEquals(1, Alert.objects.filter(sync_event__channel=self.tel_channel, ended_on=None, alert_type='P').count())

        # Let plug the channel to charger
        post_data = dict(cmds=[
            # device details status
            dict(cmd="status", p_sts="CHA", p_src="BAT", p_lvl="15", net="UMTS", pending=[], retry=[])
        ])

        # now send the channel's updates
        response = self.sync(self.tel_channel, post_data)

        # only one alert
        self.assertEquals(1, Alert.objects.all().count())

        # and we end all alert related to this issue
        self.assertEquals(0, Alert.objects.filter(sync_event__channel=self.tel_channel, ended_on=None, alert_type='P').count())

        # clear the alerts
        Alert.objects.all().delete()

        # the case the status is in unknown state

        post_data = dict(cmds=[
            # device details status
            dict(cmd="status", p_sts="UNK", p_src="BAT", p_lvl="15", net="UMTS", pending=[], retry=[])
        ])

        # now send the channel's updates
        response = self.sync(self.tel_channel, post_data)

        # we should now create a new alert
        self.assertEquals(1, Alert.objects.all().count())

        # one alert not ended
        self.assertEquals(1, Alert.objects.filter(sync_event__channel=self.tel_channel, ended_on=None, alert_type='P').count())

        # Let plug the channel to charger to end this unknown power status
        post_data = dict(cmds=[
            # device details status
            dict(cmd="status", p_sts="CHA", p_src="BAT", p_lvl="15", net="UMTS", pending=[], retry=[])
        ])

        # now send the channel's updates
        response = self.sync(self.tel_channel, post_data)

        # still only one alert
        self.assertEquals(1, Alert.objects.all().count())

        # and we end all alert related to this issue
        self.assertEquals(0, Alert.objects.filter(sync_event__channel=self.tel_channel, ended_on=None, alert_type='P').count())

        # clear all the alerts
        Alert.objects.all().delete()

        # the case the status is in not charging state
        post_data = dict(cmds=[
            # device details status
            dict(cmd="status", p_sts="NOT", p_src="BAT", p_lvl="15", net="UMTS", pending=[], retry=[])
        ])

        # now send the channel's updates
        response = self.sync(self.tel_channel, post_data)

        # we should now create a new alert
        self.assertEquals(1, Alert.objects.all().count())

        # one alert not ended
        self.assertEquals(1, Alert.objects.filter(sync_event__channel=self.tel_channel, ended_on=None, alert_type='P').count())

        # Let plug the channel to charger to end this unknown power status
        post_data = dict(cmds=[
            # device details status
            dict(cmd="status", p_sts="CHA", p_src="BAT", p_lvl="15", net="UMTS", pending=[], retry=[])
        ])

        # now send the channel's updates
        response = self.sync(self.tel_channel, post_data)

        # first we have a new alert created
        self.assertEquals(1, Alert.objects.all().count())

        # and we end all alert related to this issue
        self.assertEquals(0, Alert.objects.filter(sync_event__channel=self.tel_channel, ended_on=None, alert_type='P').count())

    def test_signing(self):
        # good signature
        self.assertEquals(200, self.sync(self.tel_channel).status_code)

        # bad signature, should result in 401 Unauthorized
        self.assertEquals(401, self.sync(self.tel_channel, signature="badsig").status_code)

    def test_inbox_duplication(self):

        # if the connection gets interrupted but some messages succeed, we want to make sure subsequent
        # syncs do not result in duplication of messages from the inbox
        date = timezone.now()
        date = int(time.mktime(date.timetuple())) * 1000

        post_data = dict(cmds=[
            dict(cmd="mo_sms", phone="2505551212", msg="First message", p_id="1", ts=date),
            dict(cmd="mo_sms", phone="2505551212", msg="First message", p_id="2", ts=date),
            dict(cmd="mo_sms", phone="2505551212", msg="A second message", p_id="3", ts=date)
        ])

        response = self.sync(self.tel_channel, post_data)
        self.assertEquals(200, response.status_code)

        responses = json.loads(response.content)
        cmds = responses['cmds']

        # check the server gave us responses for our messages
        r0 = self.get_response(cmds, '1')
        r1 = self.get_response(cmds, '2')
        r2 = self.get_response(cmds, '3')

        self.assertIsNotNone(r0)
        self.assertIsNotNone(r1)
        self.assertIsNotNone(r2)

        # first two should have the same server id
        self.assertEquals(r0['extra'], r1['extra'])

        # One was a duplicate, should only have 2
        self.assertEqual(2, Msg.objects.filter(direction='I').count())

    def get_response(self, responses, p_id):
        for response in responses:
            if 'p_id' in response and response['p_id'] == p_id:
                return response


class ChannelBatchTest(TembaTest):

    def test_time_utils(self):
        from temba.utils import datetime_to_ms, ms_to_datetime
        now = timezone.now()
        now = now.replace(microsecond=now.microsecond / 1000 * 1000)

        epoch = datetime_to_ms(now)
        self.assertEquals(ms_to_datetime(epoch), now)


class ChannelEventTest(TembaTest):

    def test_create(self):
        now = timezone.now()
        event = ChannelEvent.create(self.channel, "tel:+250783535665", ChannelEvent.TYPE_CALL_OUT, now, 300)

        contact = Contact.objects.get()
        self.assertEqual(contact.get_urn().urn, "tel:+250783535665")

        self.assertEqual(event.org, self.org)
        self.assertEqual(event.channel, self.channel)
        self.assertEqual(event.contact, contact)
        self.assertEqual(event.event_type, ChannelEvent.TYPE_CALL_OUT)
        self.assertEqual(event.time, now)
        self.assertEqual(event.duration, 300)


class ChannelEventCRUDLTest(TembaTest):

    def test_calls(self):
        now = timezone.now()
        ChannelEvent.create(self.channel, "tel:12345", ChannelEvent.TYPE_CALL_IN, now, 600)
        ChannelEvent.create(self.channel, "tel:890", ChannelEvent.TYPE_CALL_IN_MISSED, now, 0)
        ChannelEvent.create(self.channel, "tel:456767", ChannelEvent.TYPE_UNKNOWN, now, 0)

        list_url = reverse('channels.channelevent_calls')

        response = self.fetch_protected(list_url, self.user)

        self.assertEquals(response.context['object_list'].count(), 2)
        self.assertContains(response, "Missed Incoming Call")
        self.assertContains(response, "Incoming Call (600 seconds)")


class SyncEventTest(SmartminTest):

    def setUp(self):
        self.superuser = User.objects.create_superuser(username="super", email="super@user.com", password="super")
        self.user = self.create_user("tito")
        self.org = Org.objects.create(name="Temba", timezone="Africa/Kigali", created_by=self.user, modified_by=self.user)
        self.tel_channel = Channel.create(self.org, self.user, 'RW', 'A', "Test Channel", "0785551212",
                                          secret="12345", gcm_id="123")

    def test_sync_event_model(self):
        self.sync_event = SyncEvent.create(self.tel_channel, dict(p_src="AC", p_sts="DIS", p_lvl=80, net="WIFI",
                                                                  pending=[1, 2], retry=[3, 4], cc='RW'), [1, 2])
        self.assertEquals(SyncEvent.objects.all().count(), 1)
        self.assertEquals(self.sync_event.get_pending_messages(), [1, 2])
        self.assertEquals(self.sync_event.get_retry_messages(), [3, 4])
        self.assertEquals(self.sync_event.incoming_command_count, 0)

        self.sync_event = SyncEvent.create(self.tel_channel, dict(p_src="AC", p_sts="DIS", p_lvl=80, net="WIFI",
                                                                  pending=[1, 2], retry=[3, 4], cc='US'), [1])
        self.assertEquals(self.sync_event.incoming_command_count, 0)
        self.tel_channel = Channel.objects.get(pk=self.tel_channel.pk)

        # we shouldn't update country once the relayer is claimed
        self.assertEquals('RW', self.tel_channel.country)


class ChannelAlertTest(TembaTest):

    def test_no_alert_email(self):
        # set our last seen to a while ago
        self.channel.last_seen = timezone.now() - timedelta(minutes=40)
        self.channel.save()

        check_channels_task()
        self.assertTrue(len(mail.outbox) == 0)

        # add alert email, remove org and set last seen to now to force an resolve email to try to send
        self.channel.alert_email = 'fred@unicef.org'
        self.channel.org = None
        self.channel.last_seen = timezone.now()
        self.channel.save()
        check_channels_task()

        self.assertTrue(len(mail.outbox) == 0)


class ChannelClaimTest(TembaTest):

    def test_external(self):
        Channel.objects.all().delete()

        self.login(self.admin)

        # should see the general channel claim page
        response = self.client.get(reverse('channels.channel_claim'))
        self.assertContains(response, reverse('channels.channel_claim_external'))

        # try to claim a channel
        response = self.client.get(reverse('channels.channel_claim_external'))
        post_data = response.context['form'].initial

        url = 'http://test.com/send.php?from={{from}}&text={{text}}&to={{to}}'

        post_data['number'] = '12345'
        post_data['country'] = 'RW'
        post_data['url'] = url
        post_data['method'] = 'GET'
        post_data['scheme'] = 'tel'

        response = self.client.post(reverse('channels.channel_claim_external'), post_data)

        channel = Channel.objects.get()

        self.assertEquals('RW', channel.country)
        self.assertTrue(channel.uuid)
        self.assertEquals(post_data['number'], channel.address)
        self.assertEquals(post_data['url'], channel.config_json()['send_url'])
        self.assertEquals(post_data['method'], channel.config_json()['method'])
        self.assertEquals(Channel.TYPE_EXTERNAL, channel.channel_type)

        config_url = reverse('channels.channel_configuration', args=[channel.pk])
        self.assertRedirect(response, config_url)

        response = self.client.get(config_url)
        self.assertEquals(200, response.status_code)

        self.assertContains(response, reverse('handlers.external_handler', args=['sent', channel.uuid]))
        self.assertContains(response, reverse('handlers.external_handler', args=['delivered', channel.uuid]))
        self.assertContains(response, reverse('handlers.external_handler', args=['failed', channel.uuid]))
        self.assertContains(response, reverse('handlers.external_handler', args=['received', channel.uuid]))

        # test substitution in our url
        self.assertEqual('http://test.com/send.php?from=5080&text=test&to=%2B250788383383',
                         channel.build_send_url(url, {'from': "5080", 'text': "test", 'to': "+250788383383"}))

        # test substitution with unicode
        self.assertEqual('http://test.com/send.php?from=5080&text=Reply+%E2%80%9C1%E2%80%9D+for+good&to=%2B250788383383',
                         channel.build_send_url(url, {
                             'from': "5080",
                             'text': "Reply “1” for good",
                             'to': "+250788383383"
                         }))

    def test_clickatell(self):
        Channel.objects.all().delete()

        self.login(self.admin)

        # should see the general channel claim page
        response = self.client.get(reverse('channels.channel_claim'))
        self.assertContains(response, reverse('channels.channel_claim_clickatell'))

        # try to claim a channel
        response = self.client.get(reverse('channels.channel_claim_clickatell'))
        post_data = response.context['form'].initial

        post_data['api_id'] = '12345'
        post_data['username'] = 'uname'
        post_data['password'] = 'pword'
        post_data['country'] = 'US'
        post_data['number'] = '(206) 555-1212'

        response = self.client.post(reverse('channels.channel_claim_clickatell'), post_data)

        channel = Channel.objects.get()

        self.assertEquals('US', channel.country)
        self.assertTrue(channel.uuid)
        self.assertEquals('+12065551212', channel.address)
        self.assertEquals(post_data['api_id'], channel.config_json()['api_id'])
        self.assertEquals(post_data['username'], channel.config_json()['username'])
        self.assertEquals(post_data['password'], channel.config_json()['password'])
        self.assertEquals(Channel.TYPE_CLICKATELL, channel.channel_type)

        config_url = reverse('channels.channel_configuration', args=[channel.pk])
        self.assertRedirect(response, config_url)

        response = self.client.get(config_url)
        self.assertEquals(200, response.status_code)

        self.assertContains(response, reverse('handlers.clickatell_handler', args=['status', channel.uuid]))
        self.assertContains(response, reverse('handlers.clickatell_handler', args=['receive', channel.uuid]))

    def test_high_connection(self):
        Channel.objects.all().delete()

        self.login(self.admin)

        # try to claim a channel
        response = self.client.get(reverse('channels.channel_claim_high_connection'))
        post_data = response.context['form'].initial

        post_data['username'] = 'uname'
        post_data['password'] = 'pword'
        post_data['number'] = '5151'
        post_data['country'] = 'FR'

        response = self.client.post(reverse('channels.channel_claim_high_connection'), post_data)

        channel = Channel.objects.get()

        self.assertEquals('FR', channel.country)
        self.assertTrue(channel.uuid)
        self.assertEquals(post_data['number'], channel.address)
        self.assertEquals(post_data['username'], channel.config_json()['username'])
        self.assertEquals(post_data['password'], channel.config_json()['password'])
        self.assertEquals(Channel.TYPE_HIGH_CONNECTION, channel.channel_type)

        config_url = reverse('channels.channel_configuration', args=[channel.pk])
        self.assertRedirect(response, config_url)

        response = self.client.get(config_url)
        self.assertEquals(200, response.status_code)

        self.assertContains(response, reverse('handlers.hcnx_handler', args=['receive', channel.uuid]))

    def test_shaqodoon(self):
        Channel.objects.all().delete()

        self.login(self.admin)

        # try to claim a channel
        response = self.client.get(reverse('channels.channel_claim_shaqodoon'))
        post_data = response.context['form'].initial

        post_data['username'] = 'uname'
        post_data['password'] = 'pword'
        post_data['url'] = 'http://test.com/send.php'
        post_data['key'] = 'secret_key'
        post_data['number'] = '301'

        response = self.client.post(reverse('channels.channel_claim_shaqodoon'), post_data)

        channel = Channel.objects.get()

        self.assertEquals('SO', channel.country)
        self.assertTrue(channel.uuid)
        self.assertEquals(post_data['number'], channel.address)
        self.assertEquals(post_data['url'], channel.config_json()['send_url'])
        self.assertEquals(post_data['username'], channel.config_json()['username'])
        self.assertEquals(post_data['password'], channel.config_json()['password'])
        self.assertEquals(post_data['key'], channel.config_json()['key'])
        self.assertEquals(Channel.TYPE_SHAQODOON, channel.channel_type)

        config_url = reverse('channels.channel_configuration', args=[channel.pk])
        self.assertRedirect(response, config_url)

        response = self.client.get(config_url)
        self.assertEquals(200, response.status_code)

        self.assertContains(response, reverse('handlers.shaqodoon_handler', args=['received', channel.uuid]))

    def test_kannel(self):
        Channel.objects.all().delete()

        self.login(self.admin)

        # should see the general channel claim page
        response = self.client.get(reverse('channels.channel_claim'))
        self.assertContains(response, reverse('channels.channel_claim_kannel'))

        # try to claim a channel
        response = self.client.get(reverse('channels.channel_claim_kannel'))
        post_data = response.context['form'].initial

        post_data['number'] = '3071'
        post_data['country'] = 'RW'
        post_data['url'] = 'http://kannel.temba.com/cgi-bin/sendsms'
        post_data['verify_ssl'] = False
        post_data['encoding'] = Channel.ENCODING_SMART

        response = self.client.post(reverse('channels.channel_claim_kannel'), post_data)

        channel = Channel.objects.get()

        self.assertEquals('RW', channel.country)
        self.assertTrue(channel.uuid)
        self.assertEquals(post_data['number'], channel.address)
        self.assertEquals(post_data['url'], channel.config_json()['send_url'])
        self.assertEquals(False, channel.config_json()['verify_ssl'])
        self.assertEquals(Channel.ENCODING_SMART, channel.config_json()[Channel.CONFIG_ENCODING])

        # make sure we generated a username and password
        self.assertTrue(channel.config_json()['username'])
        self.assertTrue(channel.config_json()['password'])
        self.assertEquals(Channel.TYPE_KANNEL, channel.channel_type)

        config_url = reverse('channels.channel_configuration', args=[channel.pk])
        self.assertRedirect(response, config_url)

        response = self.client.get(config_url)
        self.assertEquals(200, response.status_code)

        # our configuration page should list our receive URL
        self.assertContains(response, reverse('handlers.kannel_handler', args=['receive', channel.uuid]))

    def test_zenvia(self):
        Channel.objects.all().delete()

        self.login(self.admin)

        # shouldn't be able to see the claim zenvia page if we aren't part of that group
        response = self.client.get(reverse('channels.channel_claim'))
        self.assertNotContains(response, "Zenvia")

        # but if we are in the proper time zone
        self.org.timezone = pytz.timezone('America/Sao_Paulo')
        self.org.save()

        response = self.client.get(reverse('channels.channel_claim'))
        self.assertContains(response, "Zenvia")

        # try to claim a channel
        response = self.client.get(reverse('channels.channel_claim_zenvia'))
        post_data = response.context['form'].initial

        post_data['account'] = 'rapidpro.gw'
        post_data['code'] = 'h7GpAIEp85'
        post_data['shortcode'] = '28595'

        response = self.client.post(reverse('channels.channel_claim_zenvia'), post_data)

        channel = Channel.objects.get()

        self.assertEquals('BR', channel.country)
        self.assertEquals(post_data['account'], channel.config_json()['account'])
        self.assertEquals(post_data['code'], channel.config_json()['code'])
        self.assertEquals(post_data['shortcode'], channel.address)
        self.assertEquals('ZV', channel.channel_type)

        config_url = reverse('channels.channel_configuration', args=[channel.pk])
        self.assertRedirect(response, config_url)

        response = self.client.get(config_url)
        self.assertEquals(200, response.status_code)

        self.assertContains(response, reverse('handlers.zenvia_handler', args=['status', channel.uuid]))
        self.assertContains(response, reverse('handlers.zenvia_handler', args=['receive', channel.uuid]))

    def test_claim_africa(self):
        Channel.objects.all().delete()
        self.login(self.admin)

        # visit the africa's talking page
        response = self.client.get(reverse('channels.channel_claim_africas_talking'))
        self.assertEquals(200, response.status_code)
        post_data = response.context['form'].initial

        post_data['shortcode'] = '5259'
        post_data['username'] = 'temba'
        post_data['api_key'] = 'asdf-asdf-asdf-asdf-asdf'
        post_data['country'] = 'KE'

        response = self.client.post(reverse('channels.channel_claim_africas_talking'), post_data)

        channel = Channel.objects.get()

        self.assertEquals('temba', channel.config_json()['username'])
        self.assertEquals('asdf-asdf-asdf-asdf-asdf', channel.config_json()['api_key'])
        self.assertEquals('5259', channel.address)
        self.assertEquals('KE', channel.country)
        self.assertEquals('AT', channel.channel_type)

        config_url = reverse('channels.channel_configuration', args=[channel.pk])
        self.assertRedirect(response, config_url)

        response = self.client.get(config_url)
        self.assertEquals(200, response.status_code)

        self.assertContains(response, reverse('handlers.africas_talking_handler', args=['callback', channel.uuid]))
        self.assertContains(response, reverse('handlers.africas_talking_handler', args=['delivery', channel.uuid]))

    def test_claim_viber(self):
        Channel.objects.all().delete()
        self.login(self.admin)

        response = self.client.get(reverse('channels.channel_create_viber'))
        self.assertEquals(200, response.status_code)
        response = self.client.post(reverse('channels.channel_create_viber'), dict(name="Macklemore"))

        # should create a new viber channel, but without an address
        channel = Channel.objects.get()

        self.assertEqual(channel.address, Channel.VIBER_NO_SERVICE_ID)
        self.assertIsNone(channel.country.code)
        self.assertEqual(channel.name, "Macklemore")
        self.assertEquals(Channel.TYPE_VIBER, channel.channel_type)

        # we should be redirecting to the claim page to enter in our service id
        claim_url = reverse('channels.channel_claim_viber', args=[channel.id])
        self.assertRedirect(response, claim_url)

        response = self.client.get(claim_url)

        self.assertContains(response, reverse('handlers.viber_handler', args=['status', channel.uuid]))
        self.assertContains(response, reverse('handlers.viber_handler', args=['receive', channel.uuid]))

        # going to our account home should link to our claim page
        response = self.client.get(reverse('orgs.org_home'))
        self.assertContains(response, claim_url)

        # ok, enter our service id
        response = self.client.post(claim_url, dict(service_id=1001))

        # refetch our channel
        channel.refresh_from_db()

        # should now have an address
        self.assertEqual(channel.address, '1001')

        config_url = reverse('channels.channel_configuration', args=[channel.pk])
        self.assertRedirect(response, config_url)

        response = self.client.get(config_url)

        self.assertContains(response, reverse('handlers.viber_handler', args=['status', channel.uuid]))
        self.assertContains(response, reverse('handlers.viber_handler', args=['receive', channel.uuid]))

        # once claimed, account page should go to read page
        response = self.client.get(reverse('orgs.org_home'))
        self.assertContains(response, reverse('channels.channel_read', args=[channel.uuid]))

    def test_claim_chikka(self):
        Channel.objects.all().delete()
        self.login(self.admin)

        response = self.client.get(reverse('channels.channel_claim_chikka'))
        self.assertEquals(200, response.status_code)
        post_data = response.context['form'].initial

        post_data['number'] = '5259'
        post_data['username'] = 'chikka'
        post_data['password'] = 'password'

        response = self.client.post(reverse('channels.channel_claim_chikka'), post_data)

        channel = Channel.objects.get()

        self.assertEquals('chikka', channel.config_json()[Channel.CONFIG_USERNAME])
        self.assertEquals('password', channel.config_json()[Channel.CONFIG_PASSWORD])
        self.assertEquals('5259', channel.address)
        self.assertEquals('PH', channel.country)
        self.assertEquals(Channel.TYPE_CHIKKA, channel.channel_type)

        config_url = reverse('channels.channel_configuration', args=[channel.pk])
        self.assertRedirect(response, config_url)

        response = self.client.get(config_url)
        self.assertEquals(200, response.status_code)

        self.assertContains(response, reverse('handlers.chikka_handler', args=[channel.uuid]))

    def test_claim_vumi_ussd(self):
        Channel.objects.all().delete()
        self.login(self.admin)

        response = self.client.get(reverse('channels.channel_claim_vumi_ussd'))
        self.assertEquals(200, response.status_code)

        post_data = {
            "country": "ZA",
            "number": "+273454325324",
            "account_key": "account1",
            "conversation_key": "conversation1",
            "transport_name": ""
        }

        response = self.client.post(reverse('channels.channel_claim_vumi_ussd'), post_data)

        channel = Channel.objects.get()

        self.assertTrue(uuid.UUID(channel.config_json()['access_token'], version=4))
        self.assertEquals(channel.country, post_data['country'])
        self.assertEquals(channel.address, post_data['number'])
        self.assertEquals(channel.config_json()['account_key'], post_data['account_key'])
        self.assertEquals(channel.config_json()['conversation_key'], post_data['conversation_key'])
        self.assertEquals(channel.channel_type, Channel.TYPE_VUMI_USSD)

        config_url = reverse('channels.channel_configuration', args=[channel.pk])
        self.assertRedirect(response, config_url)

        response = self.client.get(config_url)
        self.assertEquals(200, response.status_code)

        self.assertContains(response, reverse('handlers.vumi_handler', args=['receive', channel.uuid]))
        self.assertContains(response, reverse('handlers.vumi_handler', args=['event', channel.uuid]))

    @override_settings(SEND_EMAILS=True)
    def test_disconnected_alert(self):
        # set our last seen to a while ago
        self.channel.alert_email = 'fred@unicef.org'
        self.channel.last_seen = timezone.now() - timedelta(minutes=40)
        self.channel.save()

        check_channels_task()

        # should have created one alert
        alert = Alert.objects.get()
        self.assertEquals(self.channel, alert.channel)
        self.assertEquals(Alert.TYPE_DISCONNECTED, alert.alert_type)
        self.assertFalse(alert.ended_on)

        self.assertTrue(len(mail.outbox) == 1)
        template = 'channels/email/disconnected_alert.txt'
        context = dict(org=self.channel.org, channel=self.channel, now=timezone.now(),
                       branding=self.channel.org.get_branding(),
                       last_seen=self.channel.last_seen, sync=alert.sync_event)

        text_template = loader.get_template(template)
        text = text_template.render(Context(context))

        self.assertEquals(mail.outbox[0].body, text)

        # call it again
        check_channels_task()

        # still only one alert
        self.assertEquals(1, Alert.objects.all().count())
        self.assertTrue(len(mail.outbox) == 1)

        # ok, let's have the channel show up again
        self.channel.last_seen = timezone.now() + timedelta(minutes=5)
        self.channel.save()

        check_channels_task()

        # still only one alert, but it is now ended
        alert = Alert.objects.get()
        self.assertTrue(alert.ended_on)
        self.assertTrue(len(mail.outbox) == 2)
        template = 'channels/email/connected_alert.txt'
        context = dict(org=self.channel.org, channel=self.channel, now=timezone.now(),
                       branding=self.channel.org.get_branding(),
                       last_seen=self.channel.last_seen, sync=alert.sync_event)

        text_template = loader.get_template(template)
        text = text_template.render(Context(context))

        self.assertEquals(mail.outbox[1].body, text)

    def test_m3tech(self):
        Channel.objects.all().delete()

        self.login(self.admin)

        # try to claim a channel
        response = self.client.get(reverse('channels.channel_claim_m3tech'))
        post_data = response.context['form'].initial

        post_data['country'] = 'PK'
        post_data['number'] = '250788123123'
        post_data['username'] = 'user1'
        post_data['password'] = 'pass1'

        response = self.client.post(reverse('channels.channel_claim_m3tech'), post_data)

        channel = Channel.objects.get()

        self.assertEquals('PK', channel.country)
        self.assertEquals(post_data['username'], channel.config_json()['username'])
        self.assertEquals(post_data['password'], channel.config_json()['password'])
        self.assertEquals('+250788123123', channel.address)
        self.assertEquals(Channel.TYPE_M3TECH, channel.channel_type)

        config_url = reverse('channels.channel_configuration', args=[channel.pk])
        self.assertRedirect(response, config_url)

        response = self.client.get(config_url)
        self.assertEquals(200, response.status_code)

        self.assertContains(response, reverse('handlers.m3tech_handler', args=['received', channel.uuid]))
        self.assertContains(response, reverse('handlers.m3tech_handler', args=['sent', channel.uuid]))
        self.assertContains(response, reverse('handlers.m3tech_handler', args=['failed', channel.uuid]))
        self.assertContains(response, reverse('handlers.m3tech_handler', args=['delivered', channel.uuid]))

    def test_infobip(self):
        Channel.objects.all().delete()

        self.login(self.admin)

        # try to claim a channel
        response = self.client.get(reverse('channels.channel_claim_infobip'))
        post_data = response.context['form'].initial

        post_data['country'] = 'NI'
        post_data['number'] = '250788123123'
        post_data['username'] = 'user1'
        post_data['password'] = 'pass1'

        response = self.client.post(reverse('channels.channel_claim_infobip'), post_data)

        channel = Channel.objects.get()

        self.assertEquals('NI', channel.country)
        self.assertEquals(post_data['username'], channel.config_json()['username'])
        self.assertEquals(post_data['password'], channel.config_json()['password'])
        self.assertEquals('+250788123123', channel.address)
        self.assertEquals('IB', channel.channel_type)

        config_url = reverse('channels.channel_configuration', args=[channel.pk])
        self.assertRedirect(response, config_url)

        response = self.client.get(config_url)
        self.assertEquals(200, response.status_code)

        self.assertContains(response, reverse('handlers.infobip_handler', args=['received', channel.uuid]))
        self.assertContains(response, reverse('handlers.infobip_handler', args=['delivered', channel.uuid]))

    @override_settings(SEND_EMAILS=True)
    def test_sms_alert(self):
        contact = self.create_contact("John Doe", '123')

        # create a message from two hours ago
        one_hour_ago = timezone.now() - timedelta(hours=1)
        two_hours_ago = timezone.now() - timedelta(hours=2)
        three_hours_ago = timezone.now() - timedelta(hours=3)
        four_hours_ago = timezone.now() - timedelta(hours=4)
        five_hours_ago = timezone.now() - timedelta(hours=5)
        six_hours_ago = timezone.now() - timedelta(hours=6)

        msg1 = self.create_msg(text="Message One", contact=contact, created_on=five_hours_ago, status='Q')

        # make sure our channel has been seen recently
        self.channel.last_seen = timezone.now()
        self.channel.alert_email = 'fred@unicef.org'
        self.channel.org = self.org
        self.channel.save()

        # ok check on our channel
        check_channels_task()

        # we don't have  successfully sent message and we have an alert and only one
        self.assertEquals(Alert.objects.all().count(), 1)

        alert = Alert.objects.get()
        self.assertEquals(self.channel, alert.channel)
        self.assertEquals(Alert.TYPE_SMS, alert.alert_type)
        self.assertFalse(alert.ended_on)
        self.assertTrue(len(mail.outbox) == 1)

        # let's end the alert
        alert = Alert.objects.all()[0]
        alert.ended_on = six_hours_ago
        alert.save()

        dany = self.create_contact("Dany Craig", "765")

        # let have a recent sent message
        sent_msg = self.create_msg(text="SENT Message", contact=dany, created_on=four_hours_ago, sent_on=one_hour_ago, status='D')

        # ok check on our channel
        check_channels_task()

        # if latest_sent_message is after our queued message no alert is created
        self.assertEquals(Alert.objects.all().count(), 1)

        # consider the sent message was sent before our queued msg
        sent_msg.sent_on = three_hours_ago
        sent_msg.save()

        msg1.delete()
        msg1 = self.create_msg(text="Message One", contact=contact, created_on=two_hours_ago, status='Q')

        # check our channel again
        check_channels_task()

        #  no new alert created because we sent one in the past hour
        self.assertEquals(Alert.objects.all().count(), 1)

        sent_msg.sent_on = six_hours_ago
        sent_msg.save()

        alert = Alert.objects.all()[0]
        alert.created_on = six_hours_ago
        alert.save()

        # check our channel again
        check_channels_task()

        # this time we have a new alert and should create only one
        self.assertEquals(Alert.objects.all().count(), 2)

        # get the alert which is not ended
        alert = Alert.objects.get(ended_on=None)
        self.assertEquals(self.channel, alert.channel)
        self.assertEquals(Alert.TYPE_SMS, alert.alert_type)
        self.assertFalse(alert.ended_on)
        self.assertTrue(len(mail.outbox) == 2)

        # run again, nothing should change
        check_channels_task()

        alert = Alert.objects.get(ended_on=None)
        self.assertFalse(alert.ended_on)
        self.assertTrue(len(mail.outbox) == 2)

        # fix our message
        msg1.status = 'D'
        msg1.save()

        # run again, our alert should end
        check_channels_task()

        # still only one alert though, and no new email sent, alert must not be ended before one hour
        alert = Alert.objects.all().latest('ended_on')
        self.assertTrue(alert.ended_on)
        self.assertTrue(len(mail.outbox) == 2)


class CountTest(TembaTest):

    def assertDailyCount(self, channel, assert_count, count_type, day):
        calculated_count = ChannelCount.get_day_count(channel, count_type, day)
        self.assertEquals(assert_count, calculated_count)

    def test_daily_counts(self):
        # test that messages to test contacts aren't counted
        self.admin.set_org(self.org)
        test_contact = Contact.get_test_contact(self.admin)
        Msg.create_outgoing(self.org, self.admin, test_contact, "Test Message", channel=self.channel)

        # no channel counts
        self.assertFalse(ChannelCount.objects.all())

        # real contact, but no channel
        Msg.create_incoming(None, 'tel:+250788111222', "Test Message", org=self.org)

        # still no channel counts
        self.assertFalse(ChannelCount.objects.all())

        # incoming msg with a channel
        msg = Msg.create_incoming(self.channel, 'tel:+250788111222', "Test Message", org=self.org)
        self.assertDailyCount(self.channel, 1, ChannelCount.INCOMING_MSG_TYPE, msg.created_on.date())

        # insert another
        msg = Msg.create_incoming(self.channel, 'tel:+250788111222', "Test Message", org=self.org)
        self.assertDailyCount(self.channel, 2, ChannelCount.INCOMING_MSG_TYPE, msg.created_on.date())

        # squash our counts
        squash_channelcounts()

        # same count
        self.assertDailyCount(self.channel, 2, ChannelCount.INCOMING_MSG_TYPE, msg.created_on.date())

        # and only one channel count
        self.assertEquals(ChannelCount.objects.all().count(), 1)

        # delete it, back to 1
        msg.delete()
        self.assertDailyCount(self.channel, 1, ChannelCount.INCOMING_MSG_TYPE, msg.created_on.date())

        ChannelCount.objects.all().delete()

        # ok, test outgoing now
        real_contact = Contact.get_or_create(self.org, self.admin, urns=['tel:+250788111222'])
        msg = Msg.create_outgoing(self.org, self.admin, real_contact, "Real Message", channel=self.channel)
        self.assertDailyCount(self.channel, 1, ChannelCount.OUTGOING_MSG_TYPE, msg.created_on.date())

        # delete it, should be gone now
        msg.delete()
        self.assertDailyCount(self.channel, 0, ChannelCount.OUTGOING_MSG_TYPE, msg.created_on.date())

        ChannelCount.objects.all().delete()

        # incoming IVR
        msg = Msg.create_incoming(self.channel, 'tel:+250788111222',
                                  "Test Message", org=self.org, msg_type=IVR)
        self.assertDailyCount(self.channel, 1, ChannelCount.INCOMING_IVR_TYPE, msg.created_on.date())

        # delete it, should be gone now
        msg.delete()
        self.assertDailyCount(self.channel, 0, ChannelCount.INCOMING_IVR_TYPE, msg.created_on.date())

        ChannelCount.objects.all().delete()

        # outgoing ivr
        msg = Msg.create_outgoing(self.org, self.admin, real_contact, "Real Voice",
                                  channel=self.channel, msg_type=IVR)
        self.assertDailyCount(self.channel, 1, ChannelCount.OUTGOING_IVR_TYPE, msg.created_on.date())

        # delete it, should be gone now
        msg.delete()
        self.assertDailyCount(self.channel, 0, ChannelCount.OUTGOING_IVR_TYPE, msg.created_on.date())


class AfricasTalkingTest(TembaTest):

    def setUp(self):
        super(AfricasTalkingTest, self).setUp()

        self.channel.delete()
        self.channel = Channel.create(self.org, self.user, 'KE', 'AT', None, '+250788123123',
                                      config=dict(username='at-user', api_key='africa-key'),
                                      uuid='00000000-0000-0000-0000-000000001234')

    def test_delivery(self):
        # ok, what happens with an invalid uuid?
        post_data = dict(id="external1", status="Success")
        response = self.client.post(reverse('handlers.africas_talking_handler', args=['delivery', 'not-real-uuid']), post_data)
        self.assertEquals(404, response.status_code)

        # ok, try with a valid uuid, but invalid message id
        delivery_url = reverse('handlers.africas_talking_handler', args=['delivery', self.channel.uuid])
        response = self.client.post(delivery_url, post_data)
        self.assertEquals(404, response.status_code)

        # requires posts
        delivery_url = reverse('handlers.africas_talking_handler', args=['delivery', self.channel.uuid])
        response = self.client.get(delivery_url, post_data)
        self.assertEquals(400, response.status_code)

        # missing status
        del post_data['status']
        response = self.client.post(delivery_url, post_data)
        self.assertEquals(400, response.status_code)

        # ok, lets create an outgoing message to update
        joe = self.create_contact("Joe Biden", "+254788383383")
        msg = joe.send("Hey Joe, it's Obama, pick up!", self.admin)
        msg.external_id = "external1"
        msg.save(update_fields=('external_id',))

        def assertStatus(sms, post_status, assert_status):
            post_data['status'] = post_status
            response = self.client.post(delivery_url, post_data)
            self.assertEquals(200, response.status_code)
            sms = Msg.objects.get(pk=sms.id)
            self.assertEquals(assert_status, sms.status)

        assertStatus(msg, 'Success', DELIVERED)
        assertStatus(msg, 'Sent', SENT)
        assertStatus(msg, 'Buffered', SENT)
        assertStatus(msg, 'Failed', FAILED)
        assertStatus(msg, 'Rejected', FAILED)

    def test_callback(self):
        post_data = {'from': "0788123123", 'text': "Hello World"}
        callback_url = reverse('handlers.africas_talking_handler', args=['callback', self.channel.uuid])

        # missing test data
        response = self.client.post(callback_url, dict())
        self.assertEquals(400, response.status_code)

        response = self.client.post(callback_url, post_data)
        self.assertEquals(200, response.status_code)

        # load our message
        msg = Msg.objects.get()
        self.assertEquals("+254788123123", msg.contact.get_urn(TEL_SCHEME).path)
        self.assertEquals(INCOMING, msg.direction)
        self.assertEquals(self.org, msg.org)
        self.assertEquals(self.channel, msg.channel)
        self.assertEquals("Hello World", msg.text)

    def test_send(self):
        joe = self.create_contact("Joe", "+250788383383")
        msg = joe.send("Test message", self.admin, trigger_send=False)

        try:
            settings.SEND_MESSAGES = True

            with patch('requests.post') as mock:
                mock.return_value = MockResponse(200, json.dumps(dict(SMSMessageData=dict(Recipients=[dict(messageId='msg1', status='Success')]))))

                # manually send it off
                Channel.send_message(dict_to_struct('MsgStruct', msg.as_task_json()))

                # check the status of the message is now sent
                msg.refresh_from_db()
                self.assertEquals(SENT, msg.status)
                self.assertTrue(msg.sent_on)
                self.assertEquals('msg1', msg.external_id)

                # check that our from was set
                self.assertEquals(self.channel.address, mock.call_args[1]['data']['from'])

                self.clear_cache()

            with patch('requests.post') as mock:
                mock.return_value = MockResponse(200, json.dumps(
                    dict(SMSMessageData=dict(Recipients=[dict(messageId='msg1', status='Could Not Send')]))))

                # manually send it off
                Channel.send_message(dict_to_struct('MsgStruct', msg.as_task_json()))

                # check the status of the message is now sent
                msg.refresh_from_db()
                self.assertEquals(ERRORED, msg.status)

                self.assertEquals(1, msg.error_count)
                self.assertTrue(msg.next_attempt)

                self.clear_cache()

            # test with a non-dedicated shortcode
            self.channel.config = json.dumps(dict(username='at-user', api_key='africa-key', is_shared=True))
            self.channel.save()

            with patch('requests.post') as mock:
                mock.return_value = MockResponse(200, json.dumps(dict(SMSMessageData=dict(Recipients=[dict(messageId='msg1', status='Success')]))))

                # manually send it off
                Channel.send_message(dict_to_struct('MsgStruct', msg.as_task_json()))

                # assert we didn't send the short code in our data
                self.assertTrue('from' not in mock.call_args[1]['data'])
                self.clear_cache()

            with patch('requests.post') as mock:
                mock.return_value = MockResponse(400, "Error", method='POST')

                # manually send it off
                Channel.send_message(dict_to_struct('MsgStruct', msg.as_task_json()))

                # message should be marked as an error
                msg.refresh_from_db()
                self.assertEquals(ERRORED, msg.status)
                self.assertEquals(2, msg.error_count)
                self.assertTrue(msg.next_attempt)

            with patch('requests.post') as mock:
                mock.side_effect = Exception('Kaboom!')

                # manually send it off
                Channel.send_message(dict_to_struct('MsgStruct', msg.as_task_json()))

                # message should be marked as an error
                msg.refresh_from_db()
                self.assertEquals(FAILED, msg.status)
                self.assertEquals(2, msg.error_count)
                self.assertTrue(msg.next_attempt)

        finally:
            settings.SEND_MESSAGES = False


class ExternalTest(TembaTest):

    def setUp(self):
        super(ExternalTest, self).setUp()

        self.channel.delete()
        self.channel = Channel.create(self.org, self.user, 'BR', 'EX', None, '+250788123123', scheme='tel',
                                      config={Channel.CONFIG_SEND_URL: 'http://foo.com/send', Channel.CONFIG_SEND_METHOD: 'POST'},
                                      uuid='00000000-0000-0000-0000-000000001234')

    def test_status(self):
        # ok, what happens with an invalid uuid?
        data = dict(id="-1")
        response = self.client.post(reverse('handlers.external_handler', args=['sent', 'not-real-uuid']), data)

        self.assertEquals(400, response.status_code)

        # ok, try with a valid uuid, but invalid message id -1
        delivery_url = reverse('handlers.external_handler', args=['sent', self.channel.uuid])
        response = self.client.post(delivery_url, data)

        self.assertEquals(400, response.status_code)

        # ok, lets create an outgoing message to update
        joe = self.create_contact("Joe Biden", "+254788383383")
        msg = joe.send("Hey Joe, it's Obama, pick up!", self.admin)

        data['id'] = msg.pk

        def assertStatus(sms, status, assert_status):
            response = self.client.post(reverse('handlers.external_handler', args=[status, self.channel.uuid]), data)
            self.assertEquals(200, response.status_code)
            sms = Msg.objects.get(pk=sms.id)
            self.assertEquals(assert_status, sms.status)

        assertStatus(msg, 'delivered', DELIVERED)
        assertStatus(msg, 'sent', SENT)
        assertStatus(msg, 'failed', FAILED)

        # check when called with phone number rather than UUID
        response = self.client.post(reverse('handlers.external_handler', args=['sent', '250788123123']), {'id': msg.pk})
        self.assertEquals(200, response.status_code)
        msg.refresh_from_db()
        self.assertEqual(msg.status, SENT)

    def test_receive(self):
        data = {'from': '5511996458779', 'text': 'Hello World!'}
        callback_url = reverse('handlers.external_handler', args=['received', self.channel.uuid])
        response = self.client.post(callback_url, data)

        self.assertEquals(200, response.status_code)

        # load our message
        msg = Msg.objects.get()
        self.assertEquals("+5511996458779", msg.contact.get_urn(TEL_SCHEME).path)
        self.assertEquals(INCOMING, msg.direction)
        self.assertEquals(self.org, msg.org)
        self.assertEquals(self.channel, msg.channel)
        self.assertEquals("Hello World!", msg.text)

        data = {'from': "", 'text': "Hi there"}
        response = self.client.post(callback_url, data)

        self.assertEquals(400, response.status_code)

        Msg.objects.all().delete()

        # receive with a date
        data = {'from': '5511996458779', 'text': 'Hello World!', 'date': '2012-04-23T18:25:43.511Z'}
        callback_url = reverse('handlers.external_handler', args=['received', self.channel.uuid])
        response = self.client.post(callback_url, data)

        self.assertEquals(200, response.status_code)

        # load our message, make sure the date was saved properly
        msg = Msg.objects.get()
        self.assertEquals(2012, msg.created_on.year)
        self.assertEquals(18, msg.created_on.hour)

    def test_receive_external(self):
        self.channel.scheme = 'ext'
        self.channel.save()

        data = {'from': 'lynch24', 'text': 'Beast Mode!'}
        callback_url = reverse('handlers.external_handler', args=['received', self.channel.uuid])
        response = self.client.post(callback_url, data)

        self.assertEquals(200, response.status_code)

        # check our message
        msg = Msg.objects.get()
        self.assertEquals('lynch24', msg.contact.get_urn(EXTERNAL_SCHEME).path)
        self.assertEquals(INCOMING, msg.direction)
        self.assertEquals(self.org, msg.org)
        self.assertEquals(self.channel, msg.channel)
        self.assertEquals('Beast Mode!', msg.text)

    def test_send_replacement(self):
        joe = self.create_contact("Joe", "+250788383383")
        msg = joe.send("Test message", self.admin, trigger_send=False)

        self.channel.config = json.dumps({Channel.CONFIG_SEND_URL: 'http://foo.com/send&text={{text}}&to={{to_no_plus}}',
                                          Channel.CONFIG_SEND_METHOD: 'GET'})
        self.channel.save()

        with self.settings(SEND_MESSAGES=True):
            with patch('requests.get') as mock:
                mock.return_value = MockResponse(200, "Sent")
                Channel.send_message(dict_to_struct('MsgStruct', msg.as_task_json()))
                self.assertEqual(mock.call_args[0][0], 'http://foo.com/send&text=Test+message&to=250788383383')

        self.channel.config = json.dumps({Channel.CONFIG_SEND_URL: 'http://foo.com/send',
                                          Channel.CONFIG_SEND_METHOD: 'POST'})
        self.channel.save()
        self.clear_cache()

        with self.settings(SEND_MESSAGES=True):
            with patch('requests.post') as mock:
                mock.return_value = MockResponse(200, "Sent")
                Channel.send_message(dict_to_struct('MsgStruct', msg.as_task_json()))
                self.assertEqual(mock.call_args[0][0], 'http://foo.com/send')
                self.assertEqual(mock.call_args[1]['data'], 'id=%d&text=Test+message&to=%%2B250788383383&to_no_plus=250788383383&'
                                                            'from=%%2B250788123123&from_no_plus=250788123123&'
                                                            'channel=%d' % (msg.id, self.channel.id))

        self.channel.config = json.dumps({Channel.CONFIG_SEND_URL: 'http://foo.com/send',
                                          Channel.CONFIG_SEND_BODY: 'text={{text}}&to={{to_no_plus}}',
                                          Channel.CONFIG_SEND_METHOD: 'POST'})
        self.channel.save()
        self.clear_cache()

        with self.settings(SEND_MESSAGES=True):
            with patch('requests.post') as mock:
                mock.return_value = MockResponse(200, "Sent")
                Channel.send_message(dict_to_struct('MsgStruct', msg.as_task_json()))
                self.assertEqual(mock.call_args[0][0], 'http://foo.com/send')
                self.assertEqual(mock.call_args[1]['data'], 'text=Test+message&to=250788383383')

        self.channel.config = json.dumps({Channel.CONFIG_SEND_URL: 'http://foo.com/send',
                                          Channel.CONFIG_SEND_BODY: 'text={{text}}&to={{to_no_plus}}',
                                          Channel.CONFIG_SEND_METHOD: 'PUT'})

        self.channel.save()
        self.clear_cache()

        with self.settings(SEND_MESSAGES=True):
            with patch('requests.put') as mock:
                mock.return_value = MockResponse(200, "Sent")
                Channel.send_message(dict_to_struct('MsgStruct', msg.as_task_json()))
                self.assertEqual(mock.call_args[0][0], 'http://foo.com/send')
                self.assertEqual(mock.call_args[1]['data'], 'text=Test+message&to=250788383383')

    def test_send(self):
        joe = self.create_contact("Joe", "+250788383383")
        msg = joe.send("Test message", self.admin, trigger_send=False)

        try:
            settings.SEND_MESSAGES = True

            with patch('requests.post') as mock:
                mock.return_value = MockResponse(200, "Sent")

                # manually send it off
                Channel.send_message(dict_to_struct('MsgStruct', msg.as_task_json()))

                # check the status of the message is now sent
                msg.refresh_from_db()
                self.assertEquals(WIRED, msg.status)
                self.assertTrue(msg.sent_on)

                self.clear_cache()

            with patch('requests.post') as mock:
                mock.return_value = MockResponse(400, "Error")

                # manually send it off
                Channel.send_message(dict_to_struct('MsgStruct', msg.as_task_json()))

                # message should be marked as an error
                msg.refresh_from_db()
                self.assertEquals(ERRORED, msg.status)
                self.assertEquals(1, msg.error_count)
                self.assertTrue(msg.next_attempt)

            with patch('requests.post') as mock:
                mock.side_effect = Exception('Kaboom!')

                # manually send it off
                Channel.send_message(dict_to_struct('MsgStruct', msg.as_task_json()))

                # message should be marked as an error
                msg.refresh_from_db()
                self.assertEquals(ERRORED, msg.status)
                self.assertEquals(2, msg.error_count)
                self.assertTrue(msg.next_attempt)

        finally:
            settings.SEND_MESSAGES = False

        # view the log item for our send
        self.login(self.admin)
        log_item = ChannelLog.objects.all().order_by('created_on').first()
        response = self.client.get(reverse('channels.channellog_read', args=[log_item.pk]))
        self.assertEquals(response.context['object'].description, 'Successfully Delivered')

        # make sure we can't see it as anon
        self.org.is_anon = True
        self.org.save()

        response = self.client.get(reverse('channels.channellog_read', args=[log_item.pk]))
        self.assertEquals(302, response.status_code)

        # change our admin to be a CS rep, see if they can see the page
        self.admin.groups.add(Group.objects.get(name='Customer Support'))
        response = self.client.get(reverse('channels.channellog_read', args=[log_item.pk]))
        self.assertEquals(response.context['object'].description, 'Successfully Delivered')


class VerboiceTest(TembaTest):
    def setUp(self):
        super(VerboiceTest, self).setUp()

        self.channel.delete()
        self.channel = Channel.create(self.org, self.user, 'US', 'VB', None, '+250788123123',
                                      config=dict(username='test', password='sesame'),
                                      uuid='00000000-0000-0000-0000-000000001234')

    def test_receive(self):
        callback_url = reverse('handlers.verboice_handler', args=['status', self.channel.uuid])

        response = self.client.post(callback_url, dict())
        self.assertEqual(response.status_code, 405)

        response = self.client.get(callback_url)
        self.assertEqual(response.status_code, 400)

        response = self.client.get(callback_url + "?From=250788456456&CallStatus=ringing&CallSid=12345")
        self.assertEqual(response.status_code, 400)

        contact = self.create_contact('Bruno Mars', '+252788123123')

        call = IVRCall.create_outgoing(self.channel, contact, contact.get_urn(TEL_SCHEME), None, self.admin)
        call.external_id = "12345"
        call.save()

        self.assertEqual(call.status, IVRCall.PENDING)

        response = self.client.get(callback_url + "?From=250788456456&CallStatus=ringing&CallSid=12345")

        self.assertEqual(response.status_code, 200)
        call = IVRCall.objects.get(pk=call.pk)
        self.assertEqual(call.status, IVRCall.RINGING)


class YoTest(TembaTest):
    def setUp(self):
        super(YoTest, self).setUp()

        self.channel.delete()
        self.channel = Channel.create(self.org, self.user, 'BR', 'YO', None, '+250788123123',
                                      config=dict(username='test', password='sesame'),
                                      uuid='00000000-0000-0000-0000-000000001234')

    def test_receive(self):
        callback_url = reverse('handlers.yo_handler', args=['received', self.channel.uuid])
        response = self.client.get(callback_url + "?sender=252788123123&message=Hello+World")

        self.assertEquals(200, response.status_code)

        # load our message
        msg = Msg.objects.get()
        self.assertEquals("+252788123123", msg.contact.get_urn(TEL_SCHEME).path)
        self.assertEquals(INCOMING, msg.direction)
        self.assertEquals(self.org, msg.org)
        self.assertEquals(self.channel, msg.channel)
        self.assertEquals("Hello World", msg.text)

        # fails if missing sender
        response = self.client.get(callback_url + "?sender=252788123123")
        self.assertEquals(400, response.status_code)

        # fails if missing message
        response = self.client.get(callback_url + "?message=Hello+World")
        self.assertEquals(400, response.status_code)

    def test_send(self):
        joe = self.create_contact("Joe", "+252788383383")
        msg = joe.send("Test message", self.admin, trigger_send=False)

        try:
            settings.SEND_MESSAGES = True

            with patch('requests.get') as mock:
                mock.return_value = MockResponse(200, "ybs_autocreate_status=OK")

                # manually send it off
                Channel.send_message(dict_to_struct('MsgStruct', msg.as_task_json()))

                # check the status of the message is now sent
                msg.refresh_from_db()
                self.assertEquals(SENT, msg.status)
                self.assertTrue(msg.sent_on)

                self.clear_cache()

            with patch('requests.get') as mock:
                mock.side_effect = [MockResponse(401, "Error"), MockResponse(200, 'ybs_autocreate_status=OK')]

                # manually send it off
                Channel.send_message(dict_to_struct('MsgStruct', msg.as_task_json()))

                # check the status of the message is now sent
                msg.refresh_from_db()
                self.assertEquals(SENT, msg.status)
                self.assertTrue(msg.sent_on)

                # check that requests was called twice, using the backup URL the second time
                self.assertEquals(2, mock.call_count)
                self.clear_cache()

            with patch('requests.get') as mock:
                mock.return_value = MockResponse(400, "Kaboom")

                # manually send it off
                Channel.send_message(dict_to_struct('MsgStruct', msg.as_task_json()))

                # message should be marked as an error
                msg.refresh_from_db()
                self.assertEquals(ERRORED, msg.status)
                self.assertEquals(1, msg.error_count)
                self.assertTrue(msg.next_attempt)

                self.clear_cache()

            with patch('requests.get') as mock:
                mock.return_value = MockResponse(200, "ybs_autocreate_status=ERROR&ybs_autocreate_message=" +
                                                      "YBS+AutoCreate+Subsystem%3A+Access+denied" +
                                                      "+due+to+wrong+authorization+code")

                # manually send it off
                Channel.send_message(dict_to_struct('MsgStruct', msg.as_task_json()))

                # message should be marked as an error
                msg.refresh_from_db()
                self.assertEquals(ERRORED, msg.status)
                self.assertEquals(2, msg.error_count)
                self.assertTrue(msg.next_attempt)

                # contact should not be stopped
                joe.refresh_from_db()
                self.assertFalse(joe.is_stopped)

                self.clear_cache()

            with patch('requests.get') as mock:
                mock.side_effect = Exception('Kaboom!')

                # manually send it off
                Channel.send_message(dict_to_struct('MsgStruct', msg.as_task_json()))

                # message should be marked as an error
                msg.refresh_from_db()
                self.assertEquals(FAILED, msg.status)
                self.assertEquals(2, msg.error_count)
                self.assertTrue(msg.next_attempt)

                # contact should not be stopped
                joe.refresh_from_db()
                self.assertFalse(joe.is_stopped)

                self.clear_cache()

            with patch('requests.get') as mock:
                mock.return_value = MockResponse(200, "ybs_autocreate_status=ERROR&ybs_autocreate_message=" +
                                                 "256794224665%3ABLACKLISTED")

                # manually send it off
                Channel.send_message(dict_to_struct('MsgStruct', msg.as_task_json()))

                # message should be marked as a failure
                msg.refresh_from_db()
                self.assertEquals(FAILED, msg.status)
                self.assertEquals(2, msg.error_count)
                self.assertTrue(msg.next_attempt)

                # contact should also be stopped
                joe.refresh_from_db()
                self.assertTrue(joe.is_stopped)

        finally:
            settings.SEND_MESSAGES = False


class ShaqodoonTest(TembaTest):

    def setUp(self):
        super(ShaqodoonTest, self).setUp()

        self.channel.delete()
        self.channel = Channel.create(self.org, self.user, 'SO', 'SQ', None, '+250788123123',
                                      config={Channel.CONFIG_SEND_URL: 'http://foo.com/send',
                                              Channel.CONFIG_USERNAME: 'username',
                                              Channel.CONFIG_PASSWORD: 'password',
                                              Channel.CONFIG_KEY: 'key'},
                                      uuid='00000000-0000-0000-0000-000000001234')

    def test_receive(self):
        data = {'from': '252788123456', 'text': 'Hello World!'}
        callback_url = reverse('handlers.shaqodoon_handler', args=['received', self.channel.uuid])
        response = self.client.post(callback_url, data)

        self.assertEquals(200, response.status_code)

        # load our message
        msg = Msg.objects.get()
        self.assertEquals("+252788123456", msg.contact.get_urn(TEL_SCHEME).path)
        self.assertEquals(INCOMING, msg.direction)
        self.assertEquals(self.org, msg.org)
        self.assertEquals(self.channel, msg.channel)
        self.assertEquals("Hello World!", msg.text)

    def test_send(self):
        joe = self.create_contact("Joe", "+250788383383")
        msg = joe.send("Test message ☺", self.admin, trigger_send=False)

        try:
            settings.SEND_MESSAGES = True

            with patch('requests.get') as mock:
                mock.return_value = MockResponse(200, "Sent")

                # manually send it off
                Channel.send_message(dict_to_struct('MsgStruct', msg.as_task_json()))

                # check the status of the message is now sent
                msg.refresh_from_db()
                self.assertEquals(WIRED, msg.status)
                self.assertTrue(msg.sent_on)

                self.clear_cache()

            with patch('requests.get') as mock:
                mock.return_value = MockResponse(400, "Error")

                # manually send it off
                Channel.send_message(dict_to_struct('MsgStruct', msg.as_task_json()))

                # message should be marked as an error
                msg.refresh_from_db()
                self.assertEquals(ERRORED, msg.status)
                self.assertEquals(1, msg.error_count)
                self.assertTrue(msg.next_attempt)

            with patch('requests.get') as mock:
                mock.side_effect = Exception('Kaboom!')

                # manually send it off
                Channel.send_message(dict_to_struct('MsgStruct', msg.as_task_json()))

                # message should be marked as an error
                msg.refresh_from_db()
                self.assertEquals(ERRORED, msg.status)

        finally:
            settings.SEND_MESSAGES = False


class M3TechTest(TembaTest):

    def setUp(self):
        super(M3TechTest, self).setUp()

        self.channel.delete()
        self.channel = Channel.create(self.org, self.user, 'PK', 'M3', None, '+250788123123',
                                      config={Channel.CONFIG_USERNAME: 'username', Channel.CONFIG_PASSWORD: 'password'},
                                      uuid='00000000-0000-0000-0000-000000001234')

    def test_receive(self):
        data = {'from': '252788123456', 'text': 'Hello World!'}
        callback_url = reverse('handlers.m3tech_handler', args=['received', self.channel.uuid])
        response = self.client.post(callback_url, data)

        self.assertEquals(200, response.status_code)

        # load our message
        msg = Msg.objects.get()
        self.assertEquals("+252788123456", msg.contact.get_urn(TEL_SCHEME).path)
        self.assertEquals(INCOMING, msg.direction)
        self.assertEquals(self.org, msg.org)
        self.assertEquals(self.channel, msg.channel)
        self.assertEquals("Hello World!", msg.text)

    def test_send(self):
        joe = self.create_contact("Joe", "+250788383383")
        msg = joe.send("Test message ☺", self.admin, trigger_send=False)

        try:
            settings.SEND_MESSAGES = True

            with patch('requests.get') as mock:
                msg.text = "Test message"
                mock.return_value = MockResponse(200,
                                                 """[{"Response":"0"}]""")

                # manually send it off
                Channel.send_message(dict_to_struct('MsgStruct', msg.as_task_json()))

                self.assertEqual(mock.call_args[1]['params']['SMSType'], '0')

                # check the status of the message is now sent
                msg.refresh_from_db()
                self.assertEquals(WIRED, msg.status)
                self.assertTrue(msg.sent_on)

                self.clear_cache()

            with patch('requests.get') as mock:
                msg.text = "Test message ☺"
                mock.return_value = MockResponse(200,
                                                 """[{"Response":"0"}]""")

                # manually send it off
                Channel.send_message(dict_to_struct('MsgStruct', msg.as_task_json()))

                self.assertEqual(mock.call_args[1]['params']['SMSType'], '7')

                # check the status of the message is now sent
                msg.refresh_from_db()
                self.assertEquals(WIRED, msg.status)
                self.assertTrue(msg.sent_on)

                self.clear_cache()

            # bogus json
            with patch('requests.get') as mock:
                msg.text = "Test message"
                mock.return_value = MockResponse(200, """["bad json":}]""")

                # manually send it off
                Channel.send_message(dict_to_struct('MsgStruct', msg.as_task_json()))

                # check the status of the message is now sent
                msg.refresh_from_db()
                self.assertEquals(ERRORED, msg.status)
                self.clear_cache()

            with patch('requests.get') as mock:
                mock.return_value = MockResponse(400, "Error")

                # manually send it off
                Channel.send_message(dict_to_struct('MsgStruct', msg.as_task_json()))

                # message should be marked as an error
                msg.refresh_from_db()
                self.assertEquals(ERRORED, msg.status)
                self.assertEquals(2, msg.error_count)
                self.assertTrue(msg.next_attempt)

                self.clear_cache()

            with patch('requests.get') as mock:
                mock.return_value = MockResponse(200, """[{"Response":"1"}]""")

                # manually send it off
                Channel.send_message(dict_to_struct('MsgStruct', msg.as_task_json()))

                # message should be marked as an error
                msg.refresh_from_db()
                self.assertEquals(FAILED, msg.status)
                self.assertEquals(2, msg.error_count)
                self.assertTrue(msg.next_attempt)

                self.clear_cache()

            with patch('requests.get') as mock:
                mock.side_effect = Exception('Kaboom!')

                # manually send it off
                Channel.send_message(dict_to_struct('MsgStruct', msg.as_task_json()))

                # message should be marked as an error
                msg.refresh_from_db()
                self.assertEquals(FAILED, msg.status)
                self.assertEquals(2, msg.error_count)
                self.assertTrue(msg.next_attempt)

                self.clear_cache()
        finally:
            settings.SEND_MESSAGES = False


class KannelTest(TembaTest):

    def setUp(self):
        super(KannelTest, self).setUp()

        self.channel.delete()
        self.channel = Channel.create(self.org, self.user, 'RW', 'KN', None, '+250788123123',
                                      config=dict(username='kannel-user', password='kannel-pass', send_url='http://foo/'),
                                      uuid='00000000-0000-0000-0000-000000001234')

    def test_status(self):
        # ok, what happens with an invalid uuid?
        data = dict(id="-1", status="4")
        response = self.client.post(reverse('handlers.kannel_handler', args=['status', 'not-real-uuid']), data)
        self.assertEquals(400, response.status_code)

        # ok, try with a valid uuid, but invalid message id -1
        delivery_url = reverse('handlers.kannel_handler', args=['status', self.channel.uuid])
        response = self.client.post(delivery_url, data)
        self.assertEquals(400, response.status_code)

        # ok, lets create an outgoing message to update
        joe = self.create_contact("Joe Biden", "+254788383383")
        msg = joe.send("Hey Joe, it's Obama, pick up!", self.admin)

        data['id'] = msg.pk

        def assertStatus(sms, status, assert_status):
            data['status'] = status
            response = self.client.post(reverse('handlers.kannel_handler', args=['status', self.channel.uuid]), data)
            self.assertEquals(200, response.status_code)
            sms = Msg.objects.get(pk=sms.id)
            self.assertEquals(assert_status, sms.status)

        assertStatus(msg, '4', SENT)
        assertStatus(msg, '1', DELIVERED)
        assertStatus(msg, '16', FAILED)

    def test_receive(self):
        data = {
            'sender': '0788383383',
            'message': 'Hello World!',
            'id': 'external1',
            'ts': int(calendar.timegm(time.gmtime()))
        }
        callback_url = reverse('handlers.kannel_handler', args=['receive', self.channel.uuid])
        response = self.client.post(callback_url, data)

        self.assertEquals(200, response.status_code)

        # load our message
        msg = Msg.objects.get()
        self.assertEquals("+250788383383", msg.contact.get_urn(TEL_SCHEME).path)
        self.assertEquals(INCOMING, msg.direction)
        self.assertEquals(self.org, msg.org)
        self.assertEquals(self.channel, msg.channel)
        self.assertEquals("Hello World!", msg.text)

    def test_send(self):
        joe = self.create_contact("Joe", "+250788383383")
        msg = joe.send("Test message", self.admin, trigger_send=False)

        try:
            settings.SEND_MESSAGES = True

            with patch('requests.get') as mock:
                mock.return_value = MockResponse(200, 'Accepted 201')

                # manually send it off
                Channel.send_message(dict_to_struct('MsgStruct', msg.as_task_json()))

                # check the status of the message is now sent
                msg.refresh_from_db()
                self.assertEquals(WIRED, msg.status)
                self.assertTrue(msg.sent_on)

                # assert verify was set to true
                self.assertTrue(mock.call_args[1]['verify'])
                self.assertEquals('+250788383383', mock.call_args[1]['params']['to'])

                self.clear_cache()

            self.channel.config = json.dumps(dict(username='kannel-user', password='kannel-pass',
                                                  encoding=Channel.ENCODING_SMART, use_national=True,
                                                  send_url='http://foo/', verify_ssl=False))
            self.channel.save()

            msg.text = "No capital accented È!"
            msg.save()

            with patch('requests.get') as mock:
                mock.return_value = MockResponse(200, 'Accepted 201')

                # manually send it off
                Channel.send_message(dict_to_struct('MsgStruct', msg.as_task_json()))

                # check the status of the message is now sent
                msg.refresh_from_db()
                self.assertEquals(WIRED, msg.status)
                self.assertTrue(msg.sent_on)

                # assert verify was set to true
                self.assertEquals('No capital accented E!', mock.call_args[1]['params']['text'])
                self.assertEquals('788383383', mock.call_args[1]['params']['to'])
                self.assertFalse('coding' in mock.call_args[1]['params'])
                self.clear_cache()

            msg.text = "Unicode. ☺"
            msg.save()

            with patch('requests.get') as mock:
                mock.return_value = MockResponse(200, 'Accepted 201')

                # manually send it off
                Channel.send_message(dict_to_struct('MsgStruct', msg.as_task_json()))

                # check the status of the message is now sent
                msg.refresh_from_db()
                self.assertEquals(WIRED, msg.status)
                self.assertTrue(msg.sent_on)

                # assert verify was set to true
                self.assertEquals("Unicode. ☺", mock.call_args[1]['params']['text'])
                self.assertEquals('2', mock.call_args[1]['params']['coding'])

                self.clear_cache()

            msg.text = "Normal"
            msg.save()

            with patch('requests.get') as mock:
                mock.return_value = MockResponse(200, 'Accepted 201')

                # manually send it off
                Channel.send_message(dict_to_struct('MsgStruct', msg.as_task_json()))

                # check the status of the message is now sent
                msg.refresh_from_db()
                self.assertEquals(WIRED, msg.status)
                self.assertTrue(msg.sent_on)

                # assert verify was set to true
                self.assertEquals("Normal", mock.call_args[1]['params']['text'])
                self.assertFalse('coding' in mock.call_args[1]['params'])

                self.clear_cache()

            self.channel.config = json.dumps(dict(username='kannel-user', password='kannel-pass',
                                                  encoding=Channel.ENCODING_UNICODE,
                                                  send_url='http://foo/', verify_ssl=False))
            self.channel.save()

            with patch('requests.get') as mock:
                mock.return_value = MockResponse(200, 'Accepted 201')

                # manually send it off
                Channel.send_message(dict_to_struct('MsgStruct', msg.as_task_json()))

                # check the status of the message is now sent
                msg.refresh_from_db()
                self.assertEquals(WIRED, msg.status)
                self.assertTrue(msg.sent_on)

                # assert verify was set to true
                self.assertEquals("Normal", mock.call_args[1]['params']['text'])
                self.assertEquals('2', mock.call_args[1]['params']['coding'])

                self.clear_cache()

            self.channel.config = json.dumps(dict(username='kannel-user', password='kannel-pass',
                                                  send_url='http://foo/', verify_ssl=False))
            self.channel.save()

            with patch('requests.get') as mock:
                mock.return_value = MockResponse(400, "Error")

                # manually send it off
                Channel.send_message(dict_to_struct('MsgStruct', msg.as_task_json()))

                # assert verify was set to False
                self.assertFalse(mock.call_args[1]['verify'])

                # message should be marked as an error
                msg.refresh_from_db()
                self.assertEquals(ERRORED, msg.status)
                self.assertEquals(1, msg.error_count)
                self.assertTrue(msg.next_attempt)

            with patch('requests.get') as mock:
                mock.side_effect = Exception('Kaboom')

                # manually send it off
                Channel.send_message(dict_to_struct('MsgStruct', msg.as_task_json()))

                # assert verify was set to False
                self.assertFalse(mock.call_args[1]['verify'])

                # message should be marked as an error
                msg.refresh_from_db()
                self.assertEquals(ERRORED, msg.status)
        finally:
            settings.SEND_MESSAGES = False


class NexmoTest(TembaTest):

    def setUp(self):
        super(NexmoTest, self).setUp()

        self.channel.delete()
        self.channel = Channel.create(self.org, self.user, 'RW', 'NX', None, '+250788123123',
                                      uuid='00000000-0000-0000-0000-000000001234')

        self.nexmo_uuid = str(uuid.uuid4())
        nexmo_config = {NEXMO_KEY: '1234', NEXMO_SECRET: '1234', NEXMO_UUID: self.nexmo_uuid}

        org = self.channel.org

        config = org.config_json()
        config.update(nexmo_config)
        org.config = json.dumps(config)
        org.save()

    def test_status(self):
        # ok, what happens with an invalid uuid and number
        data = dict(to='250788123111', messageId='external1')
        response = self.client.get(reverse('handlers.nexmo_handler', args=['status', 'not-real-uuid']), data)
        self.assertEquals(404, response.status_code)

        # ok, try with a valid uuid, but invalid message id -1, should return 200
        # these are probably multipart message callbacks, which we don't track
        data = dict(to='250788123123', messageId='-1')
        delivery_url = reverse('handlers.nexmo_handler', args=['status', self.nexmo_uuid])
        response = self.client.get(delivery_url, data)
        self.assertEquals(200, response.status_code)

        # ok, lets create an outgoing message to update
        joe = self.create_contact("Joe Biden", "+254788383383")
        msg = joe.send("Hey Joe, it's Obama, pick up!", self.admin)
        msg.external_id = 'external1'
        msg.save(update_fields=('external_id',))

        data['messageId'] = 'external1'

        def assertStatus(sms, status, assert_status):
            data['status'] = status
            response = self.client.get(reverse('handlers.nexmo_handler', args=['status', self.nexmo_uuid]), data)
            self.assertEquals(200, response.status_code)
            sms = Msg.objects.get(pk=sms.id)
            self.assertEquals(assert_status, sms.status)

        assertStatus(msg, 'delivered', DELIVERED)
        assertStatus(msg, 'expired', FAILED)
        assertStatus(msg, 'failed', FAILED)
        assertStatus(msg, 'accepted', SENT)
        assertStatus(msg, 'buffered', SENT)

    def test_receive(self):
        data = dict(to='250788123123', msisdn='250788111222', text='Hello World!', messageId='external1')
        callback_url = reverse('handlers.nexmo_handler', args=['receive', self.nexmo_uuid])
        response = self.client.get(callback_url, data)

        self.assertEquals(200, response.status_code)

        # load our message
        msg = Msg.objects.get()
        self.assertEquals("+250788111222", msg.contact.get_urn(TEL_SCHEME).path)
        self.assertEquals(INCOMING, msg.direction)
        self.assertEquals(self.org, msg.org)
        self.assertEquals(self.channel, msg.channel)
        self.assertEquals("Hello World!", msg.text)
        self.assertEquals('external1', msg.external_id)

    def test_send(self):
        from temba.orgs.models import NEXMO_KEY, NEXMO_SECRET
        org_config = self.org.config_json()
        org_config[NEXMO_KEY] = 'nexmo_key'
        org_config[NEXMO_SECRET] = 'nexmo_secret'
        self.org.config = json.dumps(org_config)

        self.channel.channel_type = Channel.TYPE_NEXMO
        self.channel.save()

        joe = self.create_contact("Joe", "+250788383383")
        msg = joe.send("Test message", self.admin, trigger_send=False)

        try:
            settings.SEND_MESSAGES = True
            r = get_redis_connection()

            with patch('requests.get') as mock:
                mock.return_value = MockResponse(200, json.dumps(dict(messages=[{'status': 0, 'message-id': 12}])), method='POST')

                # manually send it off
                Channel.send_message(dict_to_struct('MsgStruct', msg.as_task_json()))

                # check the status of the message is now sent
                msg.refresh_from_db()
                self.assertEquals(SENT, msg.status)
                self.assertTrue(msg.sent_on)
                self.assertEquals('12', msg.external_id)

                self.clear_cache()

                # test some throttling by sending three messages right after another
                start = time.time()
                for i in range(3):
                    Channel.send_message(dict_to_struct('MsgStruct', msg.as_task_json()))
                    r.delete(timezone.now().strftime(MSG_SENT_KEY))

                    msg.refresh_from_db()
                    self.assertEquals(SENT, msg.status)

                # assert we sent the messages out in a reasonable amount of time
                end = time.time()
                self.assertTrue(2.5 > end - start > 2, "Sending of three messages took: %f" % (end - start))

                self.clear_cache()

            with patch('requests.get') as mock:
                mock.return_value = MockResponse(200, json.dumps(dict(messages=[{'status': 0, 'message-id': 12}])), method='POST')

                msg.text = u"Unicode ☺"
                msg.save()

                # manually send it off
                Channel.send_message(dict_to_struct('MsgStruct', msg.as_task_json()))

                # check the status of the message is now sent
                msg.refresh_from_db()
                self.assertEquals(SENT, msg.status)
                self.assertTrue(msg.sent_on)
                self.assertEquals('12', msg.external_id)

                # assert that we were called with unicode
                mock.assert_called_once_with('https://rest.nexmo.com/sms/json',
                                             params={'from': u'250788123123',
                                                     'api_secret': u'1234',
                                                     'status-report-req': 1,
                                                     'to': u'250788383383',
                                                     'text': u'Unicode \u263a',
                                                     'api_key': u'1234',
                                                     'type': 'unicode'})

                self.clear_cache()

            with patch('requests.get') as mock:
                mock.return_value = MockResponse(401, "Invalid API token", method='POST')

                # clear out our channel log
                ChannelLog.objects.all().delete()

                # then send it
                Channel.send_message(dict_to_struct('MsgStruct', msg.as_task_json()))

                # check status
                msg.refresh_from_db()
                self.assertEquals(ERRORED, msg.status)

                # and that we have a decent log
                log = ChannelLog.objects.get(msg=msg)
                self.assertEqual(log.description, "Failed sending message: Invalid API token")

            with patch('requests.get') as mock:
                # this hackery is so that we return a different thing on the second call as the first
                def return_valid(url, params):
                    called = getattr(return_valid, 'called', False)

                    # on the first call we simulate Nexmo telling us to wait
                    if not called:
                        return_valid.called = True
                        err_msg = "Throughput Rate Exceeded - please wait [ 250 ] and retry"
                        return MockResponse(200, json.dumps(dict(messages=[{'status': 1, 'error-text': err_msg}])))

                    # on the second, all is well
                    else:
                        return MockResponse(200, json.dumps(dict(messages=[{'status': 0, 'message-id': 12}])),
                                            method='POST')
                mock.side_effect = return_valid

                # manually send it off
                Channel.send_message(dict_to_struct('MsgStruct', msg.as_task_json()))

                # should be sent
                msg.refresh_from_db()
                self.assertEquals(SENT, msg.status)

                self.clear_cache()

            with patch('requests.get') as mock:
                mock.return_value = MockResponse(400, "Error", method='POST')

                # manually send it off
                Channel.send_message(dict_to_struct('MsgStruct', msg.as_task_json()))

                # message should be marked as an error
                msg.refresh_from_db()
                self.assertEquals(ERRORED, msg.status)
                self.assertEquals(2, msg.error_count)
                self.assertTrue(msg.next_attempt)
        finally:
            settings.SEND_MESSAGES = False


class VumiTest(TembaTest):

    def setUp(self):
        super(VumiTest, self).setUp()

        self.channel.delete()
        self.channel = Channel.create(self.org, self.user, 'RW', 'VM', None, '+250788123123',
                                      config=dict(account_key='vumi-key', access_token='vumi-token', conversation_key='key'),
                                      uuid='00000000-0000-0000-0000-000000001234')

        self.trey = self.create_contact("Trey Anastasio", "250788382382")

    def test_receive(self):
        callback_url = reverse('handlers.vumi_handler', args=['receive', self.channel.uuid])

        response = self.client.get(callback_url)
        self.assertEqual(response.status_code, 405)

        response = self.client.post(callback_url, json.dumps(dict()), content_type="application/json")
        self.assertEqual(response.status_code, 400)

        data = dict(timestamp="2014-04-18 03:54:20.570618", message_id="123456", from_addr="+250788383383",
                    content="Hello from Vumi")

        response = self.client.post(callback_url, json.dumps(data), content_type="application/json")

        self.assertEqual(response.status_code, 200)

        msg = Msg.objects.get()
        self.assertEquals(INCOMING, msg.direction)
        self.assertEquals(self.org, msg.org)
        self.assertEquals(self.channel, msg.channel)
        self.assertEquals("Hello from Vumi", msg.text)
        self.assertEquals('123456', msg.external_id)

    def test_delivery_reports(self):

        msg = self.create_msg(direction='O', text='Outgoing message', contact=self.trey, status=WIRED,
                              external_id=unicode(uuid.uuid4()),)

        data = dict(event_type='delivery_report',
                    event_id=unicode(uuid.uuid4()),
                    message_type='event',
                    delivery_status='failed',
                    user_message_id=msg.external_id)

        callback_url = reverse('handlers.vumi_handler', args=['event', self.channel.uuid])

        # response = self.client.post(callback_url, json.dumps(data), content_type="application/json")
        # self.assertEquals(200, response.status_code)

        # check that we've become errored
        # sms = Msg.objects.get(pk=sms.pk)
        # self.assertEquals(ERRORED, sms.status)

        # couple more failures should move to failure
        # Msg.objects.filter(pk=sms.pk).update(status=WIRED)
        # self.client.post(callback_url, json.dumps(data), content_type="application/json")

        # Msg.objects.filter(pk=sms.pk).update(status=WIRED)
        # self.client.post(callback_url, json.dumps(data), content_type="application/json")

        # sms = Msg.objects.get(pk=sms.pk)
        # self.assertEquals(FAILED, sms.status)

        # successful deliveries shouldn't stomp on failures
        # del data['delivery_status']
        # self.client.post(callback_url, json.dumps(data), content_type="application/json")
        # sms = Msg.objects.get(pk=sms.pk)
        # self.assertEquals(FAILED, sms.status)

        # if we are wired we can now be successful again
        data['delivery_status'] = 'delivered'
        Msg.objects.filter(pk=msg.pk).update(status=WIRED)
        self.client.post(callback_url, json.dumps(data), content_type="application/json")
        msg.refresh_from_db()
        self.assertEquals(DELIVERED, msg.status)

    def test_send(self):
        joe = self.create_contact("Joe", "+250788383383")
        self.create_group("Reporters", [joe])
        msg = joe.send("Test message", self.admin, trigger_send=False)
        r = get_redis_connection()

        try:
            settings.SEND_MESSAGES = True

            with patch('requests.put') as mock:
                mock.return_value = MockResponse(200, '{ "message_id": "1515" }')

                # manually send it off
                Channel.send_message(dict_to_struct('MsgStruct', msg.as_task_json()))

                # check the status of the message is now sent
                msg.refresh_from_db()
                self.assertEquals(WIRED, msg.status)
                self.assertTrue(msg.sent_on)
                self.assertEquals("1515", msg.external_id)
                self.assertEquals(1, mock.call_count)

                # should have a failsafe that it was sent
                self.assertTrue(r.sismember(timezone.now().strftime(MSG_SENT_KEY), str(msg.id)))

                # try sending again, our failsafe should kick in
                Channel.send_message(dict_to_struct('MsgStruct', msg.as_task_json()))

                # we shouldn't have been called again
                self.assertEquals(1, mock.call_count)

                # simulate Vumi calling back to us telling us it failed
                data = dict(event_type='delivery_report',
                            event_id=unicode(uuid.uuid4()),
                            message_type='event',
                            delivery_status='failed',
                            user_message_id=msg.external_id)
                callback_url = reverse('handlers.vumi_handler', args=['event', self.channel.uuid])
                self.client.post(callback_url, json.dumps(data), content_type="application/json")

                # get the message again
                msg.refresh_from_db()
                self.assertEquals(WIRED, msg.status)
                # self.assertTrue(msg.next_attempt)
                # self.assertFalse(r.sismember(timezone.now().strftime(MSG_SENT_KEY), str(msg.id)))

                self.clear_cache()

            with patch('requests.put') as mock:
                mock.return_value = MockResponse(500, "Error")

                # manually send it off
                Channel.send_message(dict_to_struct('MsgStruct', msg.as_task_json()))

                # message should be marked as errored, we'll retry in a bit
                msg.refresh_from_db()
                self.assertEquals(ERRORED, msg.status)
                self.assertEquals(1, msg.error_count)
                self.assertTrue(msg.next_attempt > timezone.now())
                self.assertEquals(1, mock.call_count)

                self.clear_cache()

            with patch('requests.put') as mock:
                mock.return_value = MockResponse(503, "<html><body><h1>503 Service Unavailable</h1>")

                # manually send it off
                Channel.send_message(dict_to_struct('MsgStruct', msg.as_task_json()))

                # message should be marked as errored, we'll retry in a bit
                msg.refresh_from_db()
                self.assertEquals(ERRORED, msg.status)
                self.assertEquals(2, msg.error_count)
                self.assertTrue(msg.next_attempt > timezone.now())
                self.assertEquals(1, mock.call_count)

                # Joe shouldn't be stopped and should still be in a group
                joe = Contact.objects.get(id=joe.id)
                self.assertFalse(joe.is_stopped)
                self.assertTrue(ContactGroup.user_groups.filter(contacts=joe))

                self.clear_cache()

            with patch('requests.put') as mock:
                # set our next attempt as if we are trying anew
                msg.next_attempt = timezone.now()
                msg.save()

                mock.side_effect = Exception('Kaboom')

                # manually send it off
                Channel.send_message(dict_to_struct('MsgStruct', msg.as_task_json()))

                # message should be marked as failed
                msg.refresh_from_db()
                self.assertEquals(FAILED, msg.status)
                self.assertEquals(2, msg.error_count)

            with patch('requests.put') as mock:
                # set our next attempt as if we are trying anew
                msg.next_attempt = timezone.now()
                msg.save()

                mock.return_value = MockResponse(400, "User has opted out")

                # manually send it off
                Channel.send_message(dict_to_struct('MsgStruct', msg.as_task_json()))

                # message should be marked as failed
                msg.refresh_from_db()
                self.assertEquals(FAILED, msg.status)
                self.assertEquals(2, msg.error_count)
                self.assertTrue(msg.next_attempt < timezone.now())
                self.assertEquals(1, mock.call_count)

                # could should now be stopped as well and in no groups
                joe = Contact.objects.get(id=joe.id)
                self.assertTrue(joe.is_stopped)
                self.assertFalse(ContactGroup.user_groups.filter(contacts=joe))

        finally:
            settings.SEND_MESSAGES = False


class VumiUssdTest(TembaTest):

    def setUp(self):
        super(VumiUssdTest, self).setUp()

        self.channel.delete()
        self.channel = Channel.create(self.org, self.user, 'RW', Channel.TYPE_VUMI_USSD, None, '+250788123123',
                                      config=dict(account_key='vumi-key', access_token='vumi-token', conversation_key='key'),
                                      uuid='00000000-0000-0000-0000-000000001234')

    def test_receive(self):
        callback_url = reverse('handlers.vumi_handler', args=['receive', self.channel.uuid])

        response = self.client.get(callback_url)
        self.assertEqual(response.status_code, 405)

        response = self.client.post(callback_url, json.dumps(dict()), content_type="application/json")
        self.assertEqual(response.status_code, 404)

        data = dict(timestamp="2016-04-18 03:54:20.570618", message_id="123456", from_addr="+250788383383",
                    content="Hello from Vumi", transport_type='ussd')

        response = self.client.post(callback_url, json.dumps(data), content_type="application/json")

        self.assertEqual(response.status_code, 200)

        msg = Msg.objects.get()
        self.assertEquals(INCOMING, msg.direction)
        self.assertEquals(self.org, msg.org)
        self.assertEquals(self.channel, msg.channel)
        self.assertEquals("Hello from Vumi", msg.text)
        self.assertEquals('123456', msg.external_id)

    def test_send(self):
        joe = self.create_contact("Joe", "+250788383383")
        self.create_group("Reporters", [joe])
        msg = joe.send("Test message", self.admin, trigger_send=False)

        # our outgoing message
        msg.refresh_from_db()
        r = get_redis_connection()

        try:
            settings.SEND_MESSAGES = True

            with patch('requests.put') as mock:
                mock.return_value = MockResponse(200, '{ "message_id": "1515" }')

                # manually send it off
                Channel.send_message(dict_to_struct('MsgStruct', msg.as_task_json()))

                # check the status of the message is now sent
                msg.refresh_from_db()
                self.assertEquals(WIRED, msg.status)
                self.assertTrue(msg.sent_on)
                self.assertEquals("1515", msg.external_id)
                self.assertEquals(1, mock.call_count)

                # should have a failsafe that it was sent
                self.assertTrue(r.sismember(timezone.now().strftime(MSG_SENT_KEY), str(msg.id)))

                # try sending again, our failsafe should kick in
                Channel.send_message(dict_to_struct('MsgStruct', msg.as_task_json()))

                # we shouldn't have been called again
                self.assertEquals(1, mock.call_count)

                self.clear_cache()
        finally:
            settings.SEND_MESSAGES = False

    def test_ack(self):
        joe = self.create_contact("Joe", "+250788383383")
        self.create_group("Reporters", [joe])
        msg = joe.send("Test message", self.admin, trigger_send=False)

        # our outgoing message
        msg.refresh_from_db()

        try:
            settings.SEND_MESSAGES = True

            with patch('requests.put') as mock:
                mock.return_value = MockResponse(200, '{ "message_id": "1515" }')

                # manually send it off
                Channel.send_message(dict_to_struct('MsgStruct', msg.as_task_json()))

                # check the status of the message is now sent
                msg.refresh_from_db()
                self.assertEquals(WIRED, msg.status)
                self.assertTrue(msg.sent_on)
                self.assertEquals("1515", msg.external_id)
                self.assertEquals(1, mock.call_count)

                # simulate Vumi calling back to us sending an ACK event
                data = {
                    "transport_name": "ussd_transport",
                    "event_type": "ack",
                    "event_id": unicode(uuid.uuid4()),
                    "sent_message_id": unicode(uuid.uuid4()),
                    "helper_metadata": {},
                    "routing_metadata": {},
                    "message_version": "20110921",
                    "timestamp": unicode(timezone.now()),
                    "transport_metadata": {},
                    "user_message_id": msg.external_id,
                    "message_type": "event"
                }
                callback_url = reverse('handlers.vumi_handler', args=['event', self.channel.uuid])
                self.client.post(callback_url, json.dumps(data), content_type="application/json")

                # it should be SENT now
                msg.refresh_from_db()
                self.assertEquals(SENT, msg.status)

                self.clear_cache()
        finally:
            settings.SEND_MESSAGES = False

    def test_nack(self):
        joe = self.create_contact("Joe", "+250788383383")
        self.create_group("Reporters", [joe])
        msg = joe.send("Test message", self.admin, trigger_send=False)

        # our outgoing message
        msg.refresh_from_db()
        r = get_redis_connection()

        try:
            settings.SEND_MESSAGES = True

            with patch('requests.put') as mock:
                mock.return_value = MockResponse(200, '{ "message_id": "1515" }')

                # manually send it off
                Channel.send_message(dict_to_struct('MsgStruct', msg.as_task_json()))

                # check the status of the message is now sent
                msg.refresh_from_db()
                self.assertEquals(WIRED, msg.status)
                self.assertTrue(msg.sent_on)
                self.assertEquals("1515", msg.external_id)
                self.assertEquals(1, mock.call_count)

                # should have a failsafe that it was sent
                self.assertTrue(r.sismember(timezone.now().strftime(MSG_SENT_KEY), str(msg.id)))

                # simulate Vumi calling back to us sending an NACK event
                data = {
                    "transport_name": "ussd_transport",
                    "event_type": "nack",
                    "nack_reason": "Unknown address.",
                    "event_id": unicode(uuid.uuid4()),
                    "timestamp": unicode(timezone.now()),
                    "message_version": "20110921",
                    "transport_metadata": {},
                    "user_message_id": msg.external_id,
                    "message_type": "event"
                }
                callback_url = reverse('handlers.vumi_handler', args=['event', self.channel.uuid])
                response = self.client.post(callback_url, json.dumps(data), content_type="application/json")

                self.assertEqual(response.status_code, 200)
                self.assertTrue(self.create_contact("Joe", "+250788383383").is_stopped)

                self.clear_cache()
        finally:
            settings.SEND_MESSAGES = False

    @patch('temba.msgs.models.Msg.create_incoming')
    def test_interrupt(self, create_incoming):
        callback_url = reverse('handlers.vumi_handler', args=['receive', self.channel.uuid])

        response = self.client.get(callback_url)
        self.assertEqual(response.status_code, 405)

        response = self.client.post(callback_url, json.dumps(dict()), content_type="application/json")
        self.assertEqual(response.status_code, 404)

        data = dict(timestamp="2016-04-18 03:54:20.570618", message_id="123456", from_addr="+250788383383",
                    content="Hello from Vumi", transport_type='ussd', session_event="close")

        response = self.client.post(callback_url, json.dumps(data), content_type="application/json")

        self.assertEqual(response.status_code, 200)

        # no real messages stored
        self.assertEquals(Msg.objects.count(), 0)

        self.assertTrue(create_incoming.called)
        self.assertEqual(create_incoming.call_count, 1)

        args, kwargs = create_incoming.call_args
        self.assertEqual(kwargs['status'], INTERRUPTED)

    @patch('temba.msgs.models.Msg.create_incoming')
    def test_triggered_ussd_pull(self, create_incoming):
        callback_url = reverse('handlers.vumi_handler', args=['receive', self.channel.uuid])

        ussd_code = "*111#"

        data = dict(timestamp="2016-04-18 03:54:20.570618", message_id="123456", from_addr="+250788383383",
                    content="None", transport_type='ussd', session_event="new", to_addr=ussd_code)

        response = self.client.post(callback_url, json.dumps(data), content_type="application/json")

        self.assertEqual(response.status_code, 200)

        # no real messages stored
        self.assertEquals(Msg.objects.count(), 0)

        self.assertTrue(create_incoming.called)
        self.assertEqual(create_incoming.call_count, 1)

        args, kwargs = create_incoming.call_args
        self.assertEqual(kwargs['status'], TRIGGERED)
        self.assertTrue(ussd_code in args)


class ZenviaTest(TembaTest):

    def setUp(self):
        super(ZenviaTest, self).setUp()

        self.channel.delete()
        self.channel = Channel.create(self.org, self.user, 'BR', 'ZV', None, '+250788123123',
                                      config=dict(account='zv-account', code='zv-code'),
                                      uuid='00000000-0000-0000-0000-000000001234')

    def test_status(self):
        # ok, what happens with an invalid uuid?
        data = dict(id="-1", status="500")
        response = self.client.get(reverse('handlers.zenvia_handler', args=['status', 'not-real-uuid']), data)

        self.assertEquals(404, response.status_code)

        # ok, try with a valid uuid, but invalid message id -1
        delivery_url = reverse('handlers.zenvia_handler', args=['status', self.channel.uuid])
        response = self.client.get(delivery_url, data)

        self.assertEquals(404, response.status_code)

        # ok, lets create an outgoing message to update
        joe = self.create_contact("Joe Biden", "+254788383383")
        msg = joe.send("Hey Joe, it's Obama, pick up!", self.admin)

        data['id'] = msg.pk

        def assertStatus(sms, status, assert_status):
            data['status'] = status
            response = self.client.get(delivery_url, data)
            self.assertEquals(200, response.status_code)
            sms = Msg.objects.get(pk=sms.id)
            self.assertEquals(assert_status, sms.status)

        assertStatus(msg, '120', DELIVERED)
        assertStatus(msg, '111', SENT)
        assertStatus(msg, '140', FAILED)
        assertStatus(msg, '999', FAILED)
        assertStatus(msg, '131', FAILED)

    def test_receive(self):
        data = {'from': '5511996458779', 'date': '31/07/2013 14:45:00'}
        encoded_message = "?msg=H%E9llo World%21"

        callback_url = reverse('handlers.zenvia_handler', args=['receive', self.channel.uuid]) + encoded_message
        response = self.client.post(callback_url, data)

        self.assertEquals(200, response.status_code)

        # load our message
        msg = Msg.objects.get()
        self.assertEquals("+5511996458779", msg.contact.get_urn(TEL_SCHEME).path)
        self.assertEquals(INCOMING, msg.direction)
        self.assertEquals(self.org, msg.org)
        self.assertEquals(self.channel, msg.channel)
        self.assertEquals("Héllo World!", msg.text)

    def test_send(self):
        joe = self.create_contact("Joe", "+250788383383")
        msg = joe.send("Test message", self.admin, trigger_send=False)

        try:
            settings.SEND_MESSAGES = True

            with patch('requests.get') as mock:
                mock.return_value = MockResponse(200, '000-ok', method='GET')

                # manually send it off
                Channel.send_message(dict_to_struct('MsgStruct', msg.as_task_json()))

                # check the status of the message is now sent
                msg.refresh_from_db()
                self.assertEquals(WIRED, msg.status)
                self.assertTrue(msg.sent_on)

                self.clear_cache()

            with patch('requests.get') as mock:
                mock.return_value = MockResponse(400, "Error", method='POST')

                # manually send it off
                Channel.send_message(dict_to_struct('MsgStruct', msg.as_task_json()))

                # message should be marked as an error
                msg.refresh_from_db()
                self.assertEquals(ERRORED, msg.status)
                self.assertEquals(1, msg.error_count)
                self.assertTrue(msg.next_attempt)

            with patch('requests.get') as mock:
                mock.side_effect = Exception('Kaboom!')

                # manually send it off
                Channel.send_message(dict_to_struct('MsgStruct', msg.as_task_json()))

                # message should be marked as an error
                msg.refresh_from_db()
                self.assertEquals(ERRORED, msg.status)
                self.assertEquals(2, msg.error_count)
                self.assertTrue(msg.next_attempt)

            with patch('requests.get') as mock:
                mock.return_value = MockResponse(200, '001-error', method='GET')

                # manually send it off
                Channel.send_message(dict_to_struct('MsgStruct', msg.as_task_json()))

                # message should be marked as an error
                msg.refresh_from_db()
                self.assertEquals(FAILED, msg.status)
                self.assertEquals(2, msg.error_count)
                self.assertTrue(msg.next_attempt)

        finally:
            settings.SEND_MESSAGES = False


class InfobipTest(TembaTest):

    def setUp(self):
        super(InfobipTest, self).setUp()

        self.channel.delete()
        self.channel = Channel.create(self.org, self.user, 'NG', 'IB', None, '+2347030767144',
                                      config=dict(username='ib-user', password='ib-password'),
                                      uuid='00000000-0000-0000-0000-000000001234')

    def test_received(self):
        data = {'receiver': '2347030767144', 'sender': '2347030767143', 'text': 'Hello World'}
        encoded_message = urlencode(data)

        callback_url = reverse('handlers.infobip_handler', args=['received', self.channel.uuid]) + "?" + encoded_message
        response = self.client.get(callback_url)

        self.assertEquals(200, response.status_code)

        # load our message
        msg = Msg.objects.get()
        self.assertEquals('+2347030767143', msg.contact.get_urn(TEL_SCHEME).path)
        self.assertEquals(INCOMING, msg.direction)
        self.assertEquals(self.org, msg.org)
        self.assertEquals(self.channel, msg.channel)
        self.assertEquals("Hello World", msg.text)

        # try it with an invalid receiver, should fail as UUID and receiver id are mismatched
        data['receiver'] = '2347030767145'
        encoded_message = urlencode(data)

        callback_url = reverse('handlers.infobip_handler', args=['received', self.channel.uuid]) + "?" + encoded_message
        response = self.client.get(callback_url)

        # should get 404 as the channel wasn't found
        self.assertEquals(404, response.status_code)

    def test_delivered(self):
        contact = self.create_contact("Joe", '+2347030767143')
        msg = Msg.create_outgoing(self.org, self.user, contact, "Hi Joe")
        msg.external_id = '254021015120766124'
        msg.save(update_fields=('external_id',))

        # mark it as delivered
        base_body = '<DeliveryReport><message id="254021015120766124" sentdate="2014/02/10 16:12:07" ' \
                    ' donedate="2014/02/10 16:13:00" status="STATUS" gsmerror="0" price="0.65" /></DeliveryReport>'
        delivery_url = reverse('handlers.infobip_handler', args=['delivered', self.channel.uuid])

        # assert our SENT status
        response = self.client.post(delivery_url, data=base_body.replace('STATUS', 'SENT'), content_type='application/xml')
        self.assertEquals(200, response.status_code)
        msg = Msg.objects.get()
        self.assertEquals(SENT, msg.status)

        # assert our DELIVERED status
        response = self.client.post(delivery_url, data=base_body.replace('STATUS', 'DELIVERED'), content_type='application/xml')
        self.assertEquals(200, response.status_code)
        msg = Msg.objects.get()
        self.assertEquals(DELIVERED, msg.status)

        # assert our FAILED status
        response = self.client.post(delivery_url, data=base_body.replace('STATUS', 'NOT_SENT'), content_type='application/xml')
        self.assertEquals(200, response.status_code)
        msg = Msg.objects.get()
        self.assertEquals(FAILED, msg.status)

    def test_send(self):
        joe = self.create_contact("Joe", "+250788383383")
        msg = joe.send("Test message", self.admin, trigger_send=False)

        try:
            settings.SEND_MESSAGES = True

            with patch('requests.post') as mock:
                mock.return_value = MockResponse(200, json.dumps(dict(results=[{'status': 0, 'messageid': 12}])))

                # manually send it off
                Channel.send_message(dict_to_struct('MsgStruct', msg.as_task_json()))

                # check the status of the message is now sent
                msg.refresh_from_db()
                self.assertEquals(SENT, msg.status)
                self.assertTrue(msg.sent_on)
                self.assertEquals('12', msg.external_id)

                self.clear_cache()

            with patch('requests.post') as mock:
                mock.return_value = MockResponse(400, "Error", method='POST')

                # manually send it off
                Channel.send_message(dict_to_struct('MsgStruct', msg.as_task_json()))

                # message should be marked as an error
                msg.refresh_from_db()
                self.assertEquals(ERRORED, msg.status)
                self.assertEquals(1, msg.error_count)
                self.assertTrue(msg.next_attempt)
        finally:
            settings.SEND_MESSAGES = False


class BlackmynaTest(TembaTest):

    def setUp(self):
        super(BlackmynaTest, self).setUp()

        self.channel.delete()
        self.channel = Channel.create(self.org, self.user, 'NP', 'BM', None, '1212',
                                      config=dict(username='bm-user', password='bm-password'),
                                      uuid='00000000-0000-0000-0000-000000001234')

    def test_received(self):
        data = {'to': '1212', 'from': '+9771488532', 'text': 'Hello World', 'smsc': 'NTNepal5002'}
        encoded_message = urlencode(data)

        callback_url = reverse('handlers.blackmyna_handler', args=['receive', self.channel.uuid]) + "?" + encoded_message
        response = self.client.get(callback_url)

        self.assertEquals(200, response.status_code)

        # load our message
        msg = Msg.objects.get()
        self.assertEquals('+9771488532', msg.contact.get_urn(TEL_SCHEME).path)
        self.assertEquals(INCOMING, msg.direction)
        self.assertEquals(self.org, msg.org)
        self.assertEquals(self.channel, msg.channel)
        self.assertEquals("Hello World", msg.text)

        # try it with an invalid receiver, should fail as UUID and receiver id are mismatched
        data['to'] = '1515'
        encoded_message = urlencode(data)

        callback_url = reverse('handlers.blackmyna_handler', args=['receive', self.channel.uuid]) + "?" + encoded_message
        response = self.client.get(callback_url)

        # should get 400 as the channel wasn't found
        self.assertEquals(400, response.status_code)

    def test_send(self):
        joe = self.create_contact("Joe", "+9771488532")
        msg = joe.send("Test message", self.admin, trigger_send=False)

        try:
            settings.SEND_MESSAGES = True

            with patch('requests.post') as mock:
                mock.return_value = MockResponse(200, json.dumps([{'recipient': '+9771488532',
                                                                   'id': 'asdf-asdf-asdf-asdf'}]))

                # manually send it off
                Channel.send_message(dict_to_struct('MsgStruct', msg.as_task_json()))

                # check the status of the message is now sent
                msg.refresh_from_db()
                self.assertEquals(WIRED, msg.status)
                self.assertTrue(msg.sent_on)
                self.assertEquals('asdf-asdf-asdf-asdf', msg.external_id)

                self.clear_cache()

            # return 400
            with patch('requests.post') as mock:
                mock.return_value = MockResponse(400, "Error", method='POST')

                # manually send it off
                Channel.send_message(dict_to_struct('MsgStruct', msg.as_task_json()))

                # message should be marked as an error
                msg.refresh_from_db()
                self.assertEquals(ERRORED, msg.status)
                self.assertEquals(1, msg.error_count)
                self.assertTrue(msg.next_attempt)

            # return something that isn't JSON
            with patch('requests.post') as mock:
                mock.return_value = MockResponse(200, "Error", method='POST')

                # manually send it off
                Channel.send_message(dict_to_struct('MsgStruct', msg.as_task_json()))

                # message should be marked as an error
                msg.refresh_from_db()
                self.assertEquals(ERRORED, msg.status)
                self.assertEquals(2, msg.error_count)
                self.assertTrue(msg.next_attempt)

                # we should have "Error" in our error log
                log = ChannelLog.objects.filter(msg=msg).order_by('-pk')[0]
                self.assertEquals("Error", log.response)
                self.assertEquals(503, log.response_status)

        finally:
            settings.SEND_MESSAGES = False

    def test_status(self):
        # an invalid uuid
        data = dict(id='-1', status='10')
        response = self.client.get(reverse('handlers.blackmyna_handler', args=['status', 'not-real-uuid']), data)
        self.assertEquals(400, response.status_code)

        # a valid uuid, but invalid data
        status_url = reverse('handlers.blackmyna_handler', args=['status', self.channel.uuid])
        response = self.client.get(status_url, dict())
        self.assertEquals(400, response.status_code)

        response = self.client.get(status_url, data)
        self.assertEquals(400, response.status_code)

        # ok, lets create an outgoing message to update
        joe = self.create_contact("Joe Biden", "+254788383383")
        msg = joe.send("Hey Joe, it's Obama, pick up!", self.admin)
        msg.external_id = 'msg-uuid'
        msg.save(update_fields=('external_id',))

        data['id'] = msg.external_id

        def assertStatus(sms, status, assert_status):
            sms.status = WIRED
            sms.save()
            data['status'] = status
            response = self.client.get(status_url, data)
            self.assertEquals(200, response.status_code)
            sms = Msg.objects.get(external_id=sms.external_id)
            self.assertEquals(assert_status, sms.status)

        assertStatus(msg, '0', WIRED)
        assertStatus(msg, '1', DELIVERED)
        assertStatus(msg, '2', FAILED)
        assertStatus(msg, '3', WIRED)
        assertStatus(msg, '4', WIRED)
        assertStatus(msg, '8', SENT)
        assertStatus(msg, '16', FAILED)


class SMSCentralTest(TembaTest):

    def setUp(self):
        super(SMSCentralTest, self).setUp()

        self.channel.delete()
        self.channel = Channel.create(self.org, self.user, 'NP', 'SC', None, '1212',
                                      config=dict(username='sc-user', password='sc-password'),
                                      uuid='00000000-0000-0000-0000-000000001234')

    def test_received(self):
        data = {'mobile': '+9771488532', 'message': 'Hello World', 'telco': 'Ncell'}
        encoded_message = urlencode(data)

        callback_url = reverse('handlers.smscentral_handler', args=['receive', self.channel.uuid]) + "?" + encoded_message
        response = self.client.get(callback_url)

        self.assertEquals(200, response.status_code)

        # load our message
        msg = Msg.objects.get()
        self.assertEquals('+9771488532', msg.contact.get_urn(TEL_SCHEME).path)
        self.assertEquals(INCOMING, msg.direction)
        self.assertEquals(self.org, msg.org)
        self.assertEquals(self.channel, msg.channel)
        self.assertEquals("Hello World", msg.text)

        # try it with an invalid channel
        callback_url = reverse('handlers.smscentral_handler', args=['receive', '1234-asdf']) + "?" + encoded_message
        response = self.client.get(callback_url)

        # should get 400 as the channel wasn't found
        self.assertEquals(400, response.status_code)

    def test_send(self):
        joe = self.create_contact("Joe", "+9771488532")
        msg = joe.send("Test message", self.admin, trigger_send=False)

        try:
            settings.SEND_MESSAGES = True

            with patch('requests.post') as mock:
                mock.return_value = MockResponse(200, '')

                # manually send it off
                Channel.send_message(dict_to_struct('MsgStruct', msg.as_task_json()))

                # check the status of the message is now sent
                msg.refresh_from_db()
                self.assertEquals(WIRED, msg.status)
                self.assertTrue(msg.sent_on)

                mock.assert_called_with('http://smail.smscentral.com.np/bp/ApiSms.php',
                                        data={'user': 'sc-user', 'pass': 'sc-password',
                                              'mobile': '9771488532', 'content': "Test message"},
                                        headers=TEMBA_HEADERS,
                                        timeout=30)

                self.clear_cache()

            # return 400
            with patch('requests.post') as mock:
                mock.return_value = MockResponse(400, "Error", method='POST')

                # manually send it off
                Channel.send_message(dict_to_struct('MsgStruct', msg.as_task_json()))

                # message should be marked as an error
                msg.refresh_from_db()
                self.assertEquals(ERRORED, msg.status)
                self.assertEquals(1, msg.error_count)
                self.assertTrue(msg.next_attempt)

            # return 400
            with patch('requests.post') as mock:
                mock.side_effect = Exception('Kaboom!')

                # manually send it off
                Channel.send_message(dict_to_struct('MsgStruct', msg.as_task_json()))

                # message should be marked as an error
                msg.refresh_from_db()
                self.assertEquals(ERRORED, msg.status)
                self.assertEquals(2, msg.error_count)
                self.assertTrue(msg.next_attempt)

        finally:
            settings.SEND_MESSAGES = False


class Hub9Test(TembaTest):

    def setUp(self):
        super(Hub9Test, self).setUp()

        self.channel.delete()
        self.channel = Channel.create(self.org, self.user, 'ID', 'H9', None, '+6289881134567',
                                      config=dict(username='h9-user', password='h9-password'),
                                      uuid='00000000-0000-0000-0000-000000001234')

    def test_received(self):
        # http://localhost:8000/api/v1/hub9/received/9bbffaeb-3b12-4fe1-bcaa-fd50cce2ada2/?
        # userid=testusr&password=test&original=6289881134567&sendto=6282881134567
        # &messageid=99123635&message=Test+sending+sms
        data = {
            'userid': 'testusr',
            'password': 'test',
            'original': '6289881134560',
            'sendto': '6289881134567',
            'message': 'Hello World'
        }
        encoded_message = urlencode(data)

        callback_url = reverse('handlers.hub9_handler', args=['received', self.channel.uuid]) + "?" + encoded_message
        response = self.client.get(callback_url)

        self.assertEquals(200, response.status_code)

        # load our message
        msg = Msg.objects.get()
        self.assertEquals('+6289881134560', msg.contact.get_urn(TEL_SCHEME).path)
        self.assertEquals(INCOMING, msg.direction)
        self.assertEquals(self.org, msg.org)
        self.assertEquals(self.channel, msg.channel)
        self.assertEquals("Hello World", msg.text)

        # try it with an invalid receiver, should fail as UUID and receiver id are mismatched
        data['sendto'] = '6289881131111'
        encoded_message = urlencode(data)

        callback_url = reverse('handlers.hub9_handler', args=['received', self.channel.uuid]) + "?" + encoded_message
        response = self.client.get(callback_url)

        # should get 404 as the channel wasn't found
        self.assertEquals(404, response.status_code)

        # the case of 11 digits numer from hub9
        data = {
            'userid': 'testusr',
            'password': 'test',
            'original': '62811999374',
            'sendto': '6289881134567',
            'message': 'Hello Jakarta'
        }
        encoded_message = urlencode(data)

        callback_url = reverse('handlers.hub9_handler', args=['received', self.channel.uuid]) + "?" + encoded_message
        response = self.client.get(callback_url)

        self.assertEquals(200, response.status_code)

        # load our message
        msg = Msg.objects.all().order_by('-pk').first()
        self.assertEquals('+62811999374', msg.contact.raw_tel())
        self.assertEquals(INCOMING, msg.direction)
        self.assertEquals(self.org, msg.org)
        self.assertEquals(self.channel, msg.channel)
        self.assertEquals("Hello Jakarta", msg.text)

    def test_send(self):
        joe = self.create_contact("Joe", "+250788383383")
        msg = joe.send("Test message", self.admin, trigger_send=False)

        try:
            settings.SEND_MESSAGES = True

            with patch('requests.get') as mock:
                mock.return_value = MockResponse(200, "000")

                # manually send it off
                Channel.send_message(dict_to_struct('MsgStruct', msg.as_task_json()))

                # check the status of the message is now sent
                msg.refresh_from_db()
                self.assertEquals(SENT, msg.status)
                self.assertTrue(msg.sent_on)

                self.clear_cache()

            with patch('requests.get') as mock:
                mock.return_value = MockResponse(400, "Error", method='POST')

                # manually send it off
                Channel.send_message(dict_to_struct('MsgStruct', msg.as_task_json()))

                # message should be marked as an error
                msg.refresh_from_db()
                self.assertEquals(ERRORED, msg.status)
                self.assertEquals(1, msg.error_count)
                self.assertTrue(msg.next_attempt)
        finally:
            settings.SEND_MESSAGES = False


class HighConnectionTest(TembaTest):

    def setUp(self):
        super(HighConnectionTest, self).setUp()

        self.channel.delete()
        self.channel = Channel.create(self.org, self.user, 'FR', 'HX', None, '5151',
                                      config=dict(username='hcnx-user', password='hcnx-password'),
                                      uuid='00000000-0000-0000-0000-000000001234')

    def test_handler(self):
        # http://localhost:8000/api/v1/hcnx/receive/asdf-asdf-asdf-asdf/?FROM=+33610346460&TO=5151&MESSAGE=Hello+World
        data = {'FROM': '+33610346460', 'TO': '5151', 'MESSAGE': 'Hello World', 'RECEPTION_DATE': '2015-04-02T14:26:06'}

        callback_url = reverse('handlers.hcnx_handler', args=['receive', self.channel.uuid])
        response = self.client.post(callback_url, data)

        self.assertEquals(200, response.status_code)

        # load our message
        msg = Msg.objects.get()
        self.assertEquals('+33610346460', msg.contact.get_urn(TEL_SCHEME).path)
        self.assertEquals(INCOMING, msg.direction)
        self.assertEquals(self.org, msg.org)
        self.assertEquals(self.channel, msg.channel)
        self.assertEquals("Hello World", msg.text)
        self.assertEquals(14, msg.created_on.astimezone(pytz.utc).hour)

        # try it with an invalid receiver, should fail as UUID isn't known
        callback_url = reverse('handlers.hcnx_handler', args=['receive', uuid.uuid4()])
        response = self.client.post(callback_url, data)

        # should get 400 as the channel wasn't found
        self.assertEquals(400, response.status_code)

        # create an outgoing message instead
        contact = msg.contact
        Msg.objects.all().delete()

        contact.send("outgoing message", self.admin)
        msg = Msg.objects.get()

        # now update the status via a callback
        data = {'ret_id': msg.id, 'status': '6'}
        encoded_message = urlencode(data)

        callback_url = reverse('handlers.hcnx_handler', args=['status', self.channel.uuid]) + "?" + encoded_message
        response = self.client.get(callback_url)

        self.assertEquals(200, response.status_code)

        msg = Msg.objects.get()
        self.assertEquals(DELIVERED, msg.status)

    def test_send(self):
        joe = self.create_contact("Joe", "+250788383383")
        msg = joe.send("Test message", self.admin, trigger_send=False)

        try:
            settings.SEND_MESSAGES = True

            with patch('requests.get') as mock:
                mock.return_value = MockResponse(200, "Sent")

                # manually send it off
                Channel.send_message(dict_to_struct('MsgStruct', msg.as_task_json()))

                # check the status of the message is now sent
                msg.refresh_from_db()
                self.assertEquals(WIRED, msg.status)
                self.assertTrue(msg.sent_on)

                self.clear_cache()

            with patch('requests.get') as mock:
                mock.return_value = MockResponse(400, "Error")

                # manually send it off
                Channel.send_message(dict_to_struct('MsgStruct', msg.as_task_json()))

                # message should be marked as an error
                msg.refresh_from_db()
                self.assertEquals(ERRORED, msg.status)
                self.assertEquals(1, msg.error_count)
                self.assertTrue(msg.next_attempt)

            with patch('requests.get') as mock:
                mock.side_effect = Exception('Kaboom!')

                # manually send it off
                Channel.send_message(dict_to_struct('MsgStruct', msg.as_task_json()))

                # message should be marked as an error
                msg.refresh_from_db()
                self.assertEquals(ERRORED, msg.status)
                self.assertEquals(2, msg.error_count)
                self.assertTrue(msg.next_attempt)

        finally:
            settings.SEND_MESSAGES = False


class TwilioTest(TembaTest):

    def setUp(self):
        super(TwilioTest, self).setUp()

        self.channel.delete()
        self.channel = Channel.create(self.org, self.user, 'RW', 'T', None, '+250785551212',
                                      uuid='00000000-0000-0000-0000-000000001234')

        # twilio test credentials
        self.account_sid = "ACe54dc36bfd2a3b483b7ed854b2dd40c1"
        self.account_token = "0b14d47901387c03f92253a4e4449d5e"
        self.application_sid = "AP6fe2069df7f9482a8031cb61dc155de2"

        self.channel.org.config = json.dumps({ACCOUNT_SID: self.account_sid,
                                              ACCOUNT_TOKEN: self.account_token,
                                              APPLICATION_SID: self.application_sid})
        self.channel.org.save()

    @patch('temba.orgs.models.TwilioRestClient', MockTwilioClient)
    @patch('temba.ivr.clients.TwilioClient', MockTwilioClient)
    @patch('twilio.util.RequestValidator', MockRequestValidator)
    def test_receive_mms(self):
        post_data = dict(To=self.channel.address, From='+250788383383', Body="Test",
                         NumMedia='1', MediaUrl0='https://yourimage.io/IMPOSSIBLE-HASH',
                         MediaContentType0='audio/x-wav')

        twilio_url = reverse('handlers.twilio_handler')

        client = self.org.get_twilio_client()
        validator = RequestValidator(client.auth[1])
        signature = validator.compute_signature('https://' + settings.TEMBA_HOST + '/handlers/twilio/', post_data)

        with patch('requests.get') as response:
            mock = MockResponse(200, 'Fake Recording Bits')
            mock.add_header('Content-Disposition', 'filename="audio0000.wav"')
            mock.add_header('Content-Type', 'audio/x-wav')
            response.return_value = mock
            response = self.client.post(twilio_url, post_data, **{'HTTP_X_TWILIO_SIGNATURE': signature})
            self.assertEquals(201, response.status_code)

        # we should have two messages, one for the text, the other for the media
        msgs = Msg.objects.all().order_by('-created_on')
        self.assertEqual(2, msgs.count())
        self.assertEqual('Test', msgs[0].text)
        self.assertIsNone(msgs[0].media)
        self.assertTrue(msgs[1].media.startswith('audio/x-wav:https://%s' % settings.AWS_BUCKET_DOMAIN))
        self.assertTrue(msgs[1].media.endswith('.wav'))

        # text should have the url (without the content type)
        self.assertTrue(msgs[1].text.startswith('https://%s' % settings.AWS_BUCKET_DOMAIN))
        self.assertTrue(msgs[1].text.endswith('.wav'))

        Msg.objects.all().delete()

        # try with no message body
        with patch('requests.get') as response:
            mock = MockResponse(200, 'Fake Recording Bits')
            mock.add_header('Content-Disposition', 'filename="audio0000.wav"')
            mock.add_header('Content-Type', 'audio/x-wav')
            response.return_value = mock

            post_data['Body'] = ''
            signature = validator.compute_signature('https://' + settings.TEMBA_HOST + '/handlers/twilio/', post_data)
            response = self.client.post(twilio_url, post_data, **{'HTTP_X_TWILIO_SIGNATURE': signature})

        # just a single message this time
        msg = Msg.objects.get()
        self.assertTrue(msg.media.startswith('audio/x-wav:https://%s' % settings.AWS_BUCKET_DOMAIN))
        self.assertTrue(msg.media.endswith('.wav'))

        Msg.objects.all().delete()

        with patch('requests.get') as response:
            mock1 = MockResponse(404, 'No such file')
            mock2 = MockResponse(200, 'Fake VCF Bits')
            mock2.add_header('Content-Type', 'text/x-vcard')
            mock2.add_header('Content-Disposition', 'inline')
            response.side_effect = (mock1, mock2)

            post_data['Body'] = ''
            signature = validator.compute_signature('https://' + settings.TEMBA_HOST + '/handlers/twilio/', post_data)
            response = self.client.post(twilio_url, post_data, **{'HTTP_X_TWILIO_SIGNATURE': signature})

        msg = Msg.objects.get()
        self.assertTrue(msg.media.startswith('text/x-vcard:https://%s' % settings.AWS_BUCKET_DOMAIN))
        self.assertTrue(msg.media.endswith('.vcf'))

    def test_receive(self):
        post_data = dict(To=self.channel.address, From='+250788383383', Body="Hello World")
        twilio_url = reverse('handlers.twilio_handler')

        try:
            self.client.post(twilio_url, post_data)
            self.fail("Invalid signature, should have failed")
        except ValidationError:
            pass

        # this time sign it appropriately, should work
        client = self.org.get_twilio_client()
        validator = RequestValidator(client.auth[1])

        # remove twilio connection
        self.channel.org.config = json.dumps({})
        self.channel.org.save()

        signature = validator.compute_signature('https://' + settings.TEMBA_HOST + '/handlers/twilio/', post_data)
        response = self.client.post(twilio_url, post_data, **{'HTTP_X_TWILIO_SIGNATURE': signature})

        self.assertEquals(400, response.status_code)

        # connect twilio again
        self.channel.org.config = json.dumps({ACCOUNT_SID: self.account_sid,
                                              ACCOUNT_TOKEN: self.account_token,
                                              APPLICATION_SID: self.application_sid})

        self.channel.org.save()

        signature = validator.compute_signature('https://' + settings.TEMBA_HOST + '/handlers/twilio/', post_data)
        response = self.client.post(twilio_url, post_data, **{'HTTP_X_TWILIO_SIGNATURE': signature})

        self.assertEquals(201, response.status_code)

        # and we should have a new message
        msg1 = Msg.objects.get()
        self.assertEquals("+250788383383", msg1.contact.get_urn(TEL_SCHEME).path)
        self.assertEquals(INCOMING, msg1.direction)
        self.assertEquals(self.org, msg1.org)
        self.assertEquals(self.channel, msg1.channel)
        self.assertEquals("Hello World", msg1.text)

        # try with non-normalized number
        post_data['To'] = '0785551212'
        post_data['ToCountry'] = 'RW'
        signature = validator.compute_signature('https://' + settings.TEMBA_HOST + '/handlers/twilio/', post_data)
        response = self.client.post(twilio_url, post_data, **{'HTTP_X_TWILIO_SIGNATURE': signature})
        self.assertEquals(201, response.status_code)

        # and we should have another new message
        msg2 = Msg.objects.exclude(pk=msg1.pk).get()
        self.assertEquals(self.channel, msg2.channel)

        # create an outgoing message instead
        contact = msg2.contact
        Msg.objects.all().delete()

        contact.send("outgoing message", self.admin)
        msg = Msg.objects.get()

        # now update the status via a callback
        twilio_url = reverse('handlers.twilio_handler') + "?action=callback&id=%d" % msg.id
        post_data['SmsStatus'] = 'sent'

        # remove twilio connection
        self.channel.org.config = json.dumps({})
        self.channel.org.save()

        signature = validator.compute_signature('https://' + settings.TEMBA_HOST + '/handlers/twilio/', post_data)
        response = self.client.post(twilio_url, post_data, **{'HTTP_X_TWILIO_SIGNATURE': signature})

        self.assertEquals(400, response.status_code)

        # connect twilio again
        self.channel.org.config = json.dumps({ACCOUNT_SID: self.account_sid,
                                              ACCOUNT_TOKEN: self.account_token,
                                              APPLICATION_SID: self.application_sid})

        self.channel.org.save()

        signature = validator.compute_signature('https://' + settings.TEMBA_HOST + '%s' % twilio_url, post_data)
        response = self.client.post(twilio_url, post_data, **{'HTTP_X_TWILIO_SIGNATURE': signature})

        self.assertEquals(200, response.status_code)

        msg = Msg.objects.get()
        self.assertEquals(SENT, msg.status)

        # try it with a failed SMS
        Msg.objects.all().delete()
        contact.send("outgoing message", self.admin)
        msg = Msg.objects.get()

        # now update the status via a callback (also test old api/v1 URL)
        twilio_url = reverse('handlers.twilio_handler') + "?action=callback&id=%d" % msg.id
        post_data['SmsStatus'] = 'failed'

        signature = validator.compute_signature('https://' + settings.TEMBA_HOST + '%s' % twilio_url, post_data)
        response = self.client.post(twilio_url, post_data, **{'HTTP_X_TWILIO_SIGNATURE': signature})

        self.assertEquals(200, response.status_code)
        msg = Msg.objects.get()
        self.assertEquals(FAILED, msg.status)

        # no message with id
        Msg.objects.all().delete()
        signature = validator.compute_signature('https://' + settings.TEMBA_HOST + '%s' % twilio_url, post_data)
        response = self.client.post(twilio_url, post_data, **{'HTTP_X_TWILIO_SIGNATURE': signature})

        self.assertEquals(400, response.status_code)

        Msg.objects.all().delete()

        # Test TwiML Handler right now
        self.channel.delete()

        post_data = dict(To=self.channel.address, From='+250788383300', Body="Hello World")
        twiml_api_url = reverse('handlers.twiml_api_handler', args=['1234-1234-1234-12345'])
        response = self.client.post(twiml_api_url, post_data)
        self.assertEquals(400, response.status_code)

        # Create new channel
        self.channel = Channel.create(self.org, self.user, 'RW', 'TW', None, '+250785551212',
                                      uuid='00000000-0000-0000-0000-000000001234')

        send_url = "https://api.twilio.com"

        self.channel.config = json.dumps({ACCOUNT_SID: self.account_sid, ACCOUNT_TOKEN: self.account_token,
                                          Channel.CONFIG_SEND_URL: send_url})
        self.channel.save()

        post_data = dict(To=self.channel.address, From='+250788383300', Body="Hello World")
        twiml_api_url = reverse('handlers.twiml_api_handler', args=[self.channel.uuid])

        try:
            self.client.post(twiml_api_url, post_data)
            self.fail("Invalid signature, should have failed")
        except ValidationError:
            pass

        client = self.channel.get_twiml_client()
        validator = RequestValidator(client.auth[1])
        signature = validator.compute_signature(
            'https://' + settings.HOSTNAME + '/handlers/twiml_api/' + self.channel.uuid,
            post_data
        )
        response = self.client.post(twiml_api_url, post_data, **{'HTTP_X_TWILIO_SIGNATURE': signature})
        self.assertEquals(201, response.status_code)

        msg1 = Msg.objects.get()
        self.assertEquals("+250788383300", msg1.contact.get_urn(TEL_SCHEME).path)
        self.assertEquals(INCOMING, msg1.direction)
        self.assertEquals(self.org, msg1.org)
        self.assertEquals(self.channel, msg1.channel)
        self.assertEquals("Hello World", msg1.text)

    def test_send(self):
        from temba.orgs.models import ACCOUNT_SID, ACCOUNT_TOKEN, APPLICATION_SID
        org_config = self.org.config_json()
        org_config[ACCOUNT_SID] = 'twilio_sid'
        org_config[ACCOUNT_TOKEN] = 'twilio_token'
        org_config[APPLICATION_SID] = 'twilio_sid'
        self.org.config = json.dumps(org_config)
        self.org.save()

        joe = self.create_contact("Joe", "+250788383383")
        msg = joe.send("Test message", self.admin, trigger_send=False)

        with self.settings(SEND_MESSAGES=True):

            with patch('twilio.rest.resources.Messages.create') as mock:
                mock.return_value = "Sent"

                # manually send it off
                Channel.send_message(dict_to_struct('MsgStruct', msg.as_task_json()))

                # check the status of the message is now sent
                msg.refresh_from_db()
                self.assertEquals(WIRED, msg.status)
                self.assertTrue(msg.sent_on)

                self.clear_cache()

                # handle the status callback
                callback_url = Channel.build_twilio_callback_url(msg.pk)

                client = self.org.get_twilio_client()
                validator = RequestValidator(client.auth[1])
                post_data = dict(SmsStatus='delivered', To='+250788383383')
                signature = validator.compute_signature(callback_url, post_data)

                response = self.client.post(callback_url, post_data, **{'HTTP_X_TWILIO_SIGNATURE': signature})

                self.assertEquals(response.status_code, 200)
                msg.refresh_from_db()
                self.assertEquals(msg.status, DELIVERED)

            with patch('twilio.rest.resources.Messages.create') as mock:
                mock.side_effect = Exception("Failed to send message")

                # manually send it off
                Channel.send_message(dict_to_struct('MsgStruct', msg.as_task_json()))

                # message should be marked as an error
                msg.refresh_from_db()
                self.assertEquals(ERRORED, msg.status)
                self.assertEquals(1, msg.error_count)
                self.assertTrue(msg.next_attempt)

            # check that our channel log works as well
            self.login(self.admin)

            response = self.client.get(reverse('channels.channellog_list') + "?channel=%d" % (self.channel.pk))

            # there should be two log items for the two times we sent
            self.assertEquals(2, len(response.context['channellog_list']))

            # of items on this page should be right as well
            self.assertEquals(2, response.context['paginator'].count)

            # the counts on our relayer should be correct as well
            self.channel = Channel.objects.get(id=self.channel.pk)
            self.assertEquals(1, self.channel.get_error_log_count())
            self.assertEquals(1, self.channel.get_success_log_count())

            # view the detailed information for one of them
            response = self.client.get(reverse('channels.channellog_read', args=[ChannelLog.objects.all()[1].pk]))

            # check that it contains the log of our exception
            self.assertContains(response, "Failed to send message")

            # delete our error entry
            ChannelLog.objects.filter(is_error=True).delete()

            # our counts should be right
            # the counts on our relayer should be correct as well
            self.channel = Channel.objects.get(id=self.channel.pk)
            self.assertEquals(0, self.channel.get_error_log_count())
            self.assertEquals(1, self.channel.get_success_log_count())


class TwilioMessagingServiceTest(TembaTest):

    def setUp(self):
        super(TwilioMessagingServiceTest, self).setUp()

        self.channel.delete()
        self.channel = Channel.create(self.org, self.user, 'US', 'TMS', None, None,
                                      config=dict(messaging_service_sid="MSG-SERVICE-SID"),
                                      uuid='00000000-0000-0000-0000-000000001234')

    def test_receive(self):
        # twilio test credentials
        account_sid = "ACe54dc36bfd2a3b483b7ed854b2dd40c1"
        account_token = "0b14d47901387c03f92253a4e4449d5e"
        application_sid = "AP6fe2069df7f9482a8031cb61dc155de2"

        self.channel.org.config = json.dumps({ACCOUNT_SID: account_sid, ACCOUNT_TOKEN: account_token,
                                              APPLICATION_SID: application_sid})
        self.channel.org.save()

        messaging_service_sid = self.channel.config_json()['messaging_service_sid']

        post_data = dict(message_service_sid=messaging_service_sid, From='+250788383383', Body="Hello World")
        twilio_url = reverse('handlers.twilio_messaging_service_handler', args=['receive', self.channel.uuid])

        try:
            self.client.post(twilio_url, post_data)
            self.fail("Invalid signature, should have failed")
        except ValidationError:
            pass

        # this time sign it appropriately, should work
        client = self.org.get_twilio_client()
        validator = RequestValidator(client.auth[1])
        signature = validator.compute_signature(
            'https://' + settings.HOSTNAME + '/handlers/twilio_messaging_service/receive/' + self.channel.uuid,
            post_data
        )
        response = self.client.post(twilio_url, post_data, **{'HTTP_X_TWILIO_SIGNATURE': signature})

        self.assertEquals(201, response.status_code)

        # and we should have a new message
        msg1 = Msg.objects.get()
        self.assertEquals("+250788383383", msg1.contact.get_urn(TEL_SCHEME).path)
        self.assertEquals(INCOMING, msg1.direction)
        self.assertEquals(self.org, msg1.org)
        self.assertEquals(self.channel, msg1.channel)
        self.assertEquals("Hello World", msg1.text)

        # remove twilio connection
        self.channel.org.config = json.dumps({})
        self.channel.org.save()

        signature = validator.compute_signature(
            'https://' + settings.HOSTNAME + '/handlers/twilio_messaging_service/receive/' + self.channel.uuid,
            post_data
        )
        response = self.client.post(twilio_url, post_data, **{'HTTP_X_TWILIO_SIGNATURE': signature})

        self.assertEquals(400, response.status_code)

    def test_send(self):
        from temba.orgs.models import ACCOUNT_SID, ACCOUNT_TOKEN, APPLICATION_SID
        org_config = self.org.config_json()
        org_config[ACCOUNT_SID] = 'twilio_sid'
        org_config[ACCOUNT_TOKEN] = 'twilio_token'
        org_config[APPLICATION_SID] = 'twilio_sid'
        self.org.config = json.dumps(org_config)
        self.org.save()

        joe = self.create_contact("Joe", "+250788383383")
        msg = joe.send("Test message", self.admin, trigger_send=False)

        with self.settings(SEND_MESSAGES=True):
            settings.SEND_MESSAGES = True

            with patch('twilio.rest.resources.Messages.create') as mock:
                mock.return_value = "Sent"

                # manually send it off
                Channel.send_message(dict_to_struct('MsgStruct', msg.as_task_json()))

                # check the status of the message is now sent
                msg.refresh_from_db()
                self.assertEquals(WIRED, msg.status)
                self.assertTrue(msg.sent_on)

                self.clear_cache()

                # handle the status callback
                callback_url = Channel.build_twilio_callback_url(msg.pk)

                client = self.org.get_twilio_client()
                validator = RequestValidator(client.auth[1])
                post_data = dict(SmsStatus='delivered', To='+250788383383')
                signature = validator.compute_signature(callback_url, post_data)

                response = self.client.post(callback_url, post_data, **{'HTTP_X_TWILIO_SIGNATURE': signature})

                self.assertEquals(response.status_code, 200)
                msg.refresh_from_db()
                self.assertEquals(msg.status, DELIVERED)

            with patch('twilio.rest.resources.Messages.create') as mock:
                mock.side_effect = Exception("Failed to send message")

                # manually send it off
                Channel.send_message(dict_to_struct('MsgStruct', msg.as_task_json()))

                # message should be marked as an error
                msg.refresh_from_db()
                self.assertEquals(ERRORED, msg.status)
                self.assertEquals(1, msg.error_count)
                self.assertTrue(msg.next_attempt)

            # check that our channel log works as well
            self.login(self.admin)

            response = self.client.get(reverse('channels.channellog_list') + "?channel=%d" % self.channel.pk)

            # there should be two log items for the two times we sent
            self.assertEquals(2, len(response.context['channellog_list']))

            # of items on this page should be right as well
            self.assertEquals(2, response.context['paginator'].count)

            # the counts on our relayer should be correct as well
            self.channel = Channel.objects.get(id=self.channel.pk)
            self.assertEquals(1, self.channel.get_error_log_count())
            self.assertEquals(1, self.channel.get_success_log_count())

            # view the detailed information for one of them
            response = self.client.get(reverse('channels.channellog_read', args=[ChannelLog.objects.all()[1].pk]))

            # check that it contains the log of our exception
            self.assertContains(response, "Failed to send message")

            # delete our error entry
            ChannelLog.objects.filter(is_error=True).delete()

            # our counts should be right
            # the counts on our relayer should be correct as well
            self.channel = Channel.objects.get(id=self.channel.pk)
            self.assertEquals(0, self.channel.get_error_log_count())
            self.assertEquals(1, self.channel.get_success_log_count())


class ClickatellTest(TembaTest):

    def setUp(self):
        super(ClickatellTest, self).setUp()

        self.channel.delete()
        self.channel = Channel.create(self.org, self.user, 'RW', 'CT', None, '+250788123123',
                                      config=dict(username='uname', password='pword', api_id='api1'),
                                      uuid='00000000-0000-0000-0000-000000001234')

    def test_receive_utf16(self):
        self.channel.org.config = json.dumps({Channel.CONFIG_API_ID: '12345', Channel.CONFIG_USERNAME: 'uname', Channel.CONFIG_PASSWORD: 'pword'})
        self.channel.org.save()

        data = {'to': self.channel.address,
                'from': '250788383383',
                'timestamp': '2012-10-10 10:10:10',
                'moMsgId': 'id1234'}

        encoded_message = urlencode(data)
        encoded_message += "&text=%00m%00e%00x%00i%00c%00o%00+%00k%00+%00m%00i%00s%00+%00p%00a%00p%00a%00s%00+%00n%00o%00+%00t%00e%00n%00%ED%00a%00+%00d%00i%00n%00e%00r%00o%00+%00p%00a%00r%00a%00+%00c%00o%00m%00p%00r%00a%00r%00n%00o%00s%00+%00l%00o%00+%00q%00+%00q%00u%00e%00r%00%ED%00a%00m%00o%00s%00.%00."
        encoded_message += "&charset=UTF-16BE"
        receive_url = reverse('handlers.clickatell_handler', args=['receive', self.channel.uuid]) + '?' + encoded_message

        response = self.client.get(receive_url)

        self.assertEquals(200, response.status_code)

        # and we should have a new message
        msg1 = Msg.objects.get()
        self.assertEquals("+250788383383", msg1.contact.get_urn(TEL_SCHEME).path)
        self.assertEquals(INCOMING, msg1.direction)
        self.assertEquals(self.org, msg1.org)
        self.assertEquals(self.channel, msg1.channel)
        self.assertEquals(u"mexico k mis papas no ten\xeda dinero para comprarnos lo q quer\xedamos..", msg1.text)
        self.assertEquals(2012, msg1.created_on.year)
        self.assertEquals('id1234', msg1.external_id)

    def test_receive_iso_8859_1(self):
        self.channel.org.config = json.dumps({Channel.CONFIG_API_ID: '12345', Channel.CONFIG_USERNAME: 'uname', Channel.CONFIG_PASSWORD: 'pword'})
        self.channel.org.save()

        data = {'to': self.channel.address,
                'from': '250788383383',
                'timestamp': '2012-10-10 10:10:10',
                'moMsgId': 'id1234'}

        encoded_message = urlencode(data)
        encoded_message += "&text=%05%EF%BF%BD%EF%BF%BD%034%02%02i+mapfumbamwe+vana+4+kuwacha+handingapedze+izvozvo+ndozvikukonzera+kt+varoorwe+varipwere+ngapaonekwe+ipapo+ndatenda."
        encoded_message += "&charset=ISO-8859-1"
        receive_url = reverse('handlers.clickatell_handler', args=['receive', self.channel.uuid]) + '?' + encoded_message

        response = self.client.get(receive_url)

        self.assertEquals(200, response.status_code)

        # and we should have a new message
        msg1 = Msg.objects.get()
        self.assertEquals("+250788383383", msg1.contact.get_urn(TEL_SCHEME).path)
        self.assertEquals(INCOMING, msg1.direction)
        self.assertEquals(self.org, msg1.org)
        self.assertEquals(self.channel, msg1.channel)
        self.assertEquals(u'\x05\x034\x02\x02i mapfumbamwe vana 4 kuwacha handingapedze izvozvo ndozvikukonzera kt varoorwe varipwere ngapaonekwe ipapo ndatenda.', msg1.text)
        self.assertEquals(2012, msg1.created_on.year)
        self.assertEquals('id1234', msg1.external_id)

        Msg.objects.all().delete()

        encoded_message = urlencode(data)
        encoded_message += "&text=Artwell+S%ECbbnda"
        encoded_message += "&charset=ISO-8859-1"
        receive_url = reverse('handlers.clickatell_handler', args=['receive', self.channel.uuid]) + '?' + encoded_message

        response = self.client.get(receive_url)

        self.assertEquals(200, response.status_code)
        # and we should have a new message
        msg1 = Msg.objects.get()
        self.assertEquals("+250788383383", msg1.contact.get_urn(TEL_SCHEME).path)
        self.assertEquals(INCOMING, msg1.direction)
        self.assertEquals(self.org, msg1.org)
        self.assertEquals(self.channel, msg1.channel)
        self.assertEquals("Artwell Sìbbnda", msg1.text)
        self.assertEquals(2012, msg1.created_on.year)
        self.assertEquals('id1234', msg1.external_id)

        Msg.objects.all().delete()

        encoded_message = urlencode(data)
        encoded_message += "&text=a%3F+%A3irvine+stinta%3F%A5.++"
        encoded_message += "&charset=ISO-8859-1"
        receive_url = reverse('handlers.clickatell_handler', args=['receive', self.channel.uuid]) + '?' + encoded_message

        response = self.client.get(receive_url)

        self.assertEquals(200, response.status_code)
        # and we should have a new message
        msg1 = Msg.objects.get()
        self.assertEquals("+250788383383", msg1.contact.get_urn(TEL_SCHEME).path)
        self.assertEquals(INCOMING, msg1.direction)
        self.assertEquals(self.org, msg1.org)
        self.assertEquals(self.channel, msg1.channel)
        self.assertEquals("a? £irvine stinta?¥.  ", msg1.text)
        self.assertEquals(2012, msg1.created_on.year)
        self.assertEquals('id1234', msg1.external_id)

        Msg.objects.all().delete()

        data['text'] = 'when? or What? is this '

        encoded_message = urlencode(data)
        encoded_message += "&charset=ISO-8859-1"
        receive_url = reverse('handlers.clickatell_handler', args=['receive', self.channel.uuid]) + '?' + encoded_message

        response = self.client.get(receive_url)

        self.assertEquals(200, response.status_code)
        # and we should have a new message
        msg1 = Msg.objects.get()
        self.assertEquals("+250788383383", msg1.contact.get_urn(TEL_SCHEME).path)
        self.assertEquals(INCOMING, msg1.direction)
        self.assertEquals(self.org, msg1.org)
        self.assertEquals(self.channel, msg1.channel)
        self.assertEquals("when? or What? is this ", msg1.text)
        self.assertEquals(2012, msg1.created_on.year)
        self.assertEquals('id1234', msg1.external_id)

    def test_receive(self):
        self.channel.org.config = json.dumps({Channel.CONFIG_API_ID: '12345', Channel.CONFIG_USERNAME: 'uname', Channel.CONFIG_PASSWORD: 'pword'})
        self.channel.org.save()

        data = {'to': self.channel.address,
                'from': '250788383383',
                'text': "Hello World",
                'timestamp': '2012-10-10 10:10:10',
                'moMsgId': 'id1234'}

        encoded_message = urlencode(data)
        receive_url = reverse('handlers.clickatell_handler', args=['receive', self.channel.uuid]) + '?' + encoded_message

        response = self.client.get(receive_url)

        self.assertEquals(200, response.status_code)

        # and we should have a new message
        msg1 = Msg.objects.get()
        self.assertEquals("+250788383383", msg1.contact.get_urn(TEL_SCHEME).path)
        self.assertEquals(INCOMING, msg1.direction)
        self.assertEquals(self.org, msg1.org)
        self.assertEquals(self.channel, msg1.channel)
        self.assertEquals("Hello World", msg1.text)
        self.assertEquals(2012, msg1.created_on.year)

        # times are sent as GMT+2
        self.assertEquals(8, msg1.created_on.hour)
        self.assertEquals('id1234', msg1.external_id)

    def test_status(self):
        self.channel.org.config = json.dumps({Channel.CONFIG_API_ID: '12345', Channel.CONFIG_USERNAME: 'uname', Channel.CONFIG_PASSWORD: 'pword'})
        self.channel.org.save()

        contact = self.create_contact("Joe", "+250788383383")
        msg = Msg.create_outgoing(self.org, self.user, contact, "test")
        msg.external_id = 'id1234'
        msg.save(update_fields=('external_id',))

        data = {'apiMsgId': 'id1234', 'status': '001'}
        encoded_message = urlencode(data)

        callback_url = reverse('handlers.clickatell_handler', args=['status', self.channel.uuid]) + "?" + encoded_message
        response = self.client.get(callback_url)

        self.assertEquals(200, response.status_code)

        # reload our message
        msg = Msg.objects.get(pk=msg.pk)

        # make sure it is marked as failed
        self.assertEquals(FAILED, msg.status)

        # reset our status to WIRED
        msg.status = WIRED
        msg.save()

        # and do it again with a received state
        data = {'apiMsgId': 'id1234', 'status': '004'}
        encoded_message = urlencode(data)

        callback_url = reverse('handlers.clickatell_handler', args=['status', self.channel.uuid]) + "?" + encoded_message
        response = self.client.get(callback_url)

        # load our message
        msg = Msg.objects.all().order_by('-pk').first()

        # make sure it is marked as delivered
        self.assertEquals(DELIVERED, msg.status)

    def test_send(self):
        joe = self.create_contact("Joe", "+250788383383")
        msg = joe.send("Test message", self.admin, trigger_send=False)

        try:
            settings.SEND_MESSAGES = True

            with patch('requests.get') as mock:
                msg.text = "Test message"
                mock.return_value = MockResponse(200, "000")

                # manually send it off
                Channel.send_message(dict_to_struct('MsgStruct', msg.as_task_json()))

                # check the status of the message is now sent
                msg.refresh_from_db()
                self.assertEquals(WIRED, msg.status)
                self.assertTrue(msg.sent_on)
                params = {'api_id': 'api1',
                          'user': 'uname',
                          'password': 'pword',
                          'from': '250788123123',
                          'concat': 3,
                          'callback': 7,
                          'mo': 1,
                          'unicode': 0,
                          'to': "250788383383",
                          'text': "Test message"}
                mock.assert_called_with('https://api.clickatell.com/http/sendmsg', params=params, headers=TEMBA_HEADERS,
                                        timeout=5)

                self.clear_cache()

            with patch('requests.get') as mock:
                msg.text = "Test message ☺"
                mock.return_value = MockResponse(200, "000")

                # manually send it off
                Channel.send_message(dict_to_struct('MsgStruct', msg.as_task_json()))

                # check the status of the message is now sent
                msg.refresh_from_db()
                self.assertEquals(WIRED, msg.status)
                self.assertTrue(msg.sent_on)
                params = {'api_id': 'api1',
                          'user': 'uname',
                          'password': 'pword',
                          'from': '250788123123',
                          'concat': 3,
                          'callback': 7,
                          'mo': 1,
                          'unicode': 1,
                          'to': "250788383383",
                          'text': "Test message ☺"}
                mock.assert_called_with('https://api.clickatell.com/http/sendmsg', params=params, headers=TEMBA_HEADERS,
                                        timeout=5)

                self.clear_cache()

            with patch('requests.get') as mock:
                mock.return_value = MockResponse(400, "Error", method='POST')

                # manually send it off
                Channel.send_message(dict_to_struct('MsgStruct', msg.as_task_json()))

                # message should be marked as an error
                msg.refresh_from_db()
                self.assertEquals(ERRORED, msg.status)
                self.assertEquals(1, msg.error_count)
                self.assertTrue(msg.next_attempt)

            with patch('requests.get') as mock:
                mock.side_effect = Exception('Kaboom!')

                # manually send it off
                Channel.send_message(dict_to_struct('MsgStruct', msg.as_task_json()))

                # message should be marked as an error
                msg.refresh_from_db()
                self.assertEquals(ERRORED, msg.status)
                self.assertEquals(2, msg.error_count)
                self.assertTrue(msg.next_attempt)

        finally:
            settings.SEND_MESSAGES = False


class TelegramTest(TembaTest):

    def setUp(self):
        super(TelegramTest, self).setUp()

        self.channel.delete()

        self.channel = Channel.create(self.org, self.user, None, Channel.TYPE_TELEGRAM, None, 'RapidBot',
                                      config=dict(auth_token='valid'),
                                      uuid='00000000-0000-0000-0000-000000001234')

    def test_receive(self):
        data = """
        {
          "update_id": 174114370,
          "message": {
            "message_id": 41,
            "from": {
              "id": 3527065,
              "first_name": "Nic",
              "last_name": "Pottier"
            },
            "chat": {
              "id": 3527065,
              "first_name": "Nic",
              "last_name": "Pottier",
              "type": "private"
            },
            "date": 1454119029,
            "text": "Hello World"
          }
        }
        """

        receive_url = reverse('handlers.telegram_handler', args=[self.channel.uuid])
        response = self.client.post(receive_url, data, content_type='application/json', post_data=data)
        self.assertEquals(200, response.status_code)

        # and we should have a new message
        msg1 = Msg.objects.get()
        self.assertEquals('3527065', msg1.contact.get_urn(TELEGRAM_SCHEME).path)
        self.assertEquals(INCOMING, msg1.direction)
        self.assertEquals(self.org, msg1.org)
        self.assertEquals(self.channel, msg1.channel)
        self.assertEquals("Hello World", msg1.text)
        self.assertEqual(msg1.contact.name, 'Nic Pottier')

        def test_file_message(data, file_path, content_type, extension, caption=None):

            Msg.objects.all().delete()

            with patch('requests.post') as post:
                with patch('requests.get') as get:

                    post.return_value = MockResponse(200, json.dumps(dict(ok="true", result=dict(file_path=file_path))))
                    get.return_value = MockResponse(200, "Fake image bits", headers={"Content-Type": content_type})

                    response = self.client.post(receive_url, data, content_type='application/json', post_data=data)
                    self.assertEquals(200, response.status_code)

                    # should have a media message now with an image
                    msgs = Msg.objects.all().order_by('-pk')

                    if caption:
                        self.assertEqual(msgs.count(), 2)
                        self.assertEqual(msgs[1].text, caption)
                    else:
                        self.assertEqual(msgs.count(), 1)

                    self.assertTrue(msgs[0].media.startswith('%s:https://' % content_type))
                    self.assertTrue(msgs[0].media.endswith(extension))
                    self.assertTrue(msgs[0].text.startswith('https://'))
                    self.assertTrue(msgs[0].text.endswith(extension))

        # stickers are allowed
        sticker_data = """
        {
          "update_id":174114373,
          "message":{
            "message_id":44,
            "from":{
              "id":3527065,
              "first_name":"Nic",
              "last_name":"Pottier"
            },
            "chat":{
              "id":3527065,
              "first_name":"Nic",
              "last_name":"Pottier",
              "type":"private"
            },
            "date":1454119668,
            "sticker":{
              "width":436,
              "height":512,
              "thumb":{
                "file_id":"AAQDABNW--sqAAS6easb1s1rNdJYAAIC",
                "file_size":2510,
                "width":77,
                "height":90
              },
              "file_id":"BQADAwADRQADyIsGAAHtBskMy6GoLAI",
              "file_size":38440
            }
          }
        }
        """

        photo_data = """
        {
          "update_id":414383172,
          "message":{
            "message_id":52,
            "from":{
              "id":25028612,
              "first_name":"Eric",
              "last_name":"Newcomer",
              "username":"ericn"
            },
            "chat":{
              "id":25028612,
              "first_name":"Eric",
              "last_name":"Newcomer",
              "username":"ericn",
              "type":"private"
            },
            "date":1460845907,
            "photo":[
              {
                "file_id":"AgADAwADJKsxGwTofQF_vVnL5P2C2P8AAewqAARQoXPLPaJRfrgPAQABAg",
                "file_size":1527,
                "width":90,
                "height":67
              },
              {
                "file_id":"AgADAwADJKsxGwTofQF_vVnL5P2C2P8AAewqAATfgqvLofrK17kPAQABAg",
                "file_size":21793,
                "width":320,
                "height":240
              },
              {
                "file_id":"AgADAwADJKsxGwTofQF_vVnL5P2C2P8AAewqAAQn6a6fBlz_KLcPAQABAg",
                "file_size":104602,
                "width":800,
                "height":600
              },
              {
                "file_id":"AgADAwADJKsxGwTofQF_vVnL5P2C2P8AAewqAARtnUHeihUe-LYPAQABAg",
                "file_size":193145,
                "width":1280,
                "height":960
              }
            ]
          }
        }
        """

        video_data = """
        {
          "update_id":414383173,
          "message":{
            "caption": "Check out this amazeballs video",
            "message_id":54,
            "from":{
              "id":25028612,
              "first_name":"Eric",
              "last_name":"Newcomer",
              "username":"ericn"
            },
            "chat":{
              "id":25028612,
              "first_name":"Eric",
              "last_name":"Newcomer",
              "username":"ericn",
              "type":"private"
            },
            "date":1460848768,
            "video":{
              "duration":5,
              "width":640,
              "height":360,
              "thumb":{
                "file_id":"AAQDABNaEOwqAATL2L1LaefkMyccAAIC",
                "file_size":1903,
                "width":90,
                "height":50
              },
              "file_id":"BAADAwADbgADBOh9ARFryoDddM4bAg",
              "file_size":368568
            }
          }
        }
        """

        audio_data = """
        {
          "update_id":414383174,
          "message":{
            "message_id":55,
            "from":{
              "id":25028612,
              "first_name":"Eric",
              "last_name":"Newcomer",
              "username":"ericn"
            },
            "chat":{
              "id":25028612,
              "first_name":"Eric",
              "last_name":"Newcomer",
              "username":"ericn",
              "type":"private"
            },
            "date":1460849148,
            "voice":{
              "duration":2,
              "mime_type":"audio\/ogg",
              "file_id":"AwADAwADbwADBOh9AYp70sKPJ09pAg",
              "file_size":7748
            }
          }
        }
        """

        test_file_message(sticker_data, 'file/image.webp', "image/webp", "webp")
        test_file_message(photo_data, 'file/image.jpg', "image/jpeg", "jpg")
        test_file_message(video_data, 'file/video.mp4', "video/mp4", "mp4", caption="Check out this amazeballs video")
        test_file_message(audio_data, 'file/audio.oga', "audio/ogg", "oga")

        location_data = """
        {
          "update_id":414383175,
          "message":{
            "message_id":56,
            "from":{
              "id":25028612,
              "first_name":"Eric",
              "last_name":"Newcomer",
              "username":"ericn"
            },
            "chat":{
              "id":25028612,
              "first_name":"Eric",
              "last_name":"Newcomer",
              "username":"ericn",
              "type":"private"
            },
            "date":1460849460,
            "location":{
              "latitude":-2.910574,
              "longitude":-79.000239
            },
            "venue":{
              "location":{
                "latitude":-2.910574,
                "longitude":-79.000239
              },
              "title":"Fogo Mar",
              "address":"Av. Paucarbamba",
              "foursquare_id":"55033319498eed335779a701"
            }
          }
        }
        """

        # with patch('requests.post') as post:
        # post.return_value = MockResponse(200, json.dumps(dict(ok="true", result=dict(file_path=file_path))))
        Msg.objects.all().delete()
        response = self.client.post(receive_url, location_data, content_type='application/json', post_data=location_data)
        self.assertEquals(200, response.status_code)

        # should have a media message now with an image
        msgs = Msg.objects.all().order_by('-created_on')
        self.assertEqual(msgs.count(), 1)
        self.assertTrue(msgs[0].media.startswith('geo:'))
        self.assertTrue('Fogo Mar' in msgs[0].text)

        no_message = """
        {
          "channel_post": {
            "caption": "@A_caption",
            "chat": {
              "id": -1001091928432,
              "title": "a title",
              "type": "channel",
              "username": "a_username"
            },
            "date": 1479722450,
            "forward_date": 1479712599,
            "forward_from": {},
            "forward_from_chat": {},
            "forward_from_message_id": 532,
            "from": {
              "first_name": "a_first_name",
              "id": 294674412
            },
            "message_id": 1310,
            "voice": {
              "duration": 191,
              "file_id": "AwADBAAD2AYAAoN65QtM8XVBVS7P5Ao",
              "file_size": 1655713,
              "mime_type": "audio/ogg"
            }
          },
          "update_id": 677142491
        }
        """
        response = self.client.post(receive_url, no_message, content_type='application/json', post_data=location_data)
        self.assertEquals(400, response.status_code)

    def test_send(self):
        joe = self.create_contact("Ernie", urn='telegram:1234')
        msg = joe.send("Test message", self.admin, trigger_send=False)

        try:
            settings.SEND_MESSAGES = True

            with patch('requests.post') as mock:
                mock.return_value = MockResponse(200, json.dumps({"result": {"message_id": 1234}}))

                # manually send it off
                Channel.send_message(dict_to_struct('MsgStruct', msg.as_task_json()))

                # check the status of the message is now sent
                msg.refresh_from_db()
                self.assertEquals(WIRED, msg.status)
                self.assertTrue(msg.sent_on)
                self.clear_cache()

            with patch('requests.post') as mock:
                mock.return_value = MockResponse(400, "Error", method='POST')

                # manually send it off
                Channel.send_message(dict_to_struct('MsgStruct', msg.as_task_json()))

                # message should be marked as an error
                msg.refresh_from_db()
                self.assertEquals(ERRORED, msg.status)
                self.assertEquals(1, msg.error_count)
                self.assertTrue(msg.next_attempt)

        finally:
            settings.SEND_MESSAGES = False


class PlivoTest(TembaTest):

    def setUp(self):
        super(PlivoTest, self).setUp()

        self.channel.delete()
        self.channel = Channel.create(self.org, self.user, 'RW', 'PL', None, '+250788123123',
                                      config={Channel.CONFIG_PLIVO_AUTH_ID: 'plivo-auth-id',
                                              Channel.CONFIG_PLIVO_AUTH_TOKEN: 'plivo-auth-token',
                                              Channel.CONFIG_PLIVO_APP_ID: 'plivo-app-id'},
                                      uuid='00000000-0000-0000-0000-000000001234')

        self.joe = self.create_contact("Joe", "+250788383383")

    def test_release(self):
        with patch('requests.post') as mock:
            mock.return_value = MockResponse(200, "Success", method='POST')
            self.channel.release()
            self.channel.refresh_from_db()
            self.assertFalse(self.channel.is_active)

    def test_receive(self):
        response = self.client.get(reverse('handlers.plivo_handler', args=['receive', 'not-real-uuid']), dict())
        self.assertEquals(400, response.status_code)

        data = dict(MessageUUID="msg-uuid", Text="Hey, there", To="254788383383", From="254788383383")
        receive_url = reverse('handlers.plivo_handler', args=['receive', self.channel.uuid])
        response = self.client.get(receive_url, data)
        self.assertEquals(400, response.status_code)

        data = dict(MessageUUID="msg-uuid", Text="Hey, there", To=self.channel.address.lstrip('+'), From="254788383383")
        response = self.client.get(receive_url, data)
        self.assertEquals(200, response.status_code)

        msg1 = Msg.objects.get()
        self.assertEquals("+254788383383", msg1.contact.get_urn(TEL_SCHEME).path)
        self.assertEquals(INCOMING, msg1.direction)
        self.assertEquals(self.org, msg1.org)
        self.assertEquals(self.channel, msg1.channel)
        self.assertEquals('Hey, there', msg1.text)

    def test_status(self):
        # an invalid uuid
        data = dict(MessageUUID="-1", Status="delivered", From=self.channel.address.lstrip('+'), To="254788383383")
        response = self.client.get(reverse('handlers.plivo_handler', args=['status', 'not-real-uuid']), data)
        self.assertEquals(400, response.status_code)

        # a valid uuid, but invalid data
        delivery_url = reverse('handlers.plivo_handler', args=['status', self.channel.uuid])
        response = self.client.get(delivery_url, dict())
        self.assertEquals(400, response.status_code)

        response = self.client.get(delivery_url, data)
        self.assertEquals(400, response.status_code)

        # ok, lets create an outgoing message to update
        joe = self.create_contact("Joe Biden", "+254788383383")
        msg = joe.send("Hey Joe, it's Obama, pick up!", self.admin)
        msg.external_id = 'msg-uuid'
        msg.save(update_fields=('external_id',))

        data['MessageUUID'] = msg.external_id

        def assertStatus(sms, status, assert_status):
            sms.status = WIRED
            sms.save()
            data['Status'] = status
            response = self.client.get(delivery_url, data)
            self.assertEquals(200, response.status_code)
            sms = Msg.objects.get(external_id=sms.external_id)
            self.assertEquals(assert_status, sms.status)

        assertStatus(msg, 'queued', WIRED)
        assertStatus(msg, 'sent', SENT)
        assertStatus(msg, 'delivered', DELIVERED)
        assertStatus(msg, 'undelivered', SENT)
        assertStatus(msg, 'rejected', FAILED)

    def test_send(self):
        msg = self.joe.send("Test message", self.admin, trigger_send=False)

        try:
            settings.SEND_MESSAGES = True

            with patch('requests.post') as mock:
                mock.return_value = MockResponse(202,
                                                 json.dumps({"message": "message(s) queued",
                                                             "message_uuid": ["db3ce55a-7f1d-11e1-8ea7-1231380bc196"],
                                                             "api_id": "db342550-7f1d-11e1-8ea7-1231380bc196"}))

                # manually send it off
                Channel.send_message(dict_to_struct('MsgStruct', msg.as_task_json()))

                # check the status of the message is now sent
                msg.refresh_from_db()
                self.assertEquals(WIRED, msg.status)
                self.assertTrue(msg.sent_on)

                self.clear_cache()

            with patch('requests.get') as mock:
                mock.return_value = MockResponse(400, "Error", method='POST')

                # manually send it off
                Channel.send_message(dict_to_struct('MsgStruct', msg.as_task_json()))

                # message should be marked as an error
                msg.refresh_from_db()
                self.assertEquals(ERRORED, msg.status)
                self.assertEquals(1, msg.error_count)
                self.assertTrue(msg.next_attempt)

            with patch('requests.get') as mock:
                mock.side_effect = Exception('Kaboom!')

                # manually send it off
                Channel.send_message(dict_to_struct('MsgStruct', msg.as_task_json()))

                # message should be marked as an error
                msg.refresh_from_db()
                self.assertEquals(ERRORED, msg.status)
                self.assertEquals(2, msg.error_count)
                self.assertTrue(msg.next_attempt)

        finally:
            settings.SEND_MESSAGES = False


class TwitterTest(TembaTest):

    def setUp(self):
        super(TwitterTest, self).setUp()

        self.channel.delete()
        self.channel = Channel.create(self.org, self.user, None, 'TT', None, 'billy_bob',
                                      config={'oauth_token': 'abcdefghijklmnopqrstuvwxyz',
                                              'oauth_token_secret': '0123456789'},
                                      uuid='00000000-0000-0000-0000-000000001234')

        self.joe = self.create_contact("Joe", "+250788383383")

    def test_send(self):
        joe = self.create_contact("Joe", number="+250788383383", twitter="joe1981")
        testers = self.create_group("Testers", [joe])

        msg = joe.send("This is a long message, longer than just 160 characters, it spans what was before "
                       "more than one message but which is now but one, solitary message, going off into the "
                       "Twitterverse to tweet away.",
                       self.admin, trigger_send=False)

        try:
            settings.SEND_MESSAGES = True

            with patch('twython.Twython.send_direct_message') as mock:
                mock.return_value = dict(id=1234567890)

                # manually send it off
                Channel.send_message(dict_to_struct('MsgStruct', msg.as_task_json()))

                # assert we were only called once
                self.assertEquals(1, mock.call_count)

                # check the status of the message is now sent
                msg.refresh_from_db()
                self.assertEquals(WIRED, msg.status)
                self.assertEquals('1234567890', msg.external_id)
                self.assertTrue(msg.sent_on)

                self.clear_cache()

            ChannelLog.objects.all().delete()

            with patch('twython.Twython.send_direct_message') as mock:
                mock.side_effect = TwythonError("Failed to send message")

                # manually send it off
                Channel.send_message(dict_to_struct('MsgStruct', msg.as_task_json()))

                # message should be marked as an error
                msg.refresh_from_db()
                self.assertEquals(ERRORED, msg.status)
                self.assertEquals(1, msg.error_count)
                self.assertTrue(msg.next_attempt)
                self.assertEquals("Failed to send message", ChannelLog.objects.get(msg=msg).description)

                self.clear_cache()

            ChannelLog.objects.all().delete()

            with patch('twython.Twython.send_direct_message') as mock:
                mock.side_effect = TwythonError("Different 403 error.", error_code=403)

                # manually send it off
                Channel.send_message(dict_to_struct('MsgStruct', msg.as_task_json()))

                # message should be marked as an error
                msg.refresh_from_db()
                self.assertEquals(ERRORED, msg.status)
                self.assertEquals(2, msg.error_count)
                self.assertTrue(msg.next_attempt)

                # should not fail the contact
                contact = Contact.objects.get(pk=joe.pk)
                self.assertFalse(contact.is_stopped)
                self.assertEqual(contact.user_groups.count(), 1)

                # should record the right error
                self.assertTrue(ChannelLog.objects.get(msg=msg).description.find("Different 403 error") >= 0)

            with patch('twython.Twython.send_direct_message') as mock:
                mock.side_effect = TwythonError("You cannot send messages to users who are not following you.",
                                                error_code=403)

                # manually send it off
                Channel.send_message(dict_to_struct('MsgStruct', msg.as_task_json()))

                # should fail the message
                msg.refresh_from_db()
                self.assertEquals(FAILED, msg.status)
                self.assertEquals(2, msg.error_count)

                # should be stopped
                contact = Contact.objects.get(pk=joe.pk)
                self.assertTrue(contact.is_stopped)
                self.assertEqual(contact.user_groups.count(), 0)

                self.clear_cache()

            joe.is_stopped = False
            joe.save()
            testers.update_contacts(self.user, [joe], add=True)

            with patch('twython.Twython.send_direct_message') as mock:
                mock.side_effect = TwythonError("There was an error sending your message: You can't send direct messages to this user right now.",
                                                error_code=403)

                # manually send it off
                Channel.send_message(dict_to_struct('MsgStruct', msg.as_task_json()))

                # should fail the message
                msg.refresh_from_db()
                self.assertEquals(FAILED, msg.status)
                self.assertEquals(2, msg.error_count)

                # should fail the contact permanently (i.e. removed from groups)
                contact = Contact.objects.get(pk=joe.pk)
                self.assertTrue(contact.is_stopped)
                self.assertEqual(contact.user_groups.count(), 0)

                self.clear_cache()

            joe.is_stopped = False
            joe.save()
            testers.update_contacts(self.user, [joe], add=True)

            with patch('twython.Twython.send_direct_message') as mock:
                mock.side_effect = TwythonError("Sorry, that page does not exist.", error_code=404)

                # manually send it off
                Channel.send_message(dict_to_struct('MsgStruct', msg.as_task_json()))

                # should fail the message
                msg.refresh_from_db()
                self.assertEqual(msg.status, FAILED)
                self.assertEqual(msg.error_count, 2)

                # should fail the contact permanently (i.e. removed from groups)
                contact = Contact.objects.get(pk=joe.pk)
                self.assertTrue(contact.is_stopped)
                self.assertEqual(contact.user_groups.count(), 0)

                self.clear_cache()

        finally:
            settings.SEND_MESSAGES = False


class MageHandlerTest(TembaTest):

    def setUp(self):
        super(MageHandlerTest, self).setUp()

        self.org.webhook = u'{"url": "http://fake.com/webhook.php"}'
        self.org.webhook_events = ALL_EVENTS
        self.org.save()

        self.joe = self.create_contact("Joe", number="+250788383383")

        self.dyn_group = self.create_group("Bobs", query="name has Bob")

    def create_contact_like_mage(self, name, twitter):
        """
        Creates a contact as if it were created in Mage, i.e. no event/group triggering or cache updating
        """
        contact = Contact.objects.create(org=self.org, name=name, is_active=True, is_blocked=False,
                                         uuid=uuid.uuid4(), is_stopped=False,
                                         modified_by=self.user, created_by=self.user,
                                         modified_on=timezone.now(), created_on=timezone.now())
        urn = ContactURN.objects.create(org=self.org, contact=contact,
                                        urn="twitter:%s" % twitter, scheme="twitter", path=twitter, priority="90")
        return contact, urn

    def create_message_like_mage(self, text, contact, contact_urn=None):
        """
        Creates a message as it if were created in Mage, i.e. no topup decrementing or cache updating
        """
        if not contact_urn:
            contact_urn = contact.get_urn(TEL_SCHEME)
        return Msg.objects.create(org=self.org, text=text,
                                  direction=INCOMING, created_on=timezone.now(),
                                  channel=self.channel, contact=contact, contact_urn=contact_urn)

    def test_handle_message(self):
        url = reverse('handlers.mage_handler', args=['handle_message'])
        headers = dict(HTTP_AUTHORIZATION='Token %s' % settings.MAGE_AUTH_TOKEN)

        msg_counts = SystemLabel.get_counts(self.org)
        self.assertEqual(0, msg_counts[SystemLabel.TYPE_INBOX])
        self.assertEqual(0, msg_counts[SystemLabel.TYPE_FLOWS])

        contact_counts = ContactGroup.get_system_group_counts(self.org)
        self.assertEqual(1, contact_counts[ContactGroup.TYPE_ALL])
        self.assertEqual(1000, self.org.get_credits_remaining())

        msg = self.create_message_like_mage(text="Hello 1", contact=self.joe)

        msg_counts = SystemLabel.get_counts(self.org)
        self.assertEqual(0, msg_counts[SystemLabel.TYPE_INBOX])

        contact_counts = ContactGroup.get_system_group_counts(self.org)
        self.assertEqual(1, contact_counts[ContactGroup.TYPE_ALL])

        self.assertEqual(1000, self.org.get_credits_remaining())

        # check that GET doesn't work
        response = self.client.get(url, dict(message_id=msg.pk), **headers)
        self.assertEqual(405, response.status_code)

        # check that POST does work
        response = self.client.post(url, dict(message_id=msg.pk, new_contact=False), **headers)
        self.assertEqual(200, response.status_code)

        # check that new message is handled and has a topup
        msg = Msg.objects.get(pk=msg.pk)
        self.assertEqual('H', msg.status)
        self.assertEqual(self.welcome_topup, msg.topup)

        # check for a web hook event
        event = json.loads(WebHookEvent.objects.get(org=self.org, event=SMS_RECEIVED).data)
        self.assertEqual(msg.id, event['sms'])

        msg_counts = SystemLabel.get_counts(self.org)
        self.assertEqual(1, msg_counts[SystemLabel.TYPE_INBOX])

        contact_counts = ContactGroup.get_system_group_counts(self.org)
        self.assertEqual(1, contact_counts[ContactGroup.TYPE_ALL])

        self.assertEqual(999, self.org.get_credits_remaining())

        # check that a message that has a topup, doesn't decrement twice
        msg = self.create_message_like_mage(text="Hello 2", contact=self.joe)
        (msg.topup_id, amount) = self.org.decrement_credit()
        msg.save()

        self.client.post(url, dict(message_id=msg.pk, new_contact=False), **headers)
        msg_counts = SystemLabel.get_counts(self.org)
        self.assertEqual(2, msg_counts[SystemLabel.TYPE_INBOX])

        contact_counts = ContactGroup.get_system_group_counts(self.org)
        self.assertEqual(1, contact_counts[ContactGroup.TYPE_ALL])

        self.assertEqual(998, self.org.get_credits_remaining())

        # simulate scenario where Mage has added new contact with name that should put it into a dynamic group
        mage_contact, mage_contact_urn = self.create_contact_like_mage("Bob", "bobby81")
        msg = self.create_message_like_mage(text="Hello via Mage", contact=mage_contact, contact_urn=mage_contact_urn)

        response = self.client.post(url, dict(message_id=msg.pk, new_contact=True), **headers)
        self.assertEqual(200, response.status_code)

        msg = Msg.objects.get(pk=msg.pk)
        self.assertEqual('H', msg.status)
        self.assertEqual(self.welcome_topup, msg.topup)

        msg_counts = SystemLabel.get_counts(self.org)
        self.assertEqual(3, msg_counts[SystemLabel.TYPE_INBOX])

        contact_counts = ContactGroup.get_system_group_counts(self.org)
        self.assertEqual(2, contact_counts[ContactGroup.TYPE_ALL])

        self.assertEqual(997, self.org.get_credits_remaining())

        # check that contact ended up dynamic group
        self.assertEqual([mage_contact], list(self.dyn_group.contacts.order_by('name')))

        # check invalid auth key
        response = self.client.post(url, dict(message_id=msg.pk), **dict(HTTP_AUTHORIZATION='Token xyz'))
        self.assertEqual(401, response.status_code)

        # check rejection of empty or invalid msgId
        response = self.client.post(url, dict(), **headers)
        self.assertEqual(400, response.status_code)
        response = self.client.post(url, dict(message_id='xx'), **headers)
        self.assertEqual(400, response.status_code)

    def test_follow_notification(self):
        url = reverse('handlers.mage_handler', args=['follow_notification'])
        headers = dict(HTTP_AUTHORIZATION='Token %s' % settings.MAGE_AUTH_TOKEN)

        flow = self.create_flow()

        channel = Channel.create(self.org, self.user, None, 'TT', "Twitter Channel", address="billy_bob")

        Trigger.objects.create(created_by=self.user, modified_by=self.user, org=self.org,
                               trigger_type=Trigger.TYPE_FOLLOW, flow=flow, channel=channel)

        contact = self.create_contact("Mary Jo", twitter='mary_jo')
        urn = contact.get_urn(TWITTER_SCHEME)

        response = self.client.post(url, dict(channel_id=channel.id, contact_urn_id=urn.id), **headers)
        self.assertEqual(200, response.status_code)
        self.assertEqual(1, flow.runs.all().count())

        contact_counts = ContactGroup.get_system_group_counts(self.org)
        self.assertEqual(2, contact_counts[ContactGroup.TYPE_ALL])

        # simulate scenario where Mage has added new contact with name that should put it into a dynamic group
        mage_contact, mage_contact_urn = self.create_contact_like_mage("Bob", "bobby81")

        response = self.client.post(url, dict(channel_id=channel.id,
                                              contact_urn_id=mage_contact_urn.id, new_contact=True), **headers)
        self.assertEqual(200, response.status_code)
        self.assertEqual(2, flow.runs.all().count())

        # check that contact ended up dynamic group
        self.assertEqual([mage_contact], list(self.dyn_group.contacts.order_by('name')))

        # check contact count updated
        contact_counts = ContactGroup.get_system_group_counts(self.org)
        self.assertEqual(contact_counts[ContactGroup.TYPE_ALL], 3)


class StartMobileTest(TembaTest):

    def setUp(self):
        super(StartMobileTest, self).setUp()

        self.channel.delete()
        self.channel = Channel.create(self.org, self.user, 'UA', 'ST', None, '1212',
                                      config=dict(username='st-user', password='st-password'),
                                      uuid='00000000-0000-0000-0000-000000001234')

    def test_received(self):
        body = """
        <message>
        <service type="sms" timestamp="1450450974" auth="asdfasdf" request_id="msg1"/>
        <from>+250788123123</from>
        <to>1515</to>
        <body content-type="content-type" encoding="utf8">Hello World</body>
        </message>
        """
        callback_url = reverse('handlers.start_handler', args=['receive', self.channel.uuid])
        response = self.client.post(callback_url, content_type='application/xml', data=body)

        self.assertEquals(200, response.status_code)

        # load our message
        msg = Msg.objects.get()
        self.assertEquals('+250788123123', msg.contact.get_urn(TEL_SCHEME).path)
        self.assertEquals(INCOMING, msg.direction)
        self.assertEquals(self.org, msg.org)
        self.assertEquals(self.channel, msg.channel)
        self.assertEquals("Hello World", msg.text)

        # try it with an invalid body
        response = self.client.post(callback_url, content_type='application/xml', data="invalid body")

        # should get a 400, as the body is invalid
        self.assertEquals(400, response.status_code)

        Msg.objects.all().delete()

        # empty text element from Start Mobile we create "" message
        body = """
        <message>
        <service type="sms" timestamp="1450450974" auth="asdfasdf" request_id="msg1"/>
        <from>+250788123123</from>
        <to>1515</to>
        <body content-type="content-type" encoding="utf8"></body>
        </message>
        """
        response = self.client.post(callback_url, content_type='application/xml', data=body)

        self.assertEquals(200, response.status_code)

        # load our message
        msg = Msg.objects.get()
        self.assertEquals('+250788123123', msg.contact.get_urn(TEL_SCHEME).path)
        self.assertEquals(INCOMING, msg.direction)
        self.assertEquals(self.org, msg.org)
        self.assertEquals(self.channel, msg.channel)
        self.assertEquals("", msg.text)

        # try it with an invalid channel
        callback_url = reverse('handlers.start_handler', args=['receive', '1234-asdf'])
        response = self.client.post(callback_url, content_type='application/xml', data=body)

        # should get 400 as the channel wasn't found
        self.assertEquals(400, response.status_code)

    def test_send(self):
        joe = self.create_contact("Joe", "+977788123123")
        msg = joe.send("Вітаємо в U-Report, системі опитувань про майбутнє країни.Зараз невеличка реєстрація.?",
                       self.admin, trigger_send=False)

        try:
            settings.SEND_MESSAGES = True

            with patch('requests.post') as mock:
                mock.return_value = MockResponse(200,
                                                 """<status date='Wed, 25 May 2016 17:29:56 +0300'>
                                                 <id>380502535130309161501</id><state>Accepted</state></status>""")

                # manually send it off
                Channel.send_message(dict_to_struct('MsgStruct', msg.as_task_json()))

                # check the status of the message is now sent
                msg.refresh_from_db()
                self.assertEquals(WIRED, msg.status)
                self.assertTrue(msg.sent_on)
                self.assertEqual(msg.external_id, "380502535130309161501")

                self.assertEqual('http://bulk.startmobile.com.ua/clients.php', mock.call_args[0][0])
                self.clear_cache()

            # return 400
            with patch('requests.post') as mock:
                mock.return_value = MockResponse(400, "Error", method='POST')

                # manually send it off
                Channel.send_message(dict_to_struct('MsgStruct', msg.as_task_json()))

                # message should be marked as an error
                msg.refresh_from_db()
                self.assertEquals(ERRORED, msg.status)
                self.assertEquals(1, msg.error_count)
                self.assertTrue(msg.next_attempt)
                self.clear_cache()

            # return invalid XML
            with patch('requests.post') as mock:
                mock.return_value = MockResponse(200, "<error>This is an error</error>", method='POST')

                # manually send it off
                Channel.send_message(dict_to_struct('MsgStruct', msg.as_task_json()))

                # message should be marked as an error
                msg.refresh_from_db()
                self.assertEquals(ERRORED, msg.status)
                self.assertEquals(2, msg.error_count)
                self.assertTrue(msg.next_attempt)
                self.clear_cache()

            # unexpected exception
            with patch('requests.post') as mock:
                mock.side_effect = Exception('Kaboom!')

                # manually send it off
                Channel.send_message(dict_to_struct('MsgStruct', msg.as_task_json()))

                # message should be marked as an error
                msg.refresh_from_db()
                self.assertEquals(FAILED, msg.status)
                self.assertEquals(2, msg.error_count)
                self.assertTrue(msg.next_attempt)
                self.clear_cache()

        finally:
            settings.SEND_MESSAGES = False


class ChikkaTest(TembaTest):

    def setUp(self):
        super(ChikkaTest, self).setUp()

        self.channel.delete()
        self.channel = Channel.create(self.org, self.user, 'PH', Channel.TYPE_CHIKKA, None, '920920',
                                      uuid='00000000-0000-0000-0000-000000001234')

        config = {Channel.CONFIG_USERNAME: 'username', Channel.CONFIG_PASSWORD: 'password'}
        self.channel.config = json.dumps(config)
        self.channel.save()

    def test_status(self):
        # try with an invalid channel uuid
        data = dict(message_type='outgoing', message_id=1001, status='FAILED')
        response = self.client.post(reverse('handlers.chikka_handler', args=['not-real-uuid']), data)
        self.assertEquals(400, response.status_code)

        # ok, try with a valid uuid, but invalid message id 1001, should return 400 as well
        response = self.client.post(reverse('handlers.chikka_handler', args=[self.channel.uuid]), data)
        self.assertEquals(400, response.status_code)

        # ok, lets create an outgoing message to update
        joe = self.create_contact("Joe Biden", "+63911231234")
        msg = joe.send("Hey Joe, it's Obama, pick up!", self.admin)
        data['message_id'] = msg.id

        # valid id, invalid status, 400
        data['status'] = 'INVALID'
        response = self.client.post(reverse('handlers.chikka_handler', args=[self.channel.uuid]), data)
        self.assertEquals(400, response.status_code)

        def assertStatus(sms, status, assert_status):
            sms.status = WIRED
            sms.save()

            data['status'] = status
            response = self.client.post(reverse('handlers.chikka_handler', args=[self.channel.uuid]), data)
            self.assertEquals(200, response.status_code)
            updated_sms = Msg.objects.get(pk=sms.id)
            self.assertEquals(assert_status, updated_sms.status)

        assertStatus(msg, 'FAILED', FAILED)
        assertStatus(msg, 'SENT', SENT)

    def test_receive(self):
        data = dict(message_type='incoming', mobile_number='639178020779', request_id='4004',
                    message='Hello World!', timestamp='1457670059.69')
        callback_url = reverse('handlers.chikka_handler', args=[self.channel.uuid])
        response = self.client.post(callback_url, data)

        self.assertEquals(200, response.status_code)

        # load our message
        msg = Msg.objects.get()
        self.assertEquals("+639178020779", msg.contact.get_urn(TEL_SCHEME).path)
        self.assertEquals(INCOMING, msg.direction)
        self.assertEquals(self.org, msg.org)
        self.assertEquals(self.channel, msg.channel)
        self.assertEquals("Hello World!", msg.text)
        self.assertEquals('4004', msg.external_id)
        self.assertEquals(msg.created_on.date(), date(day=11, month=3, year=2016))

    def test_send(self):
        joe = self.create_contact("Joe", '+63911231234')

        # incoming message for a reply test
        incoming = Msg.create_incoming(self.channel, 'tel:+63911231234', "incoming message")
        incoming.external_id = '4004'
        incoming.save()

        msg = joe.send("Test message", self.admin, trigger_send=False)

        with self.settings(SEND_MESSAGES=True):

            with patch('requests.post') as mock:
                mock.return_value = MockResponse(200, "Success", method='POST')

                # manually send it off
                Channel.send_message(dict_to_struct('MsgStruct', msg.as_task_json()))

                # check the status of the message is now sent
                msg.refresh_from_db()
                self.assertEquals(WIRED, msg.status)
                self.assertTrue(msg.sent_on)

                # check we were called as a send
                self.assertEqual(mock.call_args[1]['data']['message_type'], 'SEND')
                self.clear_cache()

            with patch('requests.post') as mock:
                mock.return_value = MockResponse(200, "Success", method='POST')

                msg.response_to = incoming
                msg.save()

                # manually send it off
                Channel.send_message(dict_to_struct('MsgStruct', msg.as_task_json()))

                # check the status of the message is now sent
                msg.refresh_from_db()
                self.assertEquals(WIRED, msg.status)
                self.assertTrue(msg.sent_on)

                # assert that we were called as a reply
                self.assertEqual(mock.call_args[1]['data']['message_type'], 'REPLY')
                self.assertEqual(mock.call_args[1]['data']['request_id'], '4004')

                self.clear_cache()

            with patch('requests.post') as mock:
                error = dict(status=400, message='BAD REQUEST', description='Invalid/Used Request ID')

                # first request (as a reply) is an error, second should be success without request id
                mock.side_effect = [
                    MockResponse(400, json.dumps(error), method='POST'),
                    MockResponse(200, 'Success', method='POST')
                ]

                msg.response_to = incoming
                msg.save()

                # manually send it off
                Channel.send_message(dict_to_struct('MsgStruct', msg.as_task_json()))

                # check the status of the message is now sent
                msg.refresh_from_db()
                self.assertEquals(WIRED, msg.status)
                self.assertTrue(msg.sent_on)

                first_call_args = mock.call_args_list[0][1]['data']
                second_call_args = mock.call_args_list[1][1]['data']

                # first request is as a reply
                self.assertEqual(first_call_args['message_type'], 'REPLY')
                self.assertEqual(first_call_args['request_id'], '4004')

                # but when that fails, we should try again as a send
                self.assertEqual(second_call_args['message_type'], 'SEND')
                self.assertTrue('request_id' not in second_call_args)

                # our message should be succeeded
                msg.refresh_from_db()
                self.assertEquals(WIRED, msg.status)
                self.assertEquals(0, msg.error_count)

                self.clear_cache()

            # test with an invalid request id, then an unexpected error
            with patch('requests.post') as mock:
                error = dict(status=400, message='BAD REQUEST', description='Invalid/Used Request ID')

                # first request (as a reply) is an error, second should be success without request id
                mock.side_effect = [
                    MockResponse(400, json.dumps(error), method='POST'),
                    Exception("Unexpected Error")
                ]

                msg.response_to = incoming
                msg.save()

                # manually send it off
                Channel.send_message(dict_to_struct('MsgStruct', msg.as_task_json()))

                # check the status of the message is now sent
                msg.refresh_from_db()
                self.assertEquals(ERRORED, msg.status)
                self.assertEquals(1, msg.error_count)
                self.assertTrue(msg.next_attempt)

            with patch('requests.post') as mock:
                mock.return_value = MockResponse(400, "{}", method='POST')

                # manually send it off
                Channel.send_message(dict_to_struct('MsgStruct', msg.as_task_json()))

                # message should be marked as an error
                msg.refresh_from_db()
                self.assertEquals(ERRORED, msg.status)
                self.assertEquals(2, msg.error_count)
                self.assertTrue(msg.next_attempt)

                self.clear_cache()

            with patch('requests.post') as mock:
                mock.side_effect = Exception("Couldn't reach server")
                Channel.send_message(dict_to_struct('MsgStruct', msg.as_task_json()))

                # should also have an error
                msg.refresh_from_db()

                # third try, we should be failed now
                self.assertEquals(FAILED, msg.status)
                self.assertEquals(2, msg.error_count)
                self.assertTrue(msg.next_attempt)


class JasminTest(TembaTest):

    def setUp(self):
        super(JasminTest, self).setUp()

        self.channel.delete()
        self.channel = Channel.create(self.org, self.user, 'RW', 'JS', None, '1234',
                                      config=dict(username='jasmin-user', password='jasmin-pass', send_url='http://foo/'),
                                      uuid='00000000-0000-0000-0000-000000001234')

    def tearDown(self):
        super(JasminTest, self).tearDown()
        settings.SEND_MESSAGES = False

    def test_status(self):
        # ok, what happens with an invalid uuid?
        data = dict(id="-1", dlvr="0", err="0")
        response = self.client.post(reverse('handlers.jasmin_handler', args=['status', 'not-real-uuid']), data)
        self.assertEquals(400, response.status_code)

        # ok, try with a valid uuid, but invalid message id -1
        delivery_url = reverse('handlers.jasmin_handler', args=['status', self.channel.uuid])
        response = self.client.post(delivery_url, data)
        self.assertEquals(400, response.status_code)

        # ok, lets create an outgoing message to update
        joe = self.create_contact("Joe Biden", "+254788383383")
        msg = joe.send("Hey Joe, it's Obama, pick up!", self.admin)
        msg.external_id = "jasmin-external-id"
        msg.save(update_fields=('external_id',))

        data['id'] = msg.external_id

        def assertStatus(sms, dlvrd, err, assert_status):
            data['dlvrd'] = dlvrd
            data['err'] = err
            response = self.client.post(reverse('handlers.jasmin_handler', args=['status', self.channel.uuid]), data)
            self.assertEquals(200, response.status_code)
            sms = Msg.objects.get(pk=sms.id)
            self.assertEquals(assert_status, sms.status)

        assertStatus(msg, 0, 0, WIRED)
        assertStatus(msg, 1, 0, DELIVERED)
        assertStatus(msg, 0, 1, FAILED)

    def test_receive(self):
        from temba.utils import gsm7

        data = {
            'to': '1234',
            'from': '0788383383',
            'coding': '0',
            'content': gsm7.encode("événement")[0],
            'id': 'external1'
        }
        callback_url = reverse('handlers.jasmin_handler', args=['receive', self.channel.uuid])
        response = self.client.post(callback_url, data)

        self.assertEqual(response.status_code, 200)
        self.assertEqual(response.content, "ACK/Jasmin")

        # load our message
        msg = Msg.objects.get()
        self.assertEquals("+250788383383", msg.contact.get_urn(TEL_SCHEME).path)
        self.assertEquals(INCOMING, msg.direction)
        self.assertEquals(self.org, msg.org)
        self.assertEquals(self.channel, msg.channel)
        self.assertEquals("événement", msg.text)

    def test_send(self):
        from temba.utils import gsm7

        joe = self.create_contact("Joe", "+250788383383")
        msg = joe.send("événement", self.admin, trigger_send=False)

        settings.SEND_MESSAGES = True

        with patch('requests.get') as mock:
            mock.return_value = MockResponse(200, 'Success "07033084-5cfd-4812-90a4-e4d24ffb6e3d"')

            # manually send it off
            Channel.send_message(dict_to_struct('MsgStruct', msg.as_task_json()))

            # check the status of the message is now sent
            msg.refresh_from_db()
            self.assertEqual(msg.status, WIRED)
            self.assertTrue(msg.sent_on)
            self.assertEqual(msg.external_id, '07033084-5cfd-4812-90a4-e4d24ffb6e3d')

            # assert we were properly encoded
            self.assertEqual(mock.call_args[1]['params']['content'], gsm7.encode('événement')[0])

            self.clear_cache()

        with patch('requests.get') as mock:
            mock.return_value = MockResponse(412, 'Error “No route found”')

            # manually send it off
            Channel.send_message(dict_to_struct('MsgStruct', msg.as_task_json()))

            # check the status of the message now errored
            msg.refresh_from_db()
            self.assertEquals(ERRORED, msg.status)

        with patch('requests.get') as mock:
            # force an exception
            mock.side_effect = Exception('Kaboom!')

            # manually send it off
            Channel.send_message(dict_to_struct('MsgStruct', msg.as_task_json()))

            # check the status of the message now errored
            msg.refresh_from_db()
            self.assertEquals(ERRORED, msg.status)


class MbloxTest(TembaTest):

    def setUp(self):
        super(MbloxTest, self).setUp()

        self.channel.delete()
        self.channel = Channel.create(self.org, self.user, 'RW', 'MB', None, '1234',
                                      config=dict(username='mbox-user', password='mblox-pass'),
                                      uuid='00000000-0000-0000-0000-000000001234')

    def tearDown(self):
        super(MbloxTest, self).tearDown()
        settings.SEND_MESSAGES = False

    def test_dlr(self):
        # invalid uuid
        data = dict(batch_id="-1", status="Failed", type="recipient_delivery_report_sms")
        response = self.client.post(reverse('handlers.mblox_handler', args=['not-real-uuid']), json.dumps(data),
                                    content_type="application/json")
        self.assertEquals(400, response.status_code)

        delivery_url = reverse('handlers.mblox_handler', args=[self.channel.uuid])

        # missing batch_id param
        data = dict(status="Failed", type="recipient_delivery_report_sms")
        response = self.client.post(delivery_url, json.dumps(data), content_type="application/json")
        self.assertEquals(400, response.status_code)

        # missing type params
        data = dict(status="Failed")
        response = self.client.post(delivery_url, json.dumps(data), content_type="application/json")
        self.assertEquals(400, response.status_code)

        # valid uuid, invalid batch_id
        data = dict(batch_id="-1", status="Failed", type="recipient_delivery_report_sms")
        response = self.client.post(delivery_url, json.dumps(data), content_type="application/json")
        self.assertEquals(400, response.status_code)

        # create test message to update
        joe = self.create_contact("Joe Biden", "+254788383383")
        msg = joe.send("Hey Joe, it's Obama, pick up!", self.admin)
        msg.external_id = "mblox-id"
        msg.save(update_fields=('external_id',))

        data['batch_id'] = msg.external_id

        def assertStatus(msg, status, assert_status):
            Msg.objects.filter(id=msg.id).update(status=WIRED)
            data['status'] = status
            response = self.client.post(delivery_url, json.dumps(data), content_type="application/json")
            self.assertEquals(200, response.status_code)
            self.assertEqual(response.content, "SMS Updated: %d" % msg.id)
            msg = Msg.objects.get(pk=msg.id)
            self.assertEquals(assert_status, msg.status)

        assertStatus(msg, "Delivered", DELIVERED)
        assertStatus(msg, "Dispatched", SENT)
        assertStatus(msg, "Aborted", FAILED)
        assertStatus(msg, "Rejected", FAILED)
        assertStatus(msg, "Failed", FAILED)
        assertStatus(msg, "Expired", FAILED)

    def test_receive(self):
        data = {
            "id": "OzQ5UqIOdoY8",
            "from": "12067799294",
            "to": "18444651185",
            "body": "MO",
            "type": "mo_text",
            "received_at": "2016-03-30T19:33:06.643Z"
        }
        callback_url = reverse('handlers.mblox_handler', args=[self.channel.uuid])
        response = self.client.post(callback_url, json.dumps(data), content_type="application/json")

        msg = Msg.objects.get()

        self.assertEqual(response.status_code, 200)
        self.assertEqual(response.content, "SMS Accepted: %d" % msg.id)

        # load our message
        self.assertEqual(msg.contact.get_urn(TEL_SCHEME).path, "+12067799294")
        self.assertEqual(msg.direction, INCOMING)
        self.assertEqual(msg.org, self.org)
        self.assertEqual(msg.channel, self.channel)
        self.assertEqual(msg.text, "MO")
        self.assertEqual(msg.created_on.date(), date(day=30, month=3, year=2016))

    def test_send(self):
        joe = self.create_contact("Joe", "+250788383383")
        msg = joe.send("MT", self.admin, trigger_send=False)

        settings.SEND_MESSAGES = True

        with patch('requests.post') as mock:
            mock.return_value = MockResponse(200, '{ "id":"OzYDlvf3SQVc" }')

            # manually send it off
            Channel.send_message(dict_to_struct('MsgStruct', msg.as_task_json()))

            # check the status of the message is now sent
            msg.refresh_from_db()
            self.assertEqual(msg.status, WIRED)
            self.assertTrue(msg.sent_on)
            self.assertEqual(msg.external_id, 'OzYDlvf3SQVc')
            self.clear_cache()

        with patch('requests.get') as mock:
            mock.return_value = MockResponse(412, 'Error')

            # manually send it off
            Channel.send_message(dict_to_struct('MsgStruct', msg.as_task_json()))

            # check the status of the message now errored
            msg.refresh_from_db()
            self.assertEquals(ERRORED, msg.status)

        with patch('requests.get') as mock:
            mock.side_effect = Exception('Kaboom!')

            # manually send it off
            Channel.send_message(dict_to_struct('MsgStruct', msg.as_task_json()))

            # check the status of the message now errored
            msg.refresh_from_db()
            self.assertEquals(ERRORED, msg.status)


class FacebookTest(TembaTest):

    TEST_INCOMING = """
    {
        "entry": [{
          "id": "208685479508187",
          "messaging": [{
            "message": {
              "text": "hello world",
              "mid": "external_id"
            },
            "recipient": {
              "id": "1234"
            },
            "sender": {
              "id": "5678"
            },
            "timestamp": 1459991487970
          }],
          "time": 1459991487970
        }]
    }
    """

    def setUp(self):
        super(FacebookTest, self).setUp()

        self.channel.delete()
        self.channel = Channel.create(self.org, self.user, None, 'FB', None, '1234',
                                      config={Channel.CONFIG_AUTH_TOKEN: 'auth'},
                                      uuid='00000000-0000-0000-0000-000000001234')

    def tearDown(self):
        super(FacebookTest, self).tearDown()
        settings.SEND_MESSAGES = False

    def test_dlr(self):
        # invalid uuid
        body = dict()
        response = self.client.post(reverse('handlers.facebook_handler', args=['invalid']), json.dumps(body),
                                    content_type="application/json")
        self.assertEquals(400, response.status_code)

        # invalid body
        response = self.client.post(reverse('handlers.facebook_handler', args=[self.channel.uuid]), json.dumps(body),
                                    content_type="application/json")
        self.assertEquals(400, response.status_code)

        # no known msgs, gracefully ignore
        body = dict(entry=[dict()])
        response = self.client.post(reverse('handlers.facebook_handler', args=[self.channel.uuid]), json.dumps(body),
                                    content_type="application/json")
        self.assertEquals(200, response.status_code)

        # create test message to update
        joe = self.create_contact("Joe Biden", urn='facebook:1234')
        msg = joe.send("Hey Joe, it's Obama, pick up!", self.admin)
        msg.external_id = "fb-message-id-out"
        msg.save(update_fields=('external_id',))

        body = dict(entry=[dict(messaging=[dict(delivery=dict(mids=[msg.external_id]))])])
        response = self.client.post(reverse('handlers.facebook_handler', args=[self.channel.uuid]), json.dumps(body),
                                    content_type='application/json')

        self.assertEqual(response.status_code, 200)

        msg.refresh_from_db()
        self.assertEqual(msg.status, DELIVERED)

        # ignore incoming messages delivery reports
        msg = self.create_msg(direction=INCOMING, contact=joe, text="Read message")
        msg.external_id = "fb-message-id-in"
        msg.save(update_fields=('external_id',))

        status = msg.status

        body = dict(entry=[dict(messaging=[dict(delivery=dict(mids=[msg.external_id]))])])
        response = self.client.post(reverse('handlers.facebook_handler', args=[self.channel.uuid]), json.dumps(body),
                                    content_type='application/json')

        self.assertEqual(response.status_code, 200)

        msg.refresh_from_db()
        self.assertEqual(msg.status, status)

    def test_affinity(self):
        data = json.loads(FacebookTest.TEST_INCOMING)

        with patch('requests.get') as mock_get:
            mock_get.return_value = MockResponse(200, '{"first_name": "Ben","last_name": "Haggerty"}')

            callback_url = reverse('handlers.facebook_handler', args=[self.channel.uuid])
            response = self.client.post(callback_url, json.dumps(data), content_type="application/json")
            self.assertEqual(response.status_code, 200)

            # check the channel affinity for our URN
            urn = ContactURN.objects.get(urn='facebook:5678')
            self.assertEqual(self.channel, urn.channel)

            # create another facebook channel
            channel2 = Channel.create(self.org, self.user, None, 'FB', None, '1234',
                                      config={Channel.CONFIG_AUTH_TOKEN: 'auth'},
                                      uuid='00000000-0000-0000-0000-000000012345')

            # have to change the message so we don't treat it as a duplicate
            data['entry'][0]['messaging'][0]['message']['text'] = '2nd Message'
            data['entry'][0]['messaging'][0]['message']['mid'] = 'external_id_2'

            callback_url = reverse('handlers.facebook_handler', args=[channel2.uuid])
            response = self.client.post(callback_url, json.dumps(data), content_type="application/json")
            self.assertEqual(response.status_code, 200)

            urn = ContactURN.objects.get(urn='facebook:5678')
            self.assertEqual(channel2, urn.channel)

    def test_ignored_webhooks(self):
        TEST_PAYLOAD = """{
          "object": "page",
          "entry": [{
            "id": "208685479508187",
            "time": 1459991487970,
            "messaging": []
          }]
        }"""

        READ_ENTRY = """
        {
          "sender":{ "id":"1001" },
          "recipient":{ "id":"%s" },
          "timestamp":1458668856463,
          "read":{
            "watermark":1458668856253,
            "seq":38
          }
        }
        """

        ECHO_ENTRY = """{
          "sender": {"id": "1001"},
          "recipient": {"id": "%s"},
          "timestamp": 1467905036620,
          "message": {
            "is_echo": true,
            "app_id": 1077392885670130,
            "mid": "mid.1467905036543:c721a8364e45388954",
            "seq": 4,
            "text": "Echo Test"
          }
        }
        """

        LINK_ENTRY = """{
          "sender":{
            "id":"1001"
          },
          "recipient":{
            "id":"%s"
          },
          "timestamp":1234567890,
          "account_linking":{
            "status":"linked",
            "authorization_code":"PASS_THROUGH_AUTHORIZATION_CODE"
          }
        }
        """

        AUTH_ENTRY = """{
          "sender":{
            "id":"1001"
          },
          "recipient":{
            "id":"%s"
          },
          "timestamp":1234567890,
          "optin":{
            "ref":"PASS_THROUGH_PARAM"
          }
        }
        """

        ATTACHMENT_UNAVAILABLE = """{
          "sender":{
            "id":"1001"
          },
          "recipient":{
            "id":"%s"
          },
          "timestamp":1234567890,
          "message":{
            "mid":"mid.1471652393639:4ecd7f5649c8586032",
            "seq":"77866",
            "attachments":[{
              "title":"Attachment Unavailable",
              "url":null,
              "type":"fallback",
              "payload":null
            }]
          }
        }
        """

        callback_url = reverse('handlers.facebook_handler', args=[self.channel.uuid])
        for entry in (READ_ENTRY, ECHO_ENTRY, LINK_ENTRY, AUTH_ENTRY, ATTACHMENT_UNAVAILABLE):
            payload = json.loads(TEST_PAYLOAD)
            payload['entry'][0]['messaging'].append(json.loads(entry % self.channel.address))

            with patch('requests.get') as mock_get:
                mock_get.return_value = MockResponse(200, '{"first_name": "Ben","last_name": "Haggerty"}')
                response = self.client.post(callback_url, json.dumps(payload), content_type="application/json")

                # ignored but 200
                self.assertEqual(response.status_code, 200)
                self.assertContains(response, "Ignored")

    def test_receive(self):
        data = json.loads(FacebookTest.TEST_INCOMING)
        callback_url = reverse('handlers.facebook_handler', args=[self.channel.uuid])

        with patch('requests.get') as mock_get:
            mock_get.return_value = MockResponse(200, '{"first_name": "Ben","last_name": "Haggerty"}')
            response = self.client.post(callback_url, json.dumps(data), content_type="application/json")

            msg = Msg.objects.get()

            self.assertEqual(response.status_code, 200)

            # load our message
            self.assertEqual(msg.contact.get_urn(FACEBOOK_SCHEME).path, "5678")
            self.assertEqual(msg.direction, INCOMING)
            self.assertEqual(msg.org, self.org)
            self.assertEqual(msg.channel, self.channel)
            self.assertEqual(msg.text, "hello world")
            self.assertEqual(msg.external_id, "external_id")

            # make sure our contact's name was populated
            self.assertEqual(msg.contact.name, 'Ben Haggerty')

            Msg.objects.all().delete()
            Contact.all().delete()

        # simulate a failure to fetch contact data
        with patch('requests.get') as mock_get:
            mock_get.return_value = MockResponse(400, '{"error": "Unable to look up profile data"}')
            response = self.client.post(callback_url, json.dumps(data), content_type="application/json")

            self.assertEqual(response.status_code, 200)

            msg = Msg.objects.get()

            self.assertEqual(msg.contact.get_urn(FACEBOOK_SCHEME).path, "5678")
            self.assertIsNone(msg.contact.name)

            Msg.objects.all().delete()
            Contact.all().delete()

        # simulate an exception
        with patch('requests.get') as mock_get:
            mock_get.return_value = MockResponse(200, 'Invalid JSON')
            response = self.client.post(callback_url, json.dumps(data), content_type="application/json")

            self.assertEqual(response.status_code, 200)

            msg = Msg.objects.get()

            self.assertEqual(msg.contact.get_urn(FACEBOOK_SCHEME).path, "5678")
            self.assertIsNone(msg.contact.name)

            Msg.objects.all().delete()
            Contact.all().delete()

        # now with a anon org, shouldn't try to look things up
        self.org.is_anon = True
        self.org.save()

        with patch('requests.get') as mock_get:
            response = self.client.post(callback_url, json.dumps(data), content_type="application/json")

            self.assertEqual(response.status_code, 200)

            msg = Msg.objects.get()

            self.assertEqual(msg.contact.get_urn(FACEBOOK_SCHEME).path, "5678")
            self.assertIsNone(msg.contact.name)
            self.assertEqual(mock_get.call_count, 0)

            Msg.objects.all().delete()
            self.org.is_anon = False
            self.org.save()

        # rich media
        data = """
        {
        "entry": [{
          "id": 208685479508187,
          "messaging": [{
            "message": {
              "attachments": [{
                "payload": { "url": "http://mediaurl.com/img.gif" }
              }],
              "mid": "external_id"
            },
            "recipient": {
              "id": 1234
            },
            "sender": {
              "id": 5678
            },
            "timestamp": 1459991487970
          }],
          "time": 1459991487970
        }]}
        """
        data = json.loads(data)
        response = self.client.post(callback_url, json.dumps(data), content_type="application/json")

        msg = Msg.objects.get()

        self.assertEqual(response.status_code, 200)
        self.assertEqual(msg.text, "http://mediaurl.com/img.gif")

        # link attachment
        data = """{
          "object":"page",
          "entry":[{
            "id":"32408604530",
            "time":1468418021822,
            "messaging":[{
              "sender":{"id":"5678"},
              "recipient":{"id":"1234"},
              "timestamp":1468417833159,
              "message": {
                "mid":"external_id",
                "seq":11242,
                "attachments":[{
                  "title":"Get in touch with us.",
                  "url": "http:\x5c/\x5c/m.me\x5c/",
                  "type": "fallback",
                  "payload": null
                }]
              }
            }]
          }]
        }
        """
        Msg.objects.all().delete()

        data = json.loads(data)
        response = self.client.post(callback_url, json.dumps(data), content_type="application/json")

        msg = Msg.objects.get()

        self.assertEqual(response.status_code, 200)
        self.assertEqual(msg.text, "Get in touch with us.\nhttp://m.me/")

    def test_send(self):
        joe = self.create_contact("Joe", urn="facebook:1234")
        msg = joe.send("Facebook Msg", self.admin, trigger_send=False)

        settings.SEND_MESSAGES = True

        with patch('requests.post') as mock:
            mock.return_value = MockResponse(200, '{"recipient_id":"1234", '
                                                  '"message_id":"mid.external"}')

            # manually send it off
            Channel.send_message(dict_to_struct('MsgStruct', msg.as_task_json()))

            # check the status of the message is now sent
            msg.refresh_from_db()
            self.assertEqual(msg.status, WIRED)
            self.assertTrue(msg.sent_on)
            self.assertEqual(msg.external_id, 'mid.external')
            self.clear_cache()

        with patch('requests.get') as mock:
            mock.return_value = MockResponse(412, 'Error')

            # manually send it off
            Channel.send_message(dict_to_struct('MsgStruct', msg.as_task_json()))

            # check the status of the message now errored
            msg.refresh_from_db()
            self.assertEquals(ERRORED, msg.status)

        with patch('requests.post') as mock:
            mock.side_effect = Exception('Kaboom!')

            # manually send it off
            Channel.send_message(dict_to_struct('MsgStruct', msg.as_task_json()))

            # check the status of the message now errored
            msg.refresh_from_db()
            self.assertEquals(ERRORED, msg.status)


class GlobeTest(TembaTest):

    def setUp(self):
        super(GlobeTest, self).setUp()

        self.channel.delete()
        self.channel = Channel.create(self.org, self.user, 'PH', 'GL', None, '21586380',
                                      config=dict(app_id='AppId', app_secret='AppSecret', passphrase='Passphrase'),
                                      uuid='00000000-0000-0000-0000-000000001234')

    def test_receive(self):
        # invalid UUID
        response = self.client.post(reverse('handlers.globe_handler', args=['receive', '00000000-0000-0000-0000-000000000000']))
        self.assertEqual(response.status_code, 400)

        data = {
            "inboundSMSMessageList": {
                "inboundSMSMessage": [{
                    "dateTime": "Fri Nov 22 2013 12:12:13 GMT+0000 (UTC)",
                    "destinationAddress": "tel:21586380",
                    "messageId": None,
                    "message": "Hello",
                    "resourceURL": None,
                    "senderAddress": "tel:9171234567"
                }]
            }
        }
        callback_url = reverse('handlers.globe_handler', args=['receive', self.channel.uuid])

        # try a GET
        response = self.client.get(callback_url)
        self.assertEqual(response.status_code, 405)

        # POST invalid JSON data
        response = self.client.post(callback_url, "not json", content_type="application/json")
        self.assertEqual(response.status_code, 400)

        # POST missing data
        response = self.client.post(callback_url, json.dumps({}), content_type="application/json")
        self.assertEqual(response.status_code, 400)

        # POST missing fields in msg
        bad_data = copy.deepcopy(data)
        del bad_data['inboundSMSMessageList']['inboundSMSMessage'][0]['message']
        response = self.client.post(callback_url, json.dumps(bad_data), content_type="application/json")
        self.assertEqual(response.status_code, 400)

        # POST, invalid destination Address
        bad_data = copy.deepcopy(data)
        bad_data['inboundSMSMessageList']['inboundSMSMessage'][0]['destinationAddress'] = '9999'
        response = self.client.post(callback_url, json.dumps(bad_data), content_type="application/json")
        self.assertEqual(response.status_code, 400)

        # POST, mismatched destination address
        bad_data = copy.deepcopy(data)
        bad_data['inboundSMSMessageList']['inboundSMSMessage'][0]['destinationAddress'] = 'tel:9999'
        response = self.client.post(callback_url, json.dumps(bad_data), content_type="application/json")
        self.assertEqual(response.status_code, 400)

        # POST, invalid sender address
        bad_data = copy.deepcopy(data)
        bad_data['inboundSMSMessageList']['inboundSMSMessage'][0]['senderAddress'] = '9999'
        response = self.client.post(callback_url, json.dumps(bad_data), content_type="application/json")
        self.assertEqual(response.status_code, 400)

        # ok, valid post
        response = self.client.post(callback_url, json.dumps(data), content_type="application/json")
        self.assertEqual(response.status_code, 200)

        msg = Msg.objects.get()
        self.assertEqual(response.content, "Msgs Accepted: %d" % msg.id)

        # load our message
        self.assertEqual(msg.contact.get_urn(TEL_SCHEME).path, "+639171234567")
        self.assertEqual(msg.direction, INCOMING)
        self.assertEqual(msg.org, self.org)
        self.assertEqual(msg.channel, self.channel)
        self.assertEqual(msg.text, "Hello")
        self.assertEqual(msg.created_on.date(), date(day=22, month=11, year=2013))

    def test_send(self):
        joe = self.create_contact("Joe", "+639171234567")
        msg = joe.send("MT", self.admin, trigger_send=False)

        settings.SEND_MESSAGES = True

        with patch('requests.post') as mock:
            mock.return_value = MockResponse(200, '{ "status":"accepted" }')

            # manually send it off
            Channel.send_message(dict_to_struct('MsgStruct', msg.as_task_json()))

            mock.assert_called_once_with('https://devapi.globelabs.com.ph/smsmessaging/v1/outbound/21586380/requests',
                                         headers={'User-agent': 'RapidPro'},
                                         data={'message': 'MT', 'app_secret': 'AppSecret', 'app_id': 'AppId',
                                               'passphrase': 'Passphrase', 'address': '639171234567'},
                                         timeout=5)

            # check the status of the message is now sent
            msg.refresh_from_db()
            self.assertEqual(msg.status, WIRED)
            self.assertTrue(msg.sent_on)
            self.clear_cache()

        with patch('requests.get') as mock:
            mock.return_value = MockResponse(401, 'Error')

            # manually send it off
            Channel.send_message(dict_to_struct('MsgStruct', msg.as_task_json()))

            # check the status of the message now errored
            msg.refresh_from_db()
            self.assertEquals(ERRORED, msg.status)
            self.clear_cache()

        with patch('requests.get') as mock:
            mock.side_effect = Exception("Unable to reach host")

            # manually send it off
            Channel.send_message(dict_to_struct('MsgStruct', msg.as_task_json()))

            # check the status of the message now errored
            msg.refresh_from_db()
            self.assertEquals(ERRORED, msg.status)
            self.clear_cache()

        with patch('requests.post') as mock:
            mock.side_effect = Exception('Kaboom!')

            # manually send it off
            Channel.send_message(dict_to_struct('MsgStruct', msg.as_task_json()))

            # check the status of the message now errored
            msg.refresh_from_db()
            self.assertEquals(FAILED, msg.status)
            self.clear_cache()


class ViberTest(TembaTest):

    def setUp(self):
        super(ViberTest, self).setUp()

        self.channel.delete()
        self.channel = Channel.create(self.org, self.user, None, Channel.TYPE_VIBER, None, '1001',
                                      uuid='00000000-0000-0000-0000-000000001234')

    def test_status(self):
        data = {
            "message_token": 99999,
            "message_status": 0
        }
        # ok, what happens with an invalid uuid?
        response = self.client.post(reverse('handlers.viber_handler', args=['status', 'not-real-uuid']), json.dumps(data),
                                    content_type="application/json")
        self.assertEquals(400, response.status_code)

        # ok, try with a valid uuid, but invalid message id (no msg yet)
        status_url = reverse('handlers.viber_handler', args=['status', self.channel.uuid])
        response = self.client.post(status_url, json.dumps(data), content_type="application/json")
        self.assertEquals(200, response.status_code)
        self.assertContains(response, 'not found')

        # ok, lets create an outgoing message to update
        joe = self.create_contact("Joe Biden", "+254788383383")
        msg = joe.send("Hey Joe, it's Obama, pick up!", self.admin)
        msg.external_id = "99999"
        msg.save(update_fields=('external_id',))

        response = self.client.post(status_url, json.dumps(data), content_type="application/json")
        self.assertNotContains(response, 'not found')
        self.assertEquals(200, response.status_code)

        msg = Msg.objects.get(pk=msg.id)
        self.assertEquals(DELIVERED, msg.status)

        # ignore status report from viber for incoming message
        incoming = self.create_msg(direction=INCOMING, contact=joe, text="Read message")
        incoming.external_id = "88888"
        incoming.save(update_fields=('external_id',))

        data['message_token'] = 88888
        response = self.client.post(status_url, json.dumps(data), content_type="application/json")
        self.assertEquals(200, response.status_code)

    def test_receive(self):
        # invalid UUID
        response = self.client.post(reverse('handlers.viber_handler', args=['receive', '00000000-0000-0000-0000-000000000000']))
        self.assertEqual(response.status_code, 400)

        data = {
            "message_token": 44444444444444,
            "phone_number": "972512222222",
            "time": 1471906585,
            "message": {
                "text": "a message to the service",
                "tracking_data": "tracking_id:100035"
            }
        }
        callback_url = reverse('handlers.viber_handler', args=['receive', self.channel.uuid])

        # try a GET
        response = self.client.get(callback_url)
        self.assertEqual(response.status_code, 405)

        # POST invalid JSON data
        response = self.client.post(callback_url, "not json", content_type="application/json")
        self.assertEqual(response.status_code, 400)

        # POST missing data
        response = self.client.post(callback_url, json.dumps({}), content_type="application/json")
        self.assertEqual(response.status_code, 400)

        # ok, valid post
        response = self.client.post(callback_url, json.dumps(data), content_type="application/json")
        self.assertEqual(response.status_code, 200)

        msg = Msg.objects.get()
        self.assertEqual(response.content, "Msg Accepted: %d" % msg.id)

        # load our message
        self.assertEqual(msg.contact.get_urn(TEL_SCHEME).path, "+972512222222")
        self.assertEqual(msg.direction, INCOMING)
        self.assertEqual(msg.org, self.org)
        self.assertEqual(msg.channel, self.channel)
        self.assertEqual(msg.text, "a message to the service")
        self.assertEqual(msg.created_on.date(), date(day=22, month=8, year=2016))
        self.assertEqual(msg.external_id, "44444444444444")

    def test_send(self):
        joe = self.create_contact("Joe", "+639171234567")
        msg = joe.send("MT", self.admin, trigger_send=False)

        settings.SEND_MESSAGES = True
        with patch('requests.post') as mock:
            mock.return_value = MockResponse(200, '{ "status":0, "seq": 123456, "message_token": "999" }')

            # manually send it off
            Channel.send_message(dict_to_struct('MsgStruct', msg.as_task_json()))

            # check the status of the message is now sent
            msg.refresh_from_db()
            self.assertEqual(msg.status, WIRED)
            self.assertTrue(msg.sent_on)
            self.assertEqual(msg.external_id, "999")
            self.clear_cache()

        with patch('requests.post') as mock:
            mock.return_value = MockResponse(200, '{"status":3}')

            # send it off
            Channel.send_message(dict_to_struct('MsgStruct', msg.as_task_json()))

            # message should have failed permanently
            msg.refresh_from_db()
            self.assertEqual(msg.status, FAILED)
            self.clear_cache()

        with patch('requests.post') as mock:
            mock.return_value = MockResponse(401, '{"status":"error"}')

            # manually send it off
            Channel.send_message(dict_to_struct('MsgStruct', msg.as_task_json()))

            # check the status of the message now errored
            msg.refresh_from_db()
            self.assertEquals(ERRORED, msg.status)
            self.clear_cache()

        with patch('requests.post') as mock:
            mock.side_effect = Exception("Unable to reach host")

            # manually send it off
            Channel.send_message(dict_to_struct('MsgStruct', msg.as_task_json()))

            # check the status of the message now errored
            msg.refresh_from_db()
            self.assertEquals(ERRORED, msg.status)
            self.clear_cache()<|MERGE_RESOLUTION|>--- conflicted
+++ resolved
@@ -29,14 +29,9 @@
 from temba.api.models import WebHookEvent, SMS_RECEIVED
 from temba.contacts.models import Contact, ContactGroup, ContactURN, URN, TEL_SCHEME, TWITTER_SCHEME, EXTERNAL_SCHEME
 from temba.contacts.models import TELEGRAM_SCHEME, FACEBOOK_SCHEME
-<<<<<<< HEAD
-from temba.ivr.models import IVRCall, PENDING, RINGING
 from temba.msgs.models import Broadcast, Msg, IVR, WIRED, FAILED, SENT, DELIVERED, ERRORED, INCOMING, INTERRUPTED, \
-    TRIGGERED
-=======
+    TRIGGERED, PENDING
 from temba.ivr.models import IVRCall
-from temba.msgs.models import Broadcast, Msg, IVR, WIRED, FAILED, SENT, DELIVERED, ERRORED, INCOMING, INTERRUPTED, PENDING
->>>>>>> e3d72f33
 from temba.msgs.models import MSG_SENT_KEY, SystemLabel
 from temba.orgs.models import Org, ALL_EVENTS, ACCOUNT_SID, ACCOUNT_TOKEN, APPLICATION_SID, NEXMO_KEY, NEXMO_SECRET, FREE_PLAN, NEXMO_UUID
 from temba.tests import TembaTest, MockResponse, MockTwilioClient, MockRequestValidator
