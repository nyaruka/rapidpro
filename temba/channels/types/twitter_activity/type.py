--- conflicted
+++ resolved
@@ -1,10 +1,7 @@
 from __future__ import unicode_literals, absolute_import
 
-<<<<<<< HEAD
-=======
 import logging
 import six
->>>>>>> 07c28b01
 from django.urls import reverse
 from django.utils.translation import ugettext_lazy as _
 from temba.contacts.models import TWITTER_SCHEME, TWITTERID_SCHEME
@@ -50,21 +47,11 @@
         client = TembaTwython(config['api_key'], config['api_secret'], config['access_token'], config['access_token_secret'])
 
         callback_url = 'https://%s%s' % (channel.callback_domain, reverse('courier.twt', args=[channel.uuid]))
-<<<<<<< HEAD
-        webhook = client.register_webhook(callback_url)
-        client.subscribe_to_webhook(webhook['id'])
-
-        # save this webhook for later so we can delete it
-        config['webhook_id'] = webhook['id']
-        channel.config = config
-        channel.save(update_fields=('config',))
-=======
         try:
             client.register_webhook(config['env_name'], callback_url)
             client.subscribe_to_webhook(config['env_name'])
         except Exception as e:  # pragma: no cover
             logger.exception(six.text_type(e))
->>>>>>> 07c28b01
 
     def deactivate(self, channel):
         config = channel.config_json()
