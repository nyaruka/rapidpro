from __future__ import unicode_literals, absolute_import

import json
import requests
import six
import time

from django.utils.translation import ugettext_lazy as _
from temba.contacts.models import Contact, ContactURN, URN, FACEBOOK_SCHEME
from temba.msgs.models import Attachment, WIRED
from temba.orgs.models import Org
from temba.triggers.models import Trigger
from temba.utils.http import HttpEvent
from .views import ClaimView
from ...models import Channel, ChannelType, SendException


class FacebookType(ChannelType):
    """
    A Facebook channel
    """
    code = 'FB'
    category = ChannelType.Category.SOCIAL_MEDIA

    name = "Facebook"
    icon = 'icon-facebook-official'

    claim_blurb = _("""Add a <a href="http://facebook.com">Facebook</a> bot to send and receive messages on behalf
    of one of your Facebook pages for free. You will need to create a Facebook application on their
    <a href="http://developers.facebook.com">developers</a> site first.""")
    claim_view = ClaimView

    scheme = FACEBOOK_SCHEME
    max_length = 320
    attachment_support = True
    free_sending = True

    def deactivate(self, channel):
        config = channel.config_json()
        requests.delete('https://graph.facebook.com/v2.5/me/subscribed_apps', params={
            'access_token': config[Channel.CONFIG_AUTH_TOKEN]
        })

    def activate_trigger(self, trigger):
        # if this is new conversation trigger, register for the FB callback
        if trigger.trigger_type == Trigger.TYPE_NEW_CONVERSATION:
            self._set_call_to_action(trigger.channel, 'get_started')

    def deactivate_trigger(self, trigger):
        # for any new conversation triggers, clear out the call to action payload
        if trigger.trigger_type == Trigger.TYPE_NEW_CONVERSATION:
            self._set_call_to_action(trigger.channel, None)

    def send(self, channel, msg, text):
        # build our payload
        payload = {}
        payload['message'] = {}
        if msg.additional_params.get('quick_responses'):
            # setting data to quick replies
            payload['message']["text"] = text
            payload['message']["quick_replies"] = msg.additional_params.get('quick_responses')

        elif msg.additional_params.get('buttons_reply'):
            # setting data to buttons replys with url
            buttons = msg.additional_params.get('buttons_reply')
            payload['message']['attachment'] = {}
            payload['message']['attachment']["type"] = "template"
            payload['message']['attachment']["payload"] = {
                "template_type":"button",
                "text":text,
                "buttons":buttons
            }

        else:
            #continue flow if not have additional data
            payload['message']['text'] = text

        # this is a ref facebook id, temporary just for this message
        if URN.is_path_fb_ref(msg.urn_path):
            payload['recipient'] = dict(user_ref=URN.fb_ref_from_path(msg.urn_path))
        else:
            payload['recipient'] = dict(id=msg.urn_path)

        url = "https://graph.facebook.com/v2.5/me/messages"
        params = {'access_token': channel.config[Channel.CONFIG_AUTH_TOKEN]}
        headers = {'Content-Type': 'application/json'}
        start = time.time()

        payload = json.dumps(payload)
        event = HttpEvent('POST', url, json.dumps(payload))
   
        try:
            response = requests.post(url, payload, params=params, headers=headers, timeout=15)
            event.status_code = response.status_code
            event.response_body = response.text
            print(response.text)

        except Exception as e:
            raise SendException(six.text_type(e), event=event, start=start)

        # for now we only support sending one attachment per message but this could change in future
<<<<<<< HEAD
        attachments = Msg.get_attachments(msg)
        media_type, media_url = attachments[0] if attachments else (None, None)
        
        if media_type and media_url:
            media_type = media_type.split('/')[0]
=======
        attachments = Attachment.parse_all(msg.attachments)
        attachment = attachments[0] if attachments else None

        if attachment:
            category = attachment.content_type.split('/')[0]
>>>>>>> a8834ef2

            payload = json.loads(payload)
            payload['message'] = {'attachment': {'type': category, 'payload': {'url': attachment.url}}}
            payload = json.dumps(payload)

            event = HttpEvent('POST', url, payload)

            try:
                response = requests.post(url, payload, params=params, headers=headers, timeout=15)
                event.status_code = response.status_code
                event.response_body = response.text
            except Exception as e:
                raise SendException(six.text_type(e), event=event, start=start)

        if response.status_code != 200:
            raise SendException("Got non-200 response [%d] from Facebook" % response.status_code,
                                event=event, start=start)

        # grab our external id out, Facebook response is in format:
        # "{"recipient_id":"997011467086879","message_id":"mid.1459532331848:2534ddacc3993a4b78"}"
        external_id = None
        try:
            external_id = response.json()['message_id']
        except Exception as e:  # pragma: no cover
            # if we can't pull out our message id, that's ok, we still sent
            pass

        # if we sent Facebook a user_ref, look up the real Facebook id for this contact, should be in 'recipient_id'
        if URN.is_path_fb_ref(msg.urn_path):
            contact_obj = Contact.objects.get(id=msg.contact)
            org_obj = Org.objects.get(id=channel.org)
            channel_obj = Channel.objects.get(id=channel.id)

            try:
                real_fb_id = response.json()['recipient_id']

                # associate this contact with our real FB id
                ContactURN.get_or_create(org_obj, contact_obj, URN.from_facebook(real_fb_id), channel=channel_obj)

                # save our ref_id as an external URN on this contact
                ContactURN.get_or_create(org_obj, contact_obj, URN.from_external(URN.fb_ref_from_path(msg.urn_path)))

                # finally, disassociate our temp ref URN with this contact
                ContactURN.objects.filter(id=msg.contact_urn).update(contact=None)

            except Exception as e:  # pragma: no cover
                # if we can't pull out the recipient id, that's ok, msg was sent
                pass

        Channel.success(channel, msg, WIRED, start, event=event, external_id=external_id)

    @staticmethod
    def _set_call_to_action(channel, payload):
        # register for get_started events
        url = 'https://graph.facebook.com/v2.6/%s/thread_settings' % channel.address
        body = {'setting_type': 'call_to_actions', 'thread_state': 'new_thread', 'call_to_actions': []}

        # if we have a payload, set it, otherwise, clear it
        if payload:
            body['call_to_actions'].append({'payload': payload})

        access_token = channel.config_json()[Channel.CONFIG_AUTH_TOKEN]

        response = requests.post(url, json=body, params={'access_token': access_token},
                                 headers={'Content-Type': 'application/json'})

        if response.status_code != 200:  # pragma: no cover
            raise Exception(_("Unable to update call to action: %s" % response.text))<|MERGE_RESOLUTION|>--- conflicted
+++ resolved
@@ -88,30 +88,20 @@
 
         payload = json.dumps(payload)
         event = HttpEvent('POST', url, json.dumps(payload))
-   
+
         try:
             response = requests.post(url, payload, params=params, headers=headers, timeout=15)
             event.status_code = response.status_code
             event.response_body = response.text
-            print(response.text)
-
         except Exception as e:
             raise SendException(six.text_type(e), event=event, start=start)
 
         # for now we only support sending one attachment per message but this could change in future
-<<<<<<< HEAD
-        attachments = Msg.get_attachments(msg)
-        media_type, media_url = attachments[0] if attachments else (None, None)
-        
-        if media_type and media_url:
-            media_type = media_type.split('/')[0]
-=======
         attachments = Attachment.parse_all(msg.attachments)
         attachment = attachments[0] if attachments else None
 
         if attachment:
             category = attachment.content_type.split('/')[0]
->>>>>>> a8834ef2
 
             payload = json.loads(payload)
             payload['message'] = {'attachment': {'type': category, 'payload': {'url': attachment.url}}}
