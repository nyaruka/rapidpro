
from smartmin.views import SmartFormView

from django import forms
from django.utils.translation import ugettext_lazy as _

from ...models import Channel
from ...views import ClaimViewMixin


class ClaimView(ClaimViewMixin, SmartFormView):

<<<<<<< HEAD
        def clean_page_access_token(self):
            value = self.cleaned_data['page_access_token']

            # hit the FB graph, see if we can load the page attributes
            response = requests.get('https://graph.facebook.com/v2.12/me', params={'access_token': value})
            response_json = response.json()
            if response.status_code != 200:
                default_error = _("Invalid page access token, please check it and try again.")
                raise ValidationError(response_json.get('error', default_error).get('message', default_error))

            self.cleaned_data['page'] = response_json
            return value
=======
    class Form(ClaimViewMixin.Form):
        page_access_token = forms.CharField(
            min_length=32, required=True, help_text=_("The Page Access Token for your Application")
        )
        page_name = forms.CharField(required=True, help_text=_("The name of the Facebook page"))
        page_id = forms.IntegerField(required=True, help_text="The Facebook Page ID")
>>>>>>> 9a150610

    form_class = Form

    def form_valid(self, form):
        org = self.request.user.get_org()
        auth_token = form.cleaned_data["page_access_token"]
        name = form.cleaned_data["page_name"]
        page_id = form.cleaned_data["page_id"]

        config = {
            Channel.CONFIG_AUTH_TOKEN: auth_token,
            Channel.CONFIG_PAGE_NAME: name,
            Channel.CONFIG_SECRET: Channel.generate_secret(),
        }
        self.object = Channel.create(
            org, self.request.user, None, self.channel_type, name=name, address=page_id, config=config
        )

        return super(ClaimView, self).form_valid(form)<|MERGE_RESOLUTION|>--- conflicted
+++ resolved
@@ -10,27 +10,12 @@
 
 class ClaimView(ClaimViewMixin, SmartFormView):
 
-<<<<<<< HEAD
-        def clean_page_access_token(self):
-            value = self.cleaned_data['page_access_token']
-
-            # hit the FB graph, see if we can load the page attributes
-            response = requests.get('https://graph.facebook.com/v2.12/me', params={'access_token': value})
-            response_json = response.json()
-            if response.status_code != 200:
-                default_error = _("Invalid page access token, please check it and try again.")
-                raise ValidationError(response_json.get('error', default_error).get('message', default_error))
-
-            self.cleaned_data['page'] = response_json
-            return value
-=======
     class Form(ClaimViewMixin.Form):
         page_access_token = forms.CharField(
             min_length=32, required=True, help_text=_("The Page Access Token for your Application")
         )
         page_name = forms.CharField(required=True, help_text=_("The name of the Facebook page"))
         page_id = forms.IntegerField(required=True, help_text="The Facebook Page ID")
->>>>>>> 9a150610
 
     form_class = Form
 
