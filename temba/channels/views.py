--- conflicted
+++ resolved
@@ -1048,16 +1048,9 @@
 
 class ChannelCRUDL(SmartCRUDL):
     model = Channel
-<<<<<<< HEAD
-    actions = ('list', 'claim', 'update', 'read', 'delete', 'search_numbers',
-               'claim_android', 'configuration',
-               'search_nexmo', 'bulk_sender_options', 'create_bulk_sender',
-               'create_caller', 'search_plivo', 'claim_viber', 'create_viber', 'facebook_whitelist')
-=======
     actions = ('list', 'claim', 'update', 'read', 'delete', 'search_numbers', 'claim_android', 'configuration',
-               'search_nexmo', 'bulk_sender_options', 'create_bulk_sender', 'create_caller', 'claim_verboice',
+               'search_nexmo', 'bulk_sender_options', 'create_bulk_sender', 'create_caller', 
                'search_plivo', 'facebook_whitelist')
->>>>>>> 033cf15a
     permissions = True
 
     class Read(OrgObjPermsMixin, SmartReadView):
@@ -1516,94 +1509,7 @@
         def get_success_url(self):
             return reverse('orgs.org_home')
 
-<<<<<<< HEAD
-    class CreateViber(OrgPermsMixin, SmartFormView):
-        class ViberCreateForm(forms.Form):
-            name = forms.CharField(max_length=32, min_length=1,
-                                   help_text=_("The name of your Viber bot"))
-
-        title = _("Connect Viber Bot")
-        fields = ('name',)
-        form_class = ViberCreateForm
-        permission = 'channels.channel_claim'
-        success_url = "id@channels.channel_claim_viber"
-
-        def form_valid(self, form):
-            org = self.request.user.get_org()
-            data = form.cleaned_data
-            self.object = Channel.add_viber_channel(org,
-                                                    self.request.user,
-                                                    data['name'])
-
-            return super(ChannelCRUDL.CreateViber, self).form_valid(form)
-
-    class ClaimViber(OrgPermsMixin, SmartUpdateView):
-        class ViberClaimForm(forms.ModelForm):
-            service_id = forms.IntegerField(help_text=_("The service id provided by Viber"))
-
-            class Meta:
-                model = Channel
-                fields = ('service_id',)
-
-        title = _("Connect Viber Bot")
-        fields = ('service_id',)
-        form_class = ViberClaimForm
-        permission = 'channels.channel_claim'
-        success_url = "id@channels.channel_configuration"
-
-        def get_context_data(self, **kwargs):
-            context = super(ChannelCRUDL.ClaimViber, self).get_context_data(**kwargs)
-            context['ip_addresses'] = settings.IP_ADDRESSES
-            return context
-
-        def form_valid(self, form):
-            data = form.cleaned_data
-
-            # save our service id as our address
-            self.object.address = data['service_id']
-            self.object.save()
-
-            return super(ChannelCRUDL.ClaimViber, self).form_valid(form)
-=======
-    class ClaimVerboice(OrgPermsMixin, SmartFormView):
-        class VerboiceClaimForm(forms.Form):
-            country = forms.ChoiceField(choices=ALL_COUNTRIES, label=_("Country"),
-                                        help_text=_("The country this phone number is used in"))
-            number = forms.CharField(max_length=14, min_length=1, label=_("Number"),
-                                     help_text=_("The phone number with country code or short code you are connecting. "
-                                                 "ex: +250788123124 or 15543"))
-            username = forms.CharField(label=_("Username"),
-                                       help_text=_("The username provided by the provider to use their API"))
-            password = forms.CharField(label=_("Password"),
-                                       help_text=_("The password provided by the provider to use their API"))
-            channel = forms.CharField(label=_("Channel Name"),
-                                      help_text=_("The Verboice channel that will be handling your calls"))
-
-        title = _("Connect Verboice")
-        channel_type = Channel.TYPE_VERBOICE
-        form_class = VerboiceClaimForm
-        permission = 'channels.channel_claim'
-        success_url = "id@channels.channel_configuration"
-        template_name = 'channels/channel_claim_verboice.html'
-        fields = ('country', 'number', 'username', 'password', 'channel')
-
-        def form_valid(self, form):  # pragma: needs cover
-            org = self.request.user.get_org()
-
-            if not org:  # pragma: no cover
-                raise Exception(_("No org for this user, cannot claim"))
-
-            data = form.cleaned_data
-            self.object = Channel.add_config_external_channel(org, self.request.user,
-                                                              data['country'], data['number'], Channel.TYPE_VERBOICE,
-                                                              dict(username=data['username'],
-                                                                   password=data['password'],
-                                                                   channel=data['channel']),
-                                                              role=Channel.ROLE_CALL + Channel.ROLE_ANSWER)
-            return super(ChannelCRUDL.ClaimVerboice, self).form_valid(form)
->>>>>>> 033cf15a
-
-    class Configuration(OrgPermsMixin, SmartReadView):
+     class Configuration(OrgPermsMixin, SmartReadView):
 
         def get_context_data(self, **kwargs):
             context = super(ChannelCRUDL.Configuration, self).get_context_data(**kwargs)
