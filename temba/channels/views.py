--- conflicted
+++ resolved
@@ -36,28 +36,6 @@
 from twilio import TwilioRestException
 from twython import Twython
 from uuid import uuid4
-<<<<<<< HEAD
-from .models import Channel, ChannelEvent, SyncEvent, Alert, ChannelLog, ChannelCount, M3TECH, TWILIO_MESSAGING_SERVICE, TWIML_API
-from .models import PLIVO_AUTH_ID, PLIVO_AUTH_TOKEN, PLIVO, BLACKMYNA, SMSCENTRAL, VERIFY_SSL, JASMIN, FACEBOOK
-from .models import PASSWORD, RECEIVE, SEND, CALL, ANSWER, SEND_METHOD, SEND_URL, USERNAME, CLICKATELL, HIGH_CONNECTION
-from .models import ANDROID, EXTERNAL, HUB9, INFOBIP, KANNEL, NEXMO, TWILIO, TWITTER, VUMI, VERBOICE, SHAQODOON, MBLOX
-from .models import ENCODING, ENCODING_CHOICES, DEFAULT_ENCODING, YO, USE_NATIONAL, START, TELEGRAM, CHIKKA, AUTH_TOKEN
-
-RELAYER_TYPE_ICONS = {ANDROID: "icon-channel-android",
-                      CHIKKA: "icon-channel-external",
-                      EXTERNAL: "icon-channel-external",
-                      KANNEL: "icon-channel-kannel",
-                      NEXMO: "icon-channel-nexmo",
-                      VERBOICE: "icon-channel-external",
-                      TWILIO: "icon-channel-twilio",
-                      TWIML_API: "icon-channel-twilio",
-                      TWILIO_MESSAGING_SERVICE: "icon-channel-twilio",
-                      PLIVO: "icon-channel-plivo",
-                      CLICKATELL: "icon-channel-clickatell",
-                      TWITTER: "icon-twitter",
-                      TELEGRAM: "icon-telegram",
-                      FACEBOOK: "icon-facebook-official"}
-=======
 from .models import Channel, ChannelEvent, SyncEvent, Alert, ChannelLog, ChannelCount
 
 RELAYER_TYPE_ICONS = {Channel.TYPE_ANDROID: "icon-channel-android",
@@ -67,6 +45,7 @@
                       Channel.TYPE_NEXMO: "icon-channel-nexmo",
                       Channel.TYPE_VERBOICE: "icon-channel-external",
                       Channel.TYPE_TWILIO: "icon-channel-twilio",
+                      Channel.TYPE_TWIML: "icon-channel-twilio",
                       Channel.TYPE_TWILIO_MESSAGING_SERVICE: "icon-channel-twilio",
                       Channel.TYPE_PLIVO: "icon-channel-plivo",
                       Channel.TYPE_CLICKATELL: "icon-channel-clickatell",
@@ -74,7 +53,6 @@
                       Channel.TYPE_TELEGRAM: "icon-telegram",
                       Channel.TYPE_FACEBOOK: "icon-facebook-official",
                       Channel.TYPE_VIBER: "icon-viber"}
->>>>>>> b33e179d
 
 SESSION_TWITTER_TOKEN = 'twitter_oauth_token'
 SESSION_TWITTER_SECRET = 'twitter_oauth_token_secret'
@@ -565,17 +543,11 @@
     actions = ('list', 'claim', 'update', 'read', 'delete', 'search_numbers', 'claim_twilio',
                'claim_android', 'claim_africas_talking', 'claim_chikka', 'configuration', 'claim_external',
                'search_nexmo', 'claim_nexmo', 'bulk_sender_options', 'create_bulk_sender', 'claim_infobip',
-<<<<<<< HEAD
-               'claim_hub9', 'claim_vumi', 'create_caller', 'claim_kannel', 'claim_twitter', 'claim_shaqodoon',
-               'claim_verboice', 'claim_clickatell', 'claim_plivo', 'search_plivo', 'claim_high_connection',
-               'claim_blackmyna', 'claim_smscentral', 'claim_start', 'claim_telegram', 'claim_m3tech', 'claim_yo',
-               'claim_twilio_messaging_service', 'claim_zenvia', 'claim_jasmin', 'claim_mblox', 'claim_facebook', 'claim_twiml_api')
-=======
                'claim_hub9', 'claim_vumi', 'claim_vumi_ussd', 'create_caller', 'claim_kannel', 'claim_twitter', 'claim_shaqodoon',
                'claim_verboice', 'claim_clickatell', 'claim_plivo', 'search_plivo', 'claim_high_connection', 'claim_blackmyna',
                'claim_smscentral', 'claim_start', 'claim_telegram', 'claim_m3tech', 'claim_yo', 'claim_viber', 'create_viber',
-               'claim_twilio_messaging_service', 'claim_zenvia', 'claim_jasmin', 'claim_mblox', 'claim_facebook', 'claim_globe')
->>>>>>> b33e179d
+               'claim_twilio_messaging_service', 'claim_zenvia', 'claim_jasmin', 'claim_mblox', 'claim_facebook', 'claim_globe',
+               'claim_twiml_api')
     permissions = True
 
     class AnonMixin(OrgPermsMixin):
@@ -1724,9 +1696,9 @@
 
         class TwimlApiClaimForm(forms.Form):
             ROLES = (
-                (SEND + RECEIVE, _('Messaging')),
-                (CALL + ANSWER, _('Voice')),
-                (SEND + RECEIVE + CALL + ANSWER, _('Both')),
+                (Channel.ROLE_SEND + Channel.ROLE_RECEIVE, _('Messaging')),
+                (Channel.ROLE_CALL + Channel.ROLE_ANSWER, _('Voice')),
+                (Channel.ROLE_SEND + Channel.ROLE_RECEIVE + Channel.ROLE_CALL + Channel.ROLE_ANSWER, _('Both')),
             )
             country = forms.ChoiceField(choices=ALL_COUNTRIES, label=_("Country"), help_text=_("The country this phone number is used in"))
             number = forms.CharField(max_length=14, min_length=1, label=_("Number"), help_text=_("The phone number with country code or short code you are connecting."))
@@ -1748,7 +1720,7 @@
             url = data.get('url')
             role = data.get('role')
 
-            config = {SEND_URL: url,
+            config = {Channel.CONFIG_SEND_URL: url,
                       ACCOUNT_SID: data.get('account_sid', None),
                       ACCOUNT_TOKEN: data.get('account_token', None)}
 
