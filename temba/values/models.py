--- conflicted
+++ resolved
@@ -12,22 +12,6 @@
 from temba.utils import format_decimal, get_dict_from_cursor, dict_to_json, json_to_dict
 from stop_words import safe_get_stop_words
 
-<<<<<<< HEAD
-TEXT = 'T'
-DECIMAL = 'N'
-DATETIME = 'D'
-STATE = 'S'
-DISTRICT = 'I'
-WARD = 'W'
-
-VALUE_TYPE_CHOICES = ((TEXT, "Text"),
-                      (DECIMAL, "Numeric"),
-                      (DATETIME, "Date & Time"),
-                      (STATE, "State"),
-                      (DISTRICT, "District"),
-                      (WARD, "Ward"))
-=======
->>>>>>> b158f239
 
 VALUE_SUMMARY_CACHE_KEY = 'value_summary'
 CONTACT_KEY = 'vsd::vsc%d'
@@ -48,12 +32,14 @@
     TYPE_DATETIME = 'D'
     TYPE_STATE = 'S'
     TYPE_DISTRICT = 'I'
+    TYPE_WARD = 'W'
 
     TYPE_CONFIG = ((TYPE_TEXT, _("Text"), 'text'),
                    (TYPE_DECIMAL, _("Numeric"), 'numeric'),
                    (TYPE_DATETIME, _("Date & Time"), 'datetime'),
                    (TYPE_STATE, _("State"), 'state'),
-                   (TYPE_DISTRICT, _("District"), 'district'))
+                   (TYPE_DISTRICT, _("District"), 'district'),
+                   (TYPE_WARD, _("Ward"), 'ward'))
 
     TYPE_CHOICES = [(c[0], c[1]) for c in TYPE_CONFIG]
 
@@ -280,11 +266,7 @@
                 categories, set_contacts = cls._filtered_values_to_categories(contacts, values, 'date_value',
                                                                               return_contacts=return_contacts)
 
-<<<<<<< HEAD
-            elif contact_field.value_type in [STATE, DISTRICT, WARD]:
-=======
-            elif contact_field.value_type in [Value.TYPE_STATE, Value.TYPE_DISTRICT]:
->>>>>>> b158f239
+            elif contact_field.value_type in [Value.TYPE_STATE, Value.TYPE_DISTRICT, Value.TYPE_WARD]:
                 values = values.values('location_value__osm_id', 'contact')
                 categories, set_contacts = cls._filtered_values_to_categories(contacts, values, 'location_value__osm_id',
                                                                               return_contacts=return_contacts)
@@ -462,13 +444,8 @@
                 field = ContactField.get_by_label(org, segment['location'])
 
                 # make sure they are segmenting on a location type that makes sense
-<<<<<<< HEAD
-                if field.value_type not in [STATE, DISTRICT, WARD]:
-                    raise ValueError(_("Cannot segment on location for field that is not a State or District or Ward type"))
-=======
-                if field.value_type not in [Value.TYPE_STATE, Value.TYPE_DISTRICT]:
+                if field.value_type not in [Value.TYPE_STATE, Value.TYPE_DISTRICT, Value.TYPE_WARD]:
                     raise ValueError(_("Cannot segment on location for field that is not a State or District type"))
->>>>>>> b158f239
 
                 # make sure our org has a country for location based responses
                 if not org.country:
@@ -489,16 +466,12 @@
                 if not parent_osm_id and field.value_type == Value.TYPE_DISTRICT:
                     raise ValueError(_("You must specify a parent state to segment results by district"))
 
-                if not parent_osm_id and field.value_type == WARD:
+                if not parent_osm_id and field.value_type == Value.TYPE_WARD:
                     raise ValueError(_("You must specify a parent state to segment results by ward"))
 
                 # if this is a district, we can speed things up by only including those districts in our parent, build
                 # the filter for that
-<<<<<<< HEAD
-                if parent and (field.value_type == DISTRICT or field.value_type == WARD):
-=======
-                if parent and field.value_type == Value.TYPE_DISTRICT:
->>>>>>> b158f239
+                if parent and field.value_type in [Value.TYPE_DISTRICT, Value.TYPE_WARD]:
                     location_filters = [filters, dict(location=field.pk, boundary=[b.osm_id for b in boundaries])]
                 else:
                     location_filters = filters
