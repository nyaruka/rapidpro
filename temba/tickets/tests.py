from unittest.mock import patch

from django.conf import settings
from django.test.utils import override_settings
from django.urls import reverse
from django.utils import timezone

<<<<<<< HEAD
from temba.orgs.models import Org
from temba.tests import CRUDLTestMixin, MigrationTest, TembaTest, matchers
=======
from temba.tests import CRUDLTestMixin, TembaTest, matchers, mock_mailroom
>>>>>>> b1235520

from .models import Ticket, Ticketer, TicketEvent
from .types import reload_ticketer_types
from .types.internal import InternalType
from .types.mailgun import MailgunType
from .types.zendesk import ZendeskType


class TicketTest(TembaTest):
    def test_model(self):
        ticketer = Ticketer.create(self.org, self.user, MailgunType.slug, "Email (bob@acme.com)", {})

        contact = self.create_contact("Bob", urns=["twitter:bobby"])

        ticket = Ticket.objects.create(
            org=self.org,
            ticketer=ticketer,
            contact=contact,
            subject="Need help",
            body="Where are my cookies?",
            status="O",
        )

        self.assertEqual(f"Ticket[uuid={ticket.uuid}, subject=Need help]", str(ticket))

        # test bulk assignment
        with patch("temba.mailroom.client.MailroomClient.ticket_assign") as mock_assign:
            Ticket.bulk_assign(self.org, self.admin, [ticket], self.agent, "over to you")

        mock_assign.assert_called_once_with(self.org.id, self.admin.id, [ticket.id], self.agent.id, "over to you")
        mock_assign.reset_mock()

        # test bulk un-assignment
        with patch("temba.mailroom.client.MailroomClient.ticket_assign") as mock_assign:
            Ticket.bulk_assign(self.org, self.admin, [ticket], None)

        mock_assign.assert_called_once_with(self.org.id, self.admin.id, [ticket.id], None, None)
        mock_assign.reset_mock()

        # test bulk adding a note
        with patch("temba.mailroom.client.MailroomClient.ticket_note") as mock_note:
            Ticket.bulk_note(self.org, self.admin, [ticket], "please handle")

        mock_note.assert_called_once_with(self.org.id, self.admin.id, [ticket.id], "please handle")

        # test bulk closing
        with patch("temba.mailroom.client.MailroomClient.ticket_close") as mock_close:
            Ticket.bulk_close(self.org, self.admin, [ticket])

        mock_close.assert_called_once_with(self.org.id, self.admin.id, [ticket.id])

        # test bulk re-opening
        with patch("temba.mailroom.client.MailroomClient.ticket_reopen") as mock_reopen:
            Ticket.bulk_reopen(self.org, self.admin, [ticket])

        mock_reopen.assert_called_once_with(self.org.id, self.admin.id, [ticket.id])

    def test_allowed_assignees(self):
        self.assertEqual({self.admin, self.editor, self.agent}, set(Ticket.get_allowed_assignees(self.org)))
        self.assertEqual({self.admin2}, set(Ticket.get_allowed_assignees(self.org2)))


class TicketCRUDLTest(TembaTest, CRUDLTestMixin):
    def setUp(self):
        super().setUp()

        self.mailgun = Ticketer.create(self.org, self.user, MailgunType.slug, "Email (bob@acme.com)", {})
        self.zendesk = Ticketer.create(self.org, self.user, ZendeskType.slug, "Zendesk (acme)", {})
        self.internal = Ticketer.create(self.org, self.user, InternalType.slug, "Internal", {})
        self.other_org_internal = Ticketer.create(self.org2, self.admin2, InternalType.slug, "Internal", {})
        self.contact = self.create_contact("Bob", urns=["twitter:bobby"])

    def test_list(self):
        list_url = reverse("tickets.ticket_list")

        # just a placeholder view for frontend components
        self.assertListFetch(list_url, allow_viewers=False, allow_editors=True, allow_agents=True, context_objects=[])

    @mock_mailroom
    def test_folder(self, mr_mocks):
        self.login(self.admin)

        contact1 = self.create_contact("Joe", phone="123", last_seen_on=timezone.now())
        contact2 = self.create_contact("Frank", phone="124", last_seen_on=timezone.now())
        contact3 = self.create_contact("Anne", phone="125", last_seen_on=timezone.now())
        self.create_contact("Mary No tickets", phone="126", last_seen_on=timezone.now())
        self.create_contact("Mr Other Org", phone="126", last_seen_on=timezone.now(), org=self.org2)

        open_url = reverse("tickets.ticket_folder", kwargs={"folder": "open"})
        closed_url = reverse("tickets.ticket_folder", kwargs={"folder": "closed"})
        mine_url = reverse("tickets.ticket_folder", kwargs={"folder": "mine"})
        unassigned_url = reverse("tickets.ticket_folder", kwargs={"folder": "unassigned"})

        def assert_tickets(resp, tickets: list):
            actual_tickets = [t["ticket"]["uuid"] for t in resp.json()["results"]]
            expected_tickets = [str(t.uuid) for t in tickets]
            self.assertEqual(expected_tickets, actual_tickets)

        # no tickets yet so no contacts returned
        response = self.client.get(open_url)
        assert_tickets(response, [])

        # contact 1 has two open tickets
        c1_t1 = self.create_ticket(self.mailgun, contact1, "Question 1")
        # assign it
        c1_t1.assign(self.admin, assignee=self.admin, note="I've got this")
        c1_t2 = self.create_ticket(self.mailgun, contact1, "Question 2")

        self.create_incoming_msg(contact1, "I have an issue")
        self.create_broadcast(self.admin, "We can help", contacts=[contact1]).msgs.first()

        # contact 2 has an open ticket and a closed ticket
        c2_t1 = self.create_ticket(self.mailgun, contact2, "Question 3")
        c2_t2 = self.create_ticket(self.mailgun, contact2, "Question 4", closed_on=timezone.now())

        self.create_incoming_msg(contact2, "Anyone there?")
        self.create_incoming_msg(contact2, "Hello?")

        # contact 3 has two closed tickets
        c3_t1 = self.create_ticket(self.mailgun, contact3, "Question 5", closed_on=timezone.now())
        c3_t2 = self.create_ticket(self.mailgun, contact3, "Question 6", closed_on=timezone.now())

        # fetching open folder returns all open tickets
        response = self.client.get(open_url)
        assert_tickets(response, [c2_t1, c1_t2, c1_t1])

        joes_open_tickets = contact1.tickets.filter(status="O").order_by("-opened_on")

        expected_json = {
            "results": [
                {
                    "uuid": str(contact2.uuid),
                    "name": "Frank",
                    "last_seen_on": matchers.ISODate(),
                    "last_msg": {
                        "text": "Hello?",
                        "direction": "I",
                        "type": "I",
                        "created_on": matchers.ISODate(),
                        "sender": None,
                    },
                    "ticket": {
                        "uuid": str(contact2.tickets.filter(status="O").first().uuid),
                        "assignee": None,
                        "subject": "Question 3",
                        "closed_on": None,
                    },
                },
                {
                    "uuid": str(contact1.uuid),
                    "name": "Joe",
                    "last_seen_on": matchers.ISODate(),
                    "last_msg": {
                        "text": "We can help",
                        "direction": "O",
                        "type": "I",
                        "created_on": matchers.ISODate(),
                        "sender": {"id": self.admin.id, "email": "Administrator@nyaruka.com"},
                    },
                    "ticket": {
                        "uuid": str(joes_open_tickets[0].uuid),
                        "assignee": None,
                        "subject": "Question 2",
                        "closed_on": None,
                    },
                },
                {
                    "uuid": str(contact1.uuid),
                    "name": "Joe",
                    "last_seen_on": matchers.ISODate(),
                    "last_msg": {
                        "text": "We can help",
                        "direction": "O",
                        "type": "I",
                        "created_on": matchers.ISODate(),
                        "sender": {"id": self.admin.id, "email": "Administrator@nyaruka.com"},
                    },
                    "ticket": {
                        "uuid": str(joes_open_tickets[1].uuid),
                        "assignee": {
                            "id": self.admin.id,
                            "first_name": "",
                            "last_name": "",
                            "email": "Administrator@nyaruka.com",
                        },
                        "subject": "Question 1",
                        "closed_on": None,
                    },
                },
            ]
        }
        self.assertEqual(expected_json, response.json())

        # the two unassigned tickets
        response = self.client.get(unassigned_url)
        assert_tickets(response, [c2_t1, c1_t2])

        # one assigned ticket for mine
        response = self.client.get(mine_url)
        assert_tickets(response, [c1_t1])

        # fetching closed folder returns all closed tickets
        response = self.client.get(closed_url)
        assert_tickets(response, [c3_t2, c3_t1, c2_t2])

        # make sure when paging we get a next url
        with patch("temba.tickets.views.TicketCRUDL.Folder.paginate_by", 1):
            response = self.client.get(open_url + "?_format=json")
            self.assertIsNotNone(response.json()["next"])

    @mock_mailroom
    def test_note(self, mr_mocks):
        ticket = self.create_ticket(self.mailgun, self.contact, "Ticket 1")

        update_url = reverse("tickets.ticket_note", args=[ticket.uuid])

        self.assertUpdateFetch(
            update_url, allow_viewers=False, allow_editors=True, allow_agents=True, form_fields=["note"]
        )

        self.assertUpdateSubmit(
            update_url, {"note": ""}, form_errors={"note": "This field is required."}, object_unchanged=ticket
        )

        self.assertUpdateSubmit(update_url, {"note": "I have a bad feeling about this."}, success_status=200)

        self.assertEqual(1, ticket.events.filter(event_type=TicketEvent.TYPE_NOTE).count())

    @mock_mailroom
    def test_assign(self, mr_mocks):
        ticket = self.create_ticket(self.mailgun, self.contact, "Some ticket")

        assign_url = reverse("tickets.ticket_assign", args=[ticket.uuid])

        response = self.assertUpdateFetch(
            assign_url, allow_viewers=False, allow_editors=True, allow_agents=True, form_fields=["note", "assignee"]
        )
        # should show unassigned as option plus other permitted users
        self.assertEqual(
            [
                ("", "Unassigned"),
                (self.admin.id, "Administrator"),
                (self.agent.id, "Agent"),
                (self.editor.id, "Editor"),
            ],
            list(response.context["form"].fields["assignee"].choices),
        )

        self.assertUpdateSubmit(
            assign_url, {"assignee": self.admin.id, "note": "You got this one"}, success_status=200
        )
        ticket.refresh_from_db()
        self.assertEqual(self.admin, ticket.assignee)

        last_event = ticket.events.order_by("id").last()
        self.assertEqual(self.admin, last_event.assignee)
        self.assertEqual("You got this one", last_event.note)

        # now fetch it again to make sure our initial value is set
        self.assertUpdateFetch(
            assign_url,
            allow_viewers=False,
            allow_editors=True,
            allow_agents=True,
            form_fields={"note": None, "assignee": self.admin.id},
        )

        # submit an assignment to the same person
        self.assertUpdateSubmit(
            assign_url, {"assignee": self.admin.id, "note": "Have you looked?"}, success_status=200
        )

        # this should create a note event instead of an assignment event
        last_event = ticket.events.all().last()
        self.assertIsNone(last_event.assignee)
        self.assertEqual("Have you looked?", last_event.note)


class TicketerTest(TembaTest):
    @patch("temba.mailroom.client.MailroomClient.ticket_close")
    def test_release(self, mock_ticket_close):
        ticketer = Ticketer.create(self.org, self.user, MailgunType.slug, "Email (bob@acme.com)", {})

        contact = self.create_contact("Bob", urns=["twitter:bobby"])

        ticket = self.create_ticket(ticketer, contact, "Need help", body="Where are my cookies?")

        # release it
        ticketer.release(self.user)
        ticketer.refresh_from_db()
        self.assertFalse(ticketer.is_active)
        self.assertEqual(self.user, ticketer.modified_by)

        # will have asked mailroom to close the ticket
        mock_ticket_close.assert_called_once_with(self.org.id, self.user.id, [ticket.id])

        # reactivate
        ticketer.is_active = True
        ticketer.save()

        # add a dependency and try again
        flow = self.create_flow()
        flow.ticketer_dependencies.add(ticketer)

        self.assertFalse(flow.has_issues)

        ticketer.release(self.editor)
        ticketer.refresh_from_db()

        self.assertFalse(ticketer.is_active)
        self.assertEqual(self.editor, ticketer.modified_by)
        self.assertNotIn(ticketer, flow.ticketer_dependencies.all())

        flow.refresh_from_db()
        self.assertTrue(flow.has_issues)


class TicketerCRUDLTest(TembaTest, CRUDLTestMixin):
    def test_org_home(self):
        Ticketer.create(self.org, self.user, MailgunType.slug, "Email (bob@acme.com)", {})

        self.login(self.admin)
        response = self.client.get(reverse("orgs.org_home"))

        self.assertContains(response, "Email (bob@acme.com)")
        self.assertContains(response, "ticketer/delete/")

    def test_connect(self):
        connect_url = reverse("tickets.ticketer_connect")

        with override_settings(TICKETER_TYPES=[]):
            reload_ticketer_types()

            response = self.assertListFetch(connect_url, allow_viewers=False, allow_editors=False, allow_agents=False)

            self.assertEqual([], response.context["ticketer_types"])
            self.assertContains(response, "No ticketing services are available.")

        with override_settings(TICKETER_TYPES=["temba.tickets.types.mailgun.MailgunType"], MAILGUN_API_KEY="123"):
            reload_ticketer_types()

            response = self.assertListFetch(connect_url, allow_viewers=False, allow_editors=False, allow_agents=False)

            self.assertNotContains(response, "No ticketing services are available.")
            self.assertContains(response, reverse("tickets.types.mailgun.connect"))

        # put them all back...
        reload_ticketer_types()

    @patch("temba.mailroom.client.MailroomClient.ticket_close")
    def test_delete(self, mock_ticket_close):
        ticketer = Ticketer.create(self.org, self.user, MailgunType.slug, "Email (bob@acme.com)", {})

        delete_url = reverse("tickets.ticketer_delete", args=[ticketer.uuid])

        # fetch delete modal
        response = self.assertDeleteFetch(delete_url)
        self.assertContains(response, "You are about to delete")

        # submit to delete it
        response = self.assertDeleteSubmit(delete_url, object_deactivated=ticketer, success_status=200)
        self.assertEqual("/org/home/", response["Temba-Success"])

        # reactivate
        ticketer.is_active = True
        ticketer.save()

        # add a dependency and try again
        flow = self.create_flow()
        flow.ticketer_dependencies.add(ticketer)
        self.assertFalse(flow.has_issues)

        response = self.assertDeleteFetch(delete_url)
        self.assertContains(response, "is used by the following flows which may not work as expected")

        self.assertDeleteSubmit(delete_url, object_deactivated=ticketer, success_status=200)

        flow.refresh_from_db()
        self.assertTrue(flow.has_issues)
        self.assertNotIn(ticketer, flow.ticketer_dependencies.all())


class CreateInternalTicketersTest(MigrationTest):
    app = "tickets"
    migrate_from = "0011_auto_20210701_1719"
    migrate_to = "0012_create_internal_ticketers"

    def setUpBeforeMigration(self, apps):
        Ticketer.objects.all().delete()
        Org.objects.all().update(is_active=False)

        # create org with no internal ticketer
        self.org3 = Org.objects.create(name="Org 3", created_by=self.superuser, modified_by=self.superuser)

        # create org with old internal ticketer (wrong name) and other external ticketer
        self.org4 = Org.objects.create(name="Org 4", created_by=self.superuser, modified_by=self.superuser)
        Ticketer.create(self.org4, self.admin, "internal", "Internal", {})
        Ticketer.create(self.org4, self.admin, "mailgun", "jim@nyaruka.com", {})

        # create org with new internal ticketer
        self.org5 = Org.objects.create(name="Org 5", created_by=self.superuser, modified_by=self.superuser)
        Ticketer.create_internal_ticketer(self.org5, settings.BRANDING[settings.DEFAULT_BRAND])

    def test_migration(self):
        self.assertEqual(4, Ticketer.objects.count())

        self.assertEqual("jim@nyaruka.com", Ticketer.objects.get(ticketer_type="mailgun").name)  # unchanged

        for ticketer in Ticketer.objects.filter(ticketer_type="internal"):
            self.assertEqual("RapidPro Tickets", ticketer.name)<|MERGE_RESOLUTION|>--- conflicted
+++ resolved
@@ -5,12 +5,8 @@
 from django.urls import reverse
 from django.utils import timezone
 
-<<<<<<< HEAD
 from temba.orgs.models import Org
-from temba.tests import CRUDLTestMixin, MigrationTest, TembaTest, matchers
-=======
-from temba.tests import CRUDLTestMixin, TembaTest, matchers, mock_mailroom
->>>>>>> b1235520
+from temba.tests import CRUDLTestMixin, MigrationTest, TembaTest, matchers, mock_mailroom
 
 from .models import Ticket, Ticketer, TicketEvent
 from .types import reload_ticketer_types
