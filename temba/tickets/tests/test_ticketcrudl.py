--- conflicted
+++ resolved
@@ -234,13 +234,8 @@
         assert_tickets(all_open_url, self.customer_support, expected=[], choose_org=self.org)
 
         # contact 1 has two open tickets and some messages
-<<<<<<< HEAD
-        c1_t1 = self.create_ticket(contact1, topic=self.org.default_ticket_topic, assignee=self.admin)
+        c1_t1 = self.create_ticket(contact1, topic=self.org.default_topic, assignee=self.admin)
         c1_t2 = self.create_ticket(contact1, topic=self.sales, assignee=self.agent3)  # doesn't have access to sales
-=======
-        c1_t1 = self.create_ticket(contact1, topic=self.org.default_topic, assignee=self.admin)
-        c1_t2 = self.create_ticket(contact1, topic=self.sales, assignee=self.agent3)  # assignee doesn't have access
->>>>>>> 80aa3ad6
 
         self.create_incoming_msg(contact1, "I have an issue")
         self.create_outgoing_msg(contact1, "We can help", created_by=self.admin)
