from datetime import datetime, timezone as tzone

from temba.tests import MigrationTest
from temba.tickets.models import Ticket


class UpdateTicketUUIDsTest(MigrationTest):
    app = "tickets"
    migrate_from = "0082_alter_ticketevent_uuid"
    migrate_to = "0083_update_ticket_uuids"

    def setUpBeforeMigration(self, apps):
        contact = self.create_contact("Ann")

        self.ticket1 = Ticket.objects.create(
            uuid="c7371b3b-5b35-4a03-aaf9-632335fb7e77",
            org=contact.org,
            contact=contact,
            topic=contact.org.default_topic,
            status=Ticket.STATUS_OPEN,
            opened_on=datetime(2025, 8, 11, 20, 36, 41, 114764, tzinfo=tzone.utc),
        )
        self.ticket2 = Ticket.objects.create(
            uuid="01989ad9-7c1a-7b8d-a59e-141c265730dc",
            org=contact.org,
            contact=contact,
            topic=contact.org.default_topic,
            status=Ticket.STATUS_OPEN,
            opened_on=datetime(2025, 8, 11, 20, 36, 41, 116000, tzinfo=tzone.utc),
        )

    def test_migration(self):
        self.ticket1.refresh_from_db()
        self.ticket2.refresh_from_db()

        self.assertTrue(str(self.ticket1.uuid).startswith("01989ad9-7c1a-7"))
<<<<<<< HEAD
        self.assertEqual("01989ad9-7c1a-7b8d-a59e-141c265730dc", str(self.ticket2.uuid))  # unchanged
=======
        self.assertEqual("01989ad9-7c1a-7b8d-a59e-141c265730dc", str(self.ticket2.uuid))  # unchanged


class BackfillTicketEventsTest(MigrationTest):
    app = "tickets"
    migrate_from = "0085_remove_ticket_tickets_contact_open_and_more"
    migrate_to = "0086_backfill_ticket_events"

    def setUpBeforeMigration(self, apps):
        self.sales = Topic.create(self.org, self.admin, "Sales")
        contact = self.create_contact("Ann", uuid="40248365-230d-4a29-8dbc-c89e43dd3adf")
        deleted_contact = self.create_contact("Deleted", uuid="1d48402f-df4c-44d8-b648-e0180f6a0dd2", is_active=False)

        ticket1 = Ticket.objects.create(
            uuid="01992f54-5ab6-717a-a39e-e8ca91fb7262",
            org=contact.org,
            contact=contact,
            topic=contact.org.default_topic,
            status=Ticket.STATUS_OPEN,
            opened_on=datetime(2025, 8, 11, 20, 36, 41, 114764, tzinfo=tzone.utc),
        )
        deleted_contact_ticket = Ticket.objects.create(
            uuid="01992f54-5ab6-725e-be9c-0c6407efd755",
            org=deleted_contact.org,
            contact=deleted_contact,
            topic=deleted_contact.org.default_topic,
            status=Ticket.STATUS_OPEN,
            opened_on=datetime(2025, 8, 11, 20, 36, 41, 116000, tzinfo=tzone.utc),
        )

        TicketEvent.objects.create(
            uuid="01992f54-5ab6-7498-a7f2-6aa246e45cfe",
            org=self.org,
            ticket=ticket1,
            contact=contact,
            event_type=TicketEvent.TYPE_OPENED,
            note="Interesting",
            topic=None,
            assignee=None,
            created_by=None,
            created_on=datetime(2025, 8, 11, 20, 36, 0, 0, tzinfo=tzone.utc),
        )

        TicketEvent.objects.create(  # assignee changed to agent by admin
            uuid="01992f54-5ab6-7658-a5d4-bdb05863ec56",
            org=self.org,
            ticket=ticket1,
            contact=contact,
            event_type=TicketEvent.TYPE_ASSIGNED,
            assignee=self.agent,
            created_by=self.admin,
            created_on=datetime(2025, 8, 11, 20, 36, 0, 0, tzinfo=tzone.utc),
        )

        TicketEvent.objects.create(  # assignee changed to nobody
            uuid="01992f54-5ab6-768d-a7a5-caa2b5907a64",
            org=self.org,
            ticket=ticket1,
            contact=contact,
            event_type=TicketEvent.TYPE_ASSIGNED,
            assignee=None,
            created_on=datetime(2025, 8, 11, 20, 36, 0, 0, tzinfo=tzone.utc),
        )

        TicketEvent.objects.create(  # topic changed to sales
            uuid="01992f54-5ab6-783e-994d-8aa1e66492ca",
            org=self.org,
            ticket=ticket1,
            contact=contact,
            event_type=TicketEvent.TYPE_TOPIC_CHANGED,
            topic=self.sales,
            created_on=datetime(2025, 8, 11, 20, 36, 0, 0, tzinfo=tzone.utc),
        )

        TicketEvent.objects.create(  # closed
            uuid="01992f54-5ab6-7887-95bc-d1869aa61936",
            org=self.org,
            ticket=ticket1,
            contact=contact,
            event_type=TicketEvent.TYPE_CLOSED,
            created_on=datetime(2025, 8, 11, 20, 36, 0, 0, tzinfo=tzone.utc),
        )

        TicketEvent.objects.create(  # reopened by admin
            uuid="01992f54-5ab6-7979-95db-6398d3fce898",
            org=self.org,
            ticket=ticket1,
            contact=contact,
            event_type=TicketEvent.TYPE_REOPENED,
            created_by=self.admin,
            created_on=datetime(2025, 8, 11, 20, 36, 0, 0, tzinfo=tzone.utc),
        )

        TicketEvent.objects.create(  # note added by editor
            uuid="01992f54-5ab6-7ac5-96d7-94cf6edc5f2b",
            org=self.org,
            ticket=ticket1,
            contact=contact,
            event_type=TicketEvent.TYPE_NOTE_ADDED,
            note="We need to follow up",
            created_by=self.editor,
            created_on=datetime(2025, 8, 11, 20, 36, 0, 0, tzinfo=tzone.utc),
        )

        TicketEvent.objects.create(  # for a deleted contact
            uuid="01992f54-5ab6-7d45-aa0c-f95cfd7c9bc2",
            org=self.org,
            ticket=deleted_contact_ticket,
            contact=deleted_contact,
            event_type=TicketEvent.TYPE_OPENED,
            created_on=datetime(2025, 8, 11, 20, 36, 0, 0, tzinfo=tzone.utc),
        )

    @cleanup(dynamodb=True)
    def test_migration(self):
        items = dynamo_scan_all(dynamo.HISTORY)
        self.assertEqual(
            [
                {
                    "PK": "con#40248365-230d-4a29-8dbc-c89e43dd3adf",
                    "SK": "evt#01992f54-5ab6-7498-a7f2-6aa246e45cfe",
                    "OrgID": Decimal(self.org.id),
                    "Data": {
                        "type": "ticket_opened",
                        "created_on": "2025-08-11T20:36:00+00:00",
                        "ticket": {
                            "uuid": "01992f54-5ab6-717a-a39e-e8ca91fb7262",
                            "status": "open",
                            "assignee": None,
                            "topic": {"uuid": str(self.org.default_topic.uuid), "name": "General"},
                        },
                        "note": "Interesting",
                    },
                },
                {
                    "PK": "con#40248365-230d-4a29-8dbc-c89e43dd3adf",
                    "SK": "evt#01992f54-5ab6-7658-a5d4-bdb05863ec56",
                    "OrgID": Decimal(self.org.id),
                    "Data": {
                        "type": "ticket_assignee_changed",
                        "created_on": "2025-08-11T20:36:00+00:00",
                        "ticket_uuid": "01992f54-5ab6-717a-a39e-e8ca91fb7262",
                        "assignee": {"uuid": str(self.agent.uuid), "name": "Agnes"},
                        "_user": {"uuid": str(self.admin.uuid), "name": "Andy"},
                    },
                },
                {
                    "PK": "con#40248365-230d-4a29-8dbc-c89e43dd3adf",
                    "SK": "evt#01992f54-5ab6-768d-a7a5-caa2b5907a64",
                    "OrgID": Decimal(self.org.id),
                    "Data": {
                        "type": "ticket_assignee_changed",
                        "created_on": "2025-08-11T20:36:00+00:00",
                        "ticket_uuid": "01992f54-5ab6-717a-a39e-e8ca91fb7262",
                        "assignee": None,
                    },
                },
                {
                    "PK": "con#40248365-230d-4a29-8dbc-c89e43dd3adf",
                    "SK": "evt#01992f54-5ab6-783e-994d-8aa1e66492ca",
                    "OrgID": Decimal(self.org.id),
                    "Data": {
                        "type": "ticket_topic_changed",
                        "created_on": "2025-08-11T20:36:00+00:00",
                        "ticket_uuid": "01992f54-5ab6-717a-a39e-e8ca91fb7262",
                        "topic": {"uuid": str(self.sales.uuid), "name": "Sales"},
                    },
                },
                {
                    "PK": "con#40248365-230d-4a29-8dbc-c89e43dd3adf",
                    "SK": "evt#01992f54-5ab6-7887-95bc-d1869aa61936",
                    "OrgID": Decimal(self.org.id),
                    "Data": {
                        "type": "ticket_closed",
                        "created_on": "2025-08-11T20:36:00+00:00",
                        "ticket_uuid": "01992f54-5ab6-717a-a39e-e8ca91fb7262",
                    },
                },
                {
                    "PK": "con#40248365-230d-4a29-8dbc-c89e43dd3adf",
                    "SK": "evt#01992f54-5ab6-7979-95db-6398d3fce898",
                    "OrgID": Decimal(self.org.id),
                    "Data": {
                        "type": "ticket_reopened",
                        "created_on": "2025-08-11T20:36:00+00:00",
                        "ticket_uuid": "01992f54-5ab6-717a-a39e-e8ca91fb7262",
                        "_user": {"uuid": str(self.admin.uuid), "name": "Andy"},
                    },
                },
                {
                    "PK": "con#40248365-230d-4a29-8dbc-c89e43dd3adf",
                    "SK": "evt#01992f54-5ab6-7ac5-96d7-94cf6edc5f2b",
                    "OrgID": Decimal(self.org.id),
                    "Data": {
                        "type": "ticket_note_added",
                        "created_on": "2025-08-11T20:36:00+00:00",
                        "ticket_uuid": "01992f54-5ab6-717a-a39e-e8ca91fb7262",
                        "note": "We need to follow up",
                        "_user": {"uuid": str(self.editor.uuid), "name": "Ed McEdits"},
                    },
                },
            ],
            items,
        )
>>>>>>> b6161aad
<|MERGE_RESOLUTION|>--- conflicted
+++ resolved
@@ -34,211 +34,4 @@
         self.ticket2.refresh_from_db()
 
         self.assertTrue(str(self.ticket1.uuid).startswith("01989ad9-7c1a-7"))
-<<<<<<< HEAD
-        self.assertEqual("01989ad9-7c1a-7b8d-a59e-141c265730dc", str(self.ticket2.uuid))  # unchanged
-=======
-        self.assertEqual("01989ad9-7c1a-7b8d-a59e-141c265730dc", str(self.ticket2.uuid))  # unchanged
-
-
-class BackfillTicketEventsTest(MigrationTest):
-    app = "tickets"
-    migrate_from = "0085_remove_ticket_tickets_contact_open_and_more"
-    migrate_to = "0086_backfill_ticket_events"
-
-    def setUpBeforeMigration(self, apps):
-        self.sales = Topic.create(self.org, self.admin, "Sales")
-        contact = self.create_contact("Ann", uuid="40248365-230d-4a29-8dbc-c89e43dd3adf")
-        deleted_contact = self.create_contact("Deleted", uuid="1d48402f-df4c-44d8-b648-e0180f6a0dd2", is_active=False)
-
-        ticket1 = Ticket.objects.create(
-            uuid="01992f54-5ab6-717a-a39e-e8ca91fb7262",
-            org=contact.org,
-            contact=contact,
-            topic=contact.org.default_topic,
-            status=Ticket.STATUS_OPEN,
-            opened_on=datetime(2025, 8, 11, 20, 36, 41, 114764, tzinfo=tzone.utc),
-        )
-        deleted_contact_ticket = Ticket.objects.create(
-            uuid="01992f54-5ab6-725e-be9c-0c6407efd755",
-            org=deleted_contact.org,
-            contact=deleted_contact,
-            topic=deleted_contact.org.default_topic,
-            status=Ticket.STATUS_OPEN,
-            opened_on=datetime(2025, 8, 11, 20, 36, 41, 116000, tzinfo=tzone.utc),
-        )
-
-        TicketEvent.objects.create(
-            uuid="01992f54-5ab6-7498-a7f2-6aa246e45cfe",
-            org=self.org,
-            ticket=ticket1,
-            contact=contact,
-            event_type=TicketEvent.TYPE_OPENED,
-            note="Interesting",
-            topic=None,
-            assignee=None,
-            created_by=None,
-            created_on=datetime(2025, 8, 11, 20, 36, 0, 0, tzinfo=tzone.utc),
-        )
-
-        TicketEvent.objects.create(  # assignee changed to agent by admin
-            uuid="01992f54-5ab6-7658-a5d4-bdb05863ec56",
-            org=self.org,
-            ticket=ticket1,
-            contact=contact,
-            event_type=TicketEvent.TYPE_ASSIGNED,
-            assignee=self.agent,
-            created_by=self.admin,
-            created_on=datetime(2025, 8, 11, 20, 36, 0, 0, tzinfo=tzone.utc),
-        )
-
-        TicketEvent.objects.create(  # assignee changed to nobody
-            uuid="01992f54-5ab6-768d-a7a5-caa2b5907a64",
-            org=self.org,
-            ticket=ticket1,
-            contact=contact,
-            event_type=TicketEvent.TYPE_ASSIGNED,
-            assignee=None,
-            created_on=datetime(2025, 8, 11, 20, 36, 0, 0, tzinfo=tzone.utc),
-        )
-
-        TicketEvent.objects.create(  # topic changed to sales
-            uuid="01992f54-5ab6-783e-994d-8aa1e66492ca",
-            org=self.org,
-            ticket=ticket1,
-            contact=contact,
-            event_type=TicketEvent.TYPE_TOPIC_CHANGED,
-            topic=self.sales,
-            created_on=datetime(2025, 8, 11, 20, 36, 0, 0, tzinfo=tzone.utc),
-        )
-
-        TicketEvent.objects.create(  # closed
-            uuid="01992f54-5ab6-7887-95bc-d1869aa61936",
-            org=self.org,
-            ticket=ticket1,
-            contact=contact,
-            event_type=TicketEvent.TYPE_CLOSED,
-            created_on=datetime(2025, 8, 11, 20, 36, 0, 0, tzinfo=tzone.utc),
-        )
-
-        TicketEvent.objects.create(  # reopened by admin
-            uuid="01992f54-5ab6-7979-95db-6398d3fce898",
-            org=self.org,
-            ticket=ticket1,
-            contact=contact,
-            event_type=TicketEvent.TYPE_REOPENED,
-            created_by=self.admin,
-            created_on=datetime(2025, 8, 11, 20, 36, 0, 0, tzinfo=tzone.utc),
-        )
-
-        TicketEvent.objects.create(  # note added by editor
-            uuid="01992f54-5ab6-7ac5-96d7-94cf6edc5f2b",
-            org=self.org,
-            ticket=ticket1,
-            contact=contact,
-            event_type=TicketEvent.TYPE_NOTE_ADDED,
-            note="We need to follow up",
-            created_by=self.editor,
-            created_on=datetime(2025, 8, 11, 20, 36, 0, 0, tzinfo=tzone.utc),
-        )
-
-        TicketEvent.objects.create(  # for a deleted contact
-            uuid="01992f54-5ab6-7d45-aa0c-f95cfd7c9bc2",
-            org=self.org,
-            ticket=deleted_contact_ticket,
-            contact=deleted_contact,
-            event_type=TicketEvent.TYPE_OPENED,
-            created_on=datetime(2025, 8, 11, 20, 36, 0, 0, tzinfo=tzone.utc),
-        )
-
-    @cleanup(dynamodb=True)
-    def test_migration(self):
-        items = dynamo_scan_all(dynamo.HISTORY)
-        self.assertEqual(
-            [
-                {
-                    "PK": "con#40248365-230d-4a29-8dbc-c89e43dd3adf",
-                    "SK": "evt#01992f54-5ab6-7498-a7f2-6aa246e45cfe",
-                    "OrgID": Decimal(self.org.id),
-                    "Data": {
-                        "type": "ticket_opened",
-                        "created_on": "2025-08-11T20:36:00+00:00",
-                        "ticket": {
-                            "uuid": "01992f54-5ab6-717a-a39e-e8ca91fb7262",
-                            "status": "open",
-                            "assignee": None,
-                            "topic": {"uuid": str(self.org.default_topic.uuid), "name": "General"},
-                        },
-                        "note": "Interesting",
-                    },
-                },
-                {
-                    "PK": "con#40248365-230d-4a29-8dbc-c89e43dd3adf",
-                    "SK": "evt#01992f54-5ab6-7658-a5d4-bdb05863ec56",
-                    "OrgID": Decimal(self.org.id),
-                    "Data": {
-                        "type": "ticket_assignee_changed",
-                        "created_on": "2025-08-11T20:36:00+00:00",
-                        "ticket_uuid": "01992f54-5ab6-717a-a39e-e8ca91fb7262",
-                        "assignee": {"uuid": str(self.agent.uuid), "name": "Agnes"},
-                        "_user": {"uuid": str(self.admin.uuid), "name": "Andy"},
-                    },
-                },
-                {
-                    "PK": "con#40248365-230d-4a29-8dbc-c89e43dd3adf",
-                    "SK": "evt#01992f54-5ab6-768d-a7a5-caa2b5907a64",
-                    "OrgID": Decimal(self.org.id),
-                    "Data": {
-                        "type": "ticket_assignee_changed",
-                        "created_on": "2025-08-11T20:36:00+00:00",
-                        "ticket_uuid": "01992f54-5ab6-717a-a39e-e8ca91fb7262",
-                        "assignee": None,
-                    },
-                },
-                {
-                    "PK": "con#40248365-230d-4a29-8dbc-c89e43dd3adf",
-                    "SK": "evt#01992f54-5ab6-783e-994d-8aa1e66492ca",
-                    "OrgID": Decimal(self.org.id),
-                    "Data": {
-                        "type": "ticket_topic_changed",
-                        "created_on": "2025-08-11T20:36:00+00:00",
-                        "ticket_uuid": "01992f54-5ab6-717a-a39e-e8ca91fb7262",
-                        "topic": {"uuid": str(self.sales.uuid), "name": "Sales"},
-                    },
-                },
-                {
-                    "PK": "con#40248365-230d-4a29-8dbc-c89e43dd3adf",
-                    "SK": "evt#01992f54-5ab6-7887-95bc-d1869aa61936",
-                    "OrgID": Decimal(self.org.id),
-                    "Data": {
-                        "type": "ticket_closed",
-                        "created_on": "2025-08-11T20:36:00+00:00",
-                        "ticket_uuid": "01992f54-5ab6-717a-a39e-e8ca91fb7262",
-                    },
-                },
-                {
-                    "PK": "con#40248365-230d-4a29-8dbc-c89e43dd3adf",
-                    "SK": "evt#01992f54-5ab6-7979-95db-6398d3fce898",
-                    "OrgID": Decimal(self.org.id),
-                    "Data": {
-                        "type": "ticket_reopened",
-                        "created_on": "2025-08-11T20:36:00+00:00",
-                        "ticket_uuid": "01992f54-5ab6-717a-a39e-e8ca91fb7262",
-                        "_user": {"uuid": str(self.admin.uuid), "name": "Andy"},
-                    },
-                },
-                {
-                    "PK": "con#40248365-230d-4a29-8dbc-c89e43dd3adf",
-                    "SK": "evt#01992f54-5ab6-7ac5-96d7-94cf6edc5f2b",
-                    "OrgID": Decimal(self.org.id),
-                    "Data": {
-                        "type": "ticket_note_added",
-                        "created_on": "2025-08-11T20:36:00+00:00",
-                        "ticket_uuid": "01992f54-5ab6-717a-a39e-e8ca91fb7262",
-                        "note": "We need to follow up",
-                        "_user": {"uuid": str(self.editor.uuid), "name": "Ed McEdits"},
-                    },
-                },
-            ],
-            items,
-        )
->>>>>>> b6161aad
+        self.assertEqual("01989ad9-7c1a-7b8d-a59e-141c265730dc", str(self.ticket2.uuid))  # unchanged