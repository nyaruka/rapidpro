--- conflicted
+++ resolved
@@ -163,15 +163,9 @@
 
         return org.topics.create(name=name, created_by=user, modified_by=user)
 
-<<<<<<< HEAD
-    def __str__(self):
-        return f"Topic[uuid={self.uuid}, topic={self.name}]"
-
     class Meta:
         constraints = [models.UniqueConstraint("org", Lower("name"), name="unique_topic_names")]
 
-=======
->>>>>>> d21e00b9
 
 class Ticket(models.Model):
     """
@@ -481,7 +475,7 @@
 
 class TicketDailyCount(SquashableModel):
     """
-    Ticket activity counts by who did it and when
+    Ticket activity counts by who did it and when. Mailroom writes these.
     """
 
     SQUASH_OVER = ("count_type", "scope", "day")
@@ -497,11 +491,11 @@
     count = models.IntegerField()
 
     class Meta:
-        index_together = ("count_type", "scope", "day")
         indexes = [
+            models.Index(name="tickets_dailycount_type_scope", fields=("count_type", "scope", "day")),
             models.Index(
                 name="tickets_dailycount_unsquashed",
                 fields=("count_type", "scope", "day"),
                 condition=Q(is_squashed=False),
-            )
+            ),
         ]