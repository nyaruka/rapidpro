--- conflicted
+++ resolved
@@ -14,12 +14,8 @@
 
 from temba import mailroom
 from temba.contacts.models import Contact
-<<<<<<< HEAD
 from temba.orgs.models import DependencyMixin, Org, User, UserSettings
-=======
-from temba.orgs.models import DependencyMixin, Org, UserSettings
 from temba.utils.dates import date_range
->>>>>>> 658f8ad9
 from temba.utils.models import DailyCountModel, SquashableModel, TembaModel
 from temba.utils.uuid import uuid4
 
