# -*- coding: utf-8 -*-

from __future__ import absolute_import, unicode_literals

import json
import pytz

from datetime import datetime, time
from decimal import Decimal
from django.conf import settings
from django.core.paginator import Paginator
from django.utils import timezone
from temba_expressions.evaluator import EvaluationContext, DateStyle
from mock import patch
from redis_cache import get_redis_connection
from temba.contacts.models import Contact
from temba.tests import TembaTest
from xlrd import open_workbook
from .cache import get_cacheable_result, get_cacheable_attr, incrby_existing
from .email import is_valid_address
from .exporter import TableExporter
from .expressions import migrate_template, evaluate_template, evaluate_template_compat, get_function_listing
from .expressions import _build_function_signature
from .gsm7 import is_gsm7, replace_non_gsm7_accents
from .queues import pop_task, push_task, HIGH_PRIORITY, LOW_PRIORITY
from .currencies import currency_for_country
from . import format_decimal, slugify_with, str_to_datetime, str_to_time, truncate, random_string, non_atomic_when_eager
from . import PageableQuery, json_to_dict, dict_to_struct, datetime_to_ms, ms_to_datetime, dict_to_json, str_to_bool
from . import percentage, datetime_to_json_date, json_date_to_datetime, timezone_to_country_code, non_atomic_gets
<<<<<<< HEAD
from . import datetime_to_str
from temba.utils.ascii import to_ascii
=======
from . import datetime_to_str, chunk_list, get_country_code_by_name
>>>>>>> 0642a775


class InitTest(TembaTest):

    def test_datetime_to_ms(self):
        d1 = datetime(2014, 1, 2, 3, 4, 5, tzinfo=pytz.utc)
        self.assertEqual(datetime_to_ms(d1), 1388631845000)  # from http://unixtimestamp.50x.eu
        self.assertEqual(ms_to_datetime(1388631845000), d1)

        tz = pytz.timezone("Africa/Kigali")
        d2 = tz.localize(datetime(2014, 1, 2, 3, 4, 5))
        self.assertEqual(datetime_to_ms(d2), 1388624645000)
        self.assertEqual(ms_to_datetime(1388624645000), d2.astimezone(pytz.utc))

    def test_datetime_to_json_date(self):
        d1 = datetime(2014, 1, 2, 3, 4, 5, tzinfo=pytz.utc)
        self.assertEqual(datetime_to_json_date(d1), '2014-01-02T03:04:05.000Z')
        self.assertEqual(json_date_to_datetime('2014-01-02T03:04:05.000Z'), d1)
        self.assertEqual(json_date_to_datetime('2014-01-02T03:04:05.000'), d1)

        tz = pytz.timezone("Africa/Kigali")
        d2 = tz.localize(datetime(2014, 1, 2, 3, 4, 5))
        self.assertEqual(datetime_to_json_date(d2), '2014-01-02T01:04:05.000Z')
        self.assertEqual(json_date_to_datetime('2014-01-02T01:04:05.000Z'), d2.astimezone(pytz.utc))
        self.assertEqual(json_date_to_datetime('2014-01-02T01:04:05.000'), d2.astimezone(pytz.utc))

    def test_datetime_to_str(self):
        tz = pytz.timezone("Africa/Kigali")
        d2 = tz.localize(datetime(2014, 1, 2, 3, 4, 5, 6))

        self.assertEqual(datetime_to_str(d2), '2014-01-02T01:04:05.000006Z')  # no format
        self.assertEqual(datetime_to_str(d2, format='%Y-%m-%d'), '2014-01-02')  # format provided
        self.assertEqual(datetime_to_str(d2, tz=tz), '2014-01-02T03:04:05.000006Z')  # in specific timezone
        self.assertEqual(datetime_to_str(d2, ms=False), '2014-01-02T01:04:05Z')  # no ms
        self.assertEqual(datetime_to_str(d2.date()), '2014-01-02T00:00:00.000000Z')  # no ms

    def test_str_to_datetime(self):
        tz = pytz.timezone('Asia/Kabul')
        with patch.object(timezone, 'now', return_value=tz.localize(datetime(2014, 1, 2, 3, 4, 5, 6))):
            self.assertIsNone(str_to_datetime(None, tz))  # none
            self.assertIsNone(str_to_datetime('', tz))  # empty string
            self.assertIsNone(str_to_datetime('xxx', tz))  # unparseable string
            self.assertIsNone(str_to_datetime('xxx', tz, fill_time=False))  # unparseable string
            self.assertEqual(tz.localize(datetime(2013, 2, 1, 3, 4, 5, 6)),
                             str_to_datetime('01-02-2013', tz, dayfirst=True))  # day first
            self.assertEqual(tz.localize(datetime(2013, 1, 2, 3, 4, 5, 6)),
                             str_to_datetime('01-02-2013', tz, dayfirst=False))  # month first
            self.assertEqual(tz.localize(datetime(2013, 1, 31, 3, 4, 5, 6)),
                             str_to_datetime('01-31-2013', tz, dayfirst=True))  # impossible as day first
            self.assertEqual(tz.localize(datetime(2013, 2, 1, 7, 8, 5, 6)),
                             str_to_datetime('01-02-2013 07:08', tz, dayfirst=True))  # hour and minute provided
            self.assertEqual(tz.localize(datetime(2013, 2, 1, 7, 8, 9, 100000)),
                             str_to_datetime('01-02-2013 07:08:09.100000', tz, dayfirst=True))  # complete time provided
            self.assertEqual(tz.localize(datetime(2013, 2, 1, 0, 0, 0, 0)),
                             str_to_datetime('01-02-2013', tz, dayfirst=True, fill_time=False))  # no time filling

    def test_str_to_time(self):
        tz = pytz.timezone('Asia/Kabul')
        with patch.object(timezone, 'now', return_value=tz.localize(datetime(2014, 1, 2, 3, 4, 5, 6))):
            self.assertEqual(time(3, 4), str_to_time('03:04'))  # zero padded
            self.assertEqual(time(3, 4), str_to_time('3:4'))  # not zero padded
            self.assertEqual(time(3, 4), str_to_time('01-02-2013 03:04'))  # with date
            self.assertEqual(time(15, 4), str_to_time('3:04 PM'))  # as PM

    def test_str_to_bool(self):
        self.assertFalse(str_to_bool(None))
        self.assertFalse(str_to_bool(''))
        self.assertFalse(str_to_bool('x'))
        self.assertTrue(str_to_bool('Y'))
        self.assertTrue(str_to_bool('Yes'))
        self.assertTrue(str_to_bool('TRUE'))
        self.assertTrue(str_to_bool('1'))

    def test_format_decimal(self):
        self.assertEquals('', format_decimal(None))
        self.assertEquals('0', format_decimal(Decimal('0.0')))
        self.assertEquals('10', format_decimal(Decimal('10')))
        self.assertEquals('100', format_decimal(Decimal('100.0')))
        self.assertEquals('123', format_decimal(Decimal('123')))
        self.assertEquals('123', format_decimal(Decimal('123.0')))
        self.assertEquals('123.34', format_decimal(Decimal('123.34')))
        self.assertEquals('123.34', format_decimal(Decimal('123.3400000')))
        self.assertEquals('-123', format_decimal(Decimal('-123.0')))

    def test_slugify_with(self):
        self.assertEquals('foo_bar', slugify_with('foo bar'))
        self.assertEquals('foo$bar', slugify_with('foo bar', '$'))

    def test_truncate(self):
        self.assertEquals('abc', truncate('abc', 5))
        self.assertEquals('abcde', truncate('abcde', 5))
        self.assertEquals('ab...', truncate('abcdef', 5))

    def test_random_string(self):
        rs = random_string(1000)
        self.assertEquals(1000, len(rs))
        self.assertFalse('1' in rs or 'I' in rs or '0' in rs or 'O' in rs)

    def test_non_atomic_when_eager(self):
        settings.CELERY_ALWAYS_EAGER = False

        @non_atomic_when_eager
        def dispatch_func1(*args, **kwargs):
            return args[0] + kwargs['arg2']

        settings.CELERY_ALWAYS_EAGER = True

        @non_atomic_when_eager
        def dispatch_func2(*args, **kwargs):
            return args[0] + kwargs['arg2']

        self.assertFalse(hasattr(dispatch_func1, '_non_atomic_requests'))
        self.assertIsNotNone(dispatch_func2._non_atomic_requests)

        # check that both functions call correctly
        self.assertEqual(dispatch_func1(1, arg2=2), 3)
        self.assertEqual(dispatch_func2(1, arg2=2), 3)

    def test_non_atomic_gets(self):
        @non_atomic_gets
        def dispatch_func(*args, **kwargs):
            return args[0] + kwargs['arg2']

        self.assertTrue(hasattr(dispatch_func, '_non_atomic_gets'))

        # check that function calls correctly
        self.assertEqual(dispatch_func(1, arg2=2), 3)

    def test_timezone_country_code(self):
        self.assertEqual('RW', timezone_to_country_code('Africa/Kigali'))
        self.assertEqual('US', timezone_to_country_code('America/Chicago'))
        self.assertEqual('US', timezone_to_country_code('US/Pacific'))
        # GMT and UTC give empty
        self.assertEqual('', timezone_to_country_code('GMT'))

        # any invalid timezones should return ""
        self.assertEqual('', timezone_to_country_code('Nyamirambo'))

    def test_percentage(self):
        self.assertEquals(0, percentage(0, 100))
        self.assertEquals(0, percentage(0, 0))
        self.assertEquals(0, percentage(100, 0))
        self.assertEquals(75, percentage(75, 100))
        self.assertEquals(76, percentage(759, 1000))

    def test_get_country_code_by_name(self):
        self.assertEqual('RW', get_country_code_by_name('Rwanda'))
        self.assertEqual('US', get_country_code_by_name('United States of America'))
        self.assertEqual('US', get_country_code_by_name('United States'))
        self.assertEqual('GB', get_country_code_by_name('United Kingdom'))
        self.assertEqual('CI', get_country_code_by_name('Ivory Coast'))
        self.assertEqual('CD', get_country_code_by_name('Democratic Republic of the Congo'))


class TemplateTagTest(TembaTest):

    def test_icon(self):
        from temba.campaigns.models import Campaign
        from temba.triggers.models import Trigger
        from temba.flows.models import Flow
        from temba.utils.templatetags.temba import icon

        campaign = Campaign.create(self.org, self.admin, 'Test Campaign', self.create_group('Test group', []))
        flow = Flow.create(self.org, self.admin, 'Test Flow')
        trigger = Trigger.objects.create(org=self.org, keyword='trigger', flow=flow, created_by=self.admin, modified_by=self.admin)

        self.assertEquals('icon-instant', icon(campaign))
        self.assertEquals('icon-feed', icon(trigger))
        self.assertEquals('icon-tree', icon(flow))
        self.assertEquals("", icon(None))

    def test_format_seconds(self):
        from temba.utils.templatetags.temba import format_seconds

        self.assertIsNone(format_seconds(None))

        # less than a minute
        self.assertEquals("30 sec", format_seconds(30))

        # round down
        self.assertEquals("1 min", format_seconds(89))

        # round up
        self.assertEquals("2 min", format_seconds(100))


class CacheTest(TembaTest):

    def test_get_cacheable_result(self):
        self.create_contact("Bob", number="1234")

        def calculate():
            return Contact.objects.all().count()

        with self.assertNumQueries(1):
            self.assertEqual(get_cacheable_result('test_contact_count', 60, calculate), 1)  # from db
        with self.assertNumQueries(0):
            self.assertEqual(get_cacheable_result('test_contact_count', 60, calculate), 1)  # from cache

        self.create_contact("Jim", number="2345")

        with self.assertNumQueries(0):
            self.assertEqual(get_cacheable_result('test_contact_count', 60, calculate), 1)  # not updated

        get_redis_connection().delete('test_contact_count')  # delete from cache for force re-fetch from db

        with self.assertNumQueries(1):
            self.assertEqual(get_cacheable_result('test_contact_count', 60, calculate), 2)  # from db
        with self.assertNumQueries(0):
            self.assertEqual(get_cacheable_result('test_contact_count', 60, calculate), 2)  # from cache

    def test_get_cacheable_attr(self):
        def calculate():
            return "CALCULATED"

        self.assertEqual(get_cacheable_attr(self, '_test_value', calculate), "CALCULATED")
        self._test_value = "CACHED"
        self.assertEqual(get_cacheable_attr(self, '_test_value', calculate), "CACHED")

    def test_incrby_existing(self):
        r = get_redis_connection()
        r.setex('foo', 10, 100)
        r.set('bar', 20)

        incrby_existing('foo', 3, r)  # positive delta
        self.assertEqual(r.get('foo'), '13')
        self.assertTrue(r.ttl('foo') > 0)

        incrby_existing('foo', -1, r)  # negative delta
        self.assertEqual(r.get('foo'), '12')
        self.assertTrue(r.ttl('foo') > 0)

        r.setex('foo', 0, 100)
        incrby_existing('foo', 5, r)  # zero val key
        self.assertEqual(r.get('foo'), '5')
        self.assertTrue(r.ttl('foo') > 0)

        incrby_existing('bar', 5, r)  # persistent key
        self.assertEqual(r.get('bar'), '25')
        self.assertTrue(r.ttl('bar') < 0)

        incrby_existing('xxx', -2, r)  # non-existent key
        self.assertIsNone(r.get('xxx'))


class EmailTest(TembaTest):

    def test_is_valid_address(self):
        self.assertFalse(is_valid_address(None))
        self.assertFalse(is_valid_address(""))
        self.assertFalse(is_valid_address("abc"))
        self.assertFalse(is_valid_address("a@b"))
        self.assertFalse(is_valid_address(" @ .c"))
        self.assertFalse(is_valid_address("a @b.c"))
        self.assertTrue(is_valid_address("a@b.c"))
        self.assertTrue(is_valid_address('"Abc@def"+label@example.com'))


class JsonTest(TembaTest):

    def test_encode_decode(self):
        # create a time that has a set millisecond
        now = timezone.now().replace(microsecond=1000)

        # our dictionary to encode
        source = dict(name="Date Test", age=10, now=now)

        # encode it
        encoded = dict_to_json(source)

        # now decode it back out
        decoded = json_to_dict(encoded)

        # should be the same as our source
        self.assertDictEqual(source, decoded)

        # test the same using our object mocking
        mock = dict_to_struct('Mock', json.loads(encoded), ['now'])
        self.assertEquals(mock.now, source['now'])

        # try it with a microsecond of 0 instead
        source['now'] = timezone.now().replace(microsecond=0)

        # encode it
        encoded = dict_to_json(source)

        # now decode it back out
        decoded = json_to_dict(encoded)

        # should be the same as our source
        self.assertDictEqual(source, decoded)

        # test the same using our object mocking
        mock = dict_to_struct('Mock', json.loads(encoded), ['now'])
        self.assertEquals(mock.now, source['now'])


class QueueTest(TembaTest):

    def test_queueing(self):
        args1 = dict(task=1)

        # basic push and pop
        push_task(self.org, None, 'test', args1)
        self.assertEquals(args1, pop_task('test'))

        self.assertFalse(pop_task('test'))

        # ok, try pushing and popping multiple on now
        args2 = dict(task=2)

        push_task(self.org, None, 'test', args1)
        push_task(self.org, None, 'test', args2)

        # should come back in order of insertion
        self.assertEquals(args1, pop_task('test'))
        self.assertEquals(args2, pop_task('test'))

        self.assertFalse(pop_task('test'))

        # ok, same set up
        push_task(self.org, None, 'test', args1)
        push_task(self.org, None, 'test', args2)

        # but add a high priority item this time
        args3 = dict(task=3)
        push_task(self.org, None, 'test', args3, HIGH_PRIORITY)

        # and a low priority task
        args4 = dict(task=4)
        push_task(self.org, None, 'test', args4, LOW_PRIORITY)

        # high priority should be first out, then defaults, then low
        self.assertEquals(args3, pop_task('test'))
        self.assertEquals(args1, pop_task('test'))
        self.assertEquals(args2, pop_task('test'))
        self.assertEquals(args4, pop_task('test'))

        self.assertFalse(pop_task('test'))

    def test_org_queuing(self):
        self.create_secondary_org()

        args = [dict(task=i) for i in range(6)]

        push_task(self.org, None, 'test', args[2], LOW_PRIORITY)
        push_task(self.org, None, 'test', args[1])
        push_task(self.org, None, 'test', args[0], HIGH_PRIORITY)

        push_task(self.org2, None, 'test', args[4])
        push_task(self.org2, None, 'test', args[3], HIGH_PRIORITY)
        push_task(self.org2, None, 'test', args[5], LOW_PRIORITY)

        # order isn't guaranteed except per org when popping these off
        curr1, curr2 = 0, 3

        for i in range(6):
            task = pop_task('test')['task']

            if task < 3:
                self.assertEquals(curr1, task)
                curr1 += 1
            else:
                self.assertEquals(curr2, task)
                curr2 += 1

        self.assertFalse(pop_task('test'))


class PageableQueryTest(TembaTest):
    def setUp(self):
        TembaTest.setUp(self)

        self.joe = self.create_contact("Joe Blow", "1234", "blow80")
        self.frank = self.create_contact("Frank Smith", "2345")
        self.mary = self.create_contact("Mary Jo", "3456")
        self.anne = self.create_contact("Anne Smith", "4567")
        self.billy = self.create_contact("Billy Joel")

    def test_query(self):
        def assertResultNames(names, result):
            self.assertEqual(names, [r['name'] for r in result])

        def assertPage(names, has_next, page):
            assertResultNames(names, page)
            self.assertEqual(has_next, page.has_next())

        # simple parameterless select
        query = PageableQuery("SELECT * FROM contacts_contact", ('name',), ())
        self.assertEqual(5, query.count())
        self.assertEqual(5, len(query))
        assertResultNames(["Anne Smith", "Billy Joel"], query[0:2])
        assertResultNames(["Frank Smith", "Joe Blow"], query[2:4])
        assertResultNames(["Mary Jo"], query[4:6])

        # check use with paginator
        paginator = Paginator(query, 2)
        assertPage(["Anne Smith", "Billy Joel"], True, paginator.page(1))
        assertPage(["Frank Smith", "Joe Blow"], True, paginator.page(2))
        assertPage(["Mary Jo"], False, paginator.page(3))

        # select with parameter
        query = PageableQuery("SELECT * FROM contacts_contact WHERE name ILIKE %s", ('name',), ('%jo%',))
        paginator = Paginator(query, 2)
        assertPage(["Billy Joel", "Joe Blow"], True, paginator.page(1))
        assertPage(["Mary Jo"], False, paginator.page(2))


class ExpressionsTest(TembaTest):

    def setUp(self):
        super(ExpressionsTest, self).setUp()

        contact = self.create_contact("Joe Blow", "123")
        contact.language = u'eng'
        contact.save()

        variables = dict()
        variables['contact'] = contact.build_message_context()
        variables['flow'] = dict(water_source="Well",     # key with underscore
                                 blank="",                # blank string
                                 arabic="اثنين ثلاثة",    # RTL chars
                                 english="two three",     # LTR chars
                                 urlstuff=' =&\u0628',    # stuff that needs URL encoding
                                 users=5,                 # numeric as int
                                 count="5",               # numeric as string
                                 average=2.5,             # numeric as float
                                 joined=datetime(2014, 12, 1, 9, 0, 0, 0, timezone.utc),  # date as datetime
                                 started="1/12/14 9:00")  # date as string

        self.context = EvaluationContext(variables, timezone.utc, DateStyle.DAY_FIRST)

    def test_evaluate_template(self):
        self.assertEquals(("Hello World", []), evaluate_template('Hello World', self.context))  # no expressions
        self.assertEquals(("Hello = Well 5", []),
                          evaluate_template("Hello = @(flow.water_source) @flow.users", self.context))
        self.assertEquals(("xxJoexx", []),
                          evaluate_template("xx@(contact.first_name)xx", self.context))  # no whitespace
        self.assertEquals(('Hello "World"', []),
                          evaluate_template('@( "Hello ""World""" )', self.context))  # string with escaping
        self.assertEquals(("Hello World", []),
                          evaluate_template('@( "Hello" & " " & "World" )', self.context))  # string concatenation
        self.assertEquals(('("', []),
                          evaluate_template('@("(" & """")', self.context))  # string literals containing delimiters
        self.assertEquals(('Joe Blow and Joe Blow', []),
                          evaluate_template('@contact and @(contact)', self.context))  # old and new style
        self.assertEquals(("Joe Blow language is set to 'eng'", []),
                          evaluate_template("@contact language is set to '@contact.language'", self.context))  # language

        # test LTR and RTL mixing
        self.assertEquals(("one two three four", []),
                          evaluate_template("one @flow.english four", self.context))  # LTR var, LTR value, LTR text
        self.assertEquals(("one اثنين ثلاثة four", []),
                          evaluate_template("one @flow.arabic four", self.context))  # LTR var, RTL value, LTR text
        self.assertEquals(("واحد اثنين ثلاثة أربعة", []),
                          evaluate_template("واحد @flow.arabic أربعة", self.context))  # LTR var, RTL value, RTL text
        self.assertEquals(("واحد two three أربعة", []),
                          evaluate_template("واحد @flow.english أربعة", self.context))  # LTR var, LTR value, RTL text

        # test decimal arithmetic
        self.assertEquals(("Result: 7", []),
                          evaluate_template("Result: @(flow.users + 2)",
                                            self.context))  # var is int
        self.assertEquals(("Result: 0", []),
                          evaluate_template("Result: @(flow.count - 5)",
                                            self.context))  # var is string
        self.assertEquals(("Result: 0.5", []),
                          evaluate_template("Result: @(5 / (flow.users * 2))",
                                            self.context))  # result is decimal
        self.assertEquals(("Result: -10", []),
                          evaluate_template("Result: @(-5 - flow.users)", self.context))  # negatives

        # test date arithmetic
        self.assertEquals(("Date: 02-12-2014 09:00", []),
                          evaluate_template("Date: @(flow.joined + 1)",
                                            self.context))  # var is datetime
        self.assertEquals(("Date: 28-11-2014 09:00", []),
                          evaluate_template("Date: @(flow.started - 3)",
                                            self.context))  # var is string
        self.assertEquals(("Date: 04-07-2014", []),
                          evaluate_template("Date: @(DATE(2014, 7, 1) + 3)",
                                            self.context))  # date constructor
        self.assertEquals(("Date: 01-12-2014 11:30", []),
                          evaluate_template("Date: @(flow.joined + TIME(2, 30, 0))",
                                            self.context))  # time addition to datetime var
        self.assertEquals(("Date: 01-12-2014 06:30", []),
                          evaluate_template("Date: @(flow.joined - TIME(2, 30, 0))",
                                            self.context))  # time subtraction from string var

        # test function calls
        self.assertEquals(("Hello joe", []),
                          evaluate_template("Hello @(lower(contact.first_name))",
                                            self.context))  # use lowercase for function name
        self.assertEquals(("Hello JOE", []),
                          evaluate_template("Hello @(UPPER(contact.first_name))",
                                            self.context))  # use uppercase for function name
        self.assertEquals(("Bonjour world", []),
                          evaluate_template('@(SUBSTITUTE("Hello world", "Hello", "Bonjour"))',
                                            self.context))  # string arguments
        self.assertRegexpMatches(evaluate_template('Today is @(TODAY())', self.context)[0],
                                 'Today is \d\d-\d\d-\d\d\d\d')  # function with no args
        self.assertEquals(('3', []),
                          evaluate_template('@(LEN( 1.2 ))',
                                            self.context))  # auto decimal -> string conversion
        self.assertEquals(('16', []),
                          evaluate_template('@(LEN(flow.joined))',
                                            self.context))  # auto datetime -> string conversion
        self.assertEquals(('2', []),
                          evaluate_template('@(WORD_COUNT("abc-def", FALSE))',
                                            self.context))  # built-in variable
        self.assertEquals(('TRUE', []),
                          evaluate_template('@(OR(AND(True, flow.count = flow.users, 1), 0))',
                                            self.context))  # booleans / varargs
        self.assertEquals(('yes', []),
                          evaluate_template('@(IF(IF(flow.count > 4, "x", "y") = "x", "yes", "no"))',
                                            self.context))  # nested conditional

        # evaluation errors
        self.assertEquals(("Error: @()", ["Expression error at: )"]),
                          evaluate_template("Error: @()",
                                            self.context))  # syntax error due to empty expression
        self.assertEquals(("Error: @('2')", ["Expression error at: '"]),
                          evaluate_template("Error: @('2')",
                                            self.context))  # don't support single quote string literals
        self.assertEquals(("Error: @(2 / 0)", ["Division by zero"]),
                          evaluate_template("Error: @(2 / 0)",
                                            self.context))  # division by zero
        self.assertEquals(("Error: @(1 + flow.blank)", ["Expression could not be evaluated as decimal or date arithmetic"]),
                          evaluate_template("Error: @(1 + flow.blank)",
                                            self.context))  # string that isn't numeric
        self.assertEquals(("Well @flow.boil", ["Undefined variable: flow.boil"]),
                          evaluate_template("@flow.water_source @flow.boil",
                                            self.context))  # undefined variables
        self.assertEquals(("Hello @(XXX(1, 2))", ["Undefined function: XXX"]),
                          evaluate_template("Hello @(XXX(1, 2))",
                                            self.context))  # undefined function
        self.assertEquals(('Hello @(ABS(1, "x", TRUE))', ["Too many arguments provided for function ABS"]),
                          evaluate_template('Hello @(ABS(1, "x", TRUE))',
                                            self.context))  # wrong number of args
        self.assertEquals(('Hello @(REPT(flow.blank, -2))', ['Error calling function REPT with arguments "", -2']),
                          evaluate_template('Hello @(REPT(flow.blank, -2))',
                                            self.context))  # internal function error

    def test_evaluate_template_compat(self):
        # test old style expressions, i.e. @ and with filters
        self.assertEqual(("Hello World Joe Joe", []),
                         evaluate_template_compat("Hello World @contact.first_name @contact.first_name", self.context))
        self.assertEqual(("Hello World Joe Blow", []),
                         evaluate_template_compat("Hello World @contact", self.context))
        self.assertEqual(("Hello World: Well", []),
                         evaluate_template_compat("Hello World: @flow.water_source", self.context))
        self.assertEqual(("Hello World: ", []),
                         evaluate_template_compat("Hello World: @flow.blank", self.context))
        self.assertEqual(("Hello اثنين ثلاثة thanks", []),
                         evaluate_template_compat("Hello @flow.arabic thanks", self.context))
        self.assertEqual((' %20%3D%26%D8%A8 ', []),
                         evaluate_template_compat(' @flow.urlstuff ', self.context, True))  # url encoding enabled
        self.assertEqual(("Hello Joe", []),
                         evaluate_template_compat("Hello @contact.first_name|notthere", self.context))
        self.assertEqual(("Hello joe", []),
                         evaluate_template_compat("Hello @contact.first_name|lower_case", self.context))
        self.assertEqual(("Hello Joe", []),
                         evaluate_template_compat("Hello @contact.first_name|lower_case|capitalize", self.context))
        self.assertEqual(("Hello Joe", []),
                         evaluate_template_compat("Hello @contact|first_word", self.context))
        self.assertEqual(("Hello Blow", []),
                         evaluate_template_compat("Hello @contact|remove_first_word|title_case", self.context))
        self.assertEqual(("Hello Joe Blow", []),
                         evaluate_template_compat("Hello @contact|title_case", self.context))
        self.assertEqual(("Hello JOE", []),
                         evaluate_template_compat("Hello @contact.first_name|upper_case", self.context))
        self.assertEqual(("Hello Joe from info@example.com", []),
                         evaluate_template_compat("Hello @contact.first_name from info@example.com", self.context))
        self.assertEqual(("Joe", []),
                         evaluate_template_compat("@contact.first_name", self.context))
        self.assertEqual(("foo@nicpottier.com", []),
                         evaluate_template_compat("foo@nicpottier.com", self.context))
        self.assertEqual(("@nicpottier is on twitter", []),
                         evaluate_template_compat("@nicpottier is on twitter", self.context))

    def test_migrate_template(self):
        self.assertEqual(migrate_template("Hi @contact.name|upper_case|capitalize from @flow.chw|lower_case"),
                         "Hi @(PROPER(UPPER(contact.name))) from @(LOWER(flow.chw))")
        self.assertEqual(migrate_template('Hi @date.now|time_delta:"1"'), "Hi @(date.now + 1)")
        self.assertEqual(migrate_template('Hi @date.now|time_delta:"-3"'), "Hi @(date.now - 3)")

        self.assertEqual(migrate_template("Hi =contact.name"), "Hi @contact.name")
        self.assertEqual(migrate_template("Hi =(contact.name)"), "Hi @(contact.name)")
        self.assertEqual(migrate_template("Hi =NOW() =(TODAY())"), "Hi @(NOW()) @(TODAY())")
        self.assertEqual(migrate_template('Hi =LEN("@=")'), 'Hi @(LEN("@="))')

        # handle @ expressions embedded inside = expressions, with optional surrounding quotes
        self.assertEqual(migrate_template('=AND("Malkapur"= "@flow.stuff.category", 13 = @extra.Depar_city|upper_case)'), '@(AND("Malkapur"= flow.stuff.category, 13 = UPPER(extra.Depar_city)))')

        # don't convert unnecessarily
        self.assertEqual(migrate_template("Hi @contact.name from @flow.chw"), "Hi @contact.name from @flow.chw")

        # don't convert things that aren't expressions
        self.assertEqual(migrate_template("Reply 1=Yes, 2=No"), "Reply 1=Yes, 2=No")

    def test_get_function_listing(self):
        listing = get_function_listing()
        self.assertEqual(listing[0], {
            'signature': 'ABS(number)',
            'name': 'ABS',
            'display': "Returns the absolute value of a number"
        })

    def test_build_function_signature(self):
        self.assertEqual('ABS()',
                         _build_function_signature(dict(name='ABS',
                                                        params=[])))

        self.assertEqual('ABS(number)',
                         _build_function_signature(dict(name='ABS',
                                                        params=[dict(optional=False,
                                                                     name='number',
                                                                     vararg=False)])))

        self.assertEqual('ABS(number, ...)',
                         _build_function_signature(dict(name='ABS',
                                                        params=[dict(optional=False,
                                                                     name='number',
                                                                     vararg=True)])))

        self.assertEqual('ABS([number])',
                         _build_function_signature(dict(name='ABS',
                                                        params=[dict(optional=True,
                                                                     name='number',
                                                                     vararg=False)])))

        self.assertEqual('ABS([number], ...)',
                         _build_function_signature(dict(name='ABS',
                                                        params=[dict(optional=True,
                                                                     name='number',
                                                                     vararg=True)])))

        self.assertEqual('MOD(number, divisor)',
                         _build_function_signature(dict(name='MOD',
                                                        params=[dict(optional=False,
                                                                     name='number',
                                                                     vararg=False),
                                                                dict(optional=False,
                                                                     name='divisor',
                                                                     vararg=False)])))

        self.assertEqual('MOD(number, ..., divisor)',
                         _build_function_signature(dict(name='MOD',
                                                        params=[dict(optional=False,
                                                                     name='number',
                                                                     vararg=True),
                                                                dict(optional=False,
                                                                     name='divisor',
                                                                     vararg=False)])))

    def test_percentage(self):
        self.assertEquals(0, percentage(0, 100))
        self.assertEquals(0, percentage(0, 0))
        self.assertEquals(0, percentage(100, 0))
        self.assertEquals(75, percentage(75, 100))
        self.assertEquals(76, percentage(759, 1000))


class GSM7Test(TembaTest):

    def test_is_gsm7(self):
        self.assertTrue(is_gsm7("Hello World! {} <>"))
        self.assertFalse(is_gsm7("No capital accented È!"))
        self.assertFalse(is_gsm7("No unicode. ☺"))

        replaced = replace_non_gsm7_accents("No capital accented È!")
        self.assertEquals("No capital accented E!", replaced)
        self.assertTrue(is_gsm7(replaced))

        replaced = replace_non_gsm7_accents("No crazy “word” quotes.")
        self.assertEquals('No crazy "word" quotes.', replaced)
        self.assertTrue(is_gsm7(replaced))


class ChunkTest(TembaTest):

    def test_chunking(self):
        curr = 0
        for chunk in chunk_list(xrange(100), 7):
            batch_curr = curr
            for item in chunk:
                self.assertEqual(item, curr)
                curr += 1

            # again to make sure things work twice
            curr = batch_curr
            for item in chunk:
                self.assertEqual(item, curr)
                curr += 1

        self.assertEqual(curr, 100)


class TableExporterTest(TembaTest):

    def test_csv(self):
        # tests writing a CSV, that is a file that has more than 255 columns
        cols = []
        for i in range(256):
            cols.append("Column %d" % i)

        # create a new exporter
        exporter = TableExporter("test", cols)

        # should be CSV because we have too many columns
        self.assertTrue(exporter.is_csv)

        # write some rows
        values = []
        for i in range(256):
            values.append("Value %d" % i)

        exporter.write_row(values)
        exporter.write_row(values)

        # ok, let's check the result now
        file = exporter.save_file()

        with open(file.name, 'rb') as csvfile:
            import csv
            reader = csv.reader(csvfile)

            for idx, row in enumerate(reader):
                if idx == 0:
                    self.assertEquals(cols, row)
                else:
                    self.assertEquals(values, row)

            # should only be three rows
            self.assertEquals(2, idx)

    def test_xls(self):
        cols = []
        for i in range(32):
            cols.append("Column %d" % i)

        exporter = TableExporter("test", cols)

        # should be an XLS file
        self.assertFalse(exporter.is_csv)

        values = []
        for i in range(32):
            values.append("Value %d" % i)

        # write out 67,000 rows, that'll make two sheets
        for i in range(67000):
            exporter.write_row(values)

        file = exporter.save_file()
        workbook = open_workbook(file.name, 'rb')

        self.assertEquals(2, len(workbook.sheets()))

        # check our sheet 1 values
        sheet1 = workbook.sheets()[0]
        self.assertEquals(cols, sheet1.row_values(0))
        self.assertEquals(values, sheet1.row_values(1))

        self.assertEquals(65536, sheet1.nrows)
        self.assertEquals(32, sheet1.ncols)

        sheet2 = workbook.sheets()[1]
        self.assertEquals(cols, sheet2.row_values(0))
        self.assertEquals(values, sheet2.row_values(1))

        self.assertEquals(67000 + 2 - 65536, sheet2.nrows)
        self.assertEquals(32, sheet2.ncols)


<<<<<<< HEAD
class ASCIITest(TembaTest):

    def test_to_ascii(self):
        string = 'Á Ã Â É Ê Í Ó Ô Õ Ú Ç'
        string_ascii = 'A A A E E I O O O U C'

        self.assertTrue(to_ascii(string) == string_ascii)
=======
class CurrencyTest(TembaTest):

    def test_currencies(self):
        self.assertEqual(currency_for_country('US').letter, 'USD')
        self.assertEqual(currency_for_country('EC').letter, 'USD')
        self.assertEqual(currency_for_country('FR').letter, 'EUR')
        self.assertEqual(currency_for_country('DE').letter, 'EUR')
        self.assertEqual(currency_for_country('YE').letter, 'YER')
        self.assertEqual(currency_for_country('AF').letter, 'AFN')
>>>>>>> 0642a775
<|MERGE_RESOLUTION|>--- conflicted
+++ resolved
@@ -27,12 +27,8 @@
 from . import format_decimal, slugify_with, str_to_datetime, str_to_time, truncate, random_string, non_atomic_when_eager
 from . import PageableQuery, json_to_dict, dict_to_struct, datetime_to_ms, ms_to_datetime, dict_to_json, str_to_bool
 from . import percentage, datetime_to_json_date, json_date_to_datetime, timezone_to_country_code, non_atomic_gets
-<<<<<<< HEAD
-from . import datetime_to_str
+from . import datetime_to_str, chunk_list, get_country_code_by_name
 from temba.utils.ascii import to_ascii
-=======
-from . import datetime_to_str, chunk_list, get_country_code_by_name
->>>>>>> 0642a775
 
 
 class InitTest(TembaTest):
@@ -808,15 +804,6 @@
         self.assertEquals(32, sheet2.ncols)
 
 
-<<<<<<< HEAD
-class ASCIITest(TembaTest):
-
-    def test_to_ascii(self):
-        string = 'Á Ã Â É Ê Í Ó Ô Õ Ú Ç'
-        string_ascii = 'A A A E E I O O O U C'
-
-        self.assertTrue(to_ascii(string) == string_ascii)
-=======
 class CurrencyTest(TembaTest):
 
     def test_currencies(self):
@@ -826,4 +813,12 @@
         self.assertEqual(currency_for_country('DE').letter, 'EUR')
         self.assertEqual(currency_for_country('YE').letter, 'YER')
         self.assertEqual(currency_for_country('AF').letter, 'AFN')
->>>>>>> 0642a775
+
+
+class ASCIITest(TembaTest):
+
+    def test_to_ascii(self):
+        string = 'Á Ã Â É Ê Í Ó Ô Õ Ú Ç'
+        string_ascii = 'A A A E E I O O O U C'
+
+        self.assertTrue(to_ascii(string) == string_ascii)