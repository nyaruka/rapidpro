# -*- coding: utf-8 -*-

from __future__ import absolute_import, unicode_literals

import json
import pytz
import six

from celery.app.task import Task
<<<<<<< HEAD
from datetime import date, datetime, time
=======
from datetime import datetime, time, timedelta
>>>>>>> b48ef0c5
from decimal import Decimal
from django.conf import settings
from django.contrib.auth.models import User, Group
from django.core import mail
from django.core.management import call_command, CommandError
from django.core.urlresolvers import reverse
from django.core.paginator import Paginator
from django.test import override_settings, SimpleTestCase
from django.utils import timezone
from django_redis import get_redis_connection
from mock import patch, PropertyMock
from openpyxl import load_workbook
from temba.contacts.models import Contact, ContactField, ContactGroup, ContactGroupCount, ExportContactsTask
from temba.locations.models import AdminBoundary
from temba.orgs.models import Org
from temba.tests import TembaTest
from temba.utils import voicexml
from temba.utils.nexmo import NCCOException, NCCOResponse
from temba.utils.voicexml import VoiceXMLException
from temba_expressions.evaluator import EvaluationContext, DateStyle
from .cache import get_cacheable_result, get_cacheable_attr, incrby_existing
from .email import is_valid_address
from .export import TableExporter
from .expressions import migrate_template, evaluate_template, evaluate_template_compat, get_function_listing
from .expressions import _build_function_signature
from .gsm7 import is_gsm7, replace_non_gsm7_accents
from .email import send_simple_email
from .timezones import TimeZoneFormField, timezone_to_country_code
from .queues import start_task, complete_task, push_task, HIGH_PRIORITY, LOW_PRIORITY, nonoverlapping_task
from .currencies import currency_for_country
from . import format_decimal, slugify_with, str_to_datetime, str_to_time, truncate, random_string, non_atomic_when_eager
from . import PageableQuery, json_to_dict, dict_to_struct, datetime_to_ms, ms_to_datetime, dict_to_json, str_to_bool
from . import percentage, datetime_to_json_date, json_date_to_datetime, non_atomic_gets, clean_string
from . import datetime_to_str, chunk_list, get_country_code_by_name, datetime_to_epoch, date_to_utc_range


class InitTest(TembaTest):

    def test_datetime_to_ms(self):
        d1 = datetime(2014, 1, 2, 3, 4, 5, tzinfo=pytz.utc)
        self.assertEqual(datetime_to_ms(d1), 1388631845000)  # from http://unixtimestamp.50x.eu
        self.assertEqual(ms_to_datetime(1388631845000), d1)

        tz = pytz.timezone("Africa/Kigali")
        d2 = tz.localize(datetime(2014, 1, 2, 3, 4, 5))
        self.assertEqual(datetime_to_ms(d2), 1388624645000)
        self.assertEqual(ms_to_datetime(1388624645000), d2.astimezone(pytz.utc))

    def test_datetime_to_json_date(self):
        d1 = datetime(2014, 1, 2, 3, 4, 5, tzinfo=pytz.utc)
        self.assertEqual(datetime_to_json_date(d1), '2014-01-02T03:04:05.000Z')
        self.assertEqual(json_date_to_datetime('2014-01-02T03:04:05.000Z'), d1)
        self.assertEqual(json_date_to_datetime('2014-01-02T03:04:05.000'), d1)

        tz = pytz.timezone("Africa/Kigali")
        d2 = tz.localize(datetime(2014, 1, 2, 3, 4, 5))
        self.assertEqual(datetime_to_json_date(d2), '2014-01-02T01:04:05.000Z')
        self.assertEqual(json_date_to_datetime('2014-01-02T01:04:05.000Z'), d2.astimezone(pytz.utc))
        self.assertEqual(json_date_to_datetime('2014-01-02T01:04:05.000'), d2.astimezone(pytz.utc))

    def test_datetime_to_str(self):
        tz = pytz.timezone("Africa/Kigali")
        d2 = tz.localize(datetime(2014, 1, 2, 3, 4, 5, 6))

        self.assertEqual(datetime_to_str(d2), '2014-01-02T01:04:05.000006Z')  # no format
        self.assertEqual(datetime_to_str(d2, format='%Y-%m-%d'), '2014-01-02')  # format provided
        self.assertEqual(datetime_to_str(d2, tz=tz), '2014-01-02T03:04:05.000006Z')  # in specific timezone
        self.assertEqual(datetime_to_str(d2, ms=False), '2014-01-02T01:04:05Z')  # no ms
        self.assertEqual(datetime_to_str(d2.date()), '2014-01-02T00:00:00.000000Z')  # no ms

    def test_datetime_to_epoch(self):
        dt = json_date_to_datetime('2014-01-02T01:04:05.000Z')
        self.assertEqual(1388624645, datetime_to_epoch(dt))

    def test_str_to_datetime(self):
        tz = pytz.timezone('Asia/Kabul')
        with patch.object(timezone, 'now', return_value=tz.localize(datetime(2014, 1, 2, 3, 4, 5, 6))):
            self.assertIsNone(str_to_datetime(None, tz))  # none
            self.assertIsNone(str_to_datetime('', tz))  # empty string
            self.assertIsNone(str_to_datetime('xxx', tz))  # unparseable string
            self.assertIsNone(str_to_datetime('xxx', tz, fill_time=False))  # unparseable string
            self.assertEqual(tz.localize(datetime(2013, 2, 1, 3, 4, 5, 6)),
                             str_to_datetime('01-02-2013', tz, dayfirst=True))  # day first
            self.assertEqual(tz.localize(datetime(2013, 1, 2, 3, 4, 5, 6)),
                             str_to_datetime('01-02-2013', tz, dayfirst=False))  # month first
            self.assertEqual(tz.localize(datetime(2013, 1, 31, 3, 4, 5, 6)),
                             str_to_datetime('01-31-2013', tz, dayfirst=True))  # impossible as day first
            self.assertEqual(tz.localize(datetime(2013, 2, 1, 7, 8, 5, 6)),
                             str_to_datetime('01-02-2013 07:08', tz, dayfirst=True))  # hour and minute provided
            self.assertEqual(tz.localize(datetime(2013, 2, 1, 7, 8, 9, 100000)),
                             str_to_datetime('01-02-2013 07:08:09.100000', tz, dayfirst=True))  # complete time provided
            self.assertEqual(tz.localize(datetime(2013, 2, 1, 0, 0, 0, 0)),
                             str_to_datetime('01-02-2013', tz, dayfirst=True, fill_time=False))  # no time filling

            # just year
            self.assertEqual(datetime(123, 1, 2, 3, 4, 5, 6, tz),
                             str_to_datetime('123', tz))

        # localizing while in DST to something outside DST
        tz = pytz.timezone('US/Eastern')
        with patch.object(timezone, 'now', return_value=tz.localize(datetime(2029, 11, 1, 12, 30, 0, 0))):
            parsed = str_to_datetime('06-11-2029', tz, dayfirst=True)
            self.assertEqual(tz.localize(datetime(2029, 11, 6, 12, 30, 0, 0)),
                             parsed)

            # assert there is no DST offset
            self.assertFalse(parsed.tzinfo.dst(parsed))

            self.assertEqual(tz.localize(datetime(2029, 11, 6, 13, 45, 0, 0)),
                             str_to_datetime('06-11-2029 13:45', tz, dayfirst=True))

        # deal with datetimes that have timezone info
        self.assertEqual(pytz.utc.localize(datetime(2016, 11, 21, 20, 36, 51, 215681)).astimezone(tz),
                         str_to_datetime('2016-11-21T20:36:51.215681Z', tz))

        self.assertEqual(datetime(123, 1, 2, 5, 4, 5, 6, pytz.utc),
                         str_to_datetime('123-1-2T5:4:5.000006Z', tz))

    def test_str_to_time(self):
        tz = pytz.timezone('Asia/Kabul')
        with patch.object(timezone, 'now', return_value=tz.localize(datetime(2014, 1, 2, 3, 4, 5, 6))):
            self.assertEqual(time(3, 4), str_to_time('03:04'))  # zero padded
            self.assertEqual(time(3, 4), str_to_time('3:4'))  # not zero padded
            self.assertEqual(time(3, 4), str_to_time('01-02-2013 03:04'))  # with date
            self.assertEqual(time(15, 4), str_to_time('3:04 PM'))  # as PM

    def test_date_to_utc_range(self):
        self.assertEqual(date_to_utc_range(date(2017, 2, 20), self.org), (
            datetime(2017, 2, 19, 22, 0, 0, 0, tzinfo=pytz.UTC),
            datetime(2017, 2, 20, 22, 0, 0, 0, tzinfo=pytz.UTC)
        ))

    def test_str_to_bool(self):
        self.assertFalse(str_to_bool(None))
        self.assertFalse(str_to_bool(''))
        self.assertFalse(str_to_bool('x'))
        self.assertTrue(str_to_bool('Y'))
        self.assertTrue(str_to_bool('Yes'))
        self.assertTrue(str_to_bool('TRUE'))
        self.assertTrue(str_to_bool('1'))

    def test_format_decimal(self):
        self.assertEquals('', format_decimal(None))
        self.assertEquals('0', format_decimal(Decimal('0.0')))
        self.assertEquals('10', format_decimal(Decimal('10')))
        self.assertEquals('100', format_decimal(Decimal('100.0')))
        self.assertEquals('123', format_decimal(Decimal('123')))
        self.assertEquals('123', format_decimal(Decimal('123.0')))
        self.assertEquals('123.34', format_decimal(Decimal('123.34')))
        self.assertEquals('123.34', format_decimal(Decimal('123.3400000')))
        self.assertEquals('-123', format_decimal(Decimal('-123.0')))

    def test_slugify_with(self):
        self.assertEquals('foo_bar', slugify_with('foo bar'))
        self.assertEquals('foo$bar', slugify_with('foo bar', '$'))

    def test_truncate(self):
        self.assertEquals('abc', truncate('abc', 5))
        self.assertEquals('abcde', truncate('abcde', 5))
        self.assertEquals('ab...', truncate('abcdef', 5))

    def test_random_string(self):
        rs = random_string(1000)
        self.assertEquals(1000, len(rs))
        self.assertFalse('1' in rs or 'I' in rs or '0' in rs or 'O' in rs)

    def test_non_atomic_when_eager(self):
        settings.CELERY_ALWAYS_EAGER = False

        @non_atomic_when_eager
        def dispatch_func1(*args, **kwargs):
            return args[0] + kwargs['arg2']

        settings.CELERY_ALWAYS_EAGER = True

        @non_atomic_when_eager
        def dispatch_func2(*args, **kwargs):
            return args[0] + kwargs['arg2']

        self.assertFalse(hasattr(dispatch_func1, '_non_atomic_requests'))
        self.assertIsNotNone(dispatch_func2._non_atomic_requests)

        # check that both functions call correctly
        self.assertEqual(dispatch_func1(1, arg2=2), 3)
        self.assertEqual(dispatch_func2(1, arg2=2), 3)

    def test_non_atomic_gets(self):
        @non_atomic_gets
        def dispatch_func(*args, **kwargs):
            return args[0] + kwargs['arg2']

        self.assertTrue(hasattr(dispatch_func, '_non_atomic_gets'))

        # check that function calls correctly
        self.assertEqual(dispatch_func(1, arg2=2), 3)

    def test_percentage(self):
        self.assertEquals(0, percentage(0, 100))
        self.assertEquals(0, percentage(0, 0))
        self.assertEquals(0, percentage(100, 0))
        self.assertEquals(75, percentage(75, 100))
        self.assertEquals(76, percentage(759, 1000))

    def test_get_country_code_by_name(self):
        self.assertEqual('RW', get_country_code_by_name('Rwanda'))
        self.assertEqual('US', get_country_code_by_name('United States of America'))
        self.assertEqual('US', get_country_code_by_name('United States'))
        self.assertEqual('GB', get_country_code_by_name('United Kingdom'))
        self.assertEqual('CI', get_country_code_by_name('Ivory Coast'))
        self.assertEqual('CD', get_country_code_by_name('Democratic Republic of the Congo'))

    def test_remove_control_charaters(self):
        self.assertIsNone(clean_string(None))
        self.assertEqual(clean_string("ngert\x07in."), "ngertin.")
        self.assertEqual(clean_string("Norbért"), "Norbért")


class TimezonesTest(TembaTest):
    def test_field(self):
        field = TimeZoneFormField(help_text="Test field")

        self.assertEqual(field.choices[0], ('Pacific/Midway', u'(GMT-1100) Pacific/Midway'))
        self.assertEqual(field.coerce("Africa/Kigali"), pytz.timezone("Africa/Kigali"))

    def test_timezone_country_code(self):
        self.assertEqual('RW', timezone_to_country_code(pytz.timezone('Africa/Kigali')))
        self.assertEqual('US', timezone_to_country_code(pytz.timezone('America/Chicago')))
        self.assertEqual('US', timezone_to_country_code(pytz.timezone('US/Pacific')))

        # GMT and UTC give empty
        self.assertEqual('', timezone_to_country_code(pytz.timezone('GMT')))
        self.assertEqual('', timezone_to_country_code(pytz.timezone('UTC')))


class TemplateTagTest(TembaTest):

    def test_icon(self):
        from temba.campaigns.models import Campaign
        from temba.triggers.models import Trigger
        from temba.flows.models import Flow
        from temba.utils.templatetags.temba import icon

        campaign = Campaign.create(self.org, self.admin, 'Test Campaign', self.create_group('Test group', []))
        flow = Flow.create(self.org, self.admin, 'Test Flow')
        trigger = Trigger.objects.create(org=self.org, keyword='trigger', flow=flow, created_by=self.admin, modified_by=self.admin)

        self.assertEquals('icon-instant', icon(campaign))
        self.assertEquals('icon-feed', icon(trigger))
        self.assertEquals('icon-tree', icon(flow))
        self.assertEquals("", icon(None))

    def test_format_seconds(self):
        from temba.utils.templatetags.temba import format_seconds

        self.assertIsNone(format_seconds(None))

        # less than a minute
        self.assertEquals("30 sec", format_seconds(30))

        # round down
        self.assertEquals("1 min", format_seconds(89))

        # round up
        self.assertEquals("2 min", format_seconds(100))

    def test_delta(self):
        from temba.utils.templatetags.temba import delta_filter

        # empty
        self.assertEqual('', delta_filter(timedelta(seconds=0)))

        # in the future
        self.assertEqual('0 seconds', delta_filter(timedelta(seconds=-10)))

        # some valid times
        self.assertEqual('2 minutes, 40 seconds', delta_filter(timedelta(seconds=160)))
        self.assertEqual('5 minutes', delta_filter(timedelta(seconds=300)))
        self.assertEqual('10 minutes, 1 second', delta_filter(timedelta(seconds=601)))

        # non-delta arg
        self.assertEqual('', delta_filter('Invalid'))


class CacheTest(TembaTest):

    def test_get_cacheable_result(self):
        self.create_contact("Bob", number="1234")

        def calculate():
            return Contact.objects.all().count()

        with self.assertNumQueries(1):
            self.assertEqual(get_cacheable_result('test_contact_count', 60, calculate), 1)  # from db
        with self.assertNumQueries(0):
            self.assertEqual(get_cacheable_result('test_contact_count', 60, calculate), 1)  # from cache

        self.create_contact("Jim", number="2345")

        with self.assertNumQueries(0):
            self.assertEqual(get_cacheable_result('test_contact_count', 60, calculate), 1)  # not updated

        get_redis_connection().delete('test_contact_count')  # delete from cache for force re-fetch from db

        with self.assertNumQueries(1):
            self.assertEqual(get_cacheable_result('test_contact_count', 60, calculate), 2)  # from db
        with self.assertNumQueries(0):
            self.assertEqual(get_cacheable_result('test_contact_count', 60, calculate), 2)  # from cache

    def test_get_cacheable_attr(self):
        def calculate():
            return "CALCULATED"

        self.assertEqual(get_cacheable_attr(self, '_test_value', calculate), "CALCULATED")
        self._test_value = "CACHED"
        self.assertEqual(get_cacheable_attr(self, '_test_value', calculate), "CACHED")

    def test_incrby_existing(self):
        r = get_redis_connection()
        r.setex('foo', 100, 10)
        r.set('bar', 20)

        incrby_existing('foo', 3, r)  # positive delta
        self.assertEqual(r.get('foo'), '13')
        self.assertTrue(r.ttl('foo') > 0)

        incrby_existing('foo', -1, r)  # negative delta
        self.assertEqual(r.get('foo'), '12')
        self.assertTrue(r.ttl('foo') > 0)

        r.setex('foo', 100, 0)
        incrby_existing('foo', 5, r)  # zero val key
        self.assertEqual(r.get('foo'), '5')
        self.assertTrue(r.ttl('foo') > 0)

        incrby_existing('bar', 5, r)  # persistent key
        self.assertEqual(r.get('bar'), '25')
        self.assertTrue(r.ttl('bar') < 0)

        incrby_existing('xxx', -2, r)  # non-existent key
        self.assertIsNone(r.get('xxx'))


class EmailTest(TembaTest):

    @override_settings(SEND_EMAILS=True)
    def test_send_simple_email(self):
        send_simple_email(['recipient@bar.com'], "Test Subject", "Test Body")
        self.assertEquals(len(mail.outbox), 1)
        self.assertEquals(mail.outbox[0].from_email, settings.DEFAULT_FROM_EMAIL)
        self.assertEquals(mail.outbox[0].subject, "Test Subject")
        self.assertEquals(mail.outbox[0].body, "Test Body")
        self.assertEquals(mail.outbox[0].recipients(), ['recipient@bar.com'])

        send_simple_email(['recipient@bar.com'], "Test Subject", "Test Body", from_email='no-reply@foo.com')
        self.assertEquals(len(mail.outbox), 2)
        self.assertEquals(mail.outbox[1].from_email, 'no-reply@foo.com')
        self.assertEquals(mail.outbox[1].subject, "Test Subject")
        self.assertEquals(mail.outbox[1].body, "Test Body")
        self.assertEquals(mail.outbox[1].recipients(), ["recipient@bar.com"])

    def test_is_valid_address(self):

        self.VALID_EMAILS = [

            # Cases from https://en.wikipedia.org/wiki/Email_address
            'prettyandsimple@example.com',
            'very.common@example.com',
            'disposable.style.email.with+symbol@example.com',
            'other.email-with-dash@example.com',
            'x@example.com',
            '"much.more unusual"@example.com',
            '"very.unusual.@.unusual.com"@example.com'
            '"very.(),:;<>[]\".VERY.\"very@\\ \"very\".unusual"@strange.example.com',
            'example-indeed@strange-example.com',
            "#!$%&'*+-/=?^_`{}|~@example.org",
            '"()<>[]:,;@\\\"!#$%&\'-/=?^_`{}| ~.a"@example.org'
            '" "@example.org',
            'example@localhost',
            'example@s.solutions',


            # Cases from Django tests
            'email@here.com',
            'weirder-email@here.and.there.com',
            'email@[127.0.0.1]',
            'email@[2001:dB8::1]',
            'email@[2001:dB8:0:0:0:0:0:1]',
            'email@[::fffF:127.0.0.1]',
            'example@valid-----hyphens.com',
            'example@valid-with-hyphens.com',
            'test@domain.with.idn.tld.उदाहरण.परीक्षा',
            'email@localhost',
            '"test@test"@example.com',
            'example@atm.%s' % ('a' * 63),
            'example@%s.atm' % ('a' * 63),
            'example@%s.%s.atm' % ('a' * 63, 'b' * 10),
            '"\\\011"@here.com',
            'a@%s.us' % ('a' * 63)
        ]

        self.INVALID_EMAILS = [

            # Cases from https://en.wikipedia.org/wiki/Email_address
            None,
            "",
            "abc",
            "a@b",
            " @ .c",
            "a @b.c",
            "{@flow.email}",
            'Abc.example.com',
            'A@b@c@example.com',
            'a"b(c)d,e:f;g<h>i[j\k]l@example.com'
            'just"not"right@example.com'
            'this is"not\allowed@example.com'
            'this\ still\"not\\allowed@example.com'
            '1234567890123456789012345678901234567890123456789012345678901234+x@example.com'
            'john..doe@example.com'
            'john.doe@example..com'

            # Cases from Django tests
            'example@atm.%s' % ('a' * 64),
            'example@%s.atm.%s' % ('b' * 64, 'a' * 63),
            None,
            '',
            'abc',
            'abc@',
            'abc@bar',
            'a @x.cz',
            'abc@.com',
            'something@@somewhere.com',
            'email@127.0.0.1',
            'email@[127.0.0.256]',
            'email@[2001:db8::12345]',
            'email@[2001:db8:0:0:0:0:1]',
            'email@[::ffff:127.0.0.256]',
            'example@invalid-.com',
            'example@-invalid.com',
            'example@invalid.com-',
            'example@inv-.alid-.com',
            'example@inv-.-alid.com',
            'test@example.com\n\n<script src="x.js">',
            # Quoted-string format (CR not allowed)
            '"\\\012"@here.com',
            'trailingdot@shouldfail.com.',
            # Max length of domain name labels is 63 characters per RFC 1034.
            'a@%s.us' % ('a' * 64),
            # Trailing newlines in username or domain not allowed
            'a@b.com\n',
            'a\n@b.com',
            '"test@test"\n@example.com',
            'a@[127.0.0.1]\n'
        ]

        for email in self.VALID_EMAILS:
            self.assertTrue(is_valid_address(email), "FAILED: %s should be a valid email" % email)

        for email in self.INVALID_EMAILS:
            self.assertFalse(is_valid_address(email), "FAILED: %s should be an invalid email" % email)


class JsonTest(TembaTest):

    def test_encode_decode(self):
        # create a time that has a set millisecond
        now = timezone.now().replace(microsecond=1000)

        # our dictionary to encode
        source = dict(name="Date Test", age=10, now=now)

        # encode it
        encoded = dict_to_json(source)

        # now decode it back out
        decoded = json_to_dict(encoded)

        # should be the same as our source
        self.assertDictEqual(source, decoded)

        # test the same using our object mocking
        mock = dict_to_struct('Mock', json.loads(encoded), ['now'])
        self.assertEquals(mock.now, source['now'])

        # try it with a microsecond of 0 instead
        source['now'] = timezone.now().replace(microsecond=0)

        # encode it
        encoded = dict_to_json(source)

        # now decode it back out
        decoded = json_to_dict(encoded)

        # should be the same as our source
        self.assertDictEqual(source, decoded)

        # test the same using our object mocking
        mock = dict_to_struct('Mock', json.loads(encoded), ['now'])
        self.assertEquals(mock.now, source['now'])


class QueueTest(TembaTest):

    def test_queueing(self):
        r = get_redis_connection()

        args1 = dict(task=1)

        # basic push and pop
        push_task(self.org, None, 'test', args1)
        org_id, task = start_task('test')
        self.assertEqual(args1, task)
        self.assertEqual(org_id, self.org.id)

        # should show as having one worker on that worker
        self.assertEqual(r.zscore('test:active', self.org.id), 1)

        # there aren't any more tasks so this will actually clear our active worker count
        self.assertFalse(start_task('test')[1])
        self.assertIsNone(r.zscore('test:active', self.org.id))

        # marking the task as complete should also be a no-op
        complete_task('test', self.org.id)
        self.assertIsNone(r.zscore('test:active', self.org.id))

        # pop on another task and start it and complete it
        push_task(self.org, None, 'test', args1)
        self.assertEquals(args1, start_task('test')[1])
        complete_task('test', self.org.id)

        # should have no active workers
        self.assertEqual(r.zscore('test:active', self.org.id), 0)

        # ok, try pushing and popping multiple on now
        args2 = dict(task=2)

        push_task(self.org, None, 'test', args1)
        push_task(self.org, None, 'test', args2)

        # should come back in order of insertion
        self.assertEquals(args1, start_task('test')[1])
        self.assertEquals(args2, start_task('test')[1])

        # two active workers
        self.assertEqual(r.zscore('test:active', self.org.id), 2)

        # mark one as complete
        complete_task('test', self.org.id)
        self.assertEqual(r.zscore('test:active', self.org.id), 1)

        # start another, this will clear our counts
        self.assertFalse(start_task('test')[1])
        self.assertIsNone(r.zscore('test:active', self.org.id))

        complete_task('test', self.org.id)
        self.assertIsNone(r.zscore('test:active', self.org.id))

        # ok, same set up
        push_task(self.org, None, 'test', args1)
        push_task(self.org, None, 'test', args2)

        # but add a high priority item this time
        args3 = dict(task=3)
        push_task(self.org, None, 'test', args3, HIGH_PRIORITY)

        # and a low priority task
        args4 = dict(task=4)
        push_task(self.org, None, 'test', args4, LOW_PRIORITY)

        # high priority should be first out, then defaults, then low
        self.assertEquals(args3, start_task('test')[1])
        self.assertEquals(args1, start_task('test')[1])
        self.assertEquals(args2, start_task('test')[1])
        self.assertEquals(args4, start_task('test')[1])

        self.assertEqual(r.zscore('test:active', self.org.id), 4)

        self.assertFalse(start_task('test')[1])
        self.assertIsNone(r.zscore('test:active', self.org.id))

    def test_org_queuing(self):
        r = get_redis_connection()

        self.create_secondary_org()

        args = [dict(task=i) for i in range(6)]

        push_task(self.org, None, 'test', args[4], LOW_PRIORITY)
        push_task(self.org, None, 'test', args[2])
        push_task(self.org, None, 'test', args[0], HIGH_PRIORITY)

        push_task(self.org2, None, 'test', args[3])
        push_task(self.org2, None, 'test', args[1], HIGH_PRIORITY)
        push_task(self.org2, None, 'test', args[5], LOW_PRIORITY)

        # order should alternate between the two orgs (based on # of active workers)
        for i in range(6):
            task = start_task('test')[1]['task']
            self.assertEqual(i, task)

        # each org should show 3 active works
        self.assertEqual(r.zscore('test:active', self.org.id), 3)
        self.assertEqual(r.zscore('test:active', self.org2.id), 3)

        self.assertFalse(start_task('test')[1])

        # no more tasks to do, both should now be empty
        self.assertIsNone(r.zscore('test:active', self.org.id))
        self.assertIsNone(r.zscore('test:active', self.org2.id))

    @patch('redis.client.StrictRedis.lock')
    @patch('redis.client.StrictRedis.get')
    def test_nonoverlapping_task(self, mock_redis_get, mock_redis_lock):
        mock_redis_get.return_value = None
        task_calls = []

        @nonoverlapping_task()
        def test_task1(foo, bar):
            task_calls.append('1-%d-%d' % (foo, bar))

        @nonoverlapping_task(name='task2', time_limit=100)
        def test_task2(foo, bar):
            task_calls.append('2-%d-%d' % (foo, bar))

        @nonoverlapping_task(name='task3', time_limit=100, lock_key='test_key', lock_timeout=55)
        def test_task3(foo, bar):
            task_calls.append('3-%d-%d' % (foo, bar))

        self.assertIsInstance(test_task1, Task)
        self.assertIsInstance(test_task2, Task)
        self.assertEqual(test_task2.name, 'task2')
        self.assertEqual(test_task2.time_limit, 100)
        self.assertIsInstance(test_task3, Task)
        self.assertEqual(test_task3.name, 'task3')
        self.assertEqual(test_task3.time_limit, 100)

        test_task1(11, 12)
        test_task2(21, bar=22)
        test_task3(foo=31, bar=32)

        mock_redis_get.assert_any_call('celery-task-lock:test_task1')
        mock_redis_get.assert_any_call('celery-task-lock:task2')
        mock_redis_get.assert_any_call('test_key')
        mock_redis_lock.assert_any_call('celery-task-lock:test_task1', timeout=900)
        mock_redis_lock.assert_any_call('celery-task-lock:task2', timeout=100)
        mock_redis_lock.assert_any_call('test_key', timeout=55)

        self.assertEqual(task_calls, ['1-11-12', '2-21-22', '3-31-32'])

        # simulate task being already running
        mock_redis_get.reset_mock()
        mock_redis_get.return_value = 'xyz'
        mock_redis_lock.reset_mock()

        # try to run again
        test_task1(13, 14)

        # check that task is skipped
        mock_redis_get.assert_called_once_with('celery-task-lock:test_task1')
        self.assertEqual(mock_redis_lock.call_count, 0)
        self.assertEqual(task_calls, ['1-11-12', '2-21-22', '3-31-32'])


class PageableQueryTest(TembaTest):
    def setUp(self):
        TembaTest.setUp(self)

        self.joe = self.create_contact("Joe Blow", "1234", "blow80")
        self.frank = self.create_contact("Frank Smith", "2345")
        self.mary = self.create_contact("Mary Jo", "3456")
        self.anne = self.create_contact("Anne Smith", "4567")
        self.billy = self.create_contact("Billy Joel")

    def test_query(self):
        def assertResultNames(names, result):
            self.assertEqual(names, [r['name'] for r in result])

        def assertPage(names, has_next, page):
            assertResultNames(names, page)
            self.assertEqual(has_next, page.has_next())

        # simple parameterless select
        query = PageableQuery("SELECT * FROM contacts_contact", ('name',), ())
        self.assertEqual(5, query.count())
        self.assertEqual(5, len(query))
        assertResultNames(["Anne Smith", "Billy Joel"], query[0:2])
        assertResultNames(["Frank Smith", "Joe Blow"], query[2:4])
        assertResultNames(["Mary Jo"], query[4:6])

        # check use with paginator
        paginator = Paginator(query, 2)
        assertPage(["Anne Smith", "Billy Joel"], True, paginator.page(1))
        assertPage(["Frank Smith", "Joe Blow"], True, paginator.page(2))
        assertPage(["Mary Jo"], False, paginator.page(3))

        # select with parameter
        query = PageableQuery("SELECT * FROM contacts_contact WHERE name ILIKE %s", ('name',), ('%jo%',))
        paginator = Paginator(query, 2)
        assertPage(["Billy Joel", "Joe Blow"], True, paginator.page(1))
        assertPage(["Mary Jo"], False, paginator.page(2))


class ExpressionsTest(TembaTest):

    def setUp(self):
        super(ExpressionsTest, self).setUp()

        contact = self.create_contact("Joe Blow", "123")
        contact.language = u'eng'
        contact.save()

        variables = dict()
        variables['contact'] = contact.build_message_context()
        variables['flow'] = dict(water_source="Well",     # key with underscore
                                 blank="",                # blank string
                                 arabic="اثنين ثلاثة",    # RTL chars
                                 english="two three",     # LTR chars
                                 urlstuff=' =&\u0628',    # stuff that needs URL encoding
                                 users=5,                 # numeric as int
                                 count="5",               # numeric as string
                                 average=2.5,             # numeric as float
                                 joined=datetime(2014, 12, 1, 9, 0, 0, 0, timezone.utc),  # date as datetime
                                 started="1/12/14 9:00")  # date as string

        self.context = EvaluationContext(variables, timezone.utc, DateStyle.DAY_FIRST)

    def test_evaluate_template(self):
        self.assertEquals(("Hello World", []), evaluate_template('Hello World', self.context))  # no expressions
        self.assertEquals(("Hello = Well 5", []),
                          evaluate_template("Hello = @(flow.water_source) @flow.users", self.context))
        self.assertEquals(("xxJoexx", []),
                          evaluate_template("xx@(contact.first_name)xx", self.context))  # no whitespace
        self.assertEquals(('Hello "World"', []),
                          evaluate_template('@( "Hello ""World""" )', self.context))  # string with escaping
        self.assertEquals(("Hello World", []),
                          evaluate_template('@( "Hello" & " " & "World" )', self.context))  # string concatenation
        self.assertEquals(('("', []),
                          evaluate_template('@("(" & """")', self.context))  # string literals containing delimiters
        self.assertEquals(('Joe Blow and Joe Blow', []),
                          evaluate_template('@contact and @(contact)', self.context))  # old and new style
        self.assertEquals(("Joe Blow language is set to 'eng'", []),
                          evaluate_template("@contact language is set to '@contact.language'", self.context))  # language

        # test LTR and RTL mixing
        self.assertEquals(("one two three four", []),
                          evaluate_template("one @flow.english four", self.context))  # LTR var, LTR value, LTR text
        self.assertEquals(("one اثنين ثلاثة four", []),
                          evaluate_template("one @flow.arabic four", self.context))  # LTR var, RTL value, LTR text
        self.assertEquals(("واحد اثنين ثلاثة أربعة", []),
                          evaluate_template("واحد @flow.arabic أربعة", self.context))  # LTR var, RTL value, RTL text
        self.assertEquals(("واحد two three أربعة", []),
                          evaluate_template("واحد @flow.english أربعة", self.context))  # LTR var, LTR value, RTL text

        # test decimal arithmetic
        self.assertEquals(("Result: 7", []),
                          evaluate_template("Result: @(flow.users + 2)",
                                            self.context))  # var is int
        self.assertEquals(("Result: 0", []),
                          evaluate_template("Result: @(flow.count - 5)",
                                            self.context))  # var is string
        self.assertEquals(("Result: 0.5", []),
                          evaluate_template("Result: @(5 / (flow.users * 2))",
                                            self.context))  # result is decimal
        self.assertEquals(("Result: -10", []),
                          evaluate_template("Result: @(-5 - flow.users)", self.context))  # negatives

        # test date arithmetic
        self.assertEquals(("Date: 02-12-2014 09:00", []),
                          evaluate_template("Date: @(flow.joined + 1)",
                                            self.context))  # var is datetime
        self.assertEquals(("Date: 28-11-2014 09:00", []),
                          evaluate_template("Date: @(flow.started - 3)",
                                            self.context))  # var is string
        self.assertEquals(("Date: 04-07-2014", []),
                          evaluate_template("Date: @(DATE(2014, 7, 1) + 3)",
                                            self.context))  # date constructor
        self.assertEquals(("Date: 01-12-2014 11:30", []),
                          evaluate_template("Date: @(flow.joined + TIME(2, 30, 0))",
                                            self.context))  # time addition to datetime var
        self.assertEquals(("Date: 01-12-2014 06:30", []),
                          evaluate_template("Date: @(flow.joined - TIME(2, 30, 0))",
                                            self.context))  # time subtraction from string var

        # test function calls
        self.assertEquals(("Hello joe", []),
                          evaluate_template("Hello @(lower(contact.first_name))",
                                            self.context))  # use lowercase for function name
        self.assertEquals(("Hello JOE", []),
                          evaluate_template("Hello @(UPPER(contact.first_name))",
                                            self.context))  # use uppercase for function name
        self.assertEquals(("Bonjour world", []),
                          evaluate_template('@(SUBSTITUTE("Hello world", "Hello", "Bonjour"))',
                                            self.context))  # string arguments
        self.assertRegexpMatches(evaluate_template('Today is @(TODAY())', self.context)[0],
                                 'Today is \d\d-\d\d-\d\d\d\d')  # function with no args
        self.assertEquals(('3', []),
                          evaluate_template('@(LEN( 1.2 ))',
                                            self.context))  # auto decimal -> string conversion
        self.assertEquals(('16', []),
                          evaluate_template('@(LEN(flow.joined))',
                                            self.context))  # auto datetime -> string conversion
        self.assertEquals(('2', []),
                          evaluate_template('@(WORD_COUNT("abc-def", FALSE))',
                                            self.context))  # built-in variable
        self.assertEquals(('TRUE', []),
                          evaluate_template('@(OR(AND(True, flow.count = flow.users, 1), 0))',
                                            self.context))  # booleans / varargs
        self.assertEquals(('yes', []),
                          evaluate_template('@(IF(IF(flow.count > 4, "x", "y") = "x", "yes", "no"))',
                                            self.context))  # nested conditional

        # evaluation errors
        self.assertEquals(("Error: @()", ["Expression error at: )"]),
                          evaluate_template("Error: @()",
                                            self.context))  # syntax error due to empty expression
        self.assertEquals(("Error: @('2')", ["Expression error at: '"]),
                          evaluate_template("Error: @('2')",
                                            self.context))  # don't support single quote string literals
        self.assertEquals(("Error: @(2 / 0)", ["Division by zero"]),
                          evaluate_template("Error: @(2 / 0)",
                                            self.context))  # division by zero
        self.assertEquals(("Error: @(1 + flow.blank)", ["Expression could not be evaluated as decimal or date arithmetic"]),
                          evaluate_template("Error: @(1 + flow.blank)",
                                            self.context))  # string that isn't numeric
        self.assertEquals(("Well @flow.boil", ["Undefined variable: flow.boil"]),
                          evaluate_template("@flow.water_source @flow.boil",
                                            self.context))  # undefined variables
        self.assertEquals(("Hello @(XXX(1, 2))", ["Undefined function: XXX"]),
                          evaluate_template("Hello @(XXX(1, 2))",
                                            self.context))  # undefined function
        self.assertEquals(('Hello @(ABS(1, "x", TRUE))', ["Too many arguments provided for function ABS"]),
                          evaluate_template('Hello @(ABS(1, "x", TRUE))',
                                            self.context))  # wrong number of args
        self.assertEquals(('Hello @(REPT(flow.blank, -2))', ['Error calling function REPT with arguments "", -2']),
                          evaluate_template('Hello @(REPT(flow.blank, -2))',
                                            self.context))  # internal function error

    def test_evaluate_template_compat(self):
        # test old style expressions, i.e. @ and with filters
        self.assertEqual(("Hello World Joe Joe", []),
                         evaluate_template_compat("Hello World @contact.first_name @contact.first_name", self.context))
        self.assertEqual(("Hello World Joe Blow", []),
                         evaluate_template_compat("Hello World @contact", self.context))
        self.assertEqual(("Hello World: Well", []),
                         evaluate_template_compat("Hello World: @flow.water_source", self.context))
        self.assertEqual(("Hello World: ", []),
                         evaluate_template_compat("Hello World: @flow.blank", self.context))
        self.assertEqual(("Hello اثنين ثلاثة thanks", []),
                         evaluate_template_compat("Hello @flow.arabic thanks", self.context))
        self.assertEqual((' %20%3D%26%D8%A8 ', []),
                         evaluate_template_compat(' @flow.urlstuff ', self.context, True))  # url encoding enabled
        self.assertEqual(("Hello Joe", []),
                         evaluate_template_compat("Hello @contact.first_name|notthere", self.context))
        self.assertEqual(("Hello joe", []),
                         evaluate_template_compat("Hello @contact.first_name|lower_case", self.context))
        self.assertEqual(("Hello Joe", []),
                         evaluate_template_compat("Hello @contact.first_name|lower_case|capitalize", self.context))
        self.assertEqual(("Hello Joe", []),
                         evaluate_template_compat("Hello @contact|first_word", self.context))
        self.assertEqual(("Hello Blow", []),
                         evaluate_template_compat("Hello @contact|remove_first_word|title_case", self.context))
        self.assertEqual(("Hello Joe Blow", []),
                         evaluate_template_compat("Hello @contact|title_case", self.context))
        self.assertEqual(("Hello JOE", []),
                         evaluate_template_compat("Hello @contact.first_name|upper_case", self.context))
        self.assertEqual(("Hello Joe from info@example.com", []),
                         evaluate_template_compat("Hello @contact.first_name from info@example.com", self.context))
        self.assertEqual(("Joe", []),
                         evaluate_template_compat("@contact.first_name", self.context))
        self.assertEqual(("foo@nicpottier.com", []),
                         evaluate_template_compat("foo@nicpottier.com", self.context))
        self.assertEqual(("@nicpottier is on twitter", []),
                         evaluate_template_compat("@nicpottier is on twitter", self.context))

    def test_migrate_template(self):
        self.assertEqual(migrate_template("Hi @contact.name|upper_case|capitalize from @flow.chw|lower_case"),
                         "Hi @(PROPER(UPPER(contact.name))) from @(LOWER(flow.chw))")
        self.assertEqual(migrate_template('Hi @date.now|time_delta:"1"'), "Hi @(date.now + 1)")
        self.assertEqual(migrate_template('Hi @date.now|time_delta:"-3"'), "Hi @(date.now - 3)")

        self.assertEqual(migrate_template("Hi =contact.name"), "Hi @contact.name")
        self.assertEqual(migrate_template("Hi =(contact.name)"), "Hi @(contact.name)")
        self.assertEqual(migrate_template("Hi =NOW() =(TODAY())"), "Hi @(NOW()) @(TODAY())")
        self.assertEqual(migrate_template('Hi =LEN("@=")'), 'Hi @(LEN("@="))')

        # handle @ expressions embedded inside = expressions, with optional surrounding quotes
        self.assertEqual(migrate_template('=AND("Malkapur"= "@flow.stuff.category", 13 = @extra.Depar_city|upper_case)'), '@(AND("Malkapur"= flow.stuff.category, 13 = UPPER(extra.Depar_city)))')

        # don't convert unnecessarily
        self.assertEqual(migrate_template("Hi @contact.name from @flow.chw"), "Hi @contact.name from @flow.chw")

        # don't convert things that aren't expressions
        self.assertEqual(migrate_template("Reply 1=Yes, 2=No"), "Reply 1=Yes, 2=No")

    def test_get_function_listing(self):
        listing = get_function_listing()
        self.assertEqual(listing[0], {
            'signature': 'ABS(number)',
            'name': 'ABS',
            'display': "Returns the absolute value of a number"
        })

    def test_build_function_signature(self):
        self.assertEqual('ABS()',
                         _build_function_signature(dict(name='ABS',
                                                        params=[])))

        self.assertEqual('ABS(number)',
                         _build_function_signature(dict(name='ABS',
                                                        params=[dict(optional=False,
                                                                     name='number',
                                                                     vararg=False)])))

        self.assertEqual('ABS(number, ...)',
                         _build_function_signature(dict(name='ABS',
                                                        params=[dict(optional=False,
                                                                     name='number',
                                                                     vararg=True)])))

        self.assertEqual('ABS([number])',
                         _build_function_signature(dict(name='ABS',
                                                        params=[dict(optional=True,
                                                                     name='number',
                                                                     vararg=False)])))

        self.assertEqual('ABS([number], ...)',
                         _build_function_signature(dict(name='ABS',
                                                        params=[dict(optional=True,
                                                                     name='number',
                                                                     vararg=True)])))

        self.assertEqual('MOD(number, divisor)',
                         _build_function_signature(dict(name='MOD',
                                                        params=[dict(optional=False,
                                                                     name='number',
                                                                     vararg=False),
                                                                dict(optional=False,
                                                                     name='divisor',
                                                                     vararg=False)])))

        self.assertEqual('MOD(number, ..., divisor)',
                         _build_function_signature(dict(name='MOD',
                                                        params=[dict(optional=False,
                                                                     name='number',
                                                                     vararg=True),
                                                                dict(optional=False,
                                                                     name='divisor',
                                                                     vararg=False)])))

    def test_percentage(self):
        self.assertEquals(0, percentage(0, 100))
        self.assertEquals(0, percentage(0, 0))
        self.assertEquals(0, percentage(100, 0))
        self.assertEquals(75, percentage(75, 100))
        self.assertEquals(76, percentage(759, 1000))


class GSM7Test(TembaTest):

    def test_is_gsm7(self):
        self.assertTrue(is_gsm7("Hello World! {} <>"))
        self.assertFalse(is_gsm7("No capital accented È!"))
        self.assertFalse(is_gsm7("No unicode. ☺"))

        replaced = replace_non_gsm7_accents("No capital accented È!")
        self.assertEquals("No capital accented E!", replaced)
        self.assertTrue(is_gsm7(replaced))

        replaced = replace_non_gsm7_accents("No crazy “word” quotes.")
        self.assertEquals('No crazy "word" quotes.', replaced)
        self.assertTrue(is_gsm7(replaced))

        # non breaking space
        replaced = replace_non_gsm7_accents("Pour chercher du boulot, comment fais-tu ?")
        self.assertEquals('Pour chercher du boulot, comment fais-tu ?', replaced)
        self.assertTrue(is_gsm7(replaced))


class ChunkTest(TembaTest):

    def test_chunking(self):
        curr = 0
        for chunk in chunk_list(six.moves.xrange(100), 7):
            batch_curr = curr
            for item in chunk:
                self.assertEqual(item, curr)
                curr += 1

            # again to make sure things work twice
            curr = batch_curr
            for item in chunk:
                self.assertEqual(item, curr)
                curr += 1

        self.assertEqual(curr, 100)


class ExportTest(TembaTest):
    def setUp(self):
        super(ExportTest, self).setUp()

        self.group = self.create_group("New contacts", [])
        self.task = ExportContactsTask.objects.create(org=self.org, group=self.group,
                                                      created_by=self.admin, modified_by=self.admin)

    def test_prepare_value(self):
        self.assertEqual(self.task.prepare_value(None), '')
        self.assertEqual(self.task.prepare_value("=()"), "'=()")  # escape formulas
        self.assertEqual(self.task.prepare_value(123), '123')

        dt = pytz.timezone("Africa/Nairobi").localize(datetime(2017, 2, 7, 15, 41, 23, 123456))
        self.assertEqual(self.task.prepare_value(dt), datetime(2017, 2, 7, 14, 41, 23, 0))

    def test_task_status(self):
        self.assertEqual(self.task.status, ExportContactsTask.STATUS_PENDING)

        self.task.perform()

        self.assertEqual(self.task.status, ExportContactsTask.STATUS_COMPLETE)

        task2 = ExportContactsTask.objects.create(org=self.org, group=self.group,
                                                  created_by=self.admin, modified_by=self.admin)

        # if task throws exception, will be marked as failed
        with patch.object(task2, 'write_export') as mock_write_export:
            mock_write_export.side_effect = ValueError("Problem!")

            task2.perform()

            self.assertEqual(task2.status, ExportContactsTask.STATUS_FAILED)

    @patch('temba.utils.export.BaseExportTask.MAX_EXCEL_COLS', new_callable=PropertyMock)
    def test_tableexporter_csv(self, mock_max_cols):
        test_max_cols = 255
        mock_max_cols.return_value = test_max_cols

        # tests writing a CSV, that is a file that has more than 255 columns
        cols = []
        for i in range(test_max_cols + 1):
            cols.append("Column %d" % i)

        # create a new exporter
        exporter = TableExporter(self.task, "test", cols)

        # should be CSV because we have too many columns
        self.assertTrue(exporter.is_csv)

        # write some rows
        values = []
        for i in range(test_max_cols + 1):
            values.append("Value %d" % i)

        exporter.write_row(values)
        exporter.write_row(values)

        # ok, let's check the result now
        temp_file, file_ext = exporter.save_file()

        with open(temp_file.name, 'rb') as csvfile:
            import csv
            reader = csv.reader(csvfile)

            for idx, row in enumerate(reader):
                if idx == 0:
                    self.assertEquals(cols, row)
                else:
                    self.assertEquals(values, row)

            # should only be three rows
            self.assertEquals(2, idx)

    @patch('temba.utils.export.BaseExportTask.MAX_EXCEL_ROWS', new_callable=PropertyMock)
    def test_tableexporter_xls(self, mock_max_rows):
        test_max_rows = 1500
        mock_max_rows.return_value = test_max_rows

        cols = []
        for i in range(32):
            cols.append("Column %d" % i)

        exporter = TableExporter(self.task, "test", cols)

        # should be an XLS file
        self.assertFalse(exporter.is_csv)

        values = []
        for i in range(32):
            values.append("Value %d" % i)

        # write out 1050000 rows, that'll make two sheets
        for i in range(test_max_rows + 200):
            exporter.write_row(values)

        temp_file, file_ext = exporter.save_file()
        workbook = load_workbook(filename=temp_file.name)

        self.assertEquals(2, len(workbook.worksheets))

        # check our sheet 1 values
        sheet1 = workbook.worksheets[0]

        rows = tuple(sheet1.rows)

        self.assertEquals(cols, [cell.value for cell in rows[0]])
        self.assertEquals(values, [cell.value for cell in rows[1]])

        self.assertEquals(test_max_rows, len(list(sheet1.rows)))
        self.assertEquals(32, len(list(sheet1.columns)))

        sheet2 = workbook.worksheets[1]
        rows = tuple(sheet2.rows)
        self.assertEquals(cols, [cell.value for cell in rows[0]])
        self.assertEquals(values, [cell.value for cell in rows[1]])

        self.assertEquals(200 + 2, len(list(sheet2.rows)))
        self.assertEquals(32, len(list(sheet2.columns)))


class CurrencyTest(TembaTest):

    def test_currencies(self):
        self.assertEqual(currency_for_country('US').letter, 'USD')
        self.assertEqual(currency_for_country('EC').letter, 'USD')
        self.assertEqual(currency_for_country('FR').letter, 'EUR')
        self.assertEqual(currency_for_country('DE').letter, 'EUR')
        self.assertEqual(currency_for_country('YE').letter, 'YER')
        self.assertEqual(currency_for_country('AF').letter, 'AFN')


class VoiceXMLTest(TembaTest):

    def test_context_managers(self):
        response = voicexml.VXMLResponse()
        self.assertEqual(response, response.__enter__())
        self.assertFalse(response.__exit__(None, None, None))

    def test_response(self):
        response = voicexml.VXMLResponse()
        self.assertEqual(response.document, '<?xml version="1.0" encoding="UTF-8"?><vxml version = "2.1"><form>')
        self.assertEqual(six.text_type(response),
                         '<?xml version="1.0" encoding="UTF-8"?><vxml version = "2.1"><form></form></vxml>')

        response.document += '</form></vxml>'
        self.assertEqual(six.text_type(response),
                         '<?xml version="1.0" encoding="UTF-8"?><vxml version = "2.1"><form></form></vxml>')

    def test_join(self):
        response1 = voicexml.VXMLResponse()
        response2 = voicexml.VXMLResponse()

        response1.document += 'Allo '
        response2.document += 'Hey '

        # the content of response2 should be prepended before the content of response1
        self.assertEqual(six.text_type(response1.join(response2)),
                         '<?xml version="1.0" encoding="UTF-8"?><vxml version = "2.1"><form>Hey Allo </form></vxml>')

    def test_say(self):
        response = voicexml.VXMLResponse()
        response.say('Hello')

        self.assertEqual(six.text_type(response),
                         '<?xml version="1.0" encoding="UTF-8"?><vxml version = "2.1"><form>'
                         '<block><prompt>Hello</prompt></block></form></vxml>')

    def test_play(self):
        response = voicexml.VXMLResponse()

        with self.assertRaises(VoiceXMLException):
            response.play()

        response.play(digits='123')
        self.assertEqual(six.text_type(response),
                         '<?xml version="1.0" encoding="UTF-8"?><vxml version = "2.1"><form>'
                         '<block><prompt>123</prompt></block></form></vxml>')

        response = voicexml.VXMLResponse()
        response.play(url='http://example.com/audio.wav')

        self.assertEqual(six.text_type(response),
                         '<?xml version="1.0" encoding="UTF-8"?><vxml version = "2.1"><form>'
                         '<block><prompt><audio src="http://example.com/audio.wav" /></prompt></block></form></vxml>')

    def test_pause(self):
        response = voicexml.VXMLResponse()

        response.pause()
        self.assertEqual(six.text_type(response),
                         '<?xml version="1.0" encoding="UTF-8"?><vxml version = "2.1"><form>'
                         '<block><prompt><break /></prompt></block></form></vxml>')

        response = voicexml.VXMLResponse()

        response.pause(length=40)
        self.assertEqual(six.text_type(response),
                         '<?xml version="1.0" encoding="UTF-8"?><vxml version = "2.1"><form>'
                         '<block><prompt><break time="40s"/></prompt></block></form></vxml>')

    def test_redirect(self):
        response = voicexml.VXMLResponse()
        response.redirect('http://example.com/')

        self.assertEqual(six.text_type(response),
                         '<?xml version="1.0" encoding="UTF-8"?><vxml version = "2.1"><form>'
                         '<subdialog src="http://example.com/" ></subdialog></form></vxml>')

    def test_hangup(self):
        response = voicexml.VXMLResponse()
        response.hangup()

        self.assertEqual(six.text_type(response),
                         '<?xml version="1.0" encoding="UTF-8"?><vxml version = "2.1"><form><exit /></form></vxml>')

    def test_reject(self):
        response = voicexml.VXMLResponse()
        response.reject(reason='some')

        self.assertEqual(six.text_type(response),
                         '<?xml version="1.0" encoding="UTF-8"?><vxml version = "2.1"><form><exit /></form></vxml>')

    def test_gather(self):
        response = voicexml.VXMLResponse()
        response.gather()

        self.assertEqual(six.text_type(response),
                         '<?xml version="1.0" encoding="UTF-8"?><vxml version = "2.1"><form>'
                         '<field name="Digits"><grammar termchar="#" src="builtin:dtmf/digits" />'
                         '</field></form></vxml>')

        response = voicexml.VXMLResponse()
        response.gather(action='http://example.com')

        self.assertEqual(six.text_type(response),
                         '<?xml version="1.0" encoding="UTF-8"?><vxml version = "2.1"><form>'
                         '<field name="Digits"><grammar termchar="#" src="builtin:dtmf/digits" />'
                         '<nomatch><submit next="http://example.com?empty=1" method="post" /></nomatch></field>'
                         '<filled><submit next="http://example.com" method="post" /></filled></form></vxml>')

        response = voicexml.VXMLResponse()
        response.gather(action='http://example.com', numDigits=1, timeout=45, finishOnKey='*')

        self.assertEqual(six.text_type(response),
                         '<?xml version="1.0" encoding="UTF-8"?><vxml version = "2.1"><form>'
                         '<field name="Digits"><grammar termtimeout="45s" timeout="45s" termchar="*" '
                         'src="builtin:dtmf/digits?minlength=1;maxlength=1" />'
                         '<nomatch><submit next="http://example.com?empty=1" method="post" /></nomatch></field>'
                         '<filled><submit next="http://example.com" method="post" /></filled></form></vxml>')

    def test_record(self):
        response = voicexml.VXMLResponse()
        response.record()

        self.assertEqual(six.text_type(response),
                         '<?xml version="1.0" encoding="UTF-8"?><vxml version = "2.1"><form>'
                         '<record name="UserRecording" beep="true" finalsilence="4000ms" '
                         'dtmfterm="true" type="audio/x-wav"></record></form></vxml>')

        response = voicexml.VXMLResponse()
        response.record(action="http://example.com", method="post", maxLength=60)

        self.assertEqual(six.text_type(response),
                         '<?xml version="1.0" encoding="UTF-8"?><vxml version = "2.1"><form>'
                         '<record name="UserRecording" beep="true" maxtime="60s" finalsilence="4000ms" '
                         'dtmfterm="true" type="audio/x-wav">'
                         '<filled><submit next="http://example.com" method="post" '
                         'enctype="multipart/form-data" /></filled></record></form></vxml>')


class NCCOTest(TembaTest):

    def test_context_managers(self):
        response = NCCOResponse()
        self.assertEqual(response, response.__enter__())
        self.assertFalse(response.__exit__(None, None, None))

    def test_response(self):
        response = NCCOResponse()
        self.assertEqual(response.document, [])
        self.assertEqual(json.loads(six.text_type(response)), [])

    def test_join(self):
        response1 = NCCOResponse()
        response2 = NCCOResponse()

        response1.document.append(dict(action='foo'))
        response2.document.append(dict(action='bar'))

        # the content of response2 should be prepended before the content of response1
        self.assertEqual(json.loads(six.text_type(response1.join(response2))), [dict(action='bar'), dict(action='foo')])

    def test_say(self):
        response = NCCOResponse()
        response.say('Hello')

        self.assertEqual(json.loads(six.text_type(response)), [dict(action='talk', text='Hello', bargeIn=False)])

    def test_play(self):
        response = NCCOResponse()

        with self.assertRaises(NCCOException):
            response.play()

        response.play(digits='123')
        self.assertEqual(json.loads(six.text_type(response)), [dict(action='talk', text='123', bargeIn=False)])

        response = NCCOResponse()
        response.play(url='http://example.com/audio.wav')

        self.assertEqual(json.loads(six.text_type(response)), [dict(action='stream', bargeIn=False,
                                                                    streamUrl=['http://example.com/audio.wav'])])

        response = NCCOResponse()
        response.play(url='http://example.com/audio.wav', digits='123')

        self.assertEqual(json.loads(six.text_type(response)), [dict(action='stream', bargeIn=False,
                                                                    streamUrl=['http://example.com/audio.wav'])])

    def test_bargeIn(self):
        response = NCCOResponse()
        response.say('Hello')
        response.redirect('http://example.com/')

        self.assertEqual(json.loads(six.text_type(response)), [dict(action='talk', text='Hello', bargeIn=True),
                                                               dict(action='input', maxDigits=1, timeOut=1,
                                                                    eventUrl=[
                                                                        "%s?input_redirect=1" % 'http://example.com/'
                                                                    ])])

        response = NCCOResponse()
        response.say('Hello')
        response.redirect('http://example.com/')
        response.say('Goodbye')

        self.assertEqual(json.loads(six.text_type(response)), [dict(action='talk', text='Hello', bargeIn=True),
                                                               dict(action='input', maxDigits=1, timeOut=1,
                                                                    eventUrl=[
                                                                        "%s?input_redirect=1" % 'http://example.com/']),
                                                               dict(action='talk', text='Goodbye', bargeIn=False)])

        response = NCCOResponse()
        response.say('Hello')
        response.redirect('http://example.com/')
        response.say('Please make a recording')
        response.record(action="http://example.com", method="post", maxLength=60)
        response.say('Thanks')
        response.say('Allo')
        response.say('Cool')
        response.redirect('http://example.com/')
        response.say('Bye')

        self.assertEqual(json.loads(six.text_type(response)), [dict(action='talk', text='Hello', bargeIn=True),
                                                               dict(action='input', maxDigits=1, timeOut=1,
                                                                    eventUrl=[
                                                                        "%s?input_redirect=1" % 'http://example.com/']),
                                                               dict(action='talk', text='Please make a recording',
                                                                    bargeIn=False),
                                                               dict(format='wav', eventMethod='post',
                                                                    eventUrl=['http://example.com'],
                                                                    endOnSilence=4, timeOut=60, endOnKey='#',
                                                                    action='record', beepStart=True),
                                                               dict(action='input', maxDigits=1, timeOut=1,
                                                                    eventUrl=[
                                                                        "%s?save_media=1" % "http://example.com"]),
                                                               dict(action='talk', text='Thanks', bargeIn=False),
                                                               dict(action='talk', text='Allo', bargeIn=False),
                                                               dict(action='talk', text='Cool', bargeIn=True),
                                                               dict(action='input', maxDigits=1, timeOut=1,
                                                                    eventUrl=[
                                                                        "%s?input_redirect=1" % 'http://example.com/']),
                                                               dict(action='talk', text='Bye', bargeIn=False)])

        response = NCCOResponse()
        response.play(url='http://example.com/audio.wav')
        response.redirect('http://example.com/')
        response.say('Goodbye')

        self.assertEqual(json.loads(six.text_type(response)), [dict(action='stream', bargeIn=True,
                                                                    streamUrl=['http://example.com/audio.wav']),
                                                               dict(action='input', maxDigits=1, timeOut=1,
                                                                    eventUrl=[
                                                                        "%s?input_redirect=1" % 'http://example.com/']),
                                                               dict(action='talk', text='Goodbye', bargeIn=False)])

    def test_pause(self):
        response = NCCOResponse()
        response.pause()

    def test_redirect(self):
        response = NCCOResponse()
        response.redirect('http://example.com/')

        self.assertEqual(json.loads(six.text_type(response)), [dict(action='input', maxDigits=1, timeOut=1,
                                                                    eventUrl=[
                                                                        "%s?input_redirect=1" % 'http://example.com/'
                                                                    ])])

        response = NCCOResponse()
        response.redirect('http://example.com/?param=12')

        self.assertEqual(json.loads(six.text_type(response)), [dict(action='input', maxDigits=1, timeOut=1,
                                                                    eventUrl=[
                                                                        'http://example.com/?param=12&input_redirect=1'
                                                                    ])])

    def test_hangup(self):
        response = NCCOResponse()
        response.hangup()

    def test_reject(self):
        response = NCCOResponse()
        response.reject()

    def test_gather(self):
        response = NCCOResponse()
        response.gather()

        self.assertEqual(json.loads(six.text_type(response)), [dict(action='input', submitOnHash=True)])

        response = NCCOResponse()
        response.gather(action='http://example.com')

        self.assertEqual(json.loads(six.text_type(response)), [dict(eventMethod='post', action='input',
                                                                    submitOnHash=True,
                                                                    eventUrl=['http://example.com'])])

        response = NCCOResponse()
        response.gather(action='http://example.com', numDigits=1, timeout=45, finishOnKey='*')

        self.assertEqual(json.loads(six.text_type(response)), [dict(maxDigits=1, eventMethod='post', action='input',
                                                                    submitOnHash=False,
                                                                    eventUrl=['http://example.com'],
                                                                    timeOut=45)])

    def test_record(self):
        response = NCCOResponse()
        response.record()

        self.assertEqual(json.loads(six.text_type(response)), [dict(format='wav', endOnSilence=4, beepStart=True,
                                                                    action='record', endOnKey='#'),
                                                               dict(action='input', maxDigits=1, timeOut=1,
                                                                    eventUrl=["None?save_media=1"])
                                                               ])

        response = NCCOResponse()
        response.record(action="http://example.com", method="post", maxLength=60)

        self.assertEqual(json.loads(six.text_type(response)), [dict(format='wav', eventMethod='post',
                                                                    eventUrl=['http://example.com'],
                                                                    endOnSilence=4, timeOut=60, endOnKey='#',
                                                                    action='record', beepStart=True),
                                                               dict(action='input', maxDigits=1, timeOut=1,
                                                                    eventUrl=["%s?save_media=1" % "http://example.com"])
                                                               ])
        response = NCCOResponse()
        response.record(action="http://example.com?param=12", method="post", maxLength=60)

        self.assertEqual(json.loads(six.text_type(response)), [dict(format='wav', eventMethod='post',
                                                                    eventUrl=['http://example.com?param=12'],
                                                                    endOnSilence=4, timeOut=60, endOnKey='#',
                                                                    action='record', beepStart=True),
                                                               dict(action='input', maxDigits=1, timeOut=1,
                                                                    eventUrl=["http://example.com?param=12&save_media=1"])
                                                               ])


class MiddlewareTest(TembaTest):

    def test_orgheader(self):
        response = self.client.get(reverse('public.public_index'))
        self.assertFalse(response.has_header('X-Temba-Org'))

        self.login(self.superuser)

        response = self.client.get(reverse('public.public_index'))
        self.assertFalse(response.has_header('X-Temba-Org'))

        self.login(self.admin)

        response = self.client.get(reverse('public.public_index'))
        self.assertEqual(response['X-Temba-Org'], six.text_type(self.org.id))


class MakeTestDBTest(SimpleTestCase):
    """
    This command can't be run in a transaction so we have to manually ensure all data is deleted on completion
    """
    allow_database_queries = True

    def tearDown(self):
        Org.objects.all().delete()
        User.objects.all().delete()
        Group.objects.all().delete()
        AdminBoundary.objects.all().delete()

    def test_command(self):
        call_command('make_test_db', num_orgs=2, num_contacts=12, seed=123456)

        org_1, org_2 = list(Org.objects.order_by('id'))

        self.assertEqual(User.objects.count(), 10)  # 4 for each org + superuser + anonymous
        self.assertEqual(ContactField.objects.count(), 12)  # 6 per org
        self.assertEqual(ContactGroup.user_groups.count(), 20)  # 10 per org
        self.assertEqual(Contact.objects.filter(is_test=True).count(), 8)  # 1 for each user
        self.assertEqual(Contact.objects.filter(is_test=False).count(), 4)

        org_1_all_contacts = ContactGroup.system_groups.get(org=org_1, name="All Contacts")

        self.assertEqual(org_1_all_contacts.contacts.count(), 2)
        self.assertEqual(list(ContactGroupCount.objects.filter(group=org_1_all_contacts).values_list('count')), [(2,)])

        # same seed should generate objects with same UUIDs
        self.assertEqual(ContactGroup.user_groups.order_by('id').first().uuid, 'cec602da-1406-e378-df14-b8d4a99b7cc4')

        # check can't be run again on a now non-empty database
        with self.assertRaises(CommandError):
            call_command('make_test_db', num_orgs=2, num_contacts=4)<|MERGE_RESOLUTION|>--- conflicted
+++ resolved
@@ -7,11 +7,7 @@
 import six
 
 from celery.app.task import Task
-<<<<<<< HEAD
-from datetime import date, datetime, time
-=======
-from datetime import datetime, time, timedelta
->>>>>>> b48ef0c5
+from datetime import date, datetime, time, timedelta
 from decimal import Decimal
 from django.conf import settings
 from django.contrib.auth.models import User, Group
