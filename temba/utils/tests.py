# -*- coding: utf-8 -*-

from __future__ import absolute_import, unicode_literals

import datetime
import json
import pytz
import six
import time

from celery.app.task import Task
from decimal import Decimal
from django.conf import settings
from django.contrib.auth.models import User, Group
from django.core import mail
from django.core.management import call_command, CommandError
from django.core.urlresolvers import reverse
from django.test import override_settings, SimpleTestCase
from django.utils import timezone
from django_redis import get_redis_connection
from mock import patch, PropertyMock
from openpyxl import load_workbook
from temba.contacts.models import Contact, ContactField, ContactGroup, ContactGroupCount, ExportContactsTask
from temba.locations.models import AdminBoundary
from temba.orgs.models import Org
from temba.tests import TembaTest
from temba_expressions.evaluator import EvaluationContext, DateStyle
from . import format_decimal, slugify_with, str_to_datetime, str_to_time, date_to_utc_range, truncate, random_string
from . import json_to_dict, dict_to_struct, datetime_to_ms, ms_to_datetime, dict_to_json, str_to_bool
from . import percentage, datetime_to_json_date, json_date_to_datetime, non_atomic_gets, clean_string
from . import datetime_to_str, chunk_list, get_country_code_by_name, datetime_to_epoch, voicexml
from .cache import get_cacheable_result, get_cacheable_attr, incrby_existing
from .currencies import currency_for_country
from .email import send_simple_email, is_valid_address
from .export import TableExporter
from .expressions import migrate_template, evaluate_template, evaluate_template_compat, get_function_listing
from .expressions import _build_function_signature
from .gsm7 import is_gsm7, replace_non_gsm7_accents
from .nexmo import NCCOException, NCCOResponse
from .profiler import time_monitor
from .queues import start_task, complete_task, push_task, HIGH_PRIORITY, LOW_PRIORITY, nonoverlapping_task
<<<<<<< HEAD
from .currencies import currency_for_country
from . import format_decimal, slugify_with, str_to_datetime, str_to_time, truncate, random_string, non_atomic_when_eager, \
    clean_string
from . import PageableQuery, json_to_dict, dict_to_struct, datetime_to_ms, ms_to_datetime, dict_to_json, str_to_bool
from . import percentage, datetime_to_json_date, json_date_to_datetime, non_atomic_gets
from . import datetime_to_str, chunk_list, get_country_code_by_name
from temba.utils.ascii import to_ascii
=======
from .timezones import TimeZoneFormField, timezone_to_country_code
from .voicexml import VoiceXMLException
>>>>>>> 16737aa4


class InitTest(TembaTest):

    def test_datetime_to_ms(self):
        d1 = datetime.datetime(2014, 1, 2, 3, 4, 5, tzinfo=pytz.utc)
        self.assertEqual(datetime_to_ms(d1), 1388631845000)  # from http://unixtimestamp.50x.eu
        self.assertEqual(ms_to_datetime(1388631845000), d1)

        tz = pytz.timezone("Africa/Kigali")
        d2 = tz.localize(datetime.datetime(2014, 1, 2, 3, 4, 5))
        self.assertEqual(datetime_to_ms(d2), 1388624645000)
        self.assertEqual(ms_to_datetime(1388624645000), d2.astimezone(pytz.utc))

    def test_datetime_to_json_date(self):
        d1 = datetime.datetime(2014, 1, 2, 3, 4, 5, tzinfo=pytz.utc)
        self.assertEqual(datetime_to_json_date(d1), '2014-01-02T03:04:05.000Z')
        self.assertEqual(json_date_to_datetime('2014-01-02T03:04:05.000Z'), d1)
        self.assertEqual(json_date_to_datetime('2014-01-02T03:04:05.000'), d1)

        tz = pytz.timezone("Africa/Kigali")
        d2 = tz.localize(datetime.datetime(2014, 1, 2, 3, 4, 5))
        self.assertEqual(datetime_to_json_date(d2), '2014-01-02T01:04:05.000Z')
        self.assertEqual(json_date_to_datetime('2014-01-02T01:04:05.000Z'), d2.astimezone(pytz.utc))
        self.assertEqual(json_date_to_datetime('2014-01-02T01:04:05.000'), d2.astimezone(pytz.utc))

    def test_datetime_to_str(self):
        tz = pytz.timezone("Africa/Kigali")
        d2 = tz.localize(datetime.datetime(2014, 1, 2, 3, 4, 5, 6))

        self.assertEqual(datetime_to_str(d2), '2014-01-02T01:04:05.000006Z')  # no format
        self.assertEqual(datetime_to_str(d2, format='%Y-%m-%d'), '2014-01-02')  # format provided
        self.assertEqual(datetime_to_str(d2, tz=tz), '2014-01-02T03:04:05.000006Z')  # in specific timezone
        self.assertEqual(datetime_to_str(d2, ms=False), '2014-01-02T01:04:05Z')  # no ms
        self.assertEqual(datetime_to_str(d2.date()), '2014-01-02T00:00:00.000000Z')  # no ms

    def test_datetime_to_epoch(self):
        dt = json_date_to_datetime('2014-01-02T01:04:05.000Z')
        self.assertEqual(1388624645, datetime_to_epoch(dt))

    def test_str_to_datetime(self):
        tz = pytz.timezone('Asia/Kabul')
        with patch.object(timezone, 'now', return_value=tz.localize(datetime.datetime(2014, 1, 2, 3, 4, 5, 6))):
            self.assertIsNone(str_to_datetime(None, tz))  # none
            self.assertIsNone(str_to_datetime('', tz))  # empty string
            self.assertIsNone(str_to_datetime('xxx', tz))  # unparseable string
            self.assertIsNone(str_to_datetime('xxx', tz, fill_time=False))  # unparseable string
            self.assertEqual(tz.localize(datetime.datetime(2013, 2, 1, 3, 4, 5, 6)),
                             str_to_datetime('01-02-2013', tz, dayfirst=True))  # day first
            self.assertEqual(tz.localize(datetime.datetime(2013, 1, 2, 3, 4, 5, 6)),
                             str_to_datetime('01-02-2013', tz, dayfirst=False))  # month first
            self.assertEqual(tz.localize(datetime.datetime(2013, 1, 31, 3, 4, 5, 6)),
                             str_to_datetime('01-31-2013', tz, dayfirst=True))  # impossible as day first
            self.assertEqual(tz.localize(datetime.datetime(2013, 2, 1, 7, 8, 5, 6)),
                             str_to_datetime('01-02-2013 07:08', tz, dayfirst=True))  # hour and minute provided
            self.assertEqual(tz.localize(datetime.datetime(2013, 2, 1, 7, 8, 9, 100000)),
                             str_to_datetime('01-02-2013 07:08:09.100000', tz, dayfirst=True))  # complete time provided
            self.assertEqual(tz.localize(datetime.datetime(2013, 2, 1, 0, 0, 0, 0)),
                             str_to_datetime('01-02-2013', tz, dayfirst=True, fill_time=False))  # no time filling

            # just year
            self.assertEqual(datetime.datetime(123, 1, 2, 3, 4, 5, 6, tz),
                             str_to_datetime('123', tz))

        # localizing while in DST to something outside DST
        tz = pytz.timezone('US/Eastern')
        with patch.object(timezone, 'now', return_value=tz.localize(datetime.datetime(2029, 11, 1, 12, 30, 0, 0))):
            parsed = str_to_datetime('06-11-2029', tz, dayfirst=True)
            self.assertEqual(tz.localize(datetime.datetime(2029, 11, 6, 12, 30, 0, 0)),
                             parsed)

            # assert there is no DST offset
            self.assertFalse(parsed.tzinfo.dst(parsed))

            self.assertEqual(tz.localize(datetime.datetime(2029, 11, 6, 13, 45, 0, 0)),
                             str_to_datetime('06-11-2029 13:45', tz, dayfirst=True))

        # deal with datetimes that have timezone info
        self.assertEqual(pytz.utc.localize(datetime.datetime(2016, 11, 21, 20, 36, 51, 215681)).astimezone(tz),
                         str_to_datetime('2016-11-21T20:36:51.215681Z', tz))

        self.assertEqual(datetime.datetime(123, 1, 2, 5, 4, 5, 6, pytz.utc),
                         str_to_datetime('123-1-2T5:4:5.000006Z', tz))

    def test_str_to_time(self):
        tz = pytz.timezone('Asia/Kabul')
        with patch.object(timezone, 'now', return_value=tz.localize(datetime.datetime(2014, 1, 2, 3, 4, 5, 6))):
            self.assertEqual(datetime.time(3, 4), str_to_time('03:04'))  # zero padded
            self.assertEqual(datetime.time(3, 4), str_to_time('3:4'))  # not zero padded
            self.assertEqual(datetime.time(3, 4), str_to_time('01-02-2013 03:04'))  # with date
            self.assertEqual(datetime.time(15, 4), str_to_time('3:04 PM'))  # as PM

    def test_date_to_utc_range(self):
        self.assertEqual(date_to_utc_range(datetime.date(2017, 2, 20), self.org), (
            datetime.datetime(2017, 2, 19, 22, 0, 0, 0, tzinfo=pytz.UTC),
            datetime.datetime(2017, 2, 20, 22, 0, 0, 0, tzinfo=pytz.UTC)
        ))

    def test_str_to_bool(self):
        self.assertFalse(str_to_bool(None))
        self.assertFalse(str_to_bool(''))
        self.assertFalse(str_to_bool('x'))
        self.assertTrue(str_to_bool('Y'))
        self.assertTrue(str_to_bool('Yes'))
        self.assertTrue(str_to_bool('TRUE'))
        self.assertTrue(str_to_bool('1'))

    def test_format_decimal(self):
        self.assertEquals('', format_decimal(None))
        self.assertEquals('0', format_decimal(Decimal('0.0')))
        self.assertEquals('10', format_decimal(Decimal('10')))
        self.assertEquals('100', format_decimal(Decimal('100.0')))
        self.assertEquals('123', format_decimal(Decimal('123')))
        self.assertEquals('123', format_decimal(Decimal('123.0')))
        self.assertEquals('123.34', format_decimal(Decimal('123.34')))
        self.assertEquals('123.34', format_decimal(Decimal('123.3400000')))
        self.assertEquals('-123', format_decimal(Decimal('-123.0')))

    def test_slugify_with(self):
        self.assertEquals('foo_bar', slugify_with('foo bar'))
        self.assertEquals('foo$bar', slugify_with('foo bar', '$'))

    def test_truncate(self):
        self.assertEquals('abc', truncate('abc', 5))
        self.assertEquals('abcde', truncate('abcde', 5))
        self.assertEquals('ab...', truncate('abcdef', 5))

    def test_random_string(self):
        rs = random_string(1000)
        self.assertEquals(1000, len(rs))
        self.assertFalse('1' in rs or 'I' in rs or '0' in rs or 'O' in rs)

    def test_non_atomic_gets(self):
        @non_atomic_gets
        def dispatch_func(*args, **kwargs):
            return args[0] + kwargs['arg2']

        self.assertTrue(hasattr(dispatch_func, '_non_atomic_gets'))

        # check that function calls correctly
        self.assertEqual(dispatch_func(1, arg2=2), 3)

    def test_percentage(self):
        self.assertEquals(0, percentage(0, 100))
        self.assertEquals(0, percentage(0, 0))
        self.assertEquals(0, percentage(100, 0))
        self.assertEquals(75, percentage(75, 100))
        self.assertEquals(76, percentage(759, 1000))

    def test_get_country_code_by_name(self):
        self.assertEqual('RW', get_country_code_by_name('Rwanda'))
        self.assertEqual('US', get_country_code_by_name('United States of America'))
        self.assertEqual('US', get_country_code_by_name('United States'))
        self.assertEqual('GB', get_country_code_by_name('United Kingdom'))
        self.assertEqual('CI', get_country_code_by_name('Ivory Coast'))
        self.assertEqual('CD', get_country_code_by_name('Democratic Republic of the Congo'))

    def test_remove_control_charaters(self):
        self.assertIsNone(clean_string(None))
        self.assertEqual(clean_string("ngert\x07in."), "ngertin.")
        self.assertEqual(clean_string("Norbért"), "Norbért")


class TimezonesTest(TembaTest):
    def test_field(self):
        field = TimeZoneFormField(help_text="Test field")

        self.assertEqual(field.choices[0], ('Pacific/Midway', u'(GMT-1100) Pacific/Midway'))
        self.assertEqual(field.coerce("Africa/Kigali"), pytz.timezone("Africa/Kigali"))

    def test_timezone_country_code(self):
        self.assertEqual('RW', timezone_to_country_code(pytz.timezone('Africa/Kigali')))
        self.assertEqual('US', timezone_to_country_code(pytz.timezone('America/Chicago')))
        self.assertEqual('US', timezone_to_country_code(pytz.timezone('US/Pacific')))

        # GMT and UTC give empty
        self.assertEqual('', timezone_to_country_code(pytz.timezone('GMT')))
        self.assertEqual('', timezone_to_country_code(pytz.timezone('UTC')))


class TemplateTagTest(TembaTest):

    def test_icon(self):
        from temba.campaigns.models import Campaign
        from temba.triggers.models import Trigger
        from temba.flows.models import Flow
        from temba.utils.templatetags.temba import icon

        campaign = Campaign.create(self.org, self.admin, 'Test Campaign', self.create_group('Test group', []))
        flow = Flow.create(self.org, self.admin, 'Test Flow')
        trigger = Trigger.objects.create(org=self.org, keyword='trigger', flow=flow, created_by=self.admin, modified_by=self.admin)

        self.assertEquals('icon-instant', icon(campaign))
        self.assertEquals('icon-feed', icon(trigger))
        self.assertEquals('icon-tree', icon(flow))
        self.assertEquals("", icon(None))

    def test_format_seconds(self):
        from temba.utils.templatetags.temba import format_seconds

        self.assertIsNone(format_seconds(None))

        # less than a minute
        self.assertEquals("30 sec", format_seconds(30))

        # round down
        self.assertEquals("1 min", format_seconds(89))

        # round up
        self.assertEquals("2 min", format_seconds(100))

    def test_delta(self):
        from temba.utils.templatetags.temba import delta_filter

        # empty
        self.assertEqual('', delta_filter(datetime.timedelta(seconds=0)))

        # in the future
        self.assertEqual('0 seconds', delta_filter(datetime.timedelta(seconds=-10)))

        # some valid times
        self.assertEqual('2 minutes, 40 seconds', delta_filter(datetime.timedelta(seconds=160)))
        self.assertEqual('5 minutes', delta_filter(datetime.timedelta(seconds=300)))
        self.assertEqual('10 minutes, 1 second', delta_filter(datetime.timedelta(seconds=601)))

        # non-delta arg
        self.assertEqual('', delta_filter('Invalid'))


class CacheTest(TembaTest):

    def test_get_cacheable_result(self):
        self.create_contact("Bob", number="1234")

        def calculate():
            return Contact.objects.all().count()

        with self.assertNumQueries(1):
            self.assertEqual(get_cacheable_result('test_contact_count', 60, calculate), 1)  # from db
        with self.assertNumQueries(0):
            self.assertEqual(get_cacheable_result('test_contact_count', 60, calculate), 1)  # from cache

        self.create_contact("Jim", number="2345")

        with self.assertNumQueries(0):
            self.assertEqual(get_cacheable_result('test_contact_count', 60, calculate), 1)  # not updated

        get_redis_connection().delete('test_contact_count')  # delete from cache for force re-fetch from db

        with self.assertNumQueries(1):
            self.assertEqual(get_cacheable_result('test_contact_count', 60, calculate), 2)  # from db
        with self.assertNumQueries(0):
            self.assertEqual(get_cacheable_result('test_contact_count', 60, calculate), 2)  # from cache

    def test_get_cacheable_attr(self):
        def calculate():
            return "CALCULATED"

        self.assertEqual(get_cacheable_attr(self, '_test_value', calculate), "CALCULATED")
        self._test_value = "CACHED"
        self.assertEqual(get_cacheable_attr(self, '_test_value', calculate), "CACHED")

    def test_incrby_existing(self):
        r = get_redis_connection()
        r.setex('foo', 100, 10)
        r.set('bar', 20)

        incrby_existing('foo', 3, r)  # positive delta
        self.assertEqual(r.get('foo'), '13')
        self.assertTrue(r.ttl('foo') > 0)

        incrby_existing('foo', -1, r)  # negative delta
        self.assertEqual(r.get('foo'), '12')
        self.assertTrue(r.ttl('foo') > 0)

        r.setex('foo', 100, 0)
        incrby_existing('foo', 5, r)  # zero val key
        self.assertEqual(r.get('foo'), '5')
        self.assertTrue(r.ttl('foo') > 0)

        incrby_existing('bar', 5, r)  # persistent key
        self.assertEqual(r.get('bar'), '25')
        self.assertTrue(r.ttl('bar') < 0)

        incrby_existing('xxx', -2, r)  # non-existent key
        self.assertIsNone(r.get('xxx'))


class EmailTest(TembaTest):

    @override_settings(SEND_EMAILS=True)
    def test_send_simple_email(self):
        send_simple_email(['recipient@bar.com'], "Test Subject", "Test Body")
        self.assertEquals(len(mail.outbox), 1)
        self.assertEquals(mail.outbox[0].from_email, settings.DEFAULT_FROM_EMAIL)
        self.assertEquals(mail.outbox[0].subject, "Test Subject")
        self.assertEquals(mail.outbox[0].body, "Test Body")
        self.assertEquals(mail.outbox[0].recipients(), ['recipient@bar.com'])

        send_simple_email(['recipient@bar.com'], "Test Subject", "Test Body", from_email='no-reply@foo.com')
        self.assertEquals(len(mail.outbox), 2)
        self.assertEquals(mail.outbox[1].from_email, 'no-reply@foo.com')
        self.assertEquals(mail.outbox[1].subject, "Test Subject")
        self.assertEquals(mail.outbox[1].body, "Test Body")
        self.assertEquals(mail.outbox[1].recipients(), ["recipient@bar.com"])

    def test_is_valid_address(self):

        self.VALID_EMAILS = [

            # Cases from https://en.wikipedia.org/wiki/Email_address
            'prettyandsimple@example.com',
            'very.common@example.com',
            'disposable.style.email.with+symbol@example.com',
            'other.email-with-dash@example.com',
            'x@example.com',
            '"much.more unusual"@example.com',
            '"very.unusual.@.unusual.com"@example.com'
            '"very.(),:;<>[]\".VERY.\"very@\\ \"very\".unusual"@strange.example.com',
            'example-indeed@strange-example.com',
            "#!$%&'*+-/=?^_`{}|~@example.org",
            '"()<>[]:,;@\\\"!#$%&\'-/=?^_`{}| ~.a"@example.org'
            '" "@example.org',
            'example@localhost',
            'example@s.solutions',


            # Cases from Django tests
            'email@here.com',
            'weirder-email@here.and.there.com',
            'email@[127.0.0.1]',
            'email@[2001:dB8::1]',
            'email@[2001:dB8:0:0:0:0:0:1]',
            'email@[::fffF:127.0.0.1]',
            'example@valid-----hyphens.com',
            'example@valid-with-hyphens.com',
            'test@domain.with.idn.tld.उदाहरण.परीक्षा',
            'email@localhost',
            '"test@test"@example.com',
            'example@atm.%s' % ('a' * 63),
            'example@%s.atm' % ('a' * 63),
            'example@%s.%s.atm' % ('a' * 63, 'b' * 10),
            '"\\\011"@here.com',
            'a@%s.us' % ('a' * 63)
        ]

        self.INVALID_EMAILS = [

            # Cases from https://en.wikipedia.org/wiki/Email_address
            None,
            "",
            "abc",
            "a@b",
            " @ .c",
            "a @b.c",
            "{@flow.email}",
            'Abc.example.com',
            'A@b@c@example.com',
            'a"b(c)d,e:f;g<h>i[j\k]l@example.com'
            'just"not"right@example.com'
            'this is"not\allowed@example.com'
            'this\ still\"not\\allowed@example.com'
            '1234567890123456789012345678901234567890123456789012345678901234+x@example.com'
            'john..doe@example.com'
            'john.doe@example..com'

            # Cases from Django tests
            'example@atm.%s' % ('a' * 64),
            'example@%s.atm.%s' % ('b' * 64, 'a' * 63),
            None,
            '',
            'abc',
            'abc@',
            'abc@bar',
            'a @x.cz',
            'abc@.com',
            'something@@somewhere.com',
            'email@127.0.0.1',
            'email@[127.0.0.256]',
            'email@[2001:db8::12345]',
            'email@[2001:db8:0:0:0:0:1]',
            'email@[::ffff:127.0.0.256]',
            'example@invalid-.com',
            'example@-invalid.com',
            'example@invalid.com-',
            'example@inv-.alid-.com',
            'example@inv-.-alid.com',
            'test@example.com\n\n<script src="x.js">',
            # Quoted-string format (CR not allowed)
            '"\\\012"@here.com',
            'trailingdot@shouldfail.com.',
            # Max length of domain name labels is 63 characters per RFC 1034.
            'a@%s.us' % ('a' * 64),
            # Trailing newlines in username or domain not allowed
            'a@b.com\n',
            'a\n@b.com',
            '"test@test"\n@example.com',
            'a@[127.0.0.1]\n'
        ]

        for email in self.VALID_EMAILS:
            self.assertTrue(is_valid_address(email), "FAILED: %s should be a valid email" % email)

        for email in self.INVALID_EMAILS:
            self.assertFalse(is_valid_address(email), "FAILED: %s should be an invalid email" % email)


class JsonTest(TembaTest):

    def test_encode_decode(self):
        # create a time that has a set millisecond
        now = timezone.now().replace(microsecond=1000)

        # our dictionary to encode
        source = dict(name="Date Test", age=10, now=now)

        # encode it
        encoded = dict_to_json(source)

        # now decode it back out
        decoded = json_to_dict(encoded)

        # should be the same as our source
        self.assertDictEqual(source, decoded)

        # test the same using our object mocking
        mock = dict_to_struct('Mock', json.loads(encoded), ['now'])
        self.assertEquals(mock.now, source['now'])

        # try it with a microsecond of 0 instead
        source['now'] = timezone.now().replace(microsecond=0)

        # encode it
        encoded = dict_to_json(source)

        # now decode it back out
        decoded = json_to_dict(encoded)

        # should be the same as our source
        self.assertDictEqual(source, decoded)

        # test the same using our object mocking
        mock = dict_to_struct('Mock', json.loads(encoded), ['now'])
        self.assertEquals(mock.now, source['now'])


class QueueTest(TembaTest):

    def test_queueing(self):
        r = get_redis_connection()

        args1 = dict(task=1)

        # basic push and pop
        push_task(self.org, None, 'test', args1)
        org_id, task = start_task('test')
        self.assertEqual(args1, task)
        self.assertEqual(org_id, self.org.id)

        # should show as having one worker on that worker
        self.assertEqual(r.zscore('test:active', self.org.id), 1)

        # there aren't any more tasks so this will actually clear our active worker count
        self.assertFalse(start_task('test')[1])
        self.assertIsNone(r.zscore('test:active', self.org.id))

        # marking the task as complete should also be a no-op
        complete_task('test', self.org.id)
        self.assertIsNone(r.zscore('test:active', self.org.id))

        # pop on another task and start it and complete it
        push_task(self.org, None, 'test', args1)
        self.assertEquals(args1, start_task('test')[1])
        complete_task('test', self.org.id)

        # should have no active workers
        self.assertEqual(r.zscore('test:active', self.org.id), 0)

        # ok, try pushing and popping multiple on now
        args2 = dict(task=2)

        push_task(self.org, None, 'test', args1)
        push_task(self.org, None, 'test', args2)

        # should come back in order of insertion
        self.assertEquals(args1, start_task('test')[1])
        self.assertEquals(args2, start_task('test')[1])

        # two active workers
        self.assertEqual(r.zscore('test:active', self.org.id), 2)

        # mark one as complete
        complete_task('test', self.org.id)
        self.assertEqual(r.zscore('test:active', self.org.id), 1)

        # start another, this will clear our counts
        self.assertFalse(start_task('test')[1])
        self.assertIsNone(r.zscore('test:active', self.org.id))

        complete_task('test', self.org.id)
        self.assertIsNone(r.zscore('test:active', self.org.id))

        # ok, same set up
        push_task(self.org, None, 'test', args1)
        push_task(self.org, None, 'test', args2)

        # but add a high priority item this time
        args3 = dict(task=3)
        push_task(self.org, None, 'test', args3, HIGH_PRIORITY)

        # and a low priority task
        args4 = dict(task=4)
        push_task(self.org, None, 'test', args4, LOW_PRIORITY)

        # high priority should be first out, then defaults, then low
        self.assertEquals(args3, start_task('test')[1])
        self.assertEquals(args1, start_task('test')[1])
        self.assertEquals(args2, start_task('test')[1])
        self.assertEquals(args4, start_task('test')[1])

        self.assertEqual(r.zscore('test:active', self.org.id), 4)

        self.assertFalse(start_task('test')[1])
        self.assertIsNone(r.zscore('test:active', self.org.id))

    def test_org_queuing(self):
        r = get_redis_connection()

        self.create_secondary_org()

        args = [dict(task=i) for i in range(6)]

        push_task(self.org, None, 'test', args[4], LOW_PRIORITY)
        push_task(self.org, None, 'test', args[2])
        push_task(self.org, None, 'test', args[0], HIGH_PRIORITY)

        push_task(self.org2, None, 'test', args[3])
        push_task(self.org2, None, 'test', args[1], HIGH_PRIORITY)
        push_task(self.org2, None, 'test', args[5], LOW_PRIORITY)

        # order should alternate between the two orgs (based on # of active workers)
        for i in range(6):
            task = start_task('test')[1]['task']
            self.assertEqual(i, task)

        # each org should show 3 active works
        self.assertEqual(r.zscore('test:active', self.org.id), 3)
        self.assertEqual(r.zscore('test:active', self.org2.id), 3)

        self.assertFalse(start_task('test')[1])

        # no more tasks to do, both should now be empty
        self.assertIsNone(r.zscore('test:active', self.org.id))
        self.assertIsNone(r.zscore('test:active', self.org2.id))

    @patch('redis.client.StrictRedis.lock')
    @patch('redis.client.StrictRedis.get')
    def test_nonoverlapping_task(self, mock_redis_get, mock_redis_lock):
        mock_redis_get.return_value = None
        task_calls = []

        @nonoverlapping_task()
        def test_task1(foo, bar):
            task_calls.append('1-%d-%d' % (foo, bar))

        @nonoverlapping_task(name='task2', time_limit=100)
        def test_task2(foo, bar):
            task_calls.append('2-%d-%d' % (foo, bar))

        @nonoverlapping_task(name='task3', time_limit=100, lock_key='test_key', lock_timeout=55)
        def test_task3(foo, bar):
            task_calls.append('3-%d-%d' % (foo, bar))

        self.assertIsInstance(test_task1, Task)
        self.assertIsInstance(test_task2, Task)
        self.assertEqual(test_task2.name, 'task2')
        self.assertEqual(test_task2.time_limit, 100)
        self.assertIsInstance(test_task3, Task)
        self.assertEqual(test_task3.name, 'task3')
        self.assertEqual(test_task3.time_limit, 100)

        test_task1(11, 12)
        test_task2(21, bar=22)
        test_task3(foo=31, bar=32)

        mock_redis_get.assert_any_call('celery-task-lock:test_task1')
        mock_redis_get.assert_any_call('celery-task-lock:task2')
        mock_redis_get.assert_any_call('test_key')
        mock_redis_lock.assert_any_call('celery-task-lock:test_task1', timeout=900)
        mock_redis_lock.assert_any_call('celery-task-lock:task2', timeout=100)
        mock_redis_lock.assert_any_call('test_key', timeout=55)

        self.assertEqual(task_calls, ['1-11-12', '2-21-22', '3-31-32'])

        # simulate task being already running
        mock_redis_get.reset_mock()
        mock_redis_get.return_value = 'xyz'
        mock_redis_lock.reset_mock()

        # try to run again
        test_task1(13, 14)

        # check that task is skipped
        mock_redis_get.assert_called_once_with('celery-task-lock:test_task1')
        self.assertEqual(mock_redis_lock.call_count, 0)
        self.assertEqual(task_calls, ['1-11-12', '2-21-22', '3-31-32'])


class ExpressionsTest(TembaTest):

    def setUp(self):
        super(ExpressionsTest, self).setUp()

        contact = self.create_contact("Joe Blow", "123")
        contact.language = u'eng'
        contact.save()

        variables = dict()
        variables['contact'] = contact.build_message_context()
        variables['flow'] = dict(water_source="Well",     # key with underscore
                                 blank="",                # blank string
                                 arabic="اثنين ثلاثة",    # RTL chars
                                 english="two three",     # LTR chars
                                 urlstuff=' =&\u0628',    # stuff that needs URL encoding
                                 users=5,                 # numeric as int
                                 count="5",               # numeric as string
                                 average=2.5,             # numeric as float
                                 joined=datetime.datetime(2014, 12, 1, 9, 0, 0, 0, timezone.utc),  # date as datetime
                                 started="1/12/14 9:00")  # date as string

        self.context = EvaluationContext(variables, timezone.utc, DateStyle.DAY_FIRST)

    def test_evaluate_template(self):
        self.assertEquals(("Hello World", []), evaluate_template('Hello World', self.context))  # no expressions
        self.assertEquals(("Hello = Well 5", []),
                          evaluate_template("Hello = @(flow.water_source) @flow.users", self.context))
        self.assertEquals(("xxJoexx", []),
                          evaluate_template("xx@(contact.first_name)xx", self.context))  # no whitespace
        self.assertEquals(('Hello "World"', []),
                          evaluate_template('@( "Hello ""World""" )', self.context))  # string with escaping
        self.assertEquals(("Hello World", []),
                          evaluate_template('@( "Hello" & " " & "World" )', self.context))  # string concatenation
        self.assertEquals(('("', []),
                          evaluate_template('@("(" & """")', self.context))  # string literals containing delimiters
        self.assertEquals(('Joe Blow and Joe Blow', []),
                          evaluate_template('@contact and @(contact)', self.context))  # old and new style
        self.assertEquals(("Joe Blow language is set to 'eng'", []),
                          evaluate_template("@contact language is set to '@contact.language'", self.context))  # language

        # test LTR and RTL mixing
        self.assertEquals(("one two three four", []),
                          evaluate_template("one @flow.english four", self.context))  # LTR var, LTR value, LTR text
        self.assertEquals(("one اثنين ثلاثة four", []),
                          evaluate_template("one @flow.arabic four", self.context))  # LTR var, RTL value, LTR text
        self.assertEquals(("واحد اثنين ثلاثة أربعة", []),
                          evaluate_template("واحد @flow.arabic أربعة", self.context))  # LTR var, RTL value, RTL text
        self.assertEquals(("واحد two three أربعة", []),
                          evaluate_template("واحد @flow.english أربعة", self.context))  # LTR var, LTR value, RTL text

        # test decimal arithmetic
        self.assertEquals(("Result: 7", []),
                          evaluate_template("Result: @(flow.users + 2)",
                                            self.context))  # var is int
        self.assertEquals(("Result: 0", []),
                          evaluate_template("Result: @(flow.count - 5)",
                                            self.context))  # var is string
        self.assertEquals(("Result: 0.5", []),
                          evaluate_template("Result: @(5 / (flow.users * 2))",
                                            self.context))  # result is decimal
        self.assertEquals(("Result: -10", []),
                          evaluate_template("Result: @(-5 - flow.users)", self.context))  # negatives

        # test date arithmetic
        self.assertEquals(("Date: 02-12-2014 09:00", []),
                          evaluate_template("Date: @(flow.joined + 1)",
                                            self.context))  # var is datetime
        self.assertEquals(("Date: 28-11-2014 09:00", []),
                          evaluate_template("Date: @(flow.started - 3)",
                                            self.context))  # var is string
        self.assertEquals(("Date: 04-07-2014", []),
                          evaluate_template("Date: @(DATE(2014, 7, 1) + 3)",
                                            self.context))  # date constructor
        self.assertEquals(("Date: 01-12-2014 11:30", []),
                          evaluate_template("Date: @(flow.joined + TIME(2, 30, 0))",
                                            self.context))  # time addition to datetime var
        self.assertEquals(("Date: 01-12-2014 06:30", []),
                          evaluate_template("Date: @(flow.joined - TIME(2, 30, 0))",
                                            self.context))  # time subtraction from string var

        # test function calls
        self.assertEquals(("Hello joe", []),
                          evaluate_template("Hello @(lower(contact.first_name))",
                                            self.context))  # use lowercase for function name
        self.assertEquals(("Hello JOE", []),
                          evaluate_template("Hello @(UPPER(contact.first_name))",
                                            self.context))  # use uppercase for function name
        self.assertEquals(("Bonjour world", []),
                          evaluate_template('@(SUBSTITUTE("Hello world", "Hello", "Bonjour"))',
                                            self.context))  # string arguments
        self.assertRegexpMatches(evaluate_template('Today is @(TODAY())', self.context)[0],
                                 'Today is \d\d-\d\d-\d\d\d\d')  # function with no args
        self.assertEquals(('3', []),
                          evaluate_template('@(LEN( 1.2 ))',
                                            self.context))  # auto decimal -> string conversion
        self.assertEquals(('16', []),
                          evaluate_template('@(LEN(flow.joined))',
                                            self.context))  # auto datetime -> string conversion
        self.assertEquals(('2', []),
                          evaluate_template('@(WORD_COUNT("abc-def", FALSE))',
                                            self.context))  # built-in variable
        self.assertEquals(('TRUE', []),
                          evaluate_template('@(OR(AND(True, flow.count = flow.users, 1), 0))',
                                            self.context))  # booleans / varargs
        self.assertEquals(('yes', []),
                          evaluate_template('@(IF(IF(flow.count > 4, "x", "y") = "x", "yes", "no"))',
                                            self.context))  # nested conditional

        # evaluation errors
        self.assertEquals(("Error: @()", ["Expression error at: )"]),
                          evaluate_template("Error: @()",
                                            self.context))  # syntax error due to empty expression
        self.assertEquals(("Error: @('2')", ["Expression error at: '"]),
                          evaluate_template("Error: @('2')",
                                            self.context))  # don't support single quote string literals
        self.assertEquals(("Error: @(2 / 0)", ["Division by zero"]),
                          evaluate_template("Error: @(2 / 0)",
                                            self.context))  # division by zero
        self.assertEquals(("Error: @(1 + flow.blank)", ["Expression could not be evaluated as decimal or date arithmetic"]),
                          evaluate_template("Error: @(1 + flow.blank)",
                                            self.context))  # string that isn't numeric
        self.assertEquals(("Well @flow.boil", ["Undefined variable: flow.boil"]),
                          evaluate_template("@flow.water_source @flow.boil",
                                            self.context))  # undefined variables
        self.assertEquals(("Hello @(XXX(1, 2))", ["Undefined function: XXX"]),
                          evaluate_template("Hello @(XXX(1, 2))",
                                            self.context))  # undefined function
        self.assertEquals(('Hello @(ABS(1, "x", TRUE))', ["Too many arguments provided for function ABS"]),
                          evaluate_template('Hello @(ABS(1, "x", TRUE))',
                                            self.context))  # wrong number of args
        self.assertEquals(('Hello @(REPT(flow.blank, -2))', ['Error calling function REPT with arguments "", -2']),
                          evaluate_template('Hello @(REPT(flow.blank, -2))',
                                            self.context))  # internal function error

    def test_evaluate_template_compat(self):
        # test old style expressions, i.e. @ and with filters
        self.assertEqual(("Hello World Joe Joe", []),
                         evaluate_template_compat("Hello World @contact.first_name @contact.first_name", self.context))
        self.assertEqual(("Hello World Joe Blow", []),
                         evaluate_template_compat("Hello World @contact", self.context))
        self.assertEqual(("Hello World: Well", []),
                         evaluate_template_compat("Hello World: @flow.water_source", self.context))
        self.assertEqual(("Hello World: ", []),
                         evaluate_template_compat("Hello World: @flow.blank", self.context))
        self.assertEqual(("Hello اثنين ثلاثة thanks", []),
                         evaluate_template_compat("Hello @flow.arabic thanks", self.context))
        self.assertEqual((' %20%3D%26%D8%A8 ', []),
                         evaluate_template_compat(' @flow.urlstuff ', self.context, True))  # url encoding enabled
        self.assertEqual(("Hello Joe", []),
                         evaluate_template_compat("Hello @contact.first_name|notthere", self.context))
        self.assertEqual(("Hello joe", []),
                         evaluate_template_compat("Hello @contact.first_name|lower_case", self.context))
        self.assertEqual(("Hello Joe", []),
                         evaluate_template_compat("Hello @contact.first_name|lower_case|capitalize", self.context))
        self.assertEqual(("Hello Joe", []),
                         evaluate_template_compat("Hello @contact|first_word", self.context))
        self.assertEqual(("Hello Blow", []),
                         evaluate_template_compat("Hello @contact|remove_first_word|title_case", self.context))
        self.assertEqual(("Hello Joe Blow", []),
                         evaluate_template_compat("Hello @contact|title_case", self.context))
        self.assertEqual(("Hello JOE", []),
                         evaluate_template_compat("Hello @contact.first_name|upper_case", self.context))
        self.assertEqual(("Hello Joe from info@example.com", []),
                         evaluate_template_compat("Hello @contact.first_name from info@example.com", self.context))
        self.assertEqual(("Joe", []),
                         evaluate_template_compat("@contact.first_name", self.context))
        self.assertEqual(("foo@nicpottier.com", []),
                         evaluate_template_compat("foo@nicpottier.com", self.context))
        self.assertEqual(("@nicpottier is on twitter", []),
                         evaluate_template_compat("@nicpottier is on twitter", self.context))

    def test_migrate_template(self):
        self.assertEqual(migrate_template("Hi @contact.name|upper_case|capitalize from @flow.chw|lower_case"),
                         "Hi @(PROPER(UPPER(contact.name))) from @(LOWER(flow.chw))")
        self.assertEqual(migrate_template('Hi @date.now|time_delta:"1"'), "Hi @(date.now + 1)")
        self.assertEqual(migrate_template('Hi @date.now|time_delta:"-3"'), "Hi @(date.now - 3)")

        self.assertEqual(migrate_template("Hi =contact.name"), "Hi @contact.name")
        self.assertEqual(migrate_template("Hi =(contact.name)"), "Hi @(contact.name)")
        self.assertEqual(migrate_template("Hi =NOW() =(TODAY())"), "Hi @(NOW()) @(TODAY())")
        self.assertEqual(migrate_template('Hi =LEN("@=")'), 'Hi @(LEN("@="))')

        # handle @ expressions embedded inside = expressions, with optional surrounding quotes
        self.assertEqual(migrate_template('=AND("Malkapur"= "@flow.stuff.category", 13 = @extra.Depar_city|upper_case)'), '@(AND("Malkapur"= flow.stuff.category, 13 = UPPER(extra.Depar_city)))')

        # don't convert unnecessarily
        self.assertEqual(migrate_template("Hi @contact.name from @flow.chw"), "Hi @contact.name from @flow.chw")

        # don't convert things that aren't expressions
        self.assertEqual(migrate_template("Reply 1=Yes, 2=No"), "Reply 1=Yes, 2=No")

    def test_get_function_listing(self):
        listing = get_function_listing()
        self.assertEqual(listing[0], {
            'signature': 'ABS(number)',
            'name': 'ABS',
            'display': "Returns the absolute value of a number"
        })

    def test_build_function_signature(self):
        self.assertEqual('ABS()',
                         _build_function_signature(dict(name='ABS',
                                                        params=[])))

        self.assertEqual('ABS(number)',
                         _build_function_signature(dict(name='ABS',
                                                        params=[dict(optional=False,
                                                                     name='number',
                                                                     vararg=False)])))

        self.assertEqual('ABS(number, ...)',
                         _build_function_signature(dict(name='ABS',
                                                        params=[dict(optional=False,
                                                                     name='number',
                                                                     vararg=True)])))

        self.assertEqual('ABS([number])',
                         _build_function_signature(dict(name='ABS',
                                                        params=[dict(optional=True,
                                                                     name='number',
                                                                     vararg=False)])))

        self.assertEqual('ABS([number], ...)',
                         _build_function_signature(dict(name='ABS',
                                                        params=[dict(optional=True,
                                                                     name='number',
                                                                     vararg=True)])))

        self.assertEqual('MOD(number, divisor)',
                         _build_function_signature(dict(name='MOD',
                                                        params=[dict(optional=False,
                                                                     name='number',
                                                                     vararg=False),
                                                                dict(optional=False,
                                                                     name='divisor',
                                                                     vararg=False)])))

        self.assertEqual('MOD(number, ..., divisor)',
                         _build_function_signature(dict(name='MOD',
                                                        params=[dict(optional=False,
                                                                     name='number',
                                                                     vararg=True),
                                                                dict(optional=False,
                                                                     name='divisor',
                                                                     vararg=False)])))

    def test_percentage(self):
        self.assertEquals(0, percentage(0, 100))
        self.assertEquals(0, percentage(0, 0))
        self.assertEquals(0, percentage(100, 0))
        self.assertEquals(75, percentage(75, 100))
        self.assertEquals(76, percentage(759, 1000))


class GSM7Test(TembaTest):

    def test_is_gsm7(self):
        self.assertTrue(is_gsm7("Hello World! {} <>"))
        self.assertFalse(is_gsm7("No capital accented È!"))
        self.assertFalse(is_gsm7("No unicode. ☺"))

        replaced = replace_non_gsm7_accents("No capital accented È!")
        self.assertEquals("No capital accented E!", replaced)
        self.assertTrue(is_gsm7(replaced))

        replaced = replace_non_gsm7_accents("No crazy “word” quotes.")
        self.assertEquals('No crazy "word" quotes.', replaced)
        self.assertTrue(is_gsm7(replaced))

        # non breaking space
        replaced = replace_non_gsm7_accents("Pour chercher du boulot, comment fais-tu ?")
        self.assertEquals('Pour chercher du boulot, comment fais-tu ?', replaced)
        self.assertTrue(is_gsm7(replaced))


class ChunkTest(TembaTest):

    def test_chunking(self):
        curr = 0
        for chunk in chunk_list(six.moves.xrange(100), 7):
            batch_curr = curr
            for item in chunk:
                self.assertEqual(item, curr)
                curr += 1

            # again to make sure things work twice
            curr = batch_curr
            for item in chunk:
                self.assertEqual(item, curr)
                curr += 1

        self.assertEqual(curr, 100)


class ExportTest(TembaTest):
    def setUp(self):
        super(ExportTest, self).setUp()

        self.group = self.create_group("New contacts", [])
        self.task = ExportContactsTask.objects.create(org=self.org, group=self.group,
                                                      created_by=self.admin, modified_by=self.admin)

    def test_prepare_value(self):
        self.assertEqual(self.task.prepare_value(None), '')
        self.assertEqual(self.task.prepare_value("=()"), "'=()")  # escape formulas
        self.assertEqual(self.task.prepare_value(123), '123')

        dt = pytz.timezone("Africa/Nairobi").localize(datetime.datetime(2017, 2, 7, 15, 41, 23, 123456))
        self.assertEqual(self.task.prepare_value(dt), datetime.datetime(2017, 2, 7, 14, 41, 23, 0))

    def test_task_status(self):
        self.assertEqual(self.task.status, ExportContactsTask.STATUS_PENDING)

        self.task.perform()

        self.assertEqual(self.task.status, ExportContactsTask.STATUS_COMPLETE)

        task2 = ExportContactsTask.objects.create(org=self.org, group=self.group,
                                                  created_by=self.admin, modified_by=self.admin)

        # if task throws exception, will be marked as failed
        with patch.object(task2, 'write_export') as mock_write_export:
            mock_write_export.side_effect = ValueError("Problem!")

            task2.perform()

            self.assertEqual(task2.status, ExportContactsTask.STATUS_FAILED)

    @patch('temba.utils.export.BaseExportTask.MAX_EXCEL_COLS', new_callable=PropertyMock)
    def test_tableexporter_csv(self, mock_max_cols):
        test_max_cols = 255
        mock_max_cols.return_value = test_max_cols

        # tests writing a CSV, that is a file that has more than 255 columns
        cols = []
        for i in range(test_max_cols + 1):
            cols.append("Column %d" % i)

        # create a new exporter
        exporter = TableExporter(self.task, "test", cols)

        # should be CSV because we have too many columns
        self.assertTrue(exporter.is_csv)

        # write some rows
        values = []
        for i in range(test_max_cols + 1):
            values.append("Value %d" % i)

        exporter.write_row(values)
        exporter.write_row(values)

        # ok, let's check the result now
        temp_file, file_ext = exporter.save_file()

        with open(temp_file.name, 'rb') as csvfile:
            import csv
            reader = csv.reader(csvfile)

            for idx, row in enumerate(reader):
                if idx == 0:
                    self.assertEquals(cols, row)
                else:
                    self.assertEquals(values, row)

            # should only be three rows
            self.assertEquals(2, idx)

    @patch('temba.utils.export.BaseExportTask.MAX_EXCEL_ROWS', new_callable=PropertyMock)
    def test_tableexporter_xls(self, mock_max_rows):
        test_max_rows = 1500
        mock_max_rows.return_value = test_max_rows

        cols = []
        for i in range(32):
            cols.append("Column %d" % i)

        exporter = TableExporter(self.task, "test", cols)

        # should be an XLS file
        self.assertFalse(exporter.is_csv)

        values = []
        for i in range(32):
            values.append("Value %d" % i)

        # write out 1050000 rows, that'll make two sheets
        for i in range(test_max_rows + 200):
            exporter.write_row(values)

        temp_file, file_ext = exporter.save_file()
        workbook = load_workbook(filename=temp_file.name)

        self.assertEquals(2, len(workbook.worksheets))

        # check our sheet 1 values
        sheet1 = workbook.worksheets[0]

        rows = tuple(sheet1.rows)

        self.assertEquals(cols, [cell.value for cell in rows[0]])
        self.assertEquals(values, [cell.value for cell in rows[1]])

        self.assertEquals(test_max_rows, len(list(sheet1.rows)))
        self.assertEquals(32, len(list(sheet1.columns)))

        sheet2 = workbook.worksheets[1]
        rows = tuple(sheet2.rows)
        self.assertEquals(cols, [cell.value for cell in rows[0]])
        self.assertEquals(values, [cell.value for cell in rows[1]])

        self.assertEquals(200 + 2, len(list(sheet2.rows)))
        self.assertEquals(32, len(list(sheet2.columns)))


class CurrencyTest(TembaTest):

    def test_currencies(self):
        self.assertEqual(currency_for_country('US').letter, 'USD')
        self.assertEqual(currency_for_country('EC').letter, 'USD')
        self.assertEqual(currency_for_country('FR').letter, 'EUR')
        self.assertEqual(currency_for_country('DE').letter, 'EUR')
        self.assertEqual(currency_for_country('YE').letter, 'YER')
        self.assertEqual(currency_for_country('AF').letter, 'AFN')


<<<<<<< HEAD
class ASCIITest(TembaTest):

    def test_to_ascii(self):
        string = 'Á Ã Â É Ê Í Ó Ô Õ Ú Ç'
        string_ascii = 'A A A E E I O O O U C'

        self.assertTrue(to_ascii(string) == string_ascii)
=======
class VoiceXMLTest(TembaTest):

    def test_context_managers(self):
        response = voicexml.VXMLResponse()
        self.assertEqual(response, response.__enter__())
        self.assertFalse(response.__exit__(None, None, None))

    def test_response(self):
        response = voicexml.VXMLResponse()
        self.assertEqual(response.document, '<?xml version="1.0" encoding="UTF-8"?><vxml version = "2.1"><form>')
        self.assertEqual(six.text_type(response),
                         '<?xml version="1.0" encoding="UTF-8"?><vxml version = "2.1"><form></form></vxml>')

        response.document += '</form></vxml>'
        self.assertEqual(six.text_type(response),
                         '<?xml version="1.0" encoding="UTF-8"?><vxml version = "2.1"><form></form></vxml>')

    def test_join(self):
        response1 = voicexml.VXMLResponse()
        response2 = voicexml.VXMLResponse()

        response1.document += 'Allo '
        response2.document += 'Hey '

        # the content of response2 should be prepended before the content of response1
        self.assertEqual(six.text_type(response1.join(response2)),
                         '<?xml version="1.0" encoding="UTF-8"?><vxml version = "2.1"><form>Hey Allo </form></vxml>')

    def test_say(self):
        response = voicexml.VXMLResponse()
        response.say('Hello')

        self.assertEqual(six.text_type(response),
                         '<?xml version="1.0" encoding="UTF-8"?><vxml version = "2.1"><form>'
                         '<block><prompt>Hello</prompt></block></form></vxml>')

    def test_play(self):
        response = voicexml.VXMLResponse()

        with self.assertRaises(VoiceXMLException):
            response.play()

        response.play(digits='123')
        self.assertEqual(six.text_type(response),
                         '<?xml version="1.0" encoding="UTF-8"?><vxml version = "2.1"><form>'
                         '<block><prompt>123</prompt></block></form></vxml>')

        response = voicexml.VXMLResponse()
        response.play(url='http://example.com/audio.wav')

        self.assertEqual(six.text_type(response),
                         '<?xml version="1.0" encoding="UTF-8"?><vxml version = "2.1"><form>'
                         '<block><prompt><audio src="http://example.com/audio.wav" /></prompt></block></form></vxml>')

    def test_pause(self):
        response = voicexml.VXMLResponse()

        response.pause()
        self.assertEqual(six.text_type(response),
                         '<?xml version="1.0" encoding="UTF-8"?><vxml version = "2.1"><form>'
                         '<block><prompt><break /></prompt></block></form></vxml>')

        response = voicexml.VXMLResponse()

        response.pause(length=40)
        self.assertEqual(six.text_type(response),
                         '<?xml version="1.0" encoding="UTF-8"?><vxml version = "2.1"><form>'
                         '<block><prompt><break time="40s"/></prompt></block></form></vxml>')

    def test_redirect(self):
        response = voicexml.VXMLResponse()
        response.redirect('http://example.com/')

        self.assertEqual(six.text_type(response),
                         '<?xml version="1.0" encoding="UTF-8"?><vxml version = "2.1"><form>'
                         '<subdialog src="http://example.com/" ></subdialog></form></vxml>')

    def test_hangup(self):
        response = voicexml.VXMLResponse()
        response.hangup()

        self.assertEqual(six.text_type(response),
                         '<?xml version="1.0" encoding="UTF-8"?><vxml version = "2.1"><form><exit /></form></vxml>')

    def test_reject(self):
        response = voicexml.VXMLResponse()
        response.reject(reason='some')

        self.assertEqual(six.text_type(response),
                         '<?xml version="1.0" encoding="UTF-8"?><vxml version = "2.1"><form><exit /></form></vxml>')

    def test_gather(self):
        response = voicexml.VXMLResponse()
        response.gather()

        self.assertEqual(six.text_type(response),
                         '<?xml version="1.0" encoding="UTF-8"?><vxml version = "2.1"><form>'
                         '<field name="Digits"><grammar termchar="#" src="builtin:dtmf/digits" />'
                         '</field></form></vxml>')

        response = voicexml.VXMLResponse()
        response.gather(action='http://example.com')

        self.assertEqual(six.text_type(response),
                         '<?xml version="1.0" encoding="UTF-8"?><vxml version = "2.1"><form>'
                         '<field name="Digits"><grammar termchar="#" src="builtin:dtmf/digits" />'
                         '<nomatch><submit next="http://example.com?empty=1" method="post" /></nomatch></field>'
                         '<filled><submit next="http://example.com" method="post" /></filled></form></vxml>')

        response = voicexml.VXMLResponse()
        response.gather(action='http://example.com', numDigits=1, timeout=45, finishOnKey='*')

        self.assertEqual(six.text_type(response),
                         '<?xml version="1.0" encoding="UTF-8"?><vxml version = "2.1"><form>'
                         '<field name="Digits"><grammar termtimeout="45s" timeout="45s" termchar="*" '
                         'src="builtin:dtmf/digits?minlength=1;maxlength=1" />'
                         '<nomatch><submit next="http://example.com?empty=1" method="post" /></nomatch></field>'
                         '<filled><submit next="http://example.com" method="post" /></filled></form></vxml>')

    def test_record(self):
        response = voicexml.VXMLResponse()
        response.record()

        self.assertEqual(six.text_type(response),
                         '<?xml version="1.0" encoding="UTF-8"?><vxml version = "2.1"><form>'
                         '<record name="UserRecording" beep="true" finalsilence="4000ms" '
                         'dtmfterm="true" type="audio/x-wav"></record></form></vxml>')

        response = voicexml.VXMLResponse()
        response.record(action="http://example.com", method="post", maxLength=60)

        self.assertEqual(six.text_type(response),
                         '<?xml version="1.0" encoding="UTF-8"?><vxml version = "2.1"><form>'
                         '<record name="UserRecording" beep="true" maxtime="60s" finalsilence="4000ms" '
                         'dtmfterm="true" type="audio/x-wav">'
                         '<filled><submit next="http://example.com" method="post" '
                         'enctype="multipart/form-data" /></filled></record></form></vxml>')


class NCCOTest(TembaTest):

    def test_context_managers(self):
        response = NCCOResponse()
        self.assertEqual(response, response.__enter__())
        self.assertFalse(response.__exit__(None, None, None))

    def test_response(self):
        response = NCCOResponse()
        self.assertEqual(response.document, [])
        self.assertEqual(json.loads(six.text_type(response)), [])

    def test_join(self):
        response1 = NCCOResponse()
        response2 = NCCOResponse()

        response1.document.append(dict(action='foo'))
        response2.document.append(dict(action='bar'))

        # the content of response2 should be prepended before the content of response1
        self.assertEqual(json.loads(six.text_type(response1.join(response2))), [dict(action='bar'), dict(action='foo')])

    def test_say(self):
        response = NCCOResponse()
        response.say('Hello')

        self.assertEqual(json.loads(six.text_type(response)), [dict(action='talk', text='Hello', bargeIn=False)])

    def test_play(self):
        response = NCCOResponse()

        with self.assertRaises(NCCOException):
            response.play()

        response.play(digits='123')
        self.assertEqual(json.loads(six.text_type(response)), [dict(action='talk', text='123', bargeIn=False)])

        response = NCCOResponse()
        response.play(url='http://example.com/audio.wav')

        self.assertEqual(json.loads(six.text_type(response)), [dict(action='stream', bargeIn=False,
                                                                    streamUrl=['http://example.com/audio.wav'])])

        response = NCCOResponse()
        response.play(url='http://example.com/audio.wav', digits='123')

        self.assertEqual(json.loads(six.text_type(response)), [dict(action='stream', bargeIn=False,
                                                                    streamUrl=['http://example.com/audio.wav'])])

    def test_bargeIn(self):
        response = NCCOResponse()
        response.say('Hello')
        response.redirect('http://example.com/')

        self.assertEqual(json.loads(six.text_type(response)), [dict(action='talk', text='Hello', bargeIn=True),
                                                               dict(action='input', maxDigits=1, timeOut=1,
                                                                    eventUrl=[
                                                                        "%s?input_redirect=1" % 'http://example.com/'
                                                                    ])])

        response = NCCOResponse()
        response.say('Hello')
        response.redirect('http://example.com/')
        response.say('Goodbye')

        self.assertEqual(json.loads(six.text_type(response)), [dict(action='talk', text='Hello', bargeIn=True),
                                                               dict(action='input', maxDigits=1, timeOut=1,
                                                                    eventUrl=[
                                                                        "%s?input_redirect=1" % 'http://example.com/']),
                                                               dict(action='talk', text='Goodbye', bargeIn=False)])

        response = NCCOResponse()
        response.say('Hello')
        response.redirect('http://example.com/')
        response.say('Please make a recording')
        response.record(action="http://example.com", method="post", maxLength=60)
        response.say('Thanks')
        response.say('Allo')
        response.say('Cool')
        response.redirect('http://example.com/')
        response.say('Bye')

        self.assertEqual(json.loads(six.text_type(response)), [dict(action='talk', text='Hello', bargeIn=True),
                                                               dict(action='input', maxDigits=1, timeOut=1,
                                                                    eventUrl=[
                                                                        "%s?input_redirect=1" % 'http://example.com/']),
                                                               dict(action='talk', text='Please make a recording',
                                                                    bargeIn=False),
                                                               dict(format='wav', eventMethod='post',
                                                                    eventUrl=['http://example.com'],
                                                                    endOnSilence=4, timeOut=60, endOnKey='#',
                                                                    action='record', beepStart=True),
                                                               dict(action='input', maxDigits=1, timeOut=1,
                                                                    eventUrl=[
                                                                        "%s?save_media=1" % "http://example.com"]),
                                                               dict(action='talk', text='Thanks', bargeIn=False),
                                                               dict(action='talk', text='Allo', bargeIn=False),
                                                               dict(action='talk', text='Cool', bargeIn=True),
                                                               dict(action='input', maxDigits=1, timeOut=1,
                                                                    eventUrl=[
                                                                        "%s?input_redirect=1" % 'http://example.com/']),
                                                               dict(action='talk', text='Bye', bargeIn=False)])

        response = NCCOResponse()
        response.play(url='http://example.com/audio.wav')
        response.redirect('http://example.com/')
        response.say('Goodbye')

        self.assertEqual(json.loads(six.text_type(response)), [dict(action='stream', bargeIn=True,
                                                                    streamUrl=['http://example.com/audio.wav']),
                                                               dict(action='input', maxDigits=1, timeOut=1,
                                                                    eventUrl=[
                                                                        "%s?input_redirect=1" % 'http://example.com/']),
                                                               dict(action='talk', text='Goodbye', bargeIn=False)])

    def test_pause(self):
        response = NCCOResponse()
        response.pause()

    def test_redirect(self):
        response = NCCOResponse()
        response.redirect('http://example.com/')

        self.assertEqual(json.loads(six.text_type(response)), [dict(action='input', maxDigits=1, timeOut=1,
                                                                    eventUrl=[
                                                                        "%s?input_redirect=1" % 'http://example.com/'
                                                                    ])])

        response = NCCOResponse()
        response.redirect('http://example.com/?param=12')

        self.assertEqual(json.loads(six.text_type(response)), [dict(action='input', maxDigits=1, timeOut=1,
                                                                    eventUrl=[
                                                                        'http://example.com/?param=12&input_redirect=1'
                                                                    ])])

    def test_hangup(self):
        response = NCCOResponse()
        response.hangup()

    def test_reject(self):
        response = NCCOResponse()
        response.reject()

    def test_gather(self):
        response = NCCOResponse()
        response.gather()

        self.assertEqual(json.loads(six.text_type(response)), [dict(action='input', submitOnHash=True)])

        response = NCCOResponse()
        response.gather(action='http://example.com')

        self.assertEqual(json.loads(six.text_type(response)), [dict(eventMethod='post', action='input',
                                                                    submitOnHash=True,
                                                                    eventUrl=['http://example.com'])])

        response = NCCOResponse()
        response.gather(action='http://example.com', numDigits=1, timeout=45, finishOnKey='*')

        self.assertEqual(json.loads(six.text_type(response)), [dict(maxDigits=1, eventMethod='post', action='input',
                                                                    submitOnHash=False,
                                                                    eventUrl=['http://example.com'],
                                                                    timeOut=45)])

    def test_record(self):
        response = NCCOResponse()
        response.record()

        self.assertEqual(json.loads(six.text_type(response)), [dict(format='wav', endOnSilence=4, beepStart=True,
                                                                    action='record', endOnKey='#'),
                                                               dict(action='input', maxDigits=1, timeOut=1,
                                                                    eventUrl=["None?save_media=1"])
                                                               ])

        response = NCCOResponse()
        response.record(action="http://example.com", method="post", maxLength=60)

        self.assertEqual(json.loads(six.text_type(response)), [dict(format='wav', eventMethod='post',
                                                                    eventUrl=['http://example.com'],
                                                                    endOnSilence=4, timeOut=60, endOnKey='#',
                                                                    action='record', beepStart=True),
                                                               dict(action='input', maxDigits=1, timeOut=1,
                                                                    eventUrl=["%s?save_media=1" % "http://example.com"])
                                                               ])
        response = NCCOResponse()
        response.record(action="http://example.com?param=12", method="post", maxLength=60)

        self.assertEqual(json.loads(six.text_type(response)), [dict(format='wav', eventMethod='post',
                                                                    eventUrl=['http://example.com?param=12'],
                                                                    endOnSilence=4, timeOut=60, endOnKey='#',
                                                                    action='record', beepStart=True),
                                                               dict(action='input', maxDigits=1, timeOut=1,
                                                                    eventUrl=["http://example.com?param=12&save_media=1"])
                                                               ])


class MiddlewareTest(TembaTest):

    def test_orgheader(self):
        response = self.client.get(reverse('public.public_index'))
        self.assertFalse(response.has_header('X-Temba-Org'))

        self.login(self.superuser)

        response = self.client.get(reverse('public.public_index'))
        self.assertFalse(response.has_header('X-Temba-Org'))

        self.login(self.admin)

        response = self.client.get(reverse('public.public_index'))
        self.assertEqual(response['X-Temba-Org'], six.text_type(self.org.id))


class ProfilerTest(TembaTest):
    @time_monitor(threshold=50)
    def foo(self, bar):
        time.sleep(bar / 1000.0)

    @patch('logging.Logger.error')
    def test_time_monitor(self, mock_error):
        self.foo(1)
        self.assertEqual(len(mock_error.mock_calls), 0)

        self.foo(51)
        self.assertEqual(len(mock_error.mock_calls), 1)


class MakeTestDBTest(SimpleTestCase):
    """
    This command can't be run in a transaction so we have to manually ensure all data is deleted on completion
    """
    allow_database_queries = True

    def tearDown(self):
        Org.objects.all().delete()
        User.objects.all().delete()
        Group.objects.all().delete()
        AdminBoundary.objects.all().delete()

    def test_command(self):
        call_command('make_test_db', num_orgs=2, num_contacts=12, seed=123456)

        org_1, org_2 = list(Org.objects.order_by('id'))

        self.assertEqual(User.objects.count(), 10)  # 4 for each org + superuser + anonymous
        self.assertEqual(ContactField.objects.count(), 12)  # 6 per org
        self.assertEqual(ContactGroup.user_groups.count(), 20)  # 10 per org
        self.assertEqual(Contact.objects.filter(is_test=True).count(), 8)  # 1 for each user
        self.assertEqual(Contact.objects.filter(is_test=False).count(), 4)

        org_1_all_contacts = ContactGroup.system_groups.get(org=org_1, name="All Contacts")

        self.assertEqual(org_1_all_contacts.contacts.count(), 3)
        self.assertEqual(list(ContactGroupCount.objects.filter(group=org_1_all_contacts).values_list('count')), [(3,)])

        # same seed should generate objects with same UUIDs
        self.assertEqual(ContactGroup.user_groups.order_by('id').first().uuid, 'cec602da-1406-e378-df14-b8d4a99b7cc4')

        # check can't be run again on a now non-empty database
        with self.assertRaises(CommandError):
            call_command('make_test_db', num_orgs=2, num_contacts=4)
>>>>>>> 16737aa4
<|MERGE_RESOLUTION|>--- conflicted
+++ resolved
@@ -39,18 +39,8 @@
 from .nexmo import NCCOException, NCCOResponse
 from .profiler import time_monitor
 from .queues import start_task, complete_task, push_task, HIGH_PRIORITY, LOW_PRIORITY, nonoverlapping_task
-<<<<<<< HEAD
-from .currencies import currency_for_country
-from . import format_decimal, slugify_with, str_to_datetime, str_to_time, truncate, random_string, non_atomic_when_eager, \
-    clean_string
-from . import PageableQuery, json_to_dict, dict_to_struct, datetime_to_ms, ms_to_datetime, dict_to_json, str_to_bool
-from . import percentage, datetime_to_json_date, json_date_to_datetime, non_atomic_gets
-from . import datetime_to_str, chunk_list, get_country_code_by_name
-from temba.utils.ascii import to_ascii
-=======
 from .timezones import TimeZoneFormField, timezone_to_country_code
 from .voicexml import VoiceXMLException
->>>>>>> 16737aa4
 
 
 class InitTest(TembaTest):
@@ -1086,15 +1076,6 @@
         self.assertEqual(currency_for_country('AF').letter, 'AFN')
 
 
-<<<<<<< HEAD
-class ASCIITest(TembaTest):
-
-    def test_to_ascii(self):
-        string = 'Á Ã Â É Ê Í Ó Ô Õ Ú Ç'
-        string_ascii = 'A A A E E I O O O U C'
-
-        self.assertTrue(to_ascii(string) == string_ascii)
-=======
 class VoiceXMLTest(TembaTest):
 
     def test_context_managers(self):
@@ -1495,5 +1476,4 @@
 
         # check can't be run again on a now non-empty database
         with self.assertRaises(CommandError):
-            call_command('make_test_db', num_orgs=2, num_contacts=4)
->>>>>>> 16737aa4
+            call_command('make_test_db', num_orgs=2, num_contacts=4)