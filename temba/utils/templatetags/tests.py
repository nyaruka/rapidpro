--- conflicted
+++ resolved
@@ -3,11 +3,7 @@
 from temba.tests import TembaTest
 from temba.triggers.models import Trigger
 
-<<<<<<< HEAD
-from .temba import first_word, object_class_name, object_url, verbose_name_plural
-=======
-from .temba import object_class_name, object_url, unsnake, verbose_name_plural
->>>>>>> 1db91c44
+from .temba import first_word, object_class_name, object_url, unsnake, verbose_name_plural
 
 
 class TembaTagLibraryTest(TembaTest):
@@ -33,13 +29,11 @@
         self.assertEqual("CampaignEvent", object_class_name(CampaignEvent()))
         self.assertEqual("Trigger", object_class_name(Trigger()))
 
-<<<<<<< HEAD
     def test_first_word(self):
         self.assertEqual("First", first_word("First Second"))
         self.assertEqual("First", first_word("First"))
         self.assertEqual("", first_word(""))
-=======
+
     def test_unsnake(self):
         self.assertEqual("Rapid Pro", unsnake("rapid_pro"))
-        self.assertEqual("Contact Birth Year", unsnake("contact_birth_year"))
->>>>>>> 1db91c44
+        self.assertEqual("Contact Birth Year", unsnake("contact_birth_year"))