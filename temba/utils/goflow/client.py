--- conflicted
+++ resolved
@@ -144,15 +144,11 @@
         """
         Notify the engine that an incoming message has been received from the session contact
         """
-<<<<<<< HEAD
-        self.request['events'].append(event_from_incoming(msg))
-=======
         self.request['events'].append({
             'type': "msg_received",
-            'created_on': timezone.now().isoformat(),
+            'created_on': msg.created_on.isoformat(),
             'msg': serialize_message(msg)
         })
->>>>>>> 6ef8f7c6
         return self
 
     def add_run_expired(self, run):
