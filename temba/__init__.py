<<<<<<< HEAD
__version__ = "8.1.125"  # set by poetry bumpversion plugin
=======
__version__ = "8.1.126"  # set by poetry bumpversion plugin
>>>>>>> b2ca585e

# This will make sure the app is always imported when
# Django starts so that shared_task will use this app.
from .temba_celery import app as celery_app  # noqa<|MERGE_RESOLUTION|>--- conflicted
+++ resolved
@@ -1,8 +1,4 @@
-<<<<<<< HEAD
-__version__ = "8.1.125"  # set by poetry bumpversion plugin
-=======
 __version__ = "8.1.126"  # set by poetry bumpversion plugin
->>>>>>> b2ca585e
 
 # This will make sure the app is always imported when
 # Django starts so that shared_task will use this app.
