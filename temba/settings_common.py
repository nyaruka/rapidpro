--- conflicted
+++ resolved
@@ -158,7 +158,9 @@
 EMAIL_HOST = os.environ.get("EMAIL_HOST", "smtp.gmail.com")
 EMAIL_PORT = int(os.environ.get("EMAIL_PORT", "587"))
 EMAIL_HOST_USER = os.environ.get("EMAIL_HOST_USER", "server@temba.io")
-DEFAULT_FROM_EMAIL = os.environ.get("DEFAULT_FROM_EMAIL", f"Temba <{os.environ.get('EMAIL_HOST_USER', 'server@temba.io')}>")
+DEFAULT_FROM_EMAIL = os.environ.get(
+    "DEFAULT_FROM_EMAIL", f"Temba <{os.environ.get('EMAIL_HOST_USER', 'server@temba.io')}>"
+)
 EMAIL_HOST_PASSWORD = os.environ.get("EMAIL_HOST_PASSWORD", "mypassword")
 EMAIL_USE_TLS = os.environ.get("EMAIL_USE_TLS", "True").lower() in ("true", "1", "yes", "on")
 EMAIL_TIMEOUT = int(os.environ.get("EMAIL_TIMEOUT", "10"))
@@ -637,17 +639,10 @@
 # -----------------------------------------------------------------------------------
 
 _default_database_config = {
-<<<<<<< HEAD
     "ENGINE": "django.contrib.gis.db.backends.postgis" if POSTGIS else "django.db.backends.postgresql",
     "NAME": _db_name,
     "USER": _db_user,
     "PASSWORD": _db_password,
-=======
-    "ENGINE": "django.db.backends.postgresql",
-    "NAME": "temba",
-    "USER": "temba",
-    "PASSWORD": "temba",
->>>>>>> a198a3b1
     "HOST": _db_host,
     "PORT": "5432",
     "ATOMIC_REQUESTS": True,
@@ -976,4 +971,4 @@
 ACCOUNT_LOGIN_ON_EMAIL_CONFIRMATION = True
 ACCOUNT_CONFIRM_EMAIL_ON_GET = True
 
-ACCOUNT_SIGNUP_FIELDS = ["email*", "password1"]
+ACCOUNT_SIGNUP_FIELDS = ["email*", "password1"]