import os
import sys
from datetime import timedelta

import iptools
from celery.schedules import crontab

from django.utils.translation import gettext_lazy as _

INTERNAL_IPS = iptools.IpRangeList("127.0.0.1", "192.168.0.10", "192.168.0.0/24", "0.0.0.0")  # network block
HOSTNAME = "localhost"

ADMINS = (("RapidPro", "code@yourdomain.io"),)
MANAGERS = ADMINS

# HTTP Headers using for outgoing requests to other services
OUTGOING_REQUEST_HEADERS = {"User-agent": "RapidPro"}

# Make this unique, and don't share it with anybody.
SECRET_KEY = "your own secret key"

HELP_URL = None

# -----------------------------------------------------------------------------------
# Tests
# -----------------------------------------------------------------------------------
TESTING = sys.argv[1:2] == ["test"]

if TESTING:
    PASSWORD_HASHERS = ("django.contrib.auth.hashers.MD5PasswordHasher",)
    DEBUG = False

TEST_RUNNER = "temba.tests.runner.TembaTestRunner"
TEST_EXCLUDE = ("smartmin",)

# -----------------------------------------------------------------------------------
# Email
# -----------------------------------------------------------------------------------

SEND_EMAILS = False

EMAIL_HOST = "smtp.gmail.com"
EMAIL_HOST_USER = "server@temba.io"
DEFAULT_FROM_EMAIL = "server@temba.io"
EMAIL_HOST_PASSWORD = "mypassword"
EMAIL_USE_TLS = True
EMAIL_TIMEOUT = 10

# Used when sending email from within a flow and the user hasn't configured
# their own SMTP server.
FLOW_FROM_EMAIL = "Temba <no-reply@temba.io>"

# -----------------------------------------------------------------------------------
# Storage
# -----------------------------------------------------------------------------------

STORAGES = {
    # default storage for things like exports, imports
    "default": {"BACKEND": "django.core.files.storage.FileSystemStorage"},
    # wherever rp-archiver writes archive files (must be S3 compatible)
    "archives": {
        "BACKEND": "storages.backends.s3boto3.S3Boto3Storage",
        "OPTIONS": {"bucket_name": "temba-archives"},
    },
    # wherever courier and mailroom are writing logs
    "logs": {"BACKEND": "django.core.files.storage.InMemoryStorage"},
    # media file uploads that need to be publicly accessible
    "public": {"BACKEND": "django.core.files.storage.FileSystemStorage"},
    # standard Django static files storage
    "staticfiles": {"BACKEND": "django.contrib.staticfiles.storage.StaticFilesStorage"},
}

STORAGE_URL = None  # may be an absolute URL to /media (like http://localhost:8000/media) or AWS S3
STORAGE_ROOT_DIR = "test_orgs" if TESTING else "orgs"

# settings used by django-storages
AWS_ACCESS_KEY_ID = "aws_access_key_id"
AWS_SECRET_ACCESS_KEY = "aws_secret_access_key"

# -----------------------------------------------------------------------------------
# Localization
# -----------------------------------------------------------------------------------

USE_TZ = True
TIME_ZONE = "GMT"
USER_TIME_ZONE = "Africa/Kigali"
USE_DEPRECATED_PYTZ = True

LANGUAGE_CODE = "en-us"

LANGUAGES = (
    ("en-us", _("English")),
    ("cs", _("Czech")),
    ("es", _("Spanish")),
    ("fr", _("French")),
    ("mn", _("Mongolian")),
    ("pt-br", _("Portuguese")),
    ("ru", _("Russian")),
)
DEFAULT_LANGUAGE = "en-us"

SITE_ID = 1

USE_I18N = True
USE_L10N = True

# -----------------------------------------------------------------------------------
# Static Files
# -----------------------------------------------------------------------------------

# List of finder classes that know how to find static files in
# various locations.
STATICFILES_FINDERS = (
    "django.contrib.staticfiles.finders.FileSystemFinder",
    "django.contrib.staticfiles.finders.AppDirectoriesFinder",
    "compressor.finders.CompressorFinder",
)


PROJECT_DIR = os.path.join(os.path.abspath(os.path.dirname(__file__)))
LOCALE_PATHS = (os.path.join(PROJECT_DIR, "../locale"),)
RESOURCES_DIR = os.path.join(PROJECT_DIR, "../resources")
FIXTURE_DIRS = (os.path.join(PROJECT_DIR, "../fixtures"),)
TESTFILES_DIR = os.path.join(PROJECT_DIR, "../testfiles")
STATICFILES_DIRS = (
    os.path.join(PROJECT_DIR, "../static"),
    os.path.join(PROJECT_DIR, "../media"),
    os.path.join(PROJECT_DIR, "../node_modules/@nyaruka/flow-editor/build"),
    os.path.join(PROJECT_DIR, "../node_modules/@nyaruka/temba-components/dist/static"),
    os.path.join(PROJECT_DIR, "../node_modules"),
    os.path.join(PROJECT_DIR, "../node_modules/react/umd"),
    os.path.join(PROJECT_DIR, "../node_modules/react-dom/umd"),
)
STATIC_ROOT = os.path.join(PROJECT_DIR, "../sitestatic")
STATIC_URL = "/sitestatic/"
COMPRESS_ROOT = os.path.join(PROJECT_DIR, "../sitestatic")
MEDIA_ROOT = os.path.join(PROJECT_DIR, "../media")
MEDIA_URL = "/media/"

# -----------------------------------------------------------------------------------
# Templates
# -----------------------------------------------------------------------------------

TEMPLATES = [
    {
        "BACKEND": "django.template.backends.django.DjangoTemplates",
        "DIRS": [
            os.path.join(PROJECT_DIR, "../templates"),
            os.path.join(PROJECT_DIR, "../node_modules/@nyaruka/temba-components/dist/templates"),
        ],
        "OPTIONS": {
            "context_processors": [
                "django.contrib.auth.context_processors.auth",
                "django.template.context_processors.debug",
                "django.template.context_processors.i18n",
                "django.template.context_processors.media",
                "django.template.context_processors.static",
                "django.contrib.messages.context_processors.messages",
                "django.template.context_processors.request",
                "temba.context_processors.branding",
                "temba.context_processors.config",
                "temba.orgs.context_processors.user_group_perms_processor",
                "temba.orgs.context_processors.user_orgs",
            ],
            "loaders": [
                "django.template.loaders.filesystem.Loader",
                "django.template.loaders.app_directories.Loader",
            ],
        },
    }
]

if TESTING:
    TEMPLATES[0]["OPTIONS"]["context_processors"] += ("temba.tests.add_testing_flag_to_context",)

FORM_RENDERER = "django.forms.renderers.TemplatesSetting"

# -----------------------------------------------------------------------------------
# Middleware
# -----------------------------------------------------------------------------------

MIDDLEWARE = (
    "django.middleware.security.SecurityMiddleware",
    "django.contrib.sessions.middleware.SessionMiddleware",
    "django.middleware.common.CommonMiddleware",
    "django.middleware.csrf.CsrfViewMiddleware",
    "django.contrib.auth.middleware.AuthenticationMiddleware",
    "django.contrib.messages.middleware.MessageMiddleware",
    "django.middleware.clickjacking.XFrameOptionsMiddleware",
    "temba.middleware.OrgMiddleware",
    "temba.middleware.BrandingMiddleware",
    "temba.middleware.LanguageMiddleware",
    "temba.middleware.TimezoneMiddleware",
)

# -----------------------------------------------------------------------------------
# Apps
# -----------------------------------------------------------------------------------

ROOT_URLCONF = "temba.urls"

# other urls to add
APP_URLS = []

SITEMAP = ("public.public_index", "public.public_blog", "public.video_list", "api")

INSTALLED_APPS = (
    "django.contrib.auth",
    "django.contrib.contenttypes",
    "django.contrib.sessions",
    "django.contrib.sites",
    "django.contrib.messages",
    "django.contrib.staticfiles",
    "django.contrib.humanize",
    "django.contrib.gis",
    "django.contrib.sitemaps",
    "django.contrib.postgres",
    "django.forms",
    "formtools",
    "redis",
    "rest_framework",
    "rest_framework.authtoken",
    "compressor",
    "smartmin",
    "smartmin.csv_imports",
    "smartmin.users",
    "timezone_field",
    "temba.apks",
    "temba.archives",
    "temba.assets",
    "temba.auth_tweaks",
    "temba.api",
    "temba.request_logs",
    "temba.classifiers",
    "temba.dashboard",
    "temba.globals",
    "temba.public",
    "temba.schedules",
    "temba.templates",
    "temba.orgs",
    "temba.contacts",
    "temba.channels",
    "temba.msgs",
    "temba.notifications",
    "temba.flows",
    "temba.tickets",
    "temba.triggers",
    "temba.utils",
    "temba.campaigns",
    "temba.ivr",
    "temba.locations",
    "temba.airtime",
    "temba.sql",
)

# the last installed app that uses smartmin permissions
PERMISSIONS_APP = "temba.airtime"

# -----------------------------------------------------------------------------------
# Logging
# -----------------------------------------------------------------------------------

LOGGING = {
    "version": 1,
    "disable_existing_loggers": True,
    "formatters": {"verbose": {"format": "%(levelname)s %(asctime)s %(module)s %(message)s"}},
    "handlers": {
        "console": {"level": "DEBUG", "class": "logging.StreamHandler", "formatter": "verbose"},
    },
    "root": {"level": "INFO", "handlers": ["console"]},
}

# -----------------------------------------------------------------------------------
# Branding
# -----------------------------------------------------------------------------------

BRAND = {
    "slug": "rapidpro",
    "name": "RapidPro",
    "hosts": ["rapidpro.io"],
    "org": "UNICEF",
    "domain": "app.rapidpro.io",
    "styles": [],
    "email": "join@rapidpro.io",
    "support_email": "support@rapidpro.io",
    "link": "https://app.rapidpro.io",
    "docs_link": "http://docs.rapidpro.io",
    "ticket_domain": "tickets.rapidpro.io",
    "favico": "brands/rapidpro/rapidpro.ico",
    "splash": "brands/rapidpro/splash.jpg",
    "logo": "images/logo-dark.svg",
    "allow_signups": True,
    "title": _("Visually build nationally scalable mobile applications"),
}

FEATURES = {"locations", "surveyor"}


# -----------------------------------------------------------------------------------
# Permissions
# -----------------------------------------------------------------------------------

PERMISSIONS = {
    "*": (
        "create",  # can create an object
        "read",  # can read an object, viewing it's details
        "update",  # can update an object
        "delete",  # can delete an object,
        "list",  # can view a list of the objects
    ),
    "api.apitoken": ("refresh",),
    "api.resthook": ("api", "list"),
    "api.webhookevent": ("api",),
    "api.resthooksubscriber": ("api",),
<<<<<<< HEAD
    "archives.archive": ("run", "message"),
    "campaigns.campaign": ("archived", "archive", "activate", "menu"),
    "campaigns.campaignevent": (),
    "channels.channel": ("claim", "configuration", "errors", "facebook_whitelist", "menu"),
    "channels.channellog": (),
    "channels.channelevent": (),
    "classifiers.classifier": ("connect", "sync", "menu"),
    "classifiers.intent": (),
    "contacts.contact": ("export", "history", "interrupt", "menu", "omnibox", "open_ticket", "start"),
    "contacts.contactfield": ("menu", "update_priority", "featured", "filter_by_type"),
    "contacts.contactgroup": ("menu",),
=======
    "archives.archive": ("api", "run", "message"),
    "campaigns.campaign": ("api", "archived", "archive", "activate", "menu"),
    "campaigns.campaignevent": ("api",),
    "channels.channel": ("api", "chart", "claim", "configuration", "errors", "facebook_whitelist"),
    "channels.channellog": ("connection",),
    "channels.channelevent": ("api",),
    "classifiers.classifier": ("connect", "api", "sync"),
    "classifiers.intent": ("api",),
    "contacts.contact": (
        "api",
        "export",
        "history",
        "interrupt",
        "menu",
        "omnibox",
        "open_ticket",
        "start",
    ),
    "contacts.contactfield": ("api", "update_priority"),
    "contacts.contactgroup": ("api", "menu"),
>>>>>>> fc7c7b92
    "contacts.contactimport": ("preview",),
    "flows.flow": (
        "activity_chart",
        "activity_data",
        "activity_list",
        "activity",
        "archived",
        "assets",
        "category_counts",
        "change_language",
        "copy",
        "download_translation",
        "editor",
        "export_results",
        "export_translation",
        "export",
        "filter",
        "import_translation",
        "menu",
        "recent_contacts",
        "results",
        "revisions",
        "simulate",
        "start",
    ),
    "flows.flowrun": (),
    "flows.flowsession": ("json",),
<<<<<<< HEAD
    "flows.flowstart": ("api",),
    "globals.global": ("unused",),
    "ivr.call": ("list",),
    "locations.adminboundary": ("alias", "boundaries", "geometry"),
    "msgs.broadcast": ("scheduled", "scheduled_read", "scheduled_update", "scheduled_delete", "send"),
    "msgs.label": (),
    "msgs.media": ("upload", "list", "api"),
    "msgs.msg": (
        "api",
        "archive",
        "export",
        "label",
        "menu",
        "update",
    ),
=======
    "globals.global": ("api", "unused"),
    "locations.adminboundary": ("alias", "api", "boundaries", "geometry"),
    "msgs.broadcast": ("api", "scheduled", "scheduled_read", "scheduled_delete", "send"),
    "msgs.label": ("api",),
    "msgs.media": ("api", "upload"),
    "msgs.msg": ("api", "archive", "export", "label", "menu"),
    "msgs.optin": ("api",),
>>>>>>> fc7c7b92
    "orgs.org": (
        "api",
        "country",
        "create_login",
        "create",
        "dashboard",
        "delete_child",
        "download",
        "edit_sub_org",
        "edit",
        "export",
        "grant",
        "join_accept",
        "join",
        "languages",
        "manage_accounts_sub_org",
        "manage_accounts",
        "manage_integrations",
        "manage",
        "menu",
        "profile",
        "prometheus",
        "resthooks",
        "service",
        "signup",
        "smtp_server",
        "spa",
        "sub_orgs",
        "surveyor",
        "token",
        "trial",
        "twilio_account",
        "twilio_connect",
        "two_factor",
        "workspace",
    ),
    "request_logs.httplog": ("webhooks", "classifier", "ticketer"),
    "templates.template": ("api",),
    "tickets.ticket": ("api", "assign", "assignee", "menu", "note", "export_stats", "export"),
<<<<<<< HEAD
    "tickets.ticketer": ("api", "connect", "configure"),
    "tickets.topic": (),
=======
    "tickets.ticketer": ("api", "configure"),
    "tickets.topic": ("api",),
>>>>>>> fc7c7b92
    "triggers.trigger": ("archived", "type", "menu"),
}


# assigns the permissions that each group should have
GROUP_PERMISSIONS = {
    "Service Users": ("flows.flow_assets", "msgs.msg_create"),  # internal Temba services have limited permissions
    "Alpha": (),
    "Beta": (),
    "Dashboard": ("orgs.org_dashboard",),
    "Surveyors": (
        "contacts.contact_list",
        "contacts.contactfield_list",
        "contacts.contactgroup_list",
        "flows.flow_list",
        "locations.adminboundary_list",
        "msgs.msg_api",
        "orgs.org_api",
        "orgs.org_surveyor",
    ),
    "Customer Support": (),
    "Granters": ("orgs.org_grant",),
    "Administrators": (
        "airtime.airtimetransfer_list",
        "airtime.airtimetransfer_read",
        "api.apitoken_refresh",
        "api.resthook_api",
        "api.resthooksubscriber_api",
        "api.webhookevent_api",
        "archives.archive.*",
        "campaigns.campaign.*",
        "campaigns.campaignevent.*",
        "channels.channel_claim",
        "channels.channel_configuration",
        "channels.channel_create",
        "channels.channel_delete",
        "channels.channel_facebook_whitelist",
        "channels.channel_list",
        "channels.channel_menu",
        "channels.channel_read",
        "channels.channel_update",
        "channels.channelevent.*",
        "channels.channellog_list",
        "channels.channellog_read",
        "classifiers.classifier_connect",
        "classifiers.classifier_delete",
        "classifiers.classifier_list",
        "classifiers.classifier_menu",
        "classifiers.classifier_read",
        "classifiers.classifier_sync",
        "contacts.contact_create",
        "contacts.contact_delete",
        "contacts.contact_export",
        "contacts.contact_history",
        "contacts.contact_interrupt",
        "contacts.contact_list",
        "contacts.contact_menu",
        "contacts.contact_omnibox",
        "contacts.contact_open_ticket",
        "contacts.contact_read",
        "contacts.contact_update",
        "contacts.contactfield.*",
        "contacts.contactgroup.*",
        "contacts.contactimport.*",
        "csv_imports.importtask.*",
        "flows.flow.*",
        "flows.flowlabel.*",
        "flows.flowrun_delete",
        "flows.flowrun_list",
        "flows.flowstart.*",
        "globals.global.*",
        "ivr.call.*",
        "locations.adminboundary_alias",
        "locations.adminboundary_boundaries",
        "locations.adminboundary_geometry",
        "locations.adminboundary_list",
        "msgs.broadcast.*",
        "msgs.label.*",
        "msgs.media_api",
        "msgs.media_upload",
        "msgs.msg_api",
        "msgs.msg_archive",
        "msgs.msg_delete",
        "msgs.msg_export",
        "msgs.msg_label",
        "msgs.msg_list",
        "msgs.msg_menu",
        "msgs.msg_update",
        "msgs.optin.*",
        "notifications.incident.*",
        "notifications.notification.*",
        "orgs.org_api",
        "orgs.org_country",
        "orgs.org_create",
        "orgs.org_dashboard",
        "orgs.org_delete_child",
        "orgs.org_download",
        "orgs.org_edit_sub_org",
        "orgs.org_edit",
        "orgs.org_export",
        "orgs.org_languages",
        "orgs.org_manage_accounts_sub_org",
        "orgs.org_manage_accounts",
        "orgs.org_manage_integrations",
        "orgs.org_menu",
        "orgs.org_profile",
        "orgs.org_prometheus",
        "orgs.org_resthooks",
        "orgs.org_smtp_server",
        "orgs.org_sub_orgs",
        "orgs.org_token",
        "orgs.org_two_factor",
        "orgs.org_workspace",
        "orgs.orgimport.*",
        "request_logs.httplog_list",
        "request_logs.httplog_read",
        "request_logs.httplog_webhooks",
        "schedules.schedule.*",
        "templates.template_api",
        "tickets.ticket.*",
        "tickets.ticketer.*",
        "tickets.topic.*",
        "triggers.trigger.*",
    ),
    "Editors": (
        "airtime.airtimetransfer_list",
        "airtime.airtimetransfer_read",
        "api.apitoken_refresh",
        "api.resthook_api",
        "api.resthooksubscriber_api",
        "api.webhookevent_api",
        "api.webhookevent_list",
        "api.webhookevent_read",
        "archives.archive.*",
        "campaigns.campaign.*",
        "campaigns.campaignevent.*",
        "channels.channel_claim",
        "channels.channel_configuration",
        "channels.channel_create",
        "channels.channel_delete",
        "channels.channel_list",
        "channels.channel_menu",
        "channels.channel_read",
        "channels.channel_update",
        "channels.channelevent.*",
        "classifiers.classifier_list",
        "classifiers.classifier_menu",
        "classifiers.classifier_read",
        "contacts.contact_create",
        "contacts.contact_delete",
        "contacts.contact_export",
        "contacts.contact_history",
        "contacts.contact_interrupt",
        "contacts.contact_list",
        "contacts.contact_menu",
        "contacts.contact_omnibox",
        "contacts.contact_open_ticket",
        "contacts.contact_read",
        "contacts.contact_update",
        "contacts.contactfield.*",
        "contacts.contactgroup.*",
        "contacts.contactimport.*",
        "csv_imports.importtask.*",
        "flows.flow.*",
        "flows.flowlabel.*",
        "flows.flowrun_delete",
        "flows.flowrun_list",
        "flows.flowstart_api",
        "flows.flowstart_list",
        "globals.global.*",
        "ivr.call_list",
        "locations.adminboundary_alias",
        "locations.adminboundary_boundaries",
        "locations.adminboundary_geometry",
        "locations.adminboundary_list",
        "msgs.broadcast.*",
        "msgs.label.*",
        "msgs.media_api",
        "msgs.media_upload",
        "msgs.msg_api",
        "msgs.msg_archive",
        "msgs.msg_delete",
        "msgs.msg_export",
        "msgs.msg_label",
        "msgs.msg_list",
        "msgs.msg_menu",
        "msgs.msg_update",
        "msgs.optin_api",
        "notifications.notification_list",
        "orgs.org_api",
        "orgs.org_download",
        "orgs.org_export",
        "orgs.org_languages",
        "orgs.org_menu",
        "orgs.org_profile",
        "orgs.org_resthooks",
        "orgs.org_token",
        "orgs.org_two_factor",
        "orgs.org_workspace",
        "orgs.orgimport.*",
        "request_logs.httplog_webhooks",
        "schedules.schedule.*",
        "templates.template_api",
        "tickets.ticket.*",
        "tickets.ticketer_api",
        "tickets.topic.*",
        "triggers.trigger.*",
    ),
    "Viewers": (
        "campaigns.campaign_archived",
        "campaigns.campaign_list",
        "campaigns.campaign_menu",
        "campaigns.campaign_read",
        "campaigns.campaignevent_list",
        "campaigns.campaignevent_read",
        "channels.channel_list",
        "channels.channel_menu",
        "channels.channel_read",
        "channels.channelevent_list",
        "classifiers.classifier_list",
        "classifiers.classifier_menu",
        "classifiers.classifier_read",
        "contacts.contact_export",
        "contacts.contact_history",
        "contacts.contact_list",
        "contacts.contact_menu",
        "contacts.contact_read",
        "contacts.contactfield_list",
        "contacts.contactfield_read",
        "contacts.contactgroup_list",
        "contacts.contactgroup_menu",
        "contacts.contactgroup_read",
        "contacts.contactimport_read",
        "flows.flow_activity_chart",
        "flows.flow_activity_data",
        "flows.flow_activity",
        "flows.flow_api",
        "flows.flow_archived",
        "flows.flow_assets",
        "flows.flow_category_counts",
        "flows.flow_editor",
        "flows.flow_export_results",
        "flows.flow_export",
        "flows.flow_filter",
        "flows.flow_list",
        "flows.flow_menu",
        "flows.flow_recent_contacts",
        "flows.flow_results",
        "flows.flow_revisions",
        "flows.flow_simulate",
        "flows.flowstart_list",
        "globals.global_list",
        "ivr.call_list",
        "locations.adminboundary_alias",
        "locations.adminboundary_boundaries",
        "locations.adminboundary_geometry",
        "locations.adminboundary_list",
        "msgs.broadcast_list",
        "msgs.broadcast_scheduled_read",
        "msgs.label_list",
        "msgs.label_read",
        "msgs.msg_export",
        "msgs.msg_list",
        "msgs.msg_menu",
        "msgs.optin_api",
        "notifications.notification_list",
<<<<<<< HEAD
        "orgs.org_account",
=======
        "orgs.org_api",
>>>>>>> fc7c7b92
        "orgs.org_download",
        "orgs.org_export",
        "orgs.org_menu",
        "orgs.org_menu",
        "orgs.org_profile",
        "orgs.org_two_factor",
        "orgs.org_workspace",
        "tickets.ticket_export",
<<<<<<< HEAD
        "tickets.ticketer_api",
        "tickets.topic_list",
        "triggers.trigger_archived",
=======
>>>>>>> fc7c7b92
        "triggers.trigger_list",
        "triggers.trigger_menu",
    ),
    "Agents": (
        "contacts.contact_history",
        "contacts.contact_list",
        "contacts.contactfield_list",
        "contacts.contactgroup_list",
        "globals.global_list",
        "msgs.media_api",
        "msgs.msg_api",
        "msgs.broadcast_create",
        "notifications.notification_list",
        "orgs.org_api",
        "orgs.org_languages",
        "orgs.org_menu",
        "orgs.org_profile",
        "orgs.org_two_factor",
        "tickets.ticket_api",
        "tickets.ticket_assign",
        "tickets.ticket_assignee",
        "tickets.ticket_list",
        "tickets.ticket_menu",
        "tickets.ticket_note",
<<<<<<< HEAD
        "tickets.topic_list",
=======
        "tickets.ticket_update",
        "tickets.topic_api",
>>>>>>> fc7c7b92
    ),
    "Prometheus": (),
}

# -----------------------------------------------------------------------------------
# Login / Logout
# -----------------------------------------------------------------------------------

LOGIN_URL = "/users/login/"
LOGOUT_URL = "/users/logout/"
LOGIN_REDIRECT_URL = "/org/choose/"
LOGOUT_REDIRECT_URL = "/"

AUTHENTICATION_BACKENDS = ("temba.orgs.backend.AuthenticationBackend",)

AUTH_PASSWORD_VALIDATORS = [
    {"NAME": "django.contrib.auth.password_validation.MinimumLengthValidator", "OPTIONS": {"min_length": 8}},
]

ANONYMOUS_USER_NAME = "AnonymousUser"

# -----------------------------------------------------------------------------------
# Database
# -----------------------------------------------------------------------------------

_services_host = "host.docker.internal" if os.getenv("REMOTE_CONTAINERS") == "true" else "localhost"
_default_database_config = {
    "ENGINE": "django.contrib.gis.db.backends.postgis",
    "NAME": "temba",
    "USER": "temba",
    "PASSWORD": "temba",
    "HOST": _services_host,
    "PORT": "5432",
    "ATOMIC_REQUESTS": True,
    "CONN_MAX_AGE": 60,
    "OPTIONS": {},
    "DISABLE_SERVER_SIDE_CURSORS": True,
}

# installs can provide a default connection and an optional read-only connection (e.g. a separate read replica) which
# will be used for certain fetch operations
DATABASES = {"default": _default_database_config, "readonly": _default_database_config.copy()}

DEFAULT_AUTO_FIELD = "django.db.models.AutoField"

# -----------------------------------------------------------------------------------
# Cache
# -----------------------------------------------------------------------------------

_redis_url = f"redis://{_services_host}:6379/{10 if TESTING else 15}"

CACHES = {
    "default": {
        "BACKEND": "django_redis.cache.RedisCache",
        "LOCATION": _redis_url,
        "OPTIONS": {"CLIENT_CLASS": "django_redis.client.DefaultClient"},
    }
}

SESSION_ENGINE = "django.contrib.sessions.backends.cached_db"
SESSION_CACHE_ALIAS = "default"

# -----------------------------------------------------------------------------------
# Celery
# -----------------------------------------------------------------------------------

CELERY_BROKER_URL = _redis_url
CELERY_RESULT_BACKEND = None
CELERY_TASK_TRACK_STARTED = True

# by default, celery doesn't have any timeout on our redis connections, this fixes that
CELERY_BROKER_TRANSPORT_OPTIONS = {"socket_timeout": 5}

CELERY_BEAT_SCHEDULE = {
    "check-android-channels": {"task": "check_android_channels", "schedule": timedelta(seconds=300)},
    "check-elasticsearch-lag": {"task": "check_elasticsearch_lag", "schedule": timedelta(seconds=300)},
    "delete-released-orgs": {"task": "delete_released_orgs", "schedule": crontab(hour=4, minute=0)},
    "fail-old-messages": {"task": "fail_old_messages", "schedule": crontab(hour=0, minute=0)},
    "interrupt-flow-sessions": {"task": "interrupt_flow_sessions", "schedule": crontab(hour=23, minute=30)},
    "resolve-twitter-ids": {"task": "resolve_twitter_ids", "schedule": timedelta(seconds=900)},
    "refresh-whatsapp-tokens": {"task": "refresh_whatsapp_tokens", "schedule": crontab(hour=6, minute=0)},
    "refresh-whatsapp-templates": {"task": "refresh_whatsapp_templates", "schedule": timedelta(seconds=900)},
    "send-notification-emails": {"task": "send_notification_emails", "schedule": timedelta(seconds=60)},
    "squash-channel-counts": {"task": "squash_channel_counts", "schedule": timedelta(seconds=60)},
    "squash-group-counts": {"task": "squash_group_counts", "schedule": timedelta(seconds=60)},
    "squash-flow-counts": {"task": "squash_flow_counts", "schedule": timedelta(seconds=60)},
    "squash-msg-counts": {"task": "squash_msg_counts", "schedule": timedelta(seconds=60)},
    "squash-notification-counts": {"task": "squash_notification_counts", "schedule": timedelta(seconds=60)},
    "squash-ticket-counts": {"task": "squash_ticket_counts", "schedule": timedelta(seconds=60)},
    "sync-classifier-intents": {"task": "sync_classifier_intents", "schedule": timedelta(seconds=300)},
    "sync-old-seen-channels": {"task": "sync_old_seen_channels", "schedule": timedelta(seconds=600)},
    "track-org-channel-counts": {"task": "track_org_channel_counts", "schedule": crontab(hour=4, minute=0)},
    "trim-channel-logs": {"task": "trim_channel_logs", "schedule": crontab(hour=3, minute=0)},
    "trim-event-fires": {"task": "trim_event_fires", "schedule": timedelta(seconds=900)},
    "trim-flow-revisions": {"task": "trim_flow_revisions", "schedule": crontab(hour=0, minute=0)},
    "trim-flow-sessions": {"task": "trim_flow_sessions", "schedule": crontab(hour=0, minute=0)},
    "trim-http-logs": {"task": "trim_http_logs", "schedule": crontab(hour=2, minute=0)},
    "trim-sync-events": {"task": "trim_sync_events", "schedule": crontab(hour=3, minute=0)},
    "trim-webhook-events": {"task": "trim_webhook_events", "schedule": crontab(hour=3, minute=0)},
}

# -----------------------------------------------------------------------------------
# API
# -----------------------------------------------------------------------------------

REST_FRAMEWORK = {
    "DEFAULT_PERMISSION_CLASSES": ("rest_framework.permissions.IsAuthenticated",),
    "DEFAULT_AUTHENTICATION_CLASSES": ("temba.api.support.APISessionAuthentication",),
    "DEFAULT_THROTTLE_RATES": {
        "v2": "2500/hour",
        "v2.contacts": "2500/hour",
        "v2.messages": "2500/hour",
        "v2.broadcasts": "36000/hour",
        "v2.runs": "2500/hour",
    },
    "DEFAULT_PAGINATION_CLASS": "rest_framework.pagination.LimitOffsetPagination",
    "DEFAULT_RENDERER_CLASSES": ("temba.api.support.DocumentationRenderer", "rest_framework.renderers.JSONRenderer"),
    "PAGE_SIZE": 250,
    "EXCEPTION_HANDLER": "temba.api.support.temba_exception_handler",
}
REST_HANDLE_EXCEPTIONS = not TESTING

# -----------------------------------------------------------------------------------
# Compression
# -----------------------------------------------------------------------------------

if TESTING:
    # if only testing, disable less compilation
    COMPRESS_PRECOMPILERS = ()
else:
    COMPRESS_PRECOMPILERS = (
        ("text/less", 'lessc --include-path="%s" {infile} {outfile}' % os.path.join(PROJECT_DIR, "../static", "less")),
    )

COMPRESS_ENABLED = False
COMPRESS_OFFLINE = False

# -----------------------------------------------------------------------------------
# Pluggable Types
# -----------------------------------------------------------------------------------

INTEGRATION_TYPES = [
    "temba.orgs.integrations.dtone.DTOneType",
]

CLASSIFIER_TYPES = [
    "temba.classifiers.types.wit.WitType",
    "temba.classifiers.types.luis.LuisType",
    "temba.classifiers.types.bothub.BothubType",
]

TICKETER_TYPES = [
    "temba.tickets.types.internal.InternalType",
    "temba.tickets.types.mailgun.MailgunType",
    "temba.tickets.types.zendesk.ZendeskType",
]

CHANNEL_TYPES = [
    "temba.channels.types.africastalking.AfricasTalkingType",
    "temba.channels.types.arabiacell.ArabiaCellType",
    "temba.channels.types.bandwidth.BandwidthType",
    "temba.channels.types.bongolive.BongoLiveType",
    "temba.channels.types.burstsms.BurstSMSType",
    "temba.channels.types.clickatell.ClickatellType",
    "temba.channels.types.clickmobile.ClickMobileType",
    "temba.channels.types.clicksend.ClickSendType",
    "temba.channels.types.dartmedia.DartMediaType",
    "temba.channels.types.dialog360_legacy.Dialog360LegacyType",
    "temba.channels.types.dialog360.Dialog360Type",
    "temba.channels.types.discord.DiscordType",
    "temba.channels.types.dmark.DMarkType",
    "temba.channels.types.external.ExternalType",
    "temba.channels.types.facebook_legacy.FacebookLegacyType",
    "temba.channels.types.facebookapp.FacebookAppType",
    "temba.channels.types.firebase.FirebaseCloudMessagingType",
    "temba.channels.types.freshchat.FreshChatType",
    "temba.channels.types.globe.GlobeType",
    "temba.channels.types.highconnection.HighConnectionType",
    "temba.channels.types.hormuud.HormuudType",
    "temba.channels.types.hub9.Hub9Type",
    "temba.channels.types.i2sms.I2SMSType",
    "temba.channels.types.infobip.InfobipType",
    "temba.channels.types.instagram.InstagramType",
    "temba.channels.types.jasmin.JasminType",
    "temba.channels.types.jiochat.JioChatType",
    "temba.channels.types.justcall.JustCallType",
    "temba.channels.types.kaleyra.KaleyraType",
    "temba.channels.types.kannel.KannelType",
    "temba.channels.types.line.LineType",
    "temba.channels.types.m3tech.M3TechType",
    "temba.channels.types.macrokiosk.MacrokioskType",
    "temba.channels.types.mblox.MbloxType",
    "temba.channels.types.messagebird.MessageBirdType",
    "temba.channels.types.messangi.MessangiType",
    "temba.channels.types.mtn.MtnType",
    "temba.channels.types.mtarget.MtargetType",
    "temba.channels.types.novo.NovoType",
    "temba.channels.types.playmobile.PlayMobileType",
    "temba.channels.types.plivo.PlivoType",
    "temba.channels.types.redrabbit.RedRabbitType",
    "temba.channels.types.rocketchat.RocketChatType",
    "temba.channels.types.shaqodoon.ShaqodoonType",
    "temba.channels.types.signalwire.SignalWireType",
    "temba.channels.types.slack.SlackType",
    "temba.channels.types.smscentral.SMSCentralType",
    "temba.channels.types.somleng.SomlengType",
    "temba.channels.types.start.StartType",
    "temba.channels.types.telegram.TelegramType",
    "temba.channels.types.telesom.TelesomType",
    "temba.channels.types.thinq.ThinQType",
    "temba.channels.types.twilio_messaging_service.TwilioMessagingServiceType",
    "temba.channels.types.twilio_whatsapp.TwilioWhatsappType",
    "temba.channels.types.twilio.TwilioType",
    "temba.channels.types.twitter.TwitterType",
    "temba.channels.types.verboice.VerboiceType",
    "temba.channels.types.viber_public.ViberPublicType",
    "temba.channels.types.vk.VKType",
    "temba.channels.types.vonage.VonageType",
    "temba.channels.types.wavy.WavyType",
    "temba.channels.types.wechat.WeChatType",
    "temba.channels.types.whatsapp.WhatsAppType",
    "temba.channels.types.whatsapp_legacy.WhatsAppLegacyType",
    "temba.channels.types.yo.YoType",
    "temba.channels.types.zenvia_sms.ZenviaSMSType",
    "temba.channels.types.zenvia_whatsapp.ZenviaWhatsAppType",
    "temba.channels.types.android.AndroidType",
]

ANALYTICS_TYPES = [
    "temba.utils.analytics.ConsoleBackend",
]

# set of ISO-639-3 codes of languages to allow in addition to all ISO-639-1 languages
NON_ISO6391_LANGUAGES = {"mul", "und"}

# -----------------------------------------------------------------------------------
# Mailroom
# -----------------------------------------------------------------------------------

MAILROOM_URL = None
MAILROOM_AUTH_TOKEN = None

# -----------------------------------------------------------------------------------
# ElasticSearch
# -----------------------------------------------------------------------------------

ELASTICSEARCH_URL = os.environ.get("ELASTICSEARCH_URL", "http://localhost:9200")

# -----------------------------------------------------------------------------------
# Data Model
# -----------------------------------------------------------------------------------

MSG_FIELD_SIZE = 640  # used for broadcast text, message text, and message campaign events
FLOW_START_PARAMS_SIZE = 256  # used for params passed to flow start API endpoint
GLOBAL_VALUE_SIZE = 10_000  # max length of global values

ORG_LIMIT_DEFAULTS = {
    "channels": 10,
    "fields": 250,
    "globals": 250,
    "groups": 250,
    "labels": 250,
    "teams": 50,
    "topics": 250,
}

RETENTION_PERIODS = {
    "channellog": timedelta(days=14),
    "eventfire": timedelta(days=90),  # matches default rp-archiver behavior
    "flowsession": timedelta(days=7),
    "httplog": timedelta(days=3),
    "syncevent": timedelta(days=7),
    "webhookevent": timedelta(hours=48),
}

# -----------------------------------------------------------------------------------
# 3rd Party Integrations
# -----------------------------------------------------------------------------------

TWITTER_API_KEY = os.environ.get("TWITTER_API_KEY", "MISSING_TWITTER_API_KEY")
TWITTER_API_SECRET = os.environ.get("TWITTER_API_SECRET", "MISSING_TWITTER_API_SECRET")

MAILGUN_API_KEY = os.environ.get("MAILGUN_API_KEY", "")

ZENDESK_CLIENT_ID = os.environ.get("ZENDESK_CLIENT_ID", "")
ZENDESK_CLIENT_SECRET = os.environ.get("ZENDESK_CLIENT_SECRET", "")


#    1. Create an Facebook app on https://developers.facebook.com/apps/
#
#    2. Copy the Facebook Application ID
#
#    3. From Settings > Basic, show and copy the Facebook Application Secret
#
#    4. Generate a Random Secret to use as Facebook Webhook Secret as described
#       on https://developers.facebook.com/docs/messenger-platform/webhook#setup
#
FACEBOOK_APPLICATION_ID = os.environ.get("FACEBOOK_APPLICATION_ID", "MISSING_FACEBOOK_APPLICATION_ID")
FACEBOOK_APPLICATION_SECRET = os.environ.get("FACEBOOK_APPLICATION_SECRET", "MISSING_FACEBOOK_APPLICATION_SECRET")
FACEBOOK_WEBHOOK_SECRET = os.environ.get("FACEBOOK_WEBHOOK_SECRET", "MISSING_FACEBOOK_WEBHOOK_SECRET")

WHATSAPP_ADMIN_SYSTEM_USER_ID = os.environ.get("WHATSAPP_ADMIN_SYSTEM_USER_ID", "MISSING_WHATSAPP_ADMIN_SYSTEM_USER_ID")
WHATSAPP_ADMIN_SYSTEM_USER_TOKEN = os.environ.get(
    "WHATSAPP_ADMIN_SYSTEM_USER_TOKEN", "MISSING_WHATSAPP_ADMIN_SYSTEM_USER_TOKEN"
)
WHATSAPP_FACEBOOK_BUSINESS_ID = os.environ.get("WHATSAPP_FACEBOOK_BUSINESS_ID", "MISSING_WHATSAPP_FACEBOOK_BUSINESS_ID")

# IP Addresses
# These are the externally accessible IP addresses of the servers running RapidPro.
# Needed for channel types that authenticate by whitelisting public IPs.
#
# You need to change these to real addresses to work with these.
IP_ADDRESSES = ("172.16.10.10", "162.16.10.20")<|MERGE_RESOLUTION|>--- conflicted
+++ resolved
@@ -7,22 +7,13 @@
 
 from django.utils.translation import gettext_lazy as _
 
-INTERNAL_IPS = iptools.IpRangeList("127.0.0.1", "192.168.0.10", "192.168.0.0/24", "0.0.0.0")  # network block
-HOSTNAME = "localhost"
-
-ADMINS = (("RapidPro", "code@yourdomain.io"),)
-MANAGERS = ADMINS
-
-# HTTP Headers using for outgoing requests to other services
-OUTGOING_REQUEST_HEADERS = {"User-agent": "RapidPro"}
-
-# Make this unique, and don't share it with anybody.
-SECRET_KEY = "your own secret key"
-
-HELP_URL = None
-
-# -----------------------------------------------------------------------------------
-# Tests
+# -----------------------------------------------------------------------------------
+# Default to debugging
+# -----------------------------------------------------------------------------------
+DEBUG = True
+
+# -----------------------------------------------------------------------------------
+# Sets TESTING to True if this configuration is read during a unit test
 # -----------------------------------------------------------------------------------
 TESTING = sys.argv[1:2] == ["test"]
 
@@ -30,15 +21,15 @@
     PASSWORD_HASHERS = ("django.contrib.auth.hashers.MD5PasswordHasher",)
     DEBUG = False
 
-TEST_RUNNER = "temba.tests.runner.TembaTestRunner"
-TEST_EXCLUDE = ("smartmin",)
-
-# -----------------------------------------------------------------------------------
-# Email
-# -----------------------------------------------------------------------------------
-
-SEND_EMAILS = False
-
+ADMINS = (("RapidPro", "code@yourdomain.io"),)
+MANAGERS = ADMINS
+
+USE_DEPRECATED_PYTZ = True
+
+# -----------------------------------------------------------------------------------
+# set the mail settings, override these in your settings.py
+# if your site was at http://temba.io, it might look like this:
+# -----------------------------------------------------------------------------------
 EMAIL_HOST = "smtp.gmail.com"
 EMAIL_HOST_USER = "server@temba.io"
 DEFAULT_FROM_EMAIL = "server@temba.io"
@@ -50,44 +41,43 @@
 # their own SMTP server.
 FLOW_FROM_EMAIL = "Temba <no-reply@temba.io>"
 
-# -----------------------------------------------------------------------------------
-# Storage
-# -----------------------------------------------------------------------------------
-
-STORAGES = {
-    # default storage for things like exports, imports
-    "default": {"BACKEND": "django.core.files.storage.FileSystemStorage"},
-    # wherever rp-archiver writes archive files (must be S3 compatible)
-    "archives": {
-        "BACKEND": "storages.backends.s3boto3.S3Boto3Storage",
-        "OPTIONS": {"bucket_name": "temba-archives"},
-    },
-    # wherever courier and mailroom are writing logs
-    "logs": {"BACKEND": "django.core.files.storage.InMemoryStorage"},
-    # media file uploads that need to be publicly accessible
-    "public": {"BACKEND": "django.core.files.storage.FileSystemStorage"},
-    # standard Django static files storage
-    "staticfiles": {"BACKEND": "django.contrib.staticfiles.storage.StaticFilesStorage"},
-}
+# HTTP Headers using for outgoing requests to other services
+OUTGOING_REQUEST_HEADERS = {"User-agent": "RapidPro"}
 
 STORAGE_URL = None  # may be an absolute URL to /media (like http://localhost:8000/media) or AWS S3
 STORAGE_ROOT_DIR = "test_orgs" if TESTING else "orgs"
 
-# settings used by django-storages
+# -----------------------------------------------------------------------------------
+# AWS S3 storage used in production
+# -----------------------------------------------------------------------------------
 AWS_ACCESS_KEY_ID = "aws_access_key_id"
 AWS_SECRET_ACCESS_KEY = "aws_secret_access_key"
-
-# -----------------------------------------------------------------------------------
-# Localization
-# -----------------------------------------------------------------------------------
-
+AWS_DEFAULT_ACL = "private"
+
+AWS_STORAGE_BUCKET_NAME = "dl-temba-io"
+AWS_BUCKET_DOMAIN = AWS_STORAGE_BUCKET_NAME + ".s3.amazonaws.com"
+
+# bucket where archives files are stored
+ARCHIVE_BUCKET = "dl-temba-archives"
+
+# -----------------------------------------------------------------------------------
+# On Unix systems, a value of None will cause Django to use the same
+# timezone as the operating system.
+# If running in a Windows environment this must be set to the same as your
+# system time zone
+# -----------------------------------------------------------------------------------
 USE_TZ = True
 TIME_ZONE = "GMT"
 USER_TIME_ZONE = "Africa/Kigali"
-USE_DEPRECATED_PYTZ = True
-
+
+# -----------------------------------------------------------------------------------
+# Default language used for this installation
+# -----------------------------------------------------------------------------------
 LANGUAGE_CODE = "en-us"
 
+# -----------------------------------------------------------------------------------
+# Available languages for translation
+# -----------------------------------------------------------------------------------
 LANGUAGES = (
     ("en-us", _("English")),
     ("cs", _("Czech")),
@@ -101,12 +91,13 @@
 
 SITE_ID = 1
 
+# If you set this to False, Django will make some optimizations so as not
+# to load the internationalization machinery.
 USE_I18N = True
+
+# If you set this to False, Django will not format dates, numbers and
+# calendars according to the current locale
 USE_L10N = True
-
-# -----------------------------------------------------------------------------------
-# Static Files
-# -----------------------------------------------------------------------------------
 
 # List of finder classes that know how to find static files in
 # various locations.
@@ -116,7 +107,12 @@
     "compressor.finders.CompressorFinder",
 )
 
-
+# Make this unique, and don't share it with anybody.
+SECRET_KEY = "your own secret key"
+
+# -----------------------------------------------------------------------------------
+# Directory Configuration
+# -----------------------------------------------------------------------------------
 PROJECT_DIR = os.path.join(os.path.abspath(os.path.dirname(__file__)))
 LOCALE_PATHS = (os.path.join(PROJECT_DIR, "../locale"),)
 RESOURCES_DIR = os.path.join(PROJECT_DIR, "../resources")
@@ -137,10 +133,12 @@
 MEDIA_ROOT = os.path.join(PROJECT_DIR, "../media")
 MEDIA_URL = "/media/"
 
-# -----------------------------------------------------------------------------------
-# Templates
-# -----------------------------------------------------------------------------------
-
+HELP_URL = None
+
+
+# -----------------------------------------------------------------------------------
+# Templates Configuration
+# -----------------------------------------------------------------------------------
 TEMPLATES = [
     {
         "BACKEND": "django.template.backends.django.DjangoTemplates",
@@ -163,9 +161,12 @@
                 "temba.orgs.context_processors.user_orgs",
             ],
             "loaders": [
+                "temba.utils.haml.HamlFilesystemLoader",
+                "temba.utils.haml.HamlAppDirectoriesLoader",
                 "django.template.loaders.filesystem.Loader",
                 "django.template.loaders.app_directories.Loader",
             ],
+            "debug": False if TESTING else DEBUG,
         },
     }
 ]
@@ -174,10 +175,6 @@
     TEMPLATES[0]["OPTIONS"]["context_processors"] += ("temba.tests.add_testing_flag_to_context",)
 
 FORM_RENDERER = "django.forms.renderers.TemplatesSetting"
-
-# -----------------------------------------------------------------------------------
-# Middleware
-# -----------------------------------------------------------------------------------
 
 MIDDLEWARE = (
     "django.middleware.security.SecurityMiddleware",
@@ -193,10 +190,6 @@
     "temba.middleware.TimezoneMiddleware",
 )
 
-# -----------------------------------------------------------------------------------
-# Apps
-# -----------------------------------------------------------------------------------
-
 ROOT_URLCONF = "temba.urls"
 
 # other urls to add
@@ -217,14 +210,22 @@
     "django.contrib.postgres",
     "django.forms",
     "formtools",
+    # Haml-like templates
+    "hamlpy",
+    # Redis cache
     "redis",
+    # rest framework for api access
     "rest_framework",
     "rest_framework.authtoken",
+    # compress our CSS and js
     "compressor",
+    # smartmin
     "smartmin",
     "smartmin.csv_imports",
     "smartmin.users",
+    # django-timezone-field
     "timezone_field",
+    # temba apps
     "temba.apks",
     "temba.archives",
     "temba.assets",
@@ -256,10 +257,6 @@
 # the last installed app that uses smartmin permissions
 PERMISSIONS_APP = "temba.airtime"
 
-# -----------------------------------------------------------------------------------
-# Logging
-# -----------------------------------------------------------------------------------
-
 LOGGING = {
     "version": 1,
     "disable_existing_loggers": True,
@@ -271,9 +268,8 @@
 }
 
 # -----------------------------------------------------------------------------------
-# Branding
-# -----------------------------------------------------------------------------------
-
+# Branding Configuration
+# -----------------------------------------------------------------------------------
 BRAND = {
     "slug": "rapidpro",
     "name": "RapidPro",
@@ -293,13 +289,14 @@
     "title": _("Visually build nationally scalable mobile applications"),
 }
 
-FEATURES = {"locations", "surveyor"}
-
-
-# -----------------------------------------------------------------------------------
-# Permissions
-# -----------------------------------------------------------------------------------
-
+FEATURES = {"locations", "surveyor", "ticketers"}
+
+
+# -----------------------------------------------------------------------------------
+# Permission Management
+# -----------------------------------------------------------------------------------
+
+# this lets us easily create new permissions across our objects
 PERMISSIONS = {
     "*": (
         "create",  # can create an object
@@ -312,7 +309,6 @@
     "api.resthook": ("api", "list"),
     "api.webhookevent": ("api",),
     "api.resthooksubscriber": ("api",),
-<<<<<<< HEAD
     "archives.archive": ("run", "message"),
     "campaigns.campaign": ("archived", "archive", "activate", "menu"),
     "campaigns.campaignevent": (),
@@ -324,36 +320,14 @@
     "contacts.contact": ("export", "history", "interrupt", "menu", "omnibox", "open_ticket", "start"),
     "contacts.contactfield": ("menu", "update_priority", "featured", "filter_by_type"),
     "contacts.contactgroup": ("menu",),
-=======
-    "archives.archive": ("api", "run", "message"),
-    "campaigns.campaign": ("api", "archived", "archive", "activate", "menu"),
-    "campaigns.campaignevent": ("api",),
-    "channels.channel": ("api", "chart", "claim", "configuration", "errors", "facebook_whitelist"),
-    "channels.channellog": ("connection",),
-    "channels.channelevent": ("api",),
-    "classifiers.classifier": ("connect", "api", "sync"),
-    "classifiers.intent": ("api",),
-    "contacts.contact": (
-        "api",
-        "export",
-        "history",
-        "interrupt",
-        "menu",
-        "omnibox",
-        "open_ticket",
-        "start",
-    ),
-    "contacts.contactfield": ("api", "update_priority"),
-    "contacts.contactgroup": ("api", "menu"),
->>>>>>> fc7c7b92
     "contacts.contactimport": ("preview",),
     "flows.flow": (
         "activity_chart",
-        "activity_data",
         "activity_list",
         "activity",
         "archived",
         "assets",
+        "broadcast",
         "category_counts",
         "change_language",
         "copy",
@@ -369,11 +343,9 @@
         "results",
         "revisions",
         "simulate",
-        "start",
     ),
     "flows.flowrun": (),
     "flows.flowsession": ("json",),
-<<<<<<< HEAD
     "flows.flowstart": ("api",),
     "globals.global": ("unused",),
     "ivr.call": ("list",),
@@ -389,27 +361,19 @@
         "menu",
         "update",
     ),
-=======
-    "globals.global": ("api", "unused"),
-    "locations.adminboundary": ("alias", "api", "boundaries", "geometry"),
-    "msgs.broadcast": ("api", "scheduled", "scheduled_read", "scheduled_delete", "send"),
-    "msgs.label": ("api",),
-    "msgs.media": ("api", "upload"),
-    "msgs.msg": ("api", "archive", "export", "label", "menu"),
-    "msgs.optin": ("api",),
->>>>>>> fc7c7b92
     "orgs.org": (
+        "account",
         "api",
         "country",
         "create_login",
         "create",
         "dashboard",
-        "delete_child",
         "download",
         "edit_sub_org",
         "edit",
         "export",
         "grant",
+        "import",
         "join_accept",
         "join",
         "languages",
@@ -437,13 +401,8 @@
     "request_logs.httplog": ("webhooks", "classifier", "ticketer"),
     "templates.template": ("api",),
     "tickets.ticket": ("api", "assign", "assignee", "menu", "note", "export_stats", "export"),
-<<<<<<< HEAD
     "tickets.ticketer": ("api", "connect", "configure"),
     "tickets.topic": (),
-=======
-    "tickets.ticketer": ("api", "configure"),
-    "tickets.topic": ("api",),
->>>>>>> fc7c7b92
     "triggers.trigger": ("archived", "type", "menu"),
 }
 
@@ -532,18 +491,19 @@
         "msgs.msg_list",
         "msgs.msg_menu",
         "msgs.msg_update",
-        "msgs.optin.*",
         "notifications.incident.*",
         "notifications.notification.*",
+        "orgs.org_account",
         "orgs.org_api",
         "orgs.org_country",
         "orgs.org_create",
         "orgs.org_dashboard",
-        "orgs.org_delete_child",
+        "orgs.org_delete",
         "orgs.org_download",
         "orgs.org_edit_sub_org",
         "orgs.org_edit",
         "orgs.org_export",
+        "orgs.org_import",
         "orgs.org_languages",
         "orgs.org_manage_accounts_sub_org",
         "orgs.org_manage_accounts",
@@ -557,7 +517,6 @@
         "orgs.org_token",
         "orgs.org_two_factor",
         "orgs.org_workspace",
-        "orgs.orgimport.*",
         "request_logs.httplog_list",
         "request_logs.httplog_read",
         "request_logs.httplog_webhooks",
@@ -631,11 +590,12 @@
         "msgs.msg_list",
         "msgs.msg_menu",
         "msgs.msg_update",
-        "msgs.optin_api",
         "notifications.notification_list",
+        "orgs.org_account",
         "orgs.org_api",
         "orgs.org_download",
         "orgs.org_export",
+        "orgs.org_import",
         "orgs.org_languages",
         "orgs.org_menu",
         "orgs.org_profile",
@@ -643,7 +603,6 @@
         "orgs.org_token",
         "orgs.org_two_factor",
         "orgs.org_workspace",
-        "orgs.orgimport.*",
         "request_logs.httplog_webhooks",
         "schedules.schedule.*",
         "templates.template_api",
@@ -678,9 +637,7 @@
         "contacts.contactgroup_read",
         "contacts.contactimport_read",
         "flows.flow_activity_chart",
-        "flows.flow_activity_data",
         "flows.flow_activity",
-        "flows.flow_api",
         "flows.flow_archived",
         "flows.flow_assets",
         "flows.flow_category_counts",
@@ -708,13 +665,8 @@
         "msgs.msg_export",
         "msgs.msg_list",
         "msgs.msg_menu",
-        "msgs.optin_api",
         "notifications.notification_list",
-<<<<<<< HEAD
         "orgs.org_account",
-=======
-        "orgs.org_api",
->>>>>>> fc7c7b92
         "orgs.org_download",
         "orgs.org_export",
         "orgs.org_menu",
@@ -723,14 +675,12 @@
         "orgs.org_two_factor",
         "orgs.org_workspace",
         "tickets.ticket_export",
-<<<<<<< HEAD
         "tickets.ticketer_api",
         "tickets.topic_list",
         "triggers.trigger_archived",
-=======
->>>>>>> fc7c7b92
         "triggers.trigger_list",
         "triggers.trigger_menu",
+        "triggers.trigger_type",
     ),
     "Agents": (
         "contacts.contact_history",
@@ -742,6 +692,7 @@
         "msgs.msg_api",
         "msgs.broadcast_create",
         "notifications.notification_list",
+        "orgs.org_account",
         "orgs.org_api",
         "orgs.org_languages",
         "orgs.org_menu",
@@ -753,12 +704,7 @@
         "tickets.ticket_list",
         "tickets.ticket_menu",
         "tickets.ticket_note",
-<<<<<<< HEAD
         "tickets.topic_list",
-=======
-        "tickets.ticket_update",
-        "tickets.topic_api",
->>>>>>> fc7c7b92
     ),
     "Prometheus": (),
 }
@@ -766,7 +712,6 @@
 # -----------------------------------------------------------------------------------
 # Login / Logout
 # -----------------------------------------------------------------------------------
-
 LOGIN_URL = "/users/login/"
 LOGOUT_URL = "/users/logout/"
 LOGIN_REDIRECT_URL = "/org/choose/"
@@ -781,16 +726,20 @@
 ANONYMOUS_USER_NAME = "AnonymousUser"
 
 # -----------------------------------------------------------------------------------
-# Database
-# -----------------------------------------------------------------------------------
-
-_services_host = "host.docker.internal" if os.getenv("REMOTE_CONTAINERS") == "true" else "localhost"
+# Our test runner includes the ability to exclude apps
+# -----------------------------------------------------------------------------------
+TEST_RUNNER = "temba.tests.runner.TembaTestRunner"
+TEST_EXCLUDE = ("smartmin",)
+
+# -----------------------------------------------------------------------------------
+# Need a PostgreSQL database on localhost with postgis extension installed.
+# -----------------------------------------------------------------------------------
 _default_database_config = {
     "ENGINE": "django.contrib.gis.db.backends.postgis",
     "NAME": "temba",
     "USER": "temba",
     "PASSWORD": "temba",
-    "HOST": _services_host,
+    "HOST": "localhost",
     "PORT": "5432",
     "ATOMIC_REQUESTS": True,
     "CONN_MAX_AGE": 60,
@@ -804,36 +753,40 @@
 
 DEFAULT_AUTO_FIELD = "django.db.models.AutoField"
 
-# -----------------------------------------------------------------------------------
-# Cache
-# -----------------------------------------------------------------------------------
-
-_redis_url = f"redis://{_services_host}:6379/{10 if TESTING else 15}"
+INTERNAL_IPS = iptools.IpRangeList("127.0.0.1", "192.168.0.10", "192.168.0.0/24", "0.0.0.0")  # network block
+
+HOSTNAME = "localhost"
+
+# The URL and port of the proxy server to use when needed (if any, in requests format)
+OUTGOING_PROXIES = {}
+
+# -----------------------------------------------------------------------------------
+# Caching using Redis
+# -----------------------------------------------------------------------------------
+REDIS_HOST = "localhost"
+REDIS_PORT = 6379
+REDIS_DB = 10 if TESTING else 15  # we use a redis db of 10 for testing so that we maintain caches for dev
 
 CACHES = {
     "default": {
         "BACKEND": "django_redis.cache.RedisCache",
-        "LOCATION": _redis_url,
+        "LOCATION": "redis://%s:%s/%s" % (REDIS_HOST, REDIS_PORT, REDIS_DB),
         "OPTIONS": {"CLIENT_CLASS": "django_redis.client.DefaultClient"},
     }
 }
 
-SESSION_ENGINE = "django.contrib.sessions.backends.cached_db"
-SESSION_CACHE_ALIAS = "default"
-
-# -----------------------------------------------------------------------------------
-# Celery
-# -----------------------------------------------------------------------------------
-
-CELERY_BROKER_URL = _redis_url
+# -----------------------------------------------------------------------------------
+# Async tasks using Celery
+# -----------------------------------------------------------------------------------
 CELERY_RESULT_BACKEND = None
 CELERY_TASK_TRACK_STARTED = True
+CELERY_BROKER_URL = "redis://%s:%d/%d" % (REDIS_HOST, REDIS_PORT, REDIS_DB)
 
 # by default, celery doesn't have any timeout on our redis connections, this fixes that
 CELERY_BROKER_TRANSPORT_OPTIONS = {"socket_timeout": 5}
 
 CELERY_BEAT_SCHEDULE = {
-    "check-android-channels": {"task": "check_android_channels", "schedule": timedelta(seconds=300)},
+    "check-channel-alerts": {"task": "check_channel_alerts", "schedule": timedelta(seconds=300)},
     "check-elasticsearch-lag": {"task": "check_elasticsearch_lag", "schedule": timedelta(seconds=300)},
     "delete-released-orgs": {"task": "delete_released_orgs", "schedule": crontab(hour=4, minute=0)},
     "fail-old-messages": {"task": "fail_old_messages", "schedule": crontab(hour=0, minute=0)},
@@ -861,9 +814,8 @@
 }
 
 # -----------------------------------------------------------------------------------
-# API
-# -----------------------------------------------------------------------------------
-
+# Django-rest-framework configuration
+# -----------------------------------------------------------------------------------
 REST_FRAMEWORK = {
     "DEFAULT_PERMISSION_CLASSES": ("rest_framework.permissions.IsAuthenticated",),
     "DEFAULT_AUTHENTICATION_CLASSES": ("temba.api.support.APISessionAuthentication",),
@@ -882,7 +834,7 @@
 REST_HANDLE_EXCEPTIONS = not TESTING
 
 # -----------------------------------------------------------------------------------
-# Compression
+# Django Compressor configuration
 # -----------------------------------------------------------------------------------
 
 if TESTING:
@@ -897,8 +849,13 @@
 COMPRESS_OFFLINE = False
 
 # -----------------------------------------------------------------------------------
-# Pluggable Types
-# -----------------------------------------------------------------------------------
+# RapidPro configuration settings
+# -----------------------------------------------------------------------------------
+
+######
+# DANGER: only turn this on if you know what you are doing!
+#         could cause emails to be sent in test environment
+SEND_EMAILS = False
 
 INTEGRATION_TYPES = [
     "temba.orgs.integrations.dtone.DTOneType",
@@ -914,24 +871,26 @@
     "temba.tickets.types.internal.InternalType",
     "temba.tickets.types.mailgun.MailgunType",
     "temba.tickets.types.zendesk.ZendeskType",
+    "temba.tickets.types.rocketchat.RocketChatType",
 ]
 
 CHANNEL_TYPES = [
     "temba.channels.types.africastalking.AfricasTalkingType",
     "temba.channels.types.arabiacell.ArabiaCellType",
     "temba.channels.types.bandwidth.BandwidthType",
+    "temba.channels.types.blackmyna.BlackmynaType",
     "temba.channels.types.bongolive.BongoLiveType",
     "temba.channels.types.burstsms.BurstSMSType",
+    "temba.channels.types.chikka.ChikkaType",
     "temba.channels.types.clickatell.ClickatellType",
     "temba.channels.types.clickmobile.ClickMobileType",
     "temba.channels.types.clicksend.ClickSendType",
     "temba.channels.types.dartmedia.DartMediaType",
-    "temba.channels.types.dialog360_legacy.Dialog360LegacyType",
     "temba.channels.types.dialog360.Dialog360Type",
     "temba.channels.types.discord.DiscordType",
     "temba.channels.types.dmark.DMarkType",
     "temba.channels.types.external.ExternalType",
-    "temba.channels.types.facebook_legacy.FacebookLegacyType",
+    "temba.channels.types.facebook.FacebookType",
     "temba.channels.types.facebookapp.FacebookAppType",
     "temba.channels.types.firebase.FirebaseCloudMessagingType",
     "temba.channels.types.freshchat.FreshChatType",
@@ -944,6 +903,7 @@
     "temba.channels.types.instagram.InstagramType",
     "temba.channels.types.jasmin.JasminType",
     "temba.channels.types.jiochat.JioChatType",
+    "temba.channels.types.junebug.JunebugType",
     "temba.channels.types.justcall.JustCallType",
     "temba.channels.types.kaleyra.KaleyraType",
     "temba.channels.types.kannel.KannelType",
@@ -951,7 +911,6 @@
     "temba.channels.types.m3tech.M3TechType",
     "temba.channels.types.macrokiosk.MacrokioskType",
     "temba.channels.types.mblox.MbloxType",
-    "temba.channels.types.messagebird.MessageBirdType",
     "temba.channels.types.messangi.MessangiType",
     "temba.channels.types.mtn.MtnType",
     "temba.channels.types.mtarget.MtargetType",
@@ -972,6 +931,7 @@
     "temba.channels.types.twilio_messaging_service.TwilioMessagingServiceType",
     "temba.channels.types.twilio_whatsapp.TwilioWhatsappType",
     "temba.channels.types.twilio.TwilioType",
+    "temba.channels.types.twitter_legacy.TwitterLegacyType",
     "temba.channels.types.twitter.TwitterType",
     "temba.channels.types.verboice.VerboiceType",
     "temba.channels.types.viber_public.ViberPublicType",
@@ -979,11 +939,12 @@
     "temba.channels.types.vonage.VonageType",
     "temba.channels.types.wavy.WavyType",
     "temba.channels.types.wechat.WeChatType",
+    "temba.channels.types.whatsapp_cloud.WhatsAppCloudType",
     "temba.channels.types.whatsapp.WhatsAppType",
-    "temba.channels.types.whatsapp_legacy.WhatsAppLegacyType",
     "temba.channels.types.yo.YoType",
     "temba.channels.types.zenvia_sms.ZenviaSMSType",
     "temba.channels.types.zenvia_whatsapp.ZenviaWhatsAppType",
+    "temba.channels.types.zenvia.ZenviaType",
     "temba.channels.types.android.AndroidType",
 ]
 
@@ -995,22 +956,57 @@
 NON_ISO6391_LANGUAGES = {"mul", "und"}
 
 # -----------------------------------------------------------------------------------
-# Mailroom
-# -----------------------------------------------------------------------------------
-
-MAILROOM_URL = None
-MAILROOM_AUTH_TOKEN = None
-
-# -----------------------------------------------------------------------------------
-# ElasticSearch
-# -----------------------------------------------------------------------------------
-
-ELASTICSEARCH_URL = os.environ.get("ELASTICSEARCH_URL", "http://localhost:9200")
-
-# -----------------------------------------------------------------------------------
-# Data Model
-# -----------------------------------------------------------------------------------
-
+# Store sessions in our cache
+# -----------------------------------------------------------------------------------
+SESSION_ENGINE = "django.contrib.sessions.backends.cached_db"
+SESSION_CACHE_ALIAS = "default"
+
+# -----------------------------------------------------------------------------------
+# 3rd Party Integration Keys
+# -----------------------------------------------------------------------------------
+TWITTER_API_KEY = os.environ.get("TWITTER_API_KEY", "MISSING_TWITTER_API_KEY")
+TWITTER_API_SECRET = os.environ.get("TWITTER_API_SECRET", "MISSING_TWITTER_API_SECRET")
+
+MAILGUN_API_KEY = os.environ.get("MAILGUN_API_KEY", "")
+
+ZENDESK_CLIENT_ID = os.environ.get("ZENDESK_CLIENT_ID", "")
+ZENDESK_CLIENT_SECRET = os.environ.get("ZENDESK_CLIENT_SECRET", "")
+
+# -----------------------------------------------------------------------------------
+#
+#    1. Create an Facebook app on https://developers.facebook.com/apps/
+#
+#    2. Copy the Facebook Application ID
+#
+#    3. From Settings > Basic, show and copy the Facebook Application Secret
+#
+#    4. Generate a Random Secret to use as Facebook Webhook Secret as described
+#       on https://developers.facebook.com/docs/messenger-platform/webhook#setup
+#
+# -----------------------------------------------------------------------------------
+FACEBOOK_APPLICATION_ID = os.environ.get("FACEBOOK_APPLICATION_ID", "MISSING_FACEBOOK_APPLICATION_ID")
+FACEBOOK_APPLICATION_SECRET = os.environ.get("FACEBOOK_APPLICATION_SECRET", "MISSING_FACEBOOK_APPLICATION_SECRET")
+FACEBOOK_WEBHOOK_SECRET = os.environ.get("FACEBOOK_WEBHOOK_SECRET", "MISSING_FACEBOOK_WEBHOOK_SECRET")
+
+WHATSAPP_ADMIN_SYSTEM_USER_ID = os.environ.get("WHATSAPP_ADMIN_SYSTEM_USER_ID", "MISSING_WHATSAPP_ADMIN_SYSTEM_USER_ID")
+WHATSAPP_ADMIN_SYSTEM_USER_TOKEN = os.environ.get(
+    "WHATSAPP_ADMIN_SYSTEM_USER_TOKEN", "MISSING_WHATSAPP_ADMIN_SYSTEM_USER_TOKEN"
+)
+WHATSAPP_FACEBOOK_BUSINESS_ID = os.environ.get("WHATSAPP_FACEBOOK_BUSINESS_ID", "MISSING_WHATSAPP_FACEBOOK_BUSINESS_ID")
+
+
+# -----------------------------------------------------------------------------------
+# IP Addresses
+# These are the externally accessible IP addresses of the servers running RapidPro.
+# Needed for channel types that authenticate by whitelisting public IPs.
+#
+# You need to change these to real addresses to work with these.
+# -----------------------------------------------------------------------------------
+IP_ADDRESSES = ("172.16.10.10", "162.16.10.20")
+
+# -----------------------------------------------------------------------------------
+# Data model limits
+# -----------------------------------------------------------------------------------
 MSG_FIELD_SIZE = 640  # used for broadcast text, message text, and message campaign events
 FLOW_START_PARAMS_SIZE = 256  # used for params passed to flow start API endpoint
 GLOBAL_VALUE_SIZE = 10_000  # max length of global values
@@ -1025,8 +1021,11 @@
     "topics": 250,
 }
 
+# -----------------------------------------------------------------------------------
+# Data retention periods - tasks trim away data older than these settings
+# -----------------------------------------------------------------------------------
 RETENTION_PERIODS = {
-    "channellog": timedelta(days=14),
+    "channellog": timedelta(days=7),
     "eventfire": timedelta(days=90),  # matches default rp-archiver behavior
     "flowsession": timedelta(days=7),
     "httplog": timedelta(days=3),
@@ -1035,40 +1034,12 @@
 }
 
 # -----------------------------------------------------------------------------------
-# 3rd Party Integrations
-# -----------------------------------------------------------------------------------
-
-TWITTER_API_KEY = os.environ.get("TWITTER_API_KEY", "MISSING_TWITTER_API_KEY")
-TWITTER_API_SECRET = os.environ.get("TWITTER_API_SECRET", "MISSING_TWITTER_API_SECRET")
-
-MAILGUN_API_KEY = os.environ.get("MAILGUN_API_KEY", "")
-
-ZENDESK_CLIENT_ID = os.environ.get("ZENDESK_CLIENT_ID", "")
-ZENDESK_CLIENT_SECRET = os.environ.get("ZENDESK_CLIENT_SECRET", "")
-
-
-#    1. Create an Facebook app on https://developers.facebook.com/apps/
-#
-#    2. Copy the Facebook Application ID
-#
-#    3. From Settings > Basic, show and copy the Facebook Application Secret
-#
-#    4. Generate a Random Secret to use as Facebook Webhook Secret as described
-#       on https://developers.facebook.com/docs/messenger-platform/webhook#setup
-#
-FACEBOOK_APPLICATION_ID = os.environ.get("FACEBOOK_APPLICATION_ID", "MISSING_FACEBOOK_APPLICATION_ID")
-FACEBOOK_APPLICATION_SECRET = os.environ.get("FACEBOOK_APPLICATION_SECRET", "MISSING_FACEBOOK_APPLICATION_SECRET")
-FACEBOOK_WEBHOOK_SECRET = os.environ.get("FACEBOOK_WEBHOOK_SECRET", "MISSING_FACEBOOK_WEBHOOK_SECRET")
-
-WHATSAPP_ADMIN_SYSTEM_USER_ID = os.environ.get("WHATSAPP_ADMIN_SYSTEM_USER_ID", "MISSING_WHATSAPP_ADMIN_SYSTEM_USER_ID")
-WHATSAPP_ADMIN_SYSTEM_USER_TOKEN = os.environ.get(
-    "WHATSAPP_ADMIN_SYSTEM_USER_TOKEN", "MISSING_WHATSAPP_ADMIN_SYSTEM_USER_TOKEN"
-)
-WHATSAPP_FACEBOOK_BUSINESS_ID = os.environ.get("WHATSAPP_FACEBOOK_BUSINESS_ID", "MISSING_WHATSAPP_FACEBOOK_BUSINESS_ID")
-
-# IP Addresses
-# These are the externally accessible IP addresses of the servers running RapidPro.
-# Needed for channel types that authenticate by whitelisting public IPs.
-#
-# You need to change these to real addresses to work with these.
-IP_ADDRESSES = ("172.16.10.10", "162.16.10.20")+# Mailroom
+# -----------------------------------------------------------------------------------
+MAILROOM_URL = None
+MAILROOM_AUTH_TOKEN = None
+
+# -----------------------------------------------------------------------------------
+# ElasticSearch
+# -----------------------------------------------------------------------------------
+ELASTICSEARCH_URL = os.environ.get("ELASTICSEARCH_URL", "http://localhost:9200")