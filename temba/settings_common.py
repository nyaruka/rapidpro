import os
import socket
import sys
from datetime import timedelta

import iptools
import sentry_sdk
from sentry_sdk.integrations.celery import CeleryIntegration
from sentry_sdk.integrations.django import DjangoIntegration
from sentry_sdk.integrations.logging import LoggingIntegration, ignore_logger

from django.utils.translation import gettext_lazy as _

from celery.schedules import crontab

SENTRY_DSN = os.environ.get("SENTRY_DSN", "")


if SENTRY_DSN:  # pragma: no cover
    sentry_sdk.init(
        dsn=SENTRY_DSN,
        integrations=[DjangoIntegration(), CeleryIntegration(), LoggingIntegration()],
        send_default_pii=True,
        traces_sample_rate=0,
    )
    ignore_logger("django.security.DisallowedHost")


# -----------------------------------------------------------------------------------
# Default to debugging
# -----------------------------------------------------------------------------------
DEBUG = True

# -----------------------------------------------------------------------------------
# Sets TESTING to True if this configuration is read during a unit test
# -----------------------------------------------------------------------------------
TESTING = sys.argv[1:2] == ["test"]

if TESTING:
    PASSWORD_HASHERS = ("django.contrib.auth.hashers.MD5PasswordHasher",)
    DEBUG = False

ADMINS = (("RapidPro", "code@yourdomain.io"),)
MANAGERS = ADMINS

# -----------------------------------------------------------------------------------
# Location support
# -----------------------------------------------------------------------------------
LOCATION_SUPPORT = True

# hardcode the postgis version so we can do reset db's from a blank database
POSTGIS_VERSION = (2, 1)

# -----------------------------------------------------------------------------------
# set the mail settings, override these in your settings.py
# if your site was at http://temba.io, it might look like this:
# -----------------------------------------------------------------------------------
EMAIL_HOST = "smtp.gmail.com"
EMAIL_HOST_USER = "server@temba.io"
DEFAULT_FROM_EMAIL = "server@temba.io"
EMAIL_HOST_PASSWORD = "mypassword"
EMAIL_USE_TLS = True
EMAIL_TIMEOUT = 10

# Used when sending email from within a flow and the user hasn't configured
# their own SMTP server.
FLOW_FROM_EMAIL = "Temba <no-reply@temba.io>"

# HTTP Headers using for outgoing requests to other services
OUTGOING_REQUEST_HEADERS = {"User-agent": "RapidPro"}

STORAGE_URL = None  # may be an absolute URL to /media (like http://localhost:8000/media) or AWS S3
STORAGE_ROOT_DIR = "test_orgs" if TESTING else "orgs"

# -----------------------------------------------------------------------------------
# AWS S3 storage used in production
# -----------------------------------------------------------------------------------
AWS_ACCESS_KEY_ID = "aws_access_key_id"
AWS_SECRET_ACCESS_KEY = "aws_secret_access_key"
AWS_DEFAULT_ACL = "private"

AWS_STORAGE_BUCKET_NAME = "dl-temba-io"
AWS_BUCKET_DOMAIN = AWS_STORAGE_BUCKET_NAME + ".s3.amazonaws.com"

# bucket where archives files are stored
ARCHIVE_BUCKET = "dl-temba-archives"

# -----------------------------------------------------------------------------------
# On Unix systems, a value of None will cause Django to use the same
# timezone as the operating system.
# If running in a Windows environment this must be set to the same as your
# system time zone
# -----------------------------------------------------------------------------------
USE_TZ = True
TIME_ZONE = "GMT"
USER_TIME_ZONE = "Africa/Kigali"

MODELTRANSLATION_TRANSLATION_REGISTRY = "translation"

# -----------------------------------------------------------------------------------
# Default language used for this installation
# -----------------------------------------------------------------------------------
LANGUAGE_CODE = "en-us"

# -----------------------------------------------------------------------------------
# Available languages for translation
# -----------------------------------------------------------------------------------
LANGUAGES = (
    ("en-us", _("English")),
    ("cs", _("Czech")),
    ("es", _("Spanish")),
    ("fr", _("French")),
    ("mn", _("Mongolian")),
    ("pt-br", _("Portuguese")),
    ("ru", _("Russian")),
)
DEFAULT_LANGUAGE = "en-us"

SITE_ID = 1

# If you set this to False, Django will make some optimizations so as not
# to load the internationalization machinery.
USE_I18N = True

# If you set this to False, Django will not format dates, numbers and
# calendars according to the current locale
USE_L10N = True

# URL prefix for admin static files -- CSS, JavaScript and images.
# Make sure to use a trailing slash.
# Examples: "http://foo.com/static/admin/", "/static/admin/".
ADMIN_MEDIA_PREFIX = "/static/admin/"

# List of finder classes that know how to find static files in
# various locations.
STATICFILES_FINDERS = (
    "django.contrib.staticfiles.finders.FileSystemFinder",
    "django.contrib.staticfiles.finders.AppDirectoriesFinder",
    "compressor.finders.CompressorFinder",
)

# Make this unique, and don't share it with anybody.
SECRET_KEY = "your own secret key"

# -----------------------------------------------------------------------------------
# Directory Configuration
# -----------------------------------------------------------------------------------
PROJECT_DIR = os.path.join(os.path.abspath(os.path.dirname(__file__)))
LOCALE_PATHS = (os.path.join(PROJECT_DIR, "../locale"),)
RESOURCES_DIR = os.path.join(PROJECT_DIR, "../resources")
FIXTURE_DIRS = (os.path.join(PROJECT_DIR, "../fixtures"),)
TESTFILES_DIR = os.path.join(PROJECT_DIR, "../testfiles")
STATICFILES_DIRS = (
    os.path.join(PROJECT_DIR, "../static"),
    os.path.join(PROJECT_DIR, "../media"),
    os.path.join(PROJECT_DIR, "../node_modules/@nyaruka/flow-editor/build"),
    os.path.join(PROJECT_DIR, "../node_modules/@nyaruka/temba-components/dist/static"),
    os.path.join(PROJECT_DIR, "../node_modules"),
    os.path.join(PROJECT_DIR, "../node_modules/react/umd"),
    os.path.join(PROJECT_DIR, "../node_modules/react-dom/umd"),
)
STATIC_ROOT = os.path.join(PROJECT_DIR, "../sitestatic")
STATIC_URL = "/sitestatic/"
COMPRESS_ROOT = os.path.join(PROJECT_DIR, "../sitestatic")
MEDIA_ROOT = os.path.join(PROJECT_DIR, "../media")
MEDIA_URL = "/media/"

HELP_URL = None


# -----------------------------------------------------------------------------------
# Templates Configuration
# -----------------------------------------------------------------------------------
TEMPLATES = [
    {
        "BACKEND": "django.template.backends.django.DjangoTemplates",
        "DIRS": [
            os.path.join(PROJECT_DIR, "../templates"),
            os.path.join(PROJECT_DIR, "../node_modules/@nyaruka/temba-components/dist/templates"),
        ],
        "OPTIONS": {
            "context_processors": [
                "django.contrib.auth.context_processors.auth",
                "django.template.context_processors.debug",
                "django.template.context_processors.i18n",
                "django.template.context_processors.media",
                "django.template.context_processors.static",
                "django.contrib.messages.context_processors.messages",
                "django.template.context_processors.request",
                "temba.context_processors.branding",
                "temba.context_processors.config",
                "temba.orgs.context_processors.user_group_perms_processor",
                "temba.channels.views.channel_status_processor",
                "temba.orgs.context_processors.settings_includer",
                "temba.orgs.context_processors.user_orgs_for_brand",
            ],
            "loaders": [
                "temba.utils.haml.HamlFilesystemLoader",
                "temba.utils.haml.HamlAppDirectoriesLoader",
                "django.template.loaders.filesystem.Loader",
                "django.template.loaders.app_directories.Loader",
            ],
            "debug": False if TESTING else DEBUG,
        },
    }
]

if TESTING:
    TEMPLATES[0]["OPTIONS"]["context_processors"] += ("temba.tests.add_testing_flag_to_context",)

FORM_RENDERER = "django.forms.renderers.TemplatesSetting"

MIDDLEWARE = (
    "django.middleware.security.SecurityMiddleware",
    "django.contrib.sessions.middleware.SessionMiddleware",
    "django.middleware.common.CommonMiddleware",
    "django.middleware.csrf.CsrfViewMiddleware",
    "django.contrib.auth.middleware.AuthenticationMiddleware",
    "django.contrib.messages.middleware.MessageMiddleware",
    "django.middleware.clickjacking.XFrameOptionsMiddleware",
    "temba.middleware.ConsentMiddleware",
    "temba.middleware.BrandingMiddleware",
    "temba.middleware.OrgMiddleware",
    "temba.middleware.LanguageMiddleware",
    "temba.middleware.TimezoneMiddleware",
)

# security middleware configuration
SECURE_CONTENT_TYPE_NOSNIFF = True
SECURE_BROWSER_XSS_FILTER = True

ROOT_URLCONF = "temba.urls"

# other urls to add
APP_URLS = []

SITEMAP = ("public.public_index", "public.public_blog", "public.video_list", "api")

INSTALLED_APPS = (
    "django.contrib.auth",
    "django.contrib.contenttypes",
    "django.contrib.sessions",
    "django.contrib.sites",
    "django.contrib.messages",
    "django.contrib.staticfiles",
    "django.contrib.humanize",
    "django.contrib.gis",
    "django.contrib.sitemaps",
    "django.contrib.postgres",
    "django.forms",
    # Haml-like templates
    "hamlpy",
    # Redis cache
    "redis",
    # rest framework for api access
    "rest_framework",
    "rest_framework.authtoken",
    # compress our CSS and js
    "compressor",
    # smartmin
    "smartmin",
    "smartmin.csv_imports",
    "smartmin.users",
    # django-timezone-field
    "timezone_field",
    # temba apps
    "temba.apks",
    "temba.archives",
    "temba.assets",
    "temba.auth_tweaks",
    "temba.api",
    "temba.request_logs",
    "temba.classifiers",
    "temba.dashboard",
    "temba.globals",
    "temba.public",
    "temba.policies",
    "temba.schedules",
    "temba.templates",
    "temba.orgs",
    "temba.contacts",
    "temba.channels",
    "temba.msgs",
    "temba.notifications",
    "temba.flows",
    "temba.tickets",
    "temba.triggers",
    "temba.utils",
    "temba.campaigns",
    "temba.ivr",
    "temba.locations",
    "temba.airtime",
    "temba.sql",
)

# the last installed app that uses smartmin permissions
PERMISSIONS_APP = "temba.airtime"

LOGGING = {
    "version": 1,
    "disable_existing_loggers": True,
    "root": {"level": "WARNING", "handlers": ["console"]},
    "formatters": {"verbose": {"format": "%(levelname)s %(asctime)s %(module)s %(process)d %(thread)d %(message)s"}},
    "handlers": {
        "console": {"level": "DEBUG", "class": "logging.StreamHandler", "formatter": "verbose"},
        "null": {"class": "logging.NullHandler"},
    },
    "loggers": {
        "pycountry": {"level": "ERROR", "handlers": ["console"], "propagate": False},
        "django.security.DisallowedHost": {"handlers": ["null"], "propagate": False},
        "django.db.backends": {"level": "ERROR", "handlers": ["console"], "propagate": False},
        "temba.formax": {"level": "DEBUG" if DEBUG else "ERROR", "handlers": ["console"], "propagate": False},
    },
}

# the name of our topup plan
TOPUP_PLAN = "topups"

# Default plan for new orgs
DEFAULT_PLAN = TOPUP_PLAN

# -----------------------------------------------------------------------------------
# Branding Configuration
# -----------------------------------------------------------------------------------
BRANDING = {
    "rapidpro.io": {
        "slug": "rapidpro",
        "name": "RapidPro",
        "org": "UNICEF",
        "colors": dict(primary="#0c6596"),
        "styles": ["brands/rapidpro/font/style.css"],
        "default_plan": TOPUP_PLAN,
        "welcome_topup": 1000,
        "email": "join@rapidpro.io",
        "support_email": "support@rapidpro.io",
        "link": "https://app.rapidpro.io",
        "api_link": "https://api.rapidpro.io",
        "docs_link": "http://docs.rapidpro.io",
        "domain": "app.rapidpro.io",
        "ticket_domain": "tickets.rapidpro.io",
        "favico": "brands/rapidpro/rapidpro.ico",
        "splash": "brands/rapidpro/splash.jpg",
        "logo": "brands/rapidpro/logo.png",
        "allow_signups": True,
        "flow_types": ["M", "V", "B", "S"],  # see Flow.FLOW_TYPES
        "location_support": True,
        "tiers": dict(multi_user=0, multi_org=0),
        "bundles": [],
        "welcome_packs": [dict(size=5000, name="Demo Account"), dict(size=100000, name="UNICEF Account")],
        "title": _("Visually build nationally scalable mobile applications"),
        "description": _("Visually build nationally scalable mobile applications from anywhere in the world."),
        "credits": _("Copyright &copy; 2012-2017 UNICEF, Nyaruka. All Rights Reserved."),
        "support_widget": False,
    }
}
DEFAULT_BRAND = os.environ.get("DEFAULT_BRAND", "rapidpro.io")

# -----------------------------------------------------------------------------------
# Permission Management
# -----------------------------------------------------------------------------------

# this lets us easily create new permissions across our objects
PERMISSIONS = {
    "*": (
        "create",  # can create an object
        "read",  # can read an object, viewing it's details
        "update",  # can update an object
        "delete",  # can delete an object,
        "list",  # can view a list of the objects
    ),
    "api.apitoken": ("refresh",),
    "api.resthook": ("api", "list"),
    "api.webhookevent": ("api",),
    "api.resthooksubscriber": ("api",),
    "campaigns.campaign": ("api", "archived", "archive", "activate"),
    "campaigns.campaignevent": ("api",),
    "classifiers.classifier": ("connect", "api", "sync", "menu"),
    "classifiers.intent": ("api",),
    "contacts.contact": (
        "api",
        "archive",
        "archived",
        "block",
        "blocked",
        "break_anon",
        "export",
        "stopped",
        "filter",
        "history",
        "menu",
        "omnibox",
        "restore",
        "search",
        "start",
        "update_fields",
        "update_fields_input",
    ),
    "contacts.contactfield": ("api", "json", "menu", "update_priority", "featured", "filter_by_type"),
    "contacts.contactgroup": ("api", "menu"),
    "contacts.contactimport": ("preview",),
    "ivr.ivrcall": ("start",),
    "archives.archive": ("api", "run", "message"),
    "globals.global": ("api", "unused"),
    "locations.adminboundary": ("alias", "api", "boundaries", "geometry"),
    "orgs.org": (
        "account",
        "accounts",
        "smtp_server",
        "api",
        "country",
        "clear_cache",
        "create_login",
        "create_sub_org",
        "dashboard",
        "download",
        "edit",
        "edit_sub_org",
        "export",
        "grant",
        "home",
        "import",
        "join",
        "join_accept",
        "languages",
        "manage",
        "manage_accounts",
        "manage_accounts_sub_org",
        "manage_integrations",
        "menu",
        "vonage_account",
        "vonage_connect",
        "plan",
        "plivo_connect",
        "profile",
        "prometheus",
        "resthooks",
        "service",
        "signup",
        "spa",
        "sub_orgs",
        "surveyor",
        "transfer_credits",
        "trial",
        "twilio_account",
        "twilio_connect",
        "two_factor",
        "token",
        "workspace",
    ),
    "channels.channel": (
        "api",
        "bulk_sender_options",
        "claim",
        "configuration",
        "create_bulk_sender",
        "create_caller",
        "errors",
        "facebook_whitelist",
        "menu",
    ),
    "channels.channellog": ("connection",),
    "channels.channelevent": ("api", "calls"),
    "flows.flowstart": ("api",),
    "flows.flow": (
        "activity",
        "activity_chart",
        "activity_list",
        "api",
        "archived",
        "assets",
        "broadcast",
        "campaign",
        "category_counts",
        "change_language",
        "copy",
        "editor",
        "export",
        "export_translation",
        "download_translation",
        "import_translation",
        "export_results",
        "filter",
        "menu",
        "recent_contacts",
        "results",
        "revisions",
        "run_table",
        "simulate",
        "upload_action_recording",
        "upload_media_action",
    ),
    "flows.flowsession": ("json",),
    "msgs.msg": (
        "api",
        "archive",
        "archived",
        "export",
        "failed",
        "filter",
        "flow",
        "inbox",
        "label",
        "menu",
        "outbox",
        "sent",
        "update",
    ),
    "msgs.broadcast": ("api", "detail", "schedule", "schedule_list", "schedule_read", "send"),
    "msgs.label": ("api", "create_folder", "delete_folder"),
    "orgs.topup": ("manage",),
    "policies.policy": ("admin", "history", "give_consent"),
    "request_logs.httplog": ("webhooks", "classifier", "ticketer"),
    "templates.template": ("api",),
    "tickets.ticket": ("api", "assign", "assignee", "menu", "note"),
    "tickets.ticketer": ("api", "connect", "configure"),
    "tickets.topic": ("api",),
    "triggers.trigger": ("archived", "type"),
}


# assigns the permissions that each group should have
GROUP_PERMISSIONS = {
    "Service Users": ("flows.flow_assets", "msgs.msg_create"),  # internal Temba services have limited permissions
    "Alpha": (),
    "Beta": ("tickets.ticket_list",),
    "Dashboard": ("orgs.org_dashboard",),
    "Surveyors": (
        "contacts.contact_api",
        "contacts.contactgroup_api",
        "contacts.contactfield_api",
        "flows.flow_api",
        "locations.adminboundary_api",
        "orgs.org_api",
        "orgs.org_spa",
        "orgs.org_surveyor",
        "msgs.msg_api",
    ),
    "Granters": ("orgs.org_grant",),
    "Customer Support": (
        "auth.user_list",
        "auth.user_update",
        "apks.apk_create",
        "apks.apk_list",
        "apks.apk_update",
        "campaigns.campaign_read",
        "channels.channel_configuration",
        "channels.channel_read",
        "channels.channellog_read",
        "contacts.contact_break_anon",
        "contacts.contact_read",
        "flows.flow_editor",
        "flows.flow_revisions",
        "flows.flowrun_delete",
        "flows.flowsession_json",
        "notifications.log_list",
        "orgs.org_dashboard",
        "orgs.org_delete",
        "orgs.org_grant",
        "orgs.org_manage",
        "orgs.org_update",
        "orgs.org_service",
        "orgs.org_spa",
        "orgs.topup_create",
        "orgs.topup_manage",
        "orgs.topup_update",
        "policies.policy_create",
        "policies.policy_update",
        "policies.policy_admin",
        "policies.policy_history",
    ),
    "Administrators": (
        "airtime.airtimetransfer_list",
        "airtime.airtimetransfer_read",
        "api.apitoken_refresh",
        "api.resthook_api",
        "api.resthooksubscriber_api",
        "api.webhookevent_api",
        "archives.archive.*",
        "campaigns.campaign.*",
        "campaigns.campaignevent.*",
        "classifiers.classifier_api",
        "classifiers.classifier_connect",
        "classifiers.classifier_read",
        "classifiers.classifier_delete",
        "classifiers.classifier_list",
        "classifiers.classifier_menu",
        "classifiers.classifier_sync",
        "classifiers.intent_api",
        "contacts.contact_api",
        "contacts.contact_archive",
        "contacts.contact_archived",
        "contacts.contact_block",
        "contacts.contact_blocked",
        "contacts.contact_create",
        "contacts.contact_delete",
        "contacts.contact_export",
        "contacts.contact_filter",
        "contacts.contact_history",
        "contacts.contact_list",
        "contacts.contact_menu",
        "contacts.contact_omnibox",
        "contacts.contact_read",
        "contacts.contact_restore",
        "contacts.contact_search",
        "contacts.contact_start",
        "contacts.contact_stopped",
        "contacts.contact_update",
        "contacts.contact_update_fields",
        "contacts.contact_update_fields_input",
        "contacts.contactfield.*",
        "contacts.contactgroup.*",
        "contacts.contactimport.*",
        "csv_imports.importtask.*",
        "globals.global.*",
        "ivr.ivrcall.*",
        "locations.adminboundary_alias",
        "locations.adminboundary_api",
        "locations.adminboundary_boundaries",
        "locations.adminboundary_geometry",
        "notifications.notification.*",
        "notifications.incident.*",
        "orgs.org_account",
        "orgs.org_accounts",
        "orgs.org_smtp_server",
        "orgs.org_api",
        "orgs.org_country",
        "orgs.org_create_sub_org",
        "orgs.org_dashboard",
        "orgs.org_download",
        "orgs.org_edit",
        "orgs.org_edit_sub_org",
        "orgs.org_export",
        "orgs.org_home",
        "orgs.org_import",
        "orgs.org_languages",
        "orgs.org_manage_accounts",
        "orgs.org_manage_accounts_sub_org",
        "orgs.org_manage_integrations",
        "orgs.org_menu",
        "orgs.org_vonage_account",
        "orgs.org_vonage_connect",
        "orgs.org_plan",
        "orgs.org_plivo_connect",
        "orgs.org_profile",
        "orgs.org_prometheus",
        "orgs.org_resthooks",
        "orgs.org_spa",
        "orgs.org_sub_orgs",
        "orgs.org_transfer_credits",
        "orgs.org_twilio_account",
        "orgs.org_twilio_connect",
        "orgs.org_two_factor",
        "orgs.org_token",
        "orgs.org_workspace",
        "orgs.topup_list",
        "orgs.topup_read",
        "channels.channel_api",
        "channels.channel_bulk_sender_options",
        "channels.channel_claim",
        "channels.channel_configuration",
        "channels.channel_create",
        "channels.channel_create_bulk_sender",
        "channels.channel_create_caller",
        "channels.channel_facebook_whitelist",
        "channels.channel_delete",
        "channels.channel_list",
        "channels.channel_menu",
        "channels.channel_read",
        "channels.channel_update",
        "channels.channelevent.*",
        "channels.channellog_list",
        "channels.channellog_read",
        "channels.channellog_connection",
        "flows.flow.*",
        "flows.flowstart.*",
        "flows.flowlabel.*",
        "flows.ruleset.*",
        "flows.flowrun_delete",
        "schedules.schedule.*",
        "msgs.broadcast.*",
        "msgs.broadcastschedule.*",
        "msgs.label.*",
        "msgs.msg_api",
        "msgs.msg_archive",
        "msgs.msg_archived",
        "msgs.msg_delete",
        "msgs.msg_export",
        "msgs.msg_failed",
        "msgs.msg_filter",
        "msgs.msg_flow",
        "msgs.msg_inbox",
        "msgs.msg_label",
        "msgs.msg_menu",
        "msgs.msg_outbox",
        "msgs.msg_sent",
        "msgs.msg_update",
        "policies.policy_read",
        "policies.policy_list",
        "policies.policy_give_consent",
        "request_logs.httplog_list",
        "request_logs.httplog_read",
        "request_logs.httplog_webhooks",
        "templates.template_api",
        "tickets.ticket.*",
        "tickets.ticketer.*",
        "tickets.topic.*",
        "triggers.trigger.*",
    ),
    "Editors": (
        "api.apitoken_refresh",
        "api.resthook_api",
        "api.resthooksubscriber_api",
        "api.webhookevent_api",
        "api.webhookevent_list",
        "api.webhookevent_read",
        "archives.archive.*",
        "airtime.airtimetransfer_list",
        "airtime.airtimetransfer_read",
        "campaigns.campaign.*",
        "campaigns.campaignevent.*",
        "classifiers.classifier_api",
        "classifiers.classifier_read",
        "classifiers.classifier_list",
        "classifiers.classifier_menu",
        "classifiers.intent_api",
        "contacts.contact_api",
        "contacts.contact_archive",
        "contacts.contact_archived",
        "contacts.contact_block",
        "contacts.contact_blocked",
        "contacts.contact_create",
        "contacts.contact_delete",
        "contacts.contact_export",
        "contacts.contact_filter",
        "contacts.contact_history",
        "contacts.contact_list",
        "contacts.contact_menu",
        "contacts.contact_omnibox",
        "contacts.contact_read",
        "contacts.contact_restore",
        "contacts.contact_search",
        "contacts.contact_start",
        "contacts.contact_stopped",
        "contacts.contact_update",
        "contacts.contact_update_fields",
        "contacts.contact_update_fields_input",
        "contacts.contactfield.*",
        "contacts.contactgroup.*",
        "contacts.contactimport.*",
        "csv_imports.importtask.*",
        "ivr.ivrcall.*",
        "globals.global_api",
        "locations.adminboundary_alias",
        "locations.adminboundary_api",
        "locations.adminboundary_boundaries",
        "locations.adminboundary_geometry",
        "notifications.notification_list",
        "orgs.org_account",
        "orgs.org_api",
        "orgs.org_download",
        "orgs.org_export",
        "orgs.org_home",
        "orgs.org_import",
        "orgs.org_menu",
        "orgs.org_profile",
        "orgs.org_resthooks",
        "orgs.org_spa",
        "orgs.org_two_factor",
        "orgs.org_token",
        "orgs.org_workspace",
        "orgs.topup_list",
        "orgs.topup_read",
        "channels.channel_api",
        "channels.channel_bulk_sender_options",
        "channels.channel_claim",
        "channels.channel_configuration",
        "channels.channel_create",
        "channels.channel_create_bulk_sender",
        "channels.channel_create_caller",
        "channels.channel_delete",
        "channels.channel_list",
        "channels.channel_menu",
        "channels.channel_read",
        "channels.channel_update",
        "channels.channelevent.*",
        "flows.flow.*",
        "flows.flowstart_api",
        "flows.flowstart_list",
        "flows.flowlabel.*",
        "flows.ruleset.*",
        "schedules.schedule.*",
        "msgs.broadcast.*",
        "msgs.broadcastschedule.*",
        "msgs.label.*",
        "msgs.msg_api",
        "msgs.msg_archive",
        "msgs.msg_archived",
        "msgs.msg_delete",
        "msgs.msg_export",
        "msgs.msg_failed",
        "msgs.msg_filter",
        "msgs.msg_flow",
        "msgs.msg_inbox",
        "msgs.msg_label",
        "msgs.msg_menu",
        "msgs.msg_outbox",
        "msgs.msg_sent",
        "msgs.msg_update",
        "policies.policy_read",
        "policies.policy_list",
        "policies.policy_give_consent",
        "request_logs.httplog_webhooks",
        "templates.template_api",
        "tickets.ticket.*",
        "tickets.ticketer_api",
        "tickets.topic_api",
        "triggers.trigger.*",
    ),
    "Viewers": (
        "campaigns.campaign_archived",
        "campaigns.campaign_list",
        "campaigns.campaign_read",
        "campaigns.campaignevent_read",
        "classifiers.classifier_api",
        "classifiers.classifier_read",
        "classifiers.classifier_list",
        "classifiers.classifier_menu",
        "classifiers.intent_api",
        "contacts.contact_archived",
        "contacts.contact_blocked",
        "contacts.contact_export",
        "contacts.contact_filter",
        "contacts.contact_history",
        "contacts.contact_list",
        "contacts.contact_menu",
        "contacts.contact_read",
        "contacts.contact_stopped",
        "contacts.contactfield_api",
        "contacts.contactfield_read",
        "contacts.contactgroup_api",
        "contacts.contactgroup_list",
        "contacts.contactgroup_menu",
        "contacts.contactgroup_read",
        "contacts.contactimport_read",
        "globals.global_api",
        "locations.adminboundary_boundaries",
        "locations.adminboundary_geometry",
        "locations.adminboundary_alias",
        "notifications.notification_list",
        "orgs.org_account",
        "orgs.org_download",
        "orgs.org_export",
        "orgs.org_home",
        "orgs.org_menu",
        "orgs.org_profile",
        "orgs.org_spa",
        "orgs.org_two_factor",
        "orgs.org_workspace",
        "orgs.topup_list",
        "orgs.topup_read",
        "channels.channel_list",
        "channels.channel_menu",
        "channels.channel_read",
        "channels.channelevent_calls",
        "flows.flow_activity",
        "flows.flow_activity_chart",
        "flows.flow_archived",
        "flows.flow_assets",
        "flows.flow_campaign",
        "flows.flow_category_counts",
        "flows.flow_export",
        "flows.flow_export_results",
        "flows.flow_filter",
        "flows.flow_list",
        "flows.flow_menu",
        "flows.flow_editor",
        "flows.flow_recent_contacts",
        "flows.flow_results",
        "flows.flow_revisions",
        "flows.flow_run_table",
        "flows.flow_simulate",
        "flows.flowstart_list",
        "msgs.broadcast_schedule_list",
        "msgs.broadcast_schedule_read",
        "msgs.label_api",
        "msgs.label_read",
        "msgs.msg_archived",
        "msgs.msg_export",
        "msgs.msg_failed",
        "msgs.msg_filter",
        "msgs.msg_flow",
        "msgs.msg_inbox",
        "msgs.msg_menu",
        "msgs.msg_outbox",
        "msgs.msg_sent",
        "orgs.org_menu",
        "policies.policy_read",
        "policies.policy_list",
        "policies.policy_give_consent",
        "tickets.ticketer_api",
        "tickets.topic_api",
        "triggers.trigger_archived",
        "triggers.trigger_list",
        "triggers.trigger_type",
    ),
    "Agents": (
        "contacts.contact_api",
        "contacts.contact_history",
        "contacts.contactfield_api",
        "contacts.contactgroup_api",
        "globals.global_api",
        "msgs.broadcast_api",
        "notifications.notification_list",
        "tickets.ticket_api",
        "tickets.ticket_assign",
        "tickets.ticket_assignee",
        "tickets.ticket_list",
        "tickets.ticket_menu",
        "tickets.ticket_note",
        "tickets.topic_api",
        "orgs.org_account",
        "orgs.org_home",
        "orgs.org_menu",
        "orgs.org_profile",
        "orgs.org_spa",
        "policies.policy_give_consent",
    ),
    "Prometheus": (),
}

# -----------------------------------------------------------------------------------
# Login / Logout
# -----------------------------------------------------------------------------------
LOGIN_URL = "/users/login/"
LOGOUT_URL = "/users/logout/"
LOGIN_REDIRECT_URL = "/org/choose/"
LOGOUT_REDIRECT_URL = "/"

AUTHENTICATION_BACKENDS = ("smartmin.backends.CaseInsensitiveBackend",)

AUTH_PASSWORD_VALIDATORS = [
    {"NAME": "django.contrib.auth.password_validation.MinimumLengthValidator", "OPTIONS": {"min_length": 8}},
]

ANONYMOUS_USER_NAME = "AnonymousUser"

# -----------------------------------------------------------------------------------
# Our test runner includes the ability to exclude apps
# -----------------------------------------------------------------------------------
TEST_RUNNER = "temba.tests.runner.TembaTestRunner"
TEST_EXCLUDE = ("smartmin",)

# -----------------------------------------------------------------------------------
# Need a PostgreSQL database on localhost with postgis extension installed.
# -----------------------------------------------------------------------------------
_default_database_config = {
    "ENGINE": "django.contrib.gis.db.backends.postgis",
    "NAME": "temba",
    "USER": "temba",
    "PASSWORD": "temba",
    "HOST": "localhost",
    "PORT": "5432",
    "ATOMIC_REQUESTS": True,
    "CONN_MAX_AGE": 60,
    "OPTIONS": {},
    "DISABLE_SERVER_SIDE_CURSORS": True,
}

# installs can provide a default connection and an optional read-only connection (e.g. a separate read replica) which
# will be used for certain fetch operations
DATABASES = {"default": _default_database_config, "readonly": _default_database_config.copy()}

DEFAULT_AUTO_FIELD = "django.db.models.AutoField"

INTERNAL_IPS = iptools.IpRangeList("127.0.0.1", "192.168.0.10", "192.168.0.0/24", "0.0.0.0")  # network block

HOSTNAME = "localhost"

# The URL and port of the proxy server to use when needed (if any, in requests format)
OUTGOING_PROXIES = {}

# -----------------------------------------------------------------------------------
# Caching using Redis
# -----------------------------------------------------------------------------------
REDIS_HOST = "localhost"
REDIS_PORT = 6379
REDIS_DB = 10 if TESTING else 15  # we use a redis db of 10 for testing so that we maintain caches for dev

CACHES = {
    "default": {
        "BACKEND": "django_redis.cache.RedisCache",
        "LOCATION": "redis://%s:%s/%s" % (REDIS_HOST, REDIS_PORT, REDIS_DB),
        "OPTIONS": {"CLIENT_CLASS": "django_redis.client.DefaultClient"},
    }
}

# -----------------------------------------------------------------------------------
# Async tasks using Celery
# -----------------------------------------------------------------------------------
CELERY_RESULT_BACKEND = None
CELERY_BROKER_URL = "redis://%s:%d/%d" % (REDIS_HOST, REDIS_PORT, REDIS_DB)

# by default, celery doesn't have any timeout on our redis connections, this fixes that
CELERY_BROKER_TRANSPORT_OPTIONS = {"socket_timeout": 5}

CELERY_BEAT_SCHEDULE = {
    "check-channels": {"task": "check_channels_task", "schedule": timedelta(seconds=300)},
    "check-credits": {"task": "check_credits_task", "schedule": timedelta(seconds=900)},
    "check-elasticsearch-lag": {"task": "check_elasticsearch_lag", "schedule": timedelta(seconds=300)},
    "check-topup-expiration": {"task": "check_topup_expiration_task", "schedule": crontab(hour=2, minute=0)},
    "delete-orgs": {"task": "delete_orgs_task", "schedule": crontab(hour=4, minute=0)},
    "fail-old-messages": {"task": "fail_old_messages", "schedule": crontab(hour=0, minute=0)},
    "resolve-twitter-ids-task": {"task": "resolve_twitter_ids_task", "schedule": timedelta(seconds=900)},
    "refresh-jiochat-access-tokens": {"task": "refresh_jiochat_access_tokens", "schedule": timedelta(seconds=3600)},
    "refresh-wechat-access-tokens": {"task": "refresh_wechat_access_tokens", "schedule": timedelta(seconds=3600)},
    "refresh-whatsapp-tokens": {"task": "refresh_whatsapp_tokens", "schedule": crontab(hour=6, minute=0)},
    "refresh-whatsapp-templates": {"task": "refresh_whatsapp_templates", "schedule": timedelta(seconds=900)},
    "send-notification-emails": {"task": "send_notification_emails", "schedule": timedelta(seconds=60)},
    "squash-channelcounts": {"task": "squash_channelcounts", "schedule": timedelta(seconds=60)},
    "squash-contactgroupcounts": {"task": "squash_contactgroupcounts", "schedule": timedelta(seconds=60)},
    "squash-flowcounts": {"task": "squash_flowcounts", "schedule": timedelta(seconds=60)},
    "squash-msgcounts": {"task": "squash_msgcounts", "schedule": timedelta(seconds=60)},
    "squash-notificationcounts": {"task": "squash_notificationcounts", "schedule": timedelta(seconds=60)},
    "squash-topupcredits": {"task": "squash_topupcredits", "schedule": timedelta(seconds=60)},
    "squash-ticketcounts": {"task": "squash_ticketcounts", "schedule": timedelta(seconds=60)},
    "suspend-topup-orgs": {"task": "suspend_topup_orgs_task", "schedule": timedelta(hours=1)},
    "sync-classifier-intents": {"task": "sync_classifier_intents", "schedule": timedelta(seconds=300)},
    "sync-old-seen-channels": {"task": "sync_old_seen_channels_task", "schedule": timedelta(seconds=600)},
    "track-org-channel-counts": {"task": "track_org_channel_counts", "schedule": crontab(hour=4, minute=0)},
    "trim-channel-log": {"task": "trim_channel_log_task", "schedule": crontab(hour=3, minute=0)},
    "trim-event-fires": {"task": "trim_event_fires_task", "schedule": timedelta(seconds=900)},
    "trim-flow-revisions": {"task": "trim_flow_revisions", "schedule": crontab(hour=0, minute=0)},
    "trim-flow-sessions-and-starts": {"task": "trim_flow_sessions_and_starts", "schedule": crontab(hour=0, minute=0)},
    "trim-http-logs": {"task": "trim_http_logs_task", "schedule": crontab(hour=3, minute=0)},
    "trim-sync-events": {"task": "trim_sync_events_task", "schedule": crontab(hour=3, minute=0)},
    "trim-webhook-event": {"task": "trim_webhook_event_task", "schedule": crontab(hour=3, minute=0)},
    "update-org-activity": {"task": "update_org_activity_task", "schedule": crontab(hour=3, minute=5)},
}

# -----------------------------------------------------------------------------------
# Django-rest-framework configuration
# -----------------------------------------------------------------------------------
REST_FRAMEWORK = {
    "DEFAULT_PERMISSION_CLASSES": ("rest_framework.permissions.IsAuthenticated",),
    "DEFAULT_AUTHENTICATION_CLASSES": (
        "temba.api.support.APISessionAuthentication",
        "temba.api.support.APITokenAuthentication",
        "temba.api.support.APIBasicAuthentication",
    ),
    "DEFAULT_THROTTLE_CLASSES": ("temba.api.support.OrgUserRateThrottle",),
    "DEFAULT_THROTTLE_RATES": {
        "v2": "2500/hour",
        "v2.contacts": "2500/hour",
        "v2.messages": "2500/hour",
        "v2.broadcasts": "36000/hour",
        "v2.runs": "2500/hour",
        "v2.api": "2500/hour",
    },
    "PAGE_SIZE": 250,
    "DEFAULT_PAGINATION_CLASS": "rest_framework.pagination.LimitOffsetPagination",
    "DEFAULT_RENDERER_CLASSES": ("temba.api.support.DocumentationRenderer", "rest_framework.renderers.JSONRenderer"),
    "EXCEPTION_HANDLER": "temba.api.support.temba_exception_handler",
    "UNICODE_JSON": False,
    "STRICT_JSON": False,
}
REST_HANDLE_EXCEPTIONS = not TESTING

# -----------------------------------------------------------------------------------
# Django Compressor configuration
# -----------------------------------------------------------------------------------

if TESTING:
    # if only testing, disable less compilation
    COMPRESS_PRECOMPILERS = ()
else:
    COMPRESS_PRECOMPILERS = (
        ("text/less", 'lessc --include-path="%s" {infile} {outfile}' % os.path.join(PROJECT_DIR, "../static", "less")),
    )

COMPRESS_ENABLED = False
COMPRESS_OFFLINE = False

# build up our offline compression context based on available brands
COMPRESS_OFFLINE_CONTEXT = []
for brand in BRANDING.values():
    context = dict(STATIC_URL=STATIC_URL, base_template="frame.html", debug=False, testing=False)
    context["brand"] = dict(slug=brand["slug"], styles=brand["styles"])
    COMPRESS_OFFLINE_CONTEXT.append(context)

# -----------------------------------------------------------------------------------
# RapidPro configuration settings
# -----------------------------------------------------------------------------------

######
# DANGER: only turn this on if you know what you are doing!
#         could cause emails to be sent in test environment
SEND_EMAILS = False

# Whether to send receipts on TopUp purchases
SEND_RECEIPTS = True

INTEGRATION_TYPES = [
    "temba.orgs.integrations.dtone.DTOneType",
]

CLASSIFIER_TYPES = [
    "temba.classifiers.types.wit.WitType",
    "temba.classifiers.types.luis.LuisType",
    "temba.classifiers.types.bothub.BothubType",
]

TICKETER_TYPES = [
    "temba.tickets.types.internal.InternalType",
    "temba.tickets.types.mailgun.MailgunType",
    "temba.tickets.types.zendesk.ZendeskType",
    "temba.tickets.types.rocketchat.RocketChatType",
]

CHANNEL_TYPES = [
    "temba.channels.types.arabiacell.ArabiaCellType",
    "temba.channels.types.whatsapp.WhatsAppType",
    "temba.channels.types.dialog360.Dialog360Type",
    "temba.channels.types.zenvia_whatsapp.ZenviaWhatsAppType",
    "temba.channels.types.twilio.TwilioType",
    "temba.channels.types.twilio_whatsapp.TwilioWhatsappType",
    "temba.channels.types.twilio_messaging_service.TwilioMessagingServiceType",
    "temba.channels.types.signalwire.SignalWireType",
    "temba.channels.types.vonage.VonageType",
    "temba.channels.types.africastalking.AfricasTalkingType",
    "temba.channels.types.blackmyna.BlackmynaType",
    "temba.channels.types.bongolive.BongoLiveType",
    "temba.channels.types.burstsms.BurstSMSType",
    "temba.channels.types.chikka.ChikkaType",
    "temba.channels.types.clickatell.ClickatellType",
    "temba.channels.types.clickmobile.ClickMobileType",
    "temba.channels.types.clicksend.ClickSendType",
    "temba.channels.types.dartmedia.DartMediaType",
    "temba.channels.types.dmark.DMarkType",
    "temba.channels.types.external.ExternalType",
    "temba.channels.types.facebook.FacebookType",
    "temba.channels.types.facebookapp.FacebookAppType",
    "temba.channels.types.firebase.FirebaseCloudMessagingType",
    "temba.channels.types.freshchat.FreshChatType",
    "temba.channels.types.globe.GlobeType",
    "temba.channels.types.highconnection.HighConnectionType",
    "temba.channels.types.hormuud.HormuudType",
    "temba.channels.types.hub9.Hub9Type",
    "temba.channels.types.i2sms.I2SMSType",
    "temba.channels.types.infobip.InfobipType",
    "temba.channels.types.jasmin.JasminType",
    "temba.channels.types.jiochat.JioChatType",
    "temba.channels.types.junebug.JunebugType",
    "temba.channels.types.kaleyra.KaleyraType",
    "temba.channels.types.kannel.KannelType",
    "temba.channels.types.line.LineType",
    "temba.channels.types.m3tech.M3TechType",
    "temba.channels.types.macrokiosk.MacrokioskType",
    "temba.channels.types.mtarget.MtargetType",
    "temba.channels.types.mblox.MbloxType",
    "temba.channels.types.messangi.MessangiType",
    "temba.channels.types.novo.NovoType",
    "temba.channels.types.playmobile.PlayMobileType",
    "temba.channels.types.plivo.PlivoType",
    "temba.channels.types.redrabbit.RedRabbitType",
    "temba.channels.types.shaqodoon.ShaqodoonType",
    "temba.channels.types.smscentral.SMSCentralType",
    "temba.channels.types.start.StartType",
    "temba.channels.types.telegram.TelegramType",
    "temba.channels.types.telesom.TelesomType",
    "temba.channels.types.thinq.ThinQType",
    "temba.channels.types.twiml_api.TwimlAPIType",
    "temba.channels.types.twitter.TwitterType",
    "temba.channels.types.twitter_legacy.TwitterLegacyType",
    "temba.channels.types.verboice.VerboiceType",
    "temba.channels.types.viber_public.ViberPublicType",
    "temba.channels.types.vk.VKType",
    "temba.channels.types.wavy.WavyType",
    "temba.channels.types.wechat.WeChatType",
    "temba.channels.types.yo.YoType",
    "temba.channels.types.zenvia.ZenviaType",
    "temba.channels.types.zenvia_sms.ZenviaSMSType",
    "temba.channels.types.android.AndroidType",
    "temba.channels.types.discord.DiscordType",
    "temba.channels.types.rocketchat.RocketChatType",
<<<<<<< HEAD
    "temba.channels.types.weniwebchat.WeniWebChatType",
=======
    "temba.channels.types.instagram.InstagramType",
]

ANALYTICS_TYPES = [
    "temba.utils.analytics.ConsoleBackend",
>>>>>>> 7cbe0c6b
]

# set of ISO-639-3 codes of languages to allow in addition to all ISO-639-1 languages
NON_ISO6391_LANGUAGES = {}

# -----------------------------------------------------------------------------------
# Store sessions in our cache
# -----------------------------------------------------------------------------------
SESSION_ENGINE = "django.contrib.sessions.backends.cached_db"
SESSION_CACHE_ALIAS = "default"

# -----------------------------------------------------------------------------------
# 3rd Party Integration Keys
# -----------------------------------------------------------------------------------
TWITTER_API_KEY = os.environ.get("TWITTER_API_KEY", "MISSING_TWITTER_API_KEY")
TWITTER_API_SECRET = os.environ.get("TWITTER_API_SECRET", "MISSING_TWITTER_API_SECRET")

# Google analytics tracking ID
GOOGLE_TRACKING_ID = os.environ.get("GOOGLE_TRACKING_ID", "")

MAILGUN_API_KEY = os.environ.get("MAILGUN_API_KEY", "")

ZENDESK_CLIENT_ID = os.environ.get("ZENDESK_CLIENT_ID", "")
ZENDESK_CLIENT_SECRET = os.environ.get("ZENDESK_CLIENT_SECRET", "")

# -----------------------------------------------------------------------------------
#
#    1. Create an Facebook app on https://developers.facebook.com/apps/
#
#    2. Copy the Facebook Application ID
#
#    3. From Settings > Basic, show and copy the Facebook Application Secret
#
#    4. Generate a Random Secret to use as Facebook Webhook Secret as described
#       on https://developers.facebook.com/docs/messenger-platform/webhook#setup
#
# -----------------------------------------------------------------------------------
FACEBOOK_APPLICATION_ID = os.environ.get("FACEBOOK_APPLICATION_ID", "")
FACEBOOK_APPLICATION_SECRET = os.environ.get("FACEBOOK_APPLICATION_SECRET", "")
FACEBOOK_WEBHOOK_SECRET = os.environ.get("FACEBOOK_WEBHOOK_SECRET", "")


# -----------------------------------------------------------------------------------
# IP Addresses
# These are the externally accessible IP addresses of the servers running RapidPro.
# Needed for channel types that authenticate by whitelisting public IPs.
#
# You need to change these to real addresses to work with these.
# -----------------------------------------------------------------------------------
IP_ADDRESSES = ("172.16.10.10", "162.16.10.20")

# -----------------------------------------------------------------------------------
# Data model limits
# -----------------------------------------------------------------------------------
MSG_FIELD_SIZE = 640  # used for broadcast text and message campaign events
FLOW_START_PARAMS_SIZE = 256  # used for params passed to flow start API endpoint
GLOBAL_VALUE_SIZE = 10_000  # max length of global values

ORG_LIMIT_DEFAULTS = {
    "fields": 250,
    "globals": 250,
    "groups": 250,
    "labels": 250,
    "topics": 250,
}

# -----------------------------------------------------------------------------------
# Data retention periods - tasks trim away data older than these settings
# -----------------------------------------------------------------------------------
RETENTION_PERIODS = {
    "channellog": timedelta(days=3),
    "eventfire": timedelta(days=90),  # matches default rp-archiver behavior
    "flowsession": timedelta(days=7),
    "flowstart": timedelta(days=7),
    "httplog": timedelta(days=3),
    "syncevent": timedelta(days=7),
    "webhookevent": timedelta(hours=48),
}

# -----------------------------------------------------------------------------------
# Mailroom
# -----------------------------------------------------------------------------------
MAILROOM_URL = None
MAILROOM_AUTH_TOKEN = None

# To allow manage fields to support up to 1000 fields
DATA_UPLOAD_MAX_NUMBER_FIELDS = 4000

# When reporting metrics we use the hostname of the physical machine, not the hostname of the service
MACHINE_HOSTNAME = socket.gethostname().split(".")[0]


# ElasticSearch configuration (URL RFC-1738)
ELASTICSEARCH_URL = os.environ.get("ELASTICSEARCH_URL", "http://localhost:9200")<|MERGE_RESOLUTION|>--- conflicted
+++ resolved
@@ -1182,15 +1182,12 @@
     "temba.channels.types.android.AndroidType",
     "temba.channels.types.discord.DiscordType",
     "temba.channels.types.rocketchat.RocketChatType",
-<<<<<<< HEAD
     "temba.channels.types.weniwebchat.WeniWebChatType",
-=======
     "temba.channels.types.instagram.InstagramType",
 ]
 
 ANALYTICS_TYPES = [
     "temba.utils.analytics.ConsoleBackend",
->>>>>>> 7cbe0c6b
 ]
 
 # set of ISO-639-3 codes of languages to allow in addition to all ISO-639-1 languages
