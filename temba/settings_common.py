--- conflicted
+++ resolved
@@ -993,7 +993,6 @@
         'task': 'squash_contactgroupcounts',
         'schedule': timedelta(seconds=300),
     },
-<<<<<<< HEAD
     "resolve-twitter-ids-task": {
         'task': 'resolve_twitter_ids_task',
         'schedule': timedelta(seconds=900)
@@ -1002,8 +1001,6 @@
         'task': 'refresh_jiochat_access_tokens',
         'schedule': timedelta(seconds=3600)
     },
-=======
->>>>>>> 9a150610
     "refresh-whatsapp-tokens": {
         'task': 'refresh_whatsapp_tokens',
         'schedule': timedelta(hours=24)
@@ -1253,11 +1250,7 @@
 #   * TT is our old Twitter integration, will be removed ~June 2018
 #   * JNU is junebug USSD, which may be removed depending on future of USSD
 # -----------------------------------------------------------------------------------
-<<<<<<< HEAD
 LEGACY_CHANNELS = set(['TT', 'JNU'])
-=======
-COURIER_CHANNELS = set(['CT', 'DK', 'MT', 'WA', 'ZV', 'MG'])
->>>>>>> 9a150610
 
 # -----------------------------------------------------------------------------------
 # Chatbase integration
