--- conflicted
+++ resolved
@@ -10,11 +10,7 @@
 from django.core.files import File
 from django.core.urlresolvers import reverse
 from mock import patch
-<<<<<<< HEAD
-from temba.channels.models import TWILIO, CALL, ANSWER, SEND, Channel, SEND_URL
-=======
 from temba.channels.models import Channel
->>>>>>> b33e179d
 from temba.contacts.models import Contact
 from temba.flows.models import Flow, FlowRun, ActionLog, FlowStep
 from temba.msgs.models import Msg, IVR
@@ -347,7 +343,7 @@
         self.assertIsNone(self.org.get_twiml_client())
 
         # twiml api config
-        config = {SEND_URL: 'https://api.twilio.com',
+        config = {Channel.CONFIG_SEND_URL: 'https://api.twilio.com',
                   ACCOUNT_SID: 'TEST_SID',
                   ACCOUNT_TOKEN: 'TEST_TOKEN'}
         Channel.add_twiml_api_channel(self.org, self.org.get_user(), 'BR', '8299990000', config, 'AC')
