--- conflicted
+++ resolved
@@ -119,15 +119,8 @@
 
                 client.start_call(self, to=tel, from_=self.channel.address, status_callback=url)
 
-<<<<<<< HEAD
-            except IVRException:
-                import traceback
-
-                traceback.print_exc()
-=======
             except IVRException as e:
                 logger.error(f"Could not start IVR call: {str(e)}", exc_info=True)
->>>>>>> 13e6e8e1
 
             except Exception as e:  # pragma: no cover
                 logger.error(f"Could not start IVR call: {str(e)}", exc_info=True)
