# -*- coding: utf-8 -*-
from __future__ import absolute_import, unicode_literals

import json
import pytz

from datetime import datetime
from django.contrib.auth.models import Group
from django.core.urlresolvers import reverse
from django.conf import settings
from django.db import connection
from django.test import override_settings
from django.utils import timezone
from rest_framework.test import APIClient
from temba.campaigns.models import Campaign, CampaignEvent
from temba.channels.models import Channel, ChannelEvent
from temba.contacts.models import Contact, ContactGroup, ContactField
from temba.flows.models import Flow, FlowRun
from temba.msgs.models import Broadcast, Label, Msg
from temba.orgs.models import Language
from temba.tests import TembaTest, AnonymousOrg
from temba.values.models import Value
from ..models import APIToken
from ..v2.serializers import format_datetime


NUM_BASE_REQUEST_QUERIES = 7  # number of db queries required for any API request


class APITest(TembaTest):

    def setUp(self):
        super(APITest, self).setUp()

        self.joe = self.create_contact("Joe Blow", "0788123123")
        self.frank = self.create_contact("Frank", twitter="franky")
        self.test_contact = Contact.get_test_contact(self.user)

        self.twitter = Channel.create(self.org, self.user, None, 'TT', name="Twitter Channel",
                                      address="billy_bob", role="SR", scheme='twitter')

        self.create_secondary_org()
        self.hans = self.create_contact("Hans Gruber", "+4921551511", org=self.org2)

        self.maxDiff = None

        # this is needed to prevent REST framework from rolling back transaction created around each unit test
        connection.settings_dict['ATOMIC_REQUESTS'] = False

    def tearDown(self):
        super(APITest, self).tearDown()

        connection.settings_dict['ATOMIC_REQUESTS'] = True

    def fetchHTML(self, url, query=None):
        if query:
            url += ('?' + query)

        return self.client.get(url, HTTP_X_FORWARDED_HTTPS='https')

    def fetchJSON(self, url, query=None, raw_url=False):
        if not raw_url:
            url += '.json'
            if query:
                url += ('?' + query)

        response = self.client.get(url, content_type="application/json", HTTP_X_FORWARDED_HTTPS='https')

        # this will fail if our response isn't valid json
        response.json = json.loads(response.content)
        return response

    def assertEndpointAccess(self, url, query=None):
        # 403 if not authenticated but can read docs
        response = self.fetchHTML(url, query)
        self.assertEqual(response.status_code, 403)

        # same for non-org user
        self.login(self.non_org_user)
        response = self.fetchHTML(url, query)
        self.assertEqual(response.status_code, 403)

        # same for plain user
        self.login(self.user)
        response = self.fetchHTML(url, query)
        self.assertEqual(response.status_code, 403)

        # 403 for JSON request too
        response = self.fetchJSON(url, query)
        self.assertResponseError(response, None, "You do not have permission to perform this action.", status_code=403)

        # 200 for administrator
        self.login(self.admin)
        response = self.fetchHTML(url, query)
        self.assertEqual(response.status_code, 200)

    def assertResultsById(self, response, expected):
        self.assertEqual(response.status_code, 200)
        self.assertEqual([r['id'] for r in response.json['results']], [o.pk for o in expected])

    def assertResultsByUUID(self, response, expected):
        self.assertEqual(response.status_code, 200)
        self.assertEqual([r['uuid'] for r in response.json['results']], [o.uuid for o in expected])

    def assertResponseError(self, response, field, expected_message, status_code=400):
        self.assertEqual(response.status_code, status_code)
        if field:
            self.assertIn(field, response.json)
            self.assertIsInstance(response.json[field], list)
            self.assertIn(expected_message, response.json[field])
        else:
            self.assertIsInstance(response.json, dict)
            self.assertIn('detail', response.json)
            self.assertEqual(response.json['detail'], expected_message)

    def test_authentication(self):
        def api_request(endpoint, token):
            response = self.client.get(endpoint + '.json', content_type="application/json",
                                       HTTP_X_FORWARDED_HTTPS='https', HTTP_AUTHORIZATION="Token %s" % token)
            response.json = json.loads(response.content)
            return response

        contacts_url = reverse('api.v2.contacts')
        campaigns_url = reverse('api.v2.campaigns')

        # can't fetch endpoint with invalid token
        response = api_request(contacts_url, "1234567890")
        self.assertResponseError(response, None, "Invalid token", status_code=403)

        token1 = APIToken.get_or_create(self.org, self.admin, Group.objects.get(name="Administrators"))
        token2 = APIToken.get_or_create(self.org, self.admin, Group.objects.get(name="Surveyors"))

        # can fetch campaigns endpoint with valid admin token
        response = api_request(campaigns_url, token1.key)
        self.assertEqual(response.status_code, 200)

        # but not with surveyor token
        response = api_request(campaigns_url, token2.key)
        self.assertResponseError(response, None, "You do not have permission to perform this action.", status_code=403)

        # but it can be used to access the contacts endpoint
        response = api_request(contacts_url, token2.key)
        self.assertEqual(response.status_code, 200)

        # if user loses access to the token's role, don't allow the request
        self.org.administrators.remove(self.admin)
        self.org.surveyors.add(self.admin)

        self.assertEqual(api_request(campaigns_url, token1.key).status_code, 403)
        self.assertEqual(api_request(contacts_url, token2.key).status_code, 200)  # other token unaffected

        # and if user is inactive, disallow the request
        self.admin.is_active = False
        self.admin.save()

        response = api_request(contacts_url, token2.key)
        self.assertResponseError(response, None, "User inactive or deleted", status_code=403)

    @override_settings(SECURE_PROXY_SSL_HEADER=('HTTP_X_FORWARDED_HTTPS', 'https'))
    def test_root(self):
        url = reverse('api.v2')

        # browse as HTML anonymously (should still show docs)
        response = self.fetchHTML(url)
        self.assertContains(response, "This is the <strong>under-development</strong> API v2", status_code=403)

        # try to browse as JSON anonymously
        response = self.fetchJSON(url)
        self.assertResponseError(response, None, "Authentication credentials were not provided.", status_code=403)

        # login as administrator
        self.login(self.admin)
        token = self.admin.api_token  # generates token for the user
        self.assertIsInstance(token, basestring)
        self.assertEqual(len(token), 40)

        with self.assertNumQueries(0):  # subsequent lookup of token comes from cache
            self.assertEqual(self.admin.api_token, token)

        # browse as HTML
        response = self.fetchHTML(url)
        self.assertContains(response, token, status_code=200)  # displays their API token

        # browse as JSON
        response = self.fetchJSON(url)
        self.assertEqual(response.status_code, 200)
        self.assertEqual(response.json['runs'], 'https://testserver:80/api/v2/runs')  # endpoints are listed

    def test_explorer(self):
        url = reverse('api.v2.explorer')

        response = self.fetchHTML(url)
        self.assertEquals(200, response.status_code)
        self.assertContains(response, "Log in to use the Explorer")

        # login as non-org user
        self.login(self.non_org_user)
        response = self.fetchHTML(url)
        self.assertEquals(200, response.status_code)
        self.assertContains(response, "Log in to use the Explorer")

        # login as administrator
        self.login(self.admin)
        response = self.fetchHTML(url)
        self.assertEquals(200, response.status_code)
        self.assertNotContains(response, "Log in to use the Explorer")

    def test_pagination(self):
        url = reverse('api.v2.runs') + '.json'
        self.login(self.admin)

        # create 1255 test runs (5 full pages of 250 items + 1 partial with 5 items)
        flow = self.create_flow(uuid_start=0)
        FlowRun.objects.bulk_create([FlowRun(org=self.org, flow=flow, contact=self.joe) for r in range(1255)])
        actual_ids = list(FlowRun.objects.order_by('-pk').values_list('pk', flat=True))

        # give them all the same modified_on
        FlowRun.objects.all().update(modified_on=datetime(2015, 9, 15, 0, 0, 0, 0, pytz.UTC))

        returned_ids = []

        # fetch all full pages
        response = None
        for p in range(5):
            response = self.fetchJSON(url if p == 0 else response.json['next'], raw_url=True)

            self.assertEqual(len(response.json['results']), 250)
            self.assertIsNotNone(response.json['next'])

            returned_ids += [r['id'] for r in response.json['results']]

        # fetch final partial page
        response = self.fetchJSON(response.json['next'], raw_url=True)

        self.assertEqual(len(response.json['results']), 5)
        self.assertIsNone(response.json['next'])

        returned_ids += [r['id'] for r in response.json['results']]

        self.assertEqual(returned_ids, actual_ids)  # ensure all results were returned and in correct order

    def test_authenticate(self):
        url = reverse('api.v2.authenticate')

        # fetch as HTML
        response = self.fetchHTML(url)
        self.assertEqual(response.status_code, 200)
        self.assertEqual(response.context['form'].fields.keys(), ['username', 'password', 'role', 'loc'])

        admins = Group.objects.get(name='Administrators')
        surveyors = Group.objects.get(name='Surveyors')

        # try to authenticate with incorrect password
        response = self.client.post(url, {'username': "Administrator", 'password': "XXXX", 'role': 'A'})
        self.assertEqual(response.status_code, 403)

        # try to authenticate with invalid role
        response = self.client.post(url, {'username': "Administrator", 'password': "Administrator", 'role': 'X'})
        self.assertFormError(response, 'form', 'role', "Select a valid choice. X is not one of the available choices.")

        # authenticate an admin as an admin
        response = self.client.post(url, {'username': "Administrator", 'password': "Administrator", 'role': 'A'})

        # should have created a new token object
        token_obj1 = APIToken.objects.get(user=self.admin, role=admins)

        tokens = json.loads(response.content)['tokens']
        self.assertEqual(len(tokens), 1)
        self.assertEqual(tokens[0], {'org': {'id': self.org.pk, 'name': "Temba"}, 'token': token_obj1.key})

        # authenticate an admin as a surveyor
        response = self.client.post(url, {'username': "Administrator", 'password': "Administrator", 'role': 'S'})

        # should have created a new token object
        token_obj2 = APIToken.objects.get(user=self.admin, role=surveyors)

        tokens = json.loads(response.content)['tokens']
        self.assertEqual(len(tokens), 1)
        self.assertEqual(tokens[0], {'org': {'id': self.org.pk, 'name': "Temba"}, 'token': token_obj2.key})

        # the keys should be different
        self.assertNotEqual(token_obj1.key, token_obj2.key)

        client = APIClient()

        # campaigns can be fetched by admin token
        client.credentials(HTTP_AUTHORIZATION="Token " + token_obj1.key)
        self.assertEqual(client.get(reverse('api.v2.campaigns') + '.json').status_code, 200)

        # but not by an admin's surveyor token
        client.credentials(HTTP_AUTHORIZATION="Token " + token_obj2.key)
        self.assertEqual(client.get(reverse('api.v2.campaigns') + '.json').status_code, 403)

        # but their surveyor token can get flows or contacts
        # self.assertEqual(client.get(reverse('api.v2.flows') + '.json').status_code, 200)  # TODO re-enable when added
        self.assertEqual(client.get(reverse('api.v2.contacts') + '.json').status_code, 200)

        # our surveyor can't login with an admin role
        response = self.client.post(url, {'username': "Surveyor", 'password': "Surveyor", 'role': 'A'})
        tokens = json.loads(response.content)['tokens']
        self.assertEqual(len(tokens), 0)

        # but they can with a surveyor role
        response = self.client.post(url, {'username': "Surveyor", 'password': "Surveyor", 'role': 'S'})
        tokens = json.loads(response.content)['tokens']
        self.assertEqual(len(tokens), 1)

        token_obj3 = APIToken.objects.get(user=self.surveyor, role=surveyors)

        # and can fetch flows, contacts, and fields, but not campaigns
        client.credentials(HTTP_AUTHORIZATION="Token " + token_obj3.key)
        # self.assertEqual(client.get(reverse('api.v1.flows') + '.json').status_code, 200)  # TODO re-enable when added
        self.assertEqual(client.get(reverse('api.v2.contacts') + '.json').status_code, 200)
        self.assertEqual(client.get(reverse('api.v2.fields') + '.json').status_code, 200)
        self.assertEqual(client.get(reverse('api.v2.campaigns') + '.json').status_code, 403)

    def test_broadcasts(self):
        url = reverse('api.v2.broadcasts')

        self.assertEndpointAccess(url)

        reporters = self.create_group("Reporters", [self.joe, self.frank])

        bcast1 = Broadcast.create(self.org, self.admin, "Hello 1", [self.frank.get_urn('twitter')])
        bcast2 = Broadcast.create(self.org, self.admin, "Hello 2", [self.joe])
        bcast3 = Broadcast.create(self.org, self.admin, "Hello 3", [self.frank], status='S')
        bcast4 = Broadcast.create(self.org, self.admin, "Hello 4",
                                  [self.frank.get_urn('twitter'), self.joe, reporters], status='F')
        Broadcast.create(self.org2, self.admin2, "Different org...", [self.hans])

        # no filtering
        with self.assertNumQueries(NUM_BASE_REQUEST_QUERIES + 4):
            response = self.fetchJSON(url)

        self.assertEqual(response.status_code, 200)
        self.assertEqual(response.json['next'], None)
        self.assertResultsById(response, [bcast4, bcast3, bcast2, bcast1])
        self.assertEqual(response.json['results'][0], {
            'id': bcast4.pk,
            'urns': ["twitter:franky"],
            'contacts': [{'uuid': self.joe.uuid, 'name': self.joe.name}],
            'groups': [{'uuid': reporters.uuid, 'name': reporters.name}],
            'text': "Hello 4",
            'created_on': format_datetime(bcast4.created_on)
        })

        # filter by id
        response = self.fetchJSON(url, 'id=%d' % bcast3.pk)
        self.assertResultsById(response, [bcast3])

        # filter by after
        response = self.fetchJSON(url, 'after=%s' % format_datetime(bcast3.created_on))
        self.assertResultsById(response, [bcast4, bcast3])

        # filter by before
        response = self.fetchJSON(url, 'before=%s' % format_datetime(bcast2.created_on))
        self.assertResultsById(response, [bcast2, bcast1])

        with AnonymousOrg(self.org):
            # URNs shouldn't be included
            response = self.fetchJSON(url, 'id=%d' % bcast1.pk)
            self.assertEqual(response.json['results'][0]['urns'], None)

    def test_campaigns(self):
        url = reverse('api.v2.campaigns')

        self.assertEndpointAccess(url)

        reporters = self.create_group("Reporters", [self.joe, self.frank])
        campaign1 = Campaign.create(self.org, self.admin, "Reminders #1", reporters)
        campaign2 = Campaign.create(self.org, self.admin, "Reminders #2", reporters)

        # create campaign for other org
        spammers = ContactGroup.get_or_create(self.org2, self.admin2, "Spammers")
        Campaign.create(self.org2, self.admin2, "Cool stuff", spammers)

        # no filtering
        with self.assertNumQueries(NUM_BASE_REQUEST_QUERIES + 2):
            response = self.fetchJSON(url)

        self.assertEqual(response.status_code, 200)
        self.assertEqual(response.json['next'], None)
        self.assertResultsByUUID(response, [campaign2, campaign1])
        self.assertEqual(response.json['results'][0], {
            'uuid': campaign2.uuid,
            'name': "Reminders #2",
            'group': {'uuid': reporters.uuid, 'name': "Reporters"},
            'created_on': format_datetime(campaign2.created_on)
        })

        # filter by UUID
        response = self.fetchJSON(url, 'uuid=%s' % campaign1.uuid)
        self.assertResultsByUUID(response, [campaign1])

    def test_campaign_events(self):
        url = reverse('api.v2.campaign_events')

        self.assertEndpointAccess(url)

        flow = self.create_flow()
        reporters = self.create_group("Reporters", [self.joe, self.frank])
        registration = ContactField.get_or_create(self.org, self.admin, 'registration', "Registration")

        campaign1 = Campaign.create(self.org, self.admin, "Reminders", reporters)
        event1 = CampaignEvent.create_message_event(self.org, self.admin, campaign1, registration,
                                                    1, CampaignEvent.UNIT_DAYS, "Don't forget to brush your teeth")

        campaign2 = Campaign.create(self.org, self.admin, "Notifications", reporters)
        event2 = CampaignEvent.create_flow_event(self.org, self.admin, campaign2, registration,
                                                 6, CampaignEvent.UNIT_HOURS, flow, delivery_hour=12)

        # create event for another org
        joined = ContactField.get_or_create(self.org2, self.admin2, 'joined', "Joined On")
        spammers = ContactGroup.get_or_create(self.org2, self.admin2, "Spammers")
        spam = Campaign.create(self.org2, self.admin2, "Cool stuff", spammers)
        CampaignEvent.create_flow_event(self.org2, self.admin2, spam, joined,
                                        6, CampaignEvent.UNIT_HOURS, flow, delivery_hour=12)

        # no filtering
        with self.assertNumQueries(NUM_BASE_REQUEST_QUERIES + 4):
            response = self.fetchJSON(url)

        self.assertEqual(response.status_code, 200)
        self.assertEqual(response.json['next'], None)
        self.assertResultsByUUID(response, [event2, event1])
        self.assertEqual(response.json['results'][0], {
            'uuid': event2.uuid,
            'campaign': {'uuid': campaign2.uuid, 'name': "Notifications"},
            'relative_to': {'key': "registration", 'label': "Registration"},
            'offset': 6,
            'unit': 'hours',
            'delivery_hour': 12,
            'flow': {'uuid': flow.uuid, 'name': "Color Flow"},
            'message': None,
            'created_on': format_datetime(event2.created_on)
        })

        # filter by UUID
        response = self.fetchJSON(url, 'uuid=%s' % event1.uuid)
        self.assertResultsByUUID(response, [event1])

        # filter by campaign name
        response = self.fetchJSON(url, 'campaign=Reminders')
        self.assertResultsByUUID(response, [event1])

        # filter by campaign UUID
        response = self.fetchJSON(url, 'campaign=%s' % campaign1.uuid)
        self.assertResultsByUUID(response, [event1])

        # filter by invalid campaign
        response = self.fetchJSON(url, 'campaign=invalid')
        self.assertResultsByUUID(response, [])

    def test_channels(self):
        url = reverse('api.v2.channels')

        self.assertEndpointAccess(url)

        # create channel for other org
        Channel.create(self.org2, self.admin2, None, 'TT', name="Twitter Channel",
                       address="nyaruka", role="SR", scheme='twitter')

        # no filtering
        with self.assertNumQueries(NUM_BASE_REQUEST_QUERIES + 2):
            response = self.fetchJSON(url)

        self.assertEqual(response.status_code, 200)
        self.assertEqual(response.json['next'], None)
        self.assertResultsByUUID(response, [self.twitter, self.channel])
        self.assertEqual(response.json['results'][1], {
            'uuid': self.channel.uuid,
            'name': "Test Channel",
            'address': "+250785551212",
            'country': "RW",
            'device': {
                'name': "Nexus 5X",
                'network_type': None,
                'power_level': -1,
                'power_source': None,
                'power_status': None
            },
            'last_seen': format_datetime(self.channel.last_seen),
            'created_on': format_datetime(self.channel.created_on)
        })

        # filter by UUID
        response = self.fetchJSON(url, 'uuid=%s' % self.twitter.uuid)
        self.assertResultsByUUID(response, [self.twitter])

        # filter by address
        response = self.fetchJSON(url, 'address=billy_bob')
        self.assertResultsByUUID(response, [self.twitter])

    def test_channel_events(self):
        url = reverse('api.v2.channel_events')

        self.assertEndpointAccess(url)

        call1 = ChannelEvent.create(self.channel, "tel:0788123123", ChannelEvent.TYPE_CALL_IN_MISSED, timezone.now(), 0)
        call2 = ChannelEvent.create(self.channel, "tel:0788124124", ChannelEvent.TYPE_CALL_IN, timezone.now(), 36)
        call3 = ChannelEvent.create(self.channel, "tel:0788124124", ChannelEvent.TYPE_CALL_OUT_MISSED, timezone.now(), 0)
        call4 = ChannelEvent.create(self.channel, "tel:0788123123", ChannelEvent.TYPE_CALL_OUT, timezone.now(), 15)

        # no filtering
        with self.assertNumQueries(NUM_BASE_REQUEST_QUERIES + 3):
            response = self.fetchJSON(url)

        self.assertEqual(response.status_code, 200)
        self.assertEqual(response.json['next'], None)
        self.assertResultsById(response, [call4, call3, call2, call1])
        self.assertEqual(response.json['results'][0], {
            'id': call4.pk,
            'channel': {'uuid': self.channel.uuid, 'name': "Test Channel"},
            'type': "call-out",
            'contact': {'uuid': self.joe.uuid, 'name': self.joe.name},
            'time': format_datetime(call4.time),
            'duration': 15,
            'created_on': format_datetime(call4.created_on),
        })

        # filter by id
        response = self.fetchJSON(url, 'id=%d' % call1.pk)
        self.assertResultsById(response, [call1])

        # filter by contact
        response = self.fetchJSON(url, 'contact=%s' % self.joe.uuid)
        self.assertResultsById(response, [call4, call1])

        # filter by invalid contact
        response = self.fetchJSON(url, 'contact=invalid')
        self.assertResultsById(response, [])

        # filter by before
        response = self.fetchJSON(url, 'before=%s' % format_datetime(call3.created_on))
        self.assertResultsById(response, [call3, call2, call1])

        # filter by after
        response = self.fetchJSON(url, 'after=%s' % format_datetime(call2.created_on))
        self.assertResultsById(response, [call4, call3, call2])

    def test_contacts(self):
        url = reverse('api.v2.contacts')

        self.assertEndpointAccess(url)

        # create some more contacts (in addition to Joe and Frank)
        contact1 = self.create_contact("Ann", "0788000001", language='fre')
        contact2 = self.create_contact("Bob", "0788000002")
        contact3 = self.create_contact("Cat", "0788000003")
        contact4 = self.create_contact("Don", "0788000004", language='fre')

        contact1.set_field(self.user, 'nickname', "Annie", label="Nick name")
        contact4.set_field(self.user, 'nickname', "Donnie", label="Nick name")

        contact1.stop(self.user)
        contact2.block(self.user)
        contact3.release(self.user)

        # put some contacts in a group
        group = ContactGroup.get_or_create(self.org, self.admin, "Customers")
        group.update_contacts(self.user, [self.joe], add=True)  # add contacts separately for predictable modified_on
        group.update_contacts(self.user, [contact4], add=True)  # ordering

        contact1.refresh_from_db()
        contact4.refresh_from_db()
        self.joe.refresh_from_db()

        # no filtering
        with self.assertNumQueries(NUM_BASE_REQUEST_QUERIES + 6):
            response = self.fetchJSON(url)

        self.assertEqual(response.status_code, 200)
        self.assertEqual(response.json['next'], None)
        self.assertResultsByUUID(response, [contact4, self.joe, contact2, contact1, self.frank])
        self.assertEqual(response.json['results'][0], {
            'uuid': contact4.uuid,
            'name': "Don",
            'language': "fre",
            'urns': ["tel:+250788000004"],
            'groups': [{'uuid': group.uuid, 'name': group.name}],
            'fields': {'nickname': "Donnie"},
            'blocked': False,
            'stopped': False,
            'created_on': format_datetime(contact4.created_on),
            'modified_on': format_datetime(contact4.modified_on)
        })

        # filter by UUID
        response = self.fetchJSON(url, 'uuid=%s' % contact2.uuid)
        self.assertResultsByUUID(response, [contact2])

        # filter by URN
        response = self.fetchJSON(url, 'urn=tel%3A%2B250788000004')
        self.assertResultsByUUID(response, [contact4])

        # filter by group name
        response = self.fetchJSON(url, 'group=Customers')
        self.assertResultsByUUID(response, [contact4, self.joe])

        # filter by group UUID
        response = self.fetchJSON(url, 'group=%s' % group.uuid)
        self.assertResultsByUUID(response, [contact4, self.joe])

        # filter by invalid group
        response = self.fetchJSON(url, 'group=invalid')
        self.assertResultsByUUID(response, [])

        # filter by before
        response = self.fetchJSON(url, 'before=%s' % format_datetime(contact1.modified_on))
        self.assertResultsByUUID(response, [contact1, self.frank])

        # filter by after
        response = self.fetchJSON(url, 'after=%s' % format_datetime(self.joe.modified_on))
        self.assertResultsByUUID(response, [contact4, self.joe])

    def test_definitions(self):
        url = reverse('api.v2.definitions')

        self.assertEndpointAccess(url)

        self.import_file('subflow')
        flow = Flow.objects.filter(name='Parent Flow').first()

        # all flow dependencies and we should get the child flow
        response = self.fetchJSON(url, 'flow=%s' % flow.uuid)
        self.assertEqual(len(response.json['flows']), 2)
        self.assertEqual(response.json['flows'][0]['metadata']['name'], "Parent Flow")
        self.assertEqual(response.json['flows'][1]['metadata']['name'], "Child Flow")

        # export just the parent flow
        response = self.fetchJSON(url, 'flow=%s&dependencies=false' % flow.uuid)
        self.assertEqual(len(response.json['flows']), 1)
        self.assertEqual(response.json['flows'][0]['metadata']['name'], "Parent Flow")

        # import the clinic app which has campaigns
        self.import_file('the_clinic')

        # our catchall flow, all alone
        flow = Flow.objects.filter(name='Catch All').first()
        response = self.fetchJSON(url, 'flow=%s&dependencies=false' % flow.uuid)
        self.assertEqual(len(response.json['flows']), 1)
        self.assertEqual(len(response.json['campaigns']), 0)
        self.assertEqual(len(response.json['triggers']), 0)

        # with it's trigger dependency
        response = self.fetchJSON(url, 'flow_uuid=%s' % flow.uuid)
        self.assertEqual(len(response.json['flows']), 1)
        self.assertEqual(len(response.json['campaigns']), 0)
        self.assertEqual(len(response.json['triggers']), 1)

        # our registration flow, all alone
        flow = Flow.objects.filter(name='Register Patient').first()
        response = self.fetchJSON(url, 'flow=%s&dependencies=false' % flow.uuid)
        self.assertEqual(len(response.json['flows']), 1)
        self.assertEqual(len(response.json['campaigns']), 0)
        self.assertEqual(len(response.json['triggers']), 0)

        # touches a lot of stuff
        response = self.fetchJSON(url, 'flow=%s' % flow.uuid)
        self.assertEqual(len(response.json['flows']), 6)
        self.assertEqual(len(response.json['campaigns']), 1)
        self.assertEqual(len(response.json['triggers']), 2)

        # add our missed call flow
        missed_call = Flow.objects.filter(name='Missed Call').first()
        response = self.fetchJSON(url, 'flow=%s&flow=%s&dependencies=true' % (flow.uuid, missed_call.uuid))
        self.assertEqual(len(response.json['flows']), 7)
        self.assertEqual(len(response.json['campaigns']), 1)
        self.assertEqual(len(response.json['triggers']), 3)

        campaign = Campaign.objects.filter(name='Appointment Schedule').first()
        response = self.fetchJSON(url, 'campaign=%s&dependencies=false' % campaign.uuid)
        self.assertEqual(len(response.json['flows']), 0)
        self.assertEqual(len(response.json['campaigns']), 1)
        self.assertEqual(len(response.json['triggers']), 0)

        response = self.fetchJSON(url, 'campaign=%s' % campaign.uuid)
        self.assertEqual(len(response.json['flows']), 4)
        self.assertEqual(len(response.json['campaigns']), 1)
        self.assertEqual(len(response.json['triggers']), 1)

        # test deprecated param names
        response = self.fetchJSON(url, 'flow_uuid=%s&campaign_uuid=%s&dependencies=false' % (flow.uuid, campaign.uuid))
        self.assertEqual(len(response.json['flows']), 1)
        self.assertEqual(len(response.json['campaigns']), 1)
        self.assertEqual(len(response.json['triggers']), 0)

    def test_fields(self):
        url = reverse('api.v2.fields')

        self.assertEndpointAccess(url)

        ContactField.get_or_create(self.org, self.admin, 'nick_name', "Nick Name")
        ContactField.get_or_create(self.org, self.admin, 'registered', "Registered On", value_type=Value.TYPE_DATETIME)
        ContactField.get_or_create(self.org2, self.admin2, 'not_ours', "Something Else")

        # no filtering
        with self.assertNumQueries(NUM_BASE_REQUEST_QUERIES + 1):
            response = self.fetchJSON(url)

        self.assertEqual(response.status_code, 200)
        self.assertEqual(response.json['next'], None)
        self.assertEqual(response.json['results'], [
            {'key': 'registered', 'label': "Registered On", 'value_type': "datetime"},
            {'key': 'nick_name', 'label': "Nick Name", 'value_type': "text"}
        ])

        # filter by key
        response = self.fetchJSON(url, 'key=nick_name')
        self.assertEqual(response.json['results'], [{'key': 'nick_name', 'label': "Nick Name", 'value_type': "text"}])

    def test_groups(self):
        url = reverse('api.v2.groups')

        self.assertEndpointAccess(url)

        customers = self.create_group("Customers", [self.frank])
        developers = self.create_group("Developers", query="isdeveloper = YES")

        # group belong to other org
        ContactGroup.get_or_create(self.org2, self.admin2, "Spammers")

        # no filtering
        with self.assertNumQueries(NUM_BASE_REQUEST_QUERIES + 3):
            response = self.fetchJSON(url)

        self.assertEqual(response.status_code, 200)
        self.assertEqual(response.json['next'], None)
        self.assertEqual(response.json['results'], [
            {'uuid': developers.uuid, 'name': "Developers", 'query': "isdeveloper = YES", 'count': 0},
            {'uuid': customers.uuid, 'name': "Customers", 'query': None, 'count': 1}
        ])

        # filter by UUID
        response = self.fetchJSON(url, 'uuid=%s' % customers.uuid)
        self.assertResultsByUUID(response, [customers])

    def test_labels(self):
        url = reverse('api.v2.labels')

        self.assertEndpointAccess(url)

        important = Label.get_or_create(self.org, self.admin, "Important")
        feedback = Label.get_or_create(self.org, self.admin, "Feedback")
        Label.get_or_create(self.org2, self.admin2, "Spam")

        msg = self.create_msg(direction="I", text="Hello", contact=self.frank)
        important.toggle_label([msg], add=True)

        # no filtering
        with self.assertNumQueries(NUM_BASE_REQUEST_QUERIES + 1):
            response = self.fetchJSON(url)

        self.assertEqual(response.status_code, 200)
        self.assertEqual(response.json['next'], None)
        self.assertEqual(response.json['results'], [
            {'uuid': feedback.uuid, 'name': "Feedback", 'count': 0},
            {'uuid': important.uuid, 'name': "Important", 'count': 1}
        ])

        # filter by UUID
        response = self.fetchJSON(url, 'uuid=%s' % feedback.uuid)
        self.assertEqual(response.json['results'], [{'uuid': feedback.uuid, 'name': "Feedback", 'count': 0}])

    def assertMsgEqual(self, msg_json, msg, msg_type, msg_status, msg_visibility):
        self.assertEqual(msg_json, {
            'id': msg.pk,
            'broadcast': msg.broadcast,
            'contact': {'uuid': msg.contact.uuid, 'name': msg.contact.name},
            'urn': msg.contact_urn.urn,
            'channel': {'uuid': msg.channel.uuid, 'name': msg.channel.name},
            'direction': "in" if msg.direction == 'I' else "out",
            'type': msg_type,
            'status': msg_status,
            'archived': msg.visibility == 'A',
            'visibility': msg_visibility,
            'text': msg.text,
            'labels': [dict(name=l.name, uuid=l.uuid) for l in msg.labels.all()],
            'created_on': format_datetime(msg.created_on),
            'sent_on': format_datetime(msg.sent_on),
            'modified_on': format_datetime(msg.modified_on)
        })

    def test_messages(self):
        url = reverse('api.v2.messages')

        # make sure user rights are correct
        self.assertEndpointAccess(url, "folder=inbox")

        # make sure you have to pass in something to filter by
        response = self.fetchJSON(url)
        self.assertResponseError(response, None,
                                 "You must specify one of the contact, folder, label, broadcast, id parameters")

        # create some messages
        joe_msg1 = self.create_msg(direction='I', msg_type='F', text="Howdy", contact=self.joe)
        frank_msg1 = self.create_msg(direction='I', msg_type='I', text="Bonjour", contact=self.frank, channel=self.twitter)
        joe_msg2 = self.create_msg(direction='O', msg_type='I', text="How are you?", contact=self.joe, status='Q')
        frank_msg2 = self.create_msg(direction='O', msg_type='I', text="Ça va?", contact=self.frank, status='D')
        joe_msg3 = self.create_msg(direction='I', msg_type='F', text="Good", contact=self.joe)
        frank_msg3 = self.create_msg(direction='I', msg_type='I', text="Bien", contact=self.frank, channel=self.twitter, visibility='A')

        # add a surveyor message (no URN etc)
        joe_msg4 = self.create_msg(direction='O', msg_type='F', text="Surveys!", contact=self.joe, contact_urn=None,
                                   status='S', channel=None, sent_on=timezone.now())

        # add a deleted message
        deleted_msg = self.create_msg(direction='I', msg_type='I', text="!@$!%", contact=self.frank, visibility='D')

        # add a test contact message
        self.create_msg(direction='I', msg_type='F', text="Hello", contact=self.test_contact)

        # add message in other org
        self.create_msg(direction='I', msg_type='I', text="Guten tag!", contact=self.hans, org=self.org2)

        # label some of the messages, this will change our modified on as well for our `incoming` view
        label = Label.get_or_create(self.org, self.admin, "Spam")

        # we do this in two calls so that we can predict ordering later
        label.toggle_label([frank_msg3], add=True)
        label.toggle_label([frank_msg1], add=True)
        label.toggle_label([joe_msg3], add=True)

        frank_msg1.refresh_from_db(fields=('modified_on',))
        joe_msg3.refresh_from_db(fields=('modified_on',))

        # filter by inbox
        with self.assertNumQueries(NUM_BASE_REQUEST_QUERIES + 6):
            response = self.fetchJSON(url, 'folder=INBOX')

        self.assertEqual(response.status_code, 200)
        self.assertEqual(response.json['next'], None)
        self.assertResultsById(response, [frank_msg1])
        self.assertMsgEqual(response.json['results'][0], frank_msg1, msg_type='inbox', msg_status='queued', msg_visibility='visible')

        # filter by incoming, should get deleted messages too
        with self.assertNumQueries(NUM_BASE_REQUEST_QUERIES + 6):
            response = self.fetchJSON(url, 'folder=incoming')

        self.assertEqual(response.status_code, 200)
        self.assertEqual(response.json['next'], None)
        self.assertResultsById(response, [joe_msg3, frank_msg1, frank_msg3, deleted_msg, joe_msg1])
        self.assertMsgEqual(response.json['results'][0], joe_msg3, msg_type='flow', msg_status='queued', msg_visibility='visible')

        # filter by folder (flow)
        response = self.fetchJSON(url, 'folder=flows')
        self.assertResultsById(response, [joe_msg3, joe_msg1])

        # filter by folder (archived)
        response = self.fetchJSON(url, 'folder=archived')
        self.assertResultsById(response, [frank_msg3])

        # filter by folder (outbox)
        response = self.fetchJSON(url, 'folder=outbox')
        self.assertResultsById(response, [joe_msg2])

        # filter by folder (sent)
        response = self.fetchJSON(url, 'folder=sent')
        self.assertResultsById(response, [joe_msg4, frank_msg2])

        # filter by invalid view
        response = self.fetchJSON(url, 'folder=invalid')
        self.assertResultsById(response, [])

        # filter by id
        response = self.fetchJSON(url, 'id=%d' % joe_msg3.pk)
        self.assertResultsById(response, [joe_msg3])

        # filter by contact
        response = self.fetchJSON(url, 'contact=%s' % self.joe.uuid)
        self.assertResultsById(response, [joe_msg4, joe_msg3, joe_msg2, joe_msg1])

        # filter by invalid contact
        response = self.fetchJSON(url, 'contact=invalid')
        self.assertResultsById(response, [])

        # filter by label name
        response = self.fetchJSON(url, 'label=Spam')
        self.assertResultsById(response, [joe_msg3, frank_msg1])

        # filter by label UUID
        response = self.fetchJSON(url, 'label=%s' % label.uuid)
        self.assertResultsById(response, [joe_msg3, frank_msg1])

        # filter by invalid label
        response = self.fetchJSON(url, 'label=invalid')
        self.assertResultsById(response, [])

        # filter by before (inclusive)
        response = self.fetchJSON(url, 'folder=incoming&before=%s' % format_datetime(frank_msg1.modified_on))
        self.assertResultsById(response, [frank_msg1, frank_msg3, deleted_msg, joe_msg1])

        # filter by after (inclusive)
        response = self.fetchJSON(url, 'folder=incoming&after=%s' % format_datetime(frank_msg1.modified_on))
        self.assertResultsById(response, [joe_msg3, frank_msg1])

        # filter by broadcast
        broadcast = Broadcast.create(self.org, self.user, "A beautiful broadcast", [self.joe, self.frank])
        broadcast.send()
        response = self.fetchJSON(url, 'broadcast=%s' % broadcast.pk)

        expected = {m.pk for m in broadcast.msgs.all()}
        results = {m['id'] for m in response.json['results']}
        self.assertEqual(expected, results)

        # can't filter by more than one of contact, folder, label or broadcast together
        for query in ('contact=%s&label=Spam' % self.joe.uuid, 'label=Spam&folder=inbox',
                      'broadcast=12345&folder=inbox', 'broadcast=12345&label=Spam'):
            response = self.fetchJSON(url, query)
            self.assertResponseError(response, None,
                                     "You may only specify one of the contact, folder, label, broadcast parameters")

    def test_org(self):
        url = reverse('api.v2.org')

        self.assertEndpointAccess(url)

        # fetch as JSON
        response = self.fetchJSON(url)
        self.assertEqual(200, response.status_code)
        self.assertEqual(response.json, {
            'name': "Temba",
            'country': "RW",
            'languages': [],
            'primary_language': None,
            'timezone': "Africa/Kigali",
            'date_style': "day_first",
            'anon': False
        })

        eng = Language.create(self.org, self.admin, "English", 'eng')
        Language.create(self.org, self.admin, "French", 'fre')
        self.org.primary_language = eng
        self.org.save()

        response = self.fetchJSON(url)
        self.assertEqual(response.json, {
            'name': "Temba",
            'country': "RW",
            'languages': ["eng", "fre"],
            'primary_language': "eng",
            'timezone': "Africa/Kigali",
            'date_style': "day_first",
            'anon': False
        })

    def test_media(self):
        url = reverse('api.v2.media') + '.json'

        self.login(self.admin)

        def assert_media_upload(filename, ext):
            with open(filename, 'rb') as data:

                post_data = dict(media_file=data, extension=ext, HTTP_X_FORWARDED_HTTPS='https')
                response = self.client.post(url, post_data)

                self.assertEqual(response.status_code, 201)
                location = json.loads(response.content).get('location', None)
                self.assertIsNotNone(location)

                starts_with = 'https://%s/%s/%d/media/' % (settings.AWS_BUCKET_DOMAIN, settings.STORAGE_ROOT_DIR, self.org.pk)
                self.assertEqual(starts_with, location[0:len(starts_with)])
                self.assertEqual('.%s' % ext, location[-4:])

        assert_media_upload('%s/test_media/steve.marten.jpg' % settings.MEDIA_ROOT, 'jpg')
        assert_media_upload('%s/test_media/snow.mp4' % settings.MEDIA_ROOT, 'mp4')

        # missing file
        response = self.client.post(url, dict(), HTTP_X_FORWARDED_HTTPS='https')
        self.assertEqual(response.status_code, 400)
        self.clear_storage()

    def test_runs(self):
        url = reverse('api.v2.runs')

        self.assertEndpointAccess(url)

        # allow Frank to run the flow in French
        Language.create(self.org, self.admin, "English", 'eng')
        Language.create(self.org, self.admin, "French", 'fre')
        self.frank.language = 'fre'
        self.frank.save()

        flow1 = self.create_flow(uuid_start=0)
        flow2 = Flow.copy(flow1, self.user)

        joe_run1, = flow1.start([], [self.joe])
        frank_run1, = flow1.start([], [self.frank])
        self.create_msg(direction='I', contact=self.joe, text="it is blue").handle()
        self.create_msg(direction='I', contact=self.frank, text="Indigo").handle()

        joe_run2, = flow1.start([], [self.joe], restart_participants=True)
        frank_run2, = flow1.start([], [self.frank], restart_participants=True)
        joe_run3, = flow2.start([], [self.joe], restart_participants=True)

        # add a test contact run
        Contact.set_simulation(True)
        flow2.start([], [self.test_contact])
        Contact.set_simulation(False)

        # add a run for another org
        flow3 = self.create_flow(org=self.org2, user=self.admin2, uuid_start=10000)
        flow3.start([], [self.hans])

        # refresh runs which will have been modified by being interrupted
        joe_run1.refresh_from_db()
        joe_run2.refresh_from_db()
        frank_run1.refresh_from_db()

        # no filtering
        with self.assertNumQueries(NUM_BASE_REQUEST_QUERIES + 7):
            response = self.fetchJSON(url)

        self.assertEqual(response.status_code, 200)
        self.assertEqual(response.json['next'], None)
        self.assertResultsById(response, [joe_run3, joe_run2, frank_run2, frank_run1, joe_run1])

        joe_run1_steps = list(joe_run1.steps.order_by('pk'))
        frank_run2_steps = list(frank_run2.steps.order_by('pk'))

<<<<<<< HEAD
        joe_msgs = list(Msg.all_messages.filter(contact=self.joe).order_by('pk'))
        frank_msgs = list(Msg.all_messages.filter(contact=self.frank).order_by('pk'))

        self.assertEqual(response.json['results'][1], {
=======
        self.assertEqual(response.json['results'][2], {
>>>>>>> 68b34b87
            'id': frank_run2.pk,
            'flow': {'uuid': flow1.uuid, 'name': "Color Flow"},
            'contact': {'uuid': self.frank.uuid, 'name': self.frank.name},
            'responded': False,
            'steps': [
                {
                    'node': "00000000-00000000-00000000-00000001",
                    'arrived_on': format_datetime(frank_run2_steps[0].arrived_on),
                    'left_on': format_datetime(frank_run2_steps[0].left_on),
                    'messages': [
                        {
                            'id': frank_msgs[3].id,
                            'broadcast': frank_msgs[3].broadcast_id,
                            'text': "Quelle est votre couleur préférée?"
                        }
                    ],
                    'text': "Quelle est votre couleur préférée?",
                    'value': None,
                    'category': None,
                    'type': 'actionset'
                },
                {
                    'node': "00000000-00000000-00000000-00000005",
                    'arrived_on': format_datetime(frank_run2_steps[1].arrived_on),
                    'left_on': None,
                    'messages': [],
                    'text': None,
                    'value': None,
                    'category': None,
                    'type': 'ruleset'
                }
            ],
            'created_on': format_datetime(frank_run2.created_on),
            'modified_on': format_datetime(frank_run2.modified_on),
            'exited_on': None,
            'exit_type': None
        })
        self.assertEqual(response.json['results'][4], {
            'id': joe_run1.pk,
            'flow': {'uuid': flow1.uuid, 'name': "Color Flow"},
            'contact': {'uuid': self.joe.uuid, 'name': self.joe.name},
            'responded': True,
            'steps': [
                {
                    'node': "00000000-00000000-00000000-00000001",
                    'arrived_on': format_datetime(joe_run1_steps[0].arrived_on),
                    'left_on': format_datetime(joe_run1_steps[0].left_on),
                    'messages': [
                        {
                            'id': joe_msgs[0].id,
                            'broadcast': joe_msgs[0].broadcast_id,
                            'text': "What is your favorite color?"
                        }
                    ],
                    'text': "What is your favorite color?",
                    'value': None,
                    'category': None,
                    'type': 'actionset'
                },
                {
                    'node': "00000000-00000000-00000000-00000005",
                    'arrived_on': format_datetime(joe_run1_steps[1].arrived_on),
                    'left_on': format_datetime(joe_run1_steps[1].left_on),
                    'messages': [
                        {
                            'id': joe_msgs[1].id,
                            'broadcast': joe_msgs[1].broadcast_id,
                            'text': "it is blue"
                        }
                    ],
                    'text': "it is blue",
                    'value': 'blue',
                    'category': "Blue",
                    'type': 'ruleset'
                },
                {
                    'node': "00000000-00000000-00000000-00000003",
                    'arrived_on': format_datetime(joe_run1_steps[2].arrived_on),
                    'left_on': format_datetime(joe_run1_steps[2].left_on),
                    'messages': [
                        {
                            'id': joe_msgs[2].id,
                            'broadcast': joe_msgs[2].broadcast_id,
                            'text': "Blue is sad. :("
                        }
                    ],
                    'text': "Blue is sad. :(",
                    'value': None,
                    'category': None,
                    'type': 'actionset'
                }
            ],
            'created_on': format_datetime(joe_run1.created_on),
            'modified_on': format_datetime(joe_run1.modified_on),
            'exited_on': format_datetime(joe_run1.exited_on),
            'exit_type': 'completed'
        })

        # check when all broadcasts have been purged
        Broadcast.objects.all().update(purged=True)
        Msg.all_messages.filter(direction='O').delete()

        with self.assertNumQueries(NUM_BASE_REQUEST_QUERIES + 8):
            response = self.fetchJSON(url)

        self.assertEqual(response.json['results'][1]['steps'][0]['messages'], [
            {
                'id': None,
                'broadcast': frank_msgs[3].broadcast_id,
                'text': "Quelle est votre couleur préférée?"
            }
        ])
        self.assertEqual(response.json['results'][1]['steps'][0]['text'], "Quelle est votre couleur préférée?")

        # filter by id
        response = self.fetchJSON(url, 'id=%d' % frank_run2.pk)
        self.assertResultsById(response, [frank_run2])

        # filter by flow
        response = self.fetchJSON(url, 'flow=%s' % flow1.uuid)
        self.assertResultsById(response, [joe_run2, frank_run2, frank_run1, joe_run1])

        # doesn't work if flow is inactive
        flow1.is_active = False
        flow1.save()

        response = self.fetchJSON(url, 'flow=%s' % flow1.uuid)
        self.assertResultsById(response, [])

        # restore to active
        flow1.is_active = True
        flow1.save()

        # filter by invalid flow
        response = self.fetchJSON(url, 'flow=invalid')
        self.assertResultsById(response, [])

        # filter by flow + responded
        response = self.fetchJSON(url, 'flow=%s&responded=TrUe' % flow1.uuid)
        self.assertResultsById(response, [frank_run1, joe_run1])

        # filter by contact
        response = self.fetchJSON(url, 'contact=%s' % self.joe.uuid)
        self.assertResultsById(response, [joe_run3, joe_run2, joe_run1])

        # filter by invalid contact
        response = self.fetchJSON(url, 'contact=invalid')
        self.assertResultsById(response, [])

        # filter by contact + responded
        response = self.fetchJSON(url, 'contact=%s&responded=yes' % self.joe.uuid)
        self.assertResultsById(response, [joe_run1])

        # filter by after
        response = self.fetchJSON(url, 'after=%s' % format_datetime(frank_run1.modified_on))
        self.assertResultsById(response, [joe_run3, joe_run2, frank_run2, frank_run1])

        # filter by before
        response = self.fetchJSON(url, 'before=%s' % format_datetime(frank_run1.modified_on))
        self.assertResultsById(response, [frank_run1, joe_run1])

        # filter by invalid before
        response = self.fetchJSON(url, 'before=longago')
        self.assertResultsById(response, [])

        # filter by invalid after
        response = self.fetchJSON(url, 'before=%s&after=thefuture' % format_datetime(frank_run1.modified_on))
        self.assertResultsById(response, [])

        # can't filter by both contact and flow together
        response = self.fetchJSON(url, 'contact=%s&flow=%s' % (self.joe.uuid, flow1.uuid))
        self.assertResponseError(response, None,
                                 "You may only specify one of the contact, flow parameters")<|MERGE_RESOLUTION|>--- conflicted
+++ resolved
@@ -1019,14 +1019,10 @@
         joe_run1_steps = list(joe_run1.steps.order_by('pk'))
         frank_run2_steps = list(frank_run2.steps.order_by('pk'))
 
-<<<<<<< HEAD
         joe_msgs = list(Msg.all_messages.filter(contact=self.joe).order_by('pk'))
         frank_msgs = list(Msg.all_messages.filter(contact=self.frank).order_by('pk'))
 
-        self.assertEqual(response.json['results'][1], {
-=======
         self.assertEqual(response.json['results'][2], {
->>>>>>> 68b34b87
             'id': frank_run2.pk,
             'flow': {'uuid': flow1.uuid, 'name': "Color Flow"},
             'contact': {'uuid': self.frank.uuid, 'name': self.frank.name},
@@ -1132,14 +1128,14 @@
         with self.assertNumQueries(NUM_BASE_REQUEST_QUERIES + 8):
             response = self.fetchJSON(url)
 
-        self.assertEqual(response.json['results'][1]['steps'][0]['messages'], [
+        self.assertEqual(response.json['results'][2]['steps'][0]['messages'], [
             {
                 'id': None,
                 'broadcast': frank_msgs[3].broadcast_id,
                 'text': "Quelle est votre couleur préférée?"
             }
         ])
-        self.assertEqual(response.json['results'][1]['steps'][0]['text'], "Quelle est votre couleur préférée?")
+        self.assertEqual(response.json['results'][2]['steps'][0]['text'], "Quelle est votre couleur préférée?")
 
         # filter by id
         response = self.fetchJSON(url, 'id=%d' % frank_run2.pk)
