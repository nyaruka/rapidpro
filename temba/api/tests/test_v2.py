--- conflicted
+++ resolved
@@ -380,7 +380,7 @@
             'broadcast': msg.broadcast,
             'contact': {'uuid': msg.contact.uuid, 'name': msg.contact.name},
             'urn': msg.contact_urn.urn,
-            'channel': {'uuid': msg.channel.uuid, 'name': msg.channel.name },
+            'channel': {'uuid': msg.channel.uuid, 'name': msg.channel.name},
             'direction': "in" if msg.direction == 'I' else "out",
             'type': msg_type,
             'status': msg_status,
@@ -552,7 +552,6 @@
             'anon': False
         })
 
-<<<<<<< HEAD
     def test_media(self):
         url = reverse('api.v2.media') + '.json'
 
@@ -579,7 +578,7 @@
         self.assertEqual(response.status_code, 400)
 
         self.clear_storage()
-=======
+
     def test_runs_offset(self):
         url = reverse('api.v2.runs')
 
@@ -654,7 +653,6 @@
 
             self.assertEqual(len(response.json['results']), 100)
             self.assertIsNone(response.json['next'])
->>>>>>> 715e4fb8
 
     def test_runs(self):
         url = reverse('api.v2.runs')
