import json

from datetime import timedelta
from django.conf import settings
from django.contrib.auth.models import Group
from django.core.urlresolvers import reverse
from django.test import override_settings
from django.utils import timezone
from mock import patch
from temba.api.models import APIToken, WebHookEvent, WebHookResult
from temba.api.tasks import trim_webhook_event_task
from temba.channels.models import ChannelEvent, SyncEvent
from temba.contacts.models import Contact, TEL_SCHEME
from temba.flows.models import ActionSet, WebhookAction, Flow
from temba.msgs.models import Broadcast, FAILED
from temba.orgs.models import ALL_EVENTS
from temba.tests import MockResponse, TembaTest, matchers
from urllib.parse import parse_qs
from uuid import uuid4


class APITokenTest(TembaTest):
    def setUp(self):
        super().setUp()

        self.create_secondary_org()

        self.admins_group = Group.objects.get(name="Administrators")
        self.editors_group = Group.objects.get(name="Editors")
        self.surveyors_group = Group.objects.get(name="Surveyors")

        self.org2.surveyors.add(self.admin)  # our admin can act as surveyor for other org

    def test_get_or_create(self):
        token1 = APIToken.get_or_create(self.org, self.admin)
        self.assertEqual(token1.org, self.org)
        self.assertEqual(token1.user, self.admin)
        self.assertEqual(token1.role, self.admins_group)
        self.assertTrue(token1.key)
        self.assertEqual(str(token1), token1.key)

        # tokens for different roles with same user should differ
        token2 = APIToken.get_or_create(self.org, self.admin, self.admins_group)
        token3 = APIToken.get_or_create(self.org, self.admin, self.editors_group)
        token4 = APIToken.get_or_create(self.org, self.admin, self.surveyors_group)

        self.assertEqual(token1, token2)
        self.assertNotEqual(token1, token3)
        self.assertNotEqual(token1, token4)
        self.assertNotEqual(token1.key, token3.key)

        # tokens with same role for different users should differ
        token5 = APIToken.get_or_create(self.org, self.editor)

        self.assertNotEqual(token3, token5)

        APIToken.get_or_create(self.org, self.surveyor)

        # can't create token for viewer users or other users using viewers role
        self.assertRaises(ValueError, APIToken.get_or_create, self.org, self.admin, Group.objects.get(name="Viewers"))
        self.assertRaises(ValueError, APIToken.get_or_create, self.org, self.user)

    def test_get_orgs_for_role(self):
        self.assertEqual(set(APIToken.get_orgs_for_role(self.admin, self.admins_group)), {self.org})
        self.assertEqual(set(APIToken.get_orgs_for_role(self.admin, self.surveyors_group)), {self.org, self.org2})

    def test_get_allowed_roles(self):
        self.assertEqual(set(APIToken.get_allowed_roles(self.org, self.admin)),
                         {self.admins_group, self.editors_group, self.surveyors_group})
        self.assertEqual(set(APIToken.get_allowed_roles(self.org, self.editor)),
                         {self.editors_group, self.surveyors_group})
        self.assertEqual(set(APIToken.get_allowed_roles(self.org, self.surveyor)), {self.surveyors_group})
        self.assertEqual(set(APIToken.get_allowed_roles(self.org, self.user)), set())

        # user from another org has no API roles
        self.assertEqual(set(APIToken.get_allowed_roles(self.org, self.admin2)), set())

    def test_get_default_role(self):
        self.assertEqual(APIToken.get_default_role(self.org, self.admin), self.admins_group)
        self.assertEqual(APIToken.get_default_role(self.org, self.editor), self.editors_group)
        self.assertEqual(APIToken.get_default_role(self.org, self.surveyor), self.surveyors_group)
        self.assertIsNone(APIToken.get_default_role(self.org, self.user))

        # user from another org has no API roles
        self.assertIsNone(APIToken.get_default_role(self.org, self.admin2))


class WebHookTest(TembaTest):

    def setUp(self):
        super().setUp()
        self.joe = self.create_contact("Joe Blow", "0788123123")
        settings.SEND_WEBHOOKS = True

    def tearDown(self):
        super().tearDown()
        settings.SEND_WEBHOOKS = False

    def setupChannel(self):
        org = self.channel.org
        org.webhook = {"url": "http://fake.com/webhook.php"}
        org.webhook_events = ALL_EVENTS
        org.save()

        self.channel.address = "+250788123123"
        self.channel.save()

    def test_call_deliveries(self):
        self.setupChannel()
        now = timezone.now()
        call = ChannelEvent.objects.create(org=self.org,
                                           channel=self.channel,
                                           contact=self.joe,
                                           contact_urn=self.joe.get_urn(),
                                           event_type=ChannelEvent.TYPE_CALL_IN_MISSED,
                                           occurred_on=now)

        self.setupChannel()

        with patch('requests.Session.send') as mock:
            # clear out which events we listen for, we still shouldnt be notified though we have a webhook
            self.channel.org.webhook_events = 0
            self.channel.org.save()

            mock.return_value = MockResponse(200, "Hello World")

            # trigger an event, shouldnn't fire as we don't have a webhook
            WebHookEvent.trigger_call_event(call)
            self.assertFalse(WebHookEvent.objects.all())

        self.setupChannel()

        with patch('requests.Session.send') as mock:
            mock.return_value = MockResponse(200, "Hello World")

            # trigger an event
            WebHookEvent.trigger_call_event(call)
            event = WebHookEvent.objects.get()

            self.assertEqual('C', event.status)
            self.assertEqual(1, event.try_count)
            self.assertFalse(event.next_attempt)

            result = WebHookResult.objects.get()
            self.assertIn("Event delivered successfully", result.message)
            self.assertIn("not JSON", result.message)
            self.assertEqual(200, result.status_code)
            self.assertEqual("Hello World", result.body)

            self.assertTrue(mock.called)
            args = mock.call_args_list[0][0]
            prepared_request = args[0]
            self.assertEqual(self.channel.org.get_webhook_url(), prepared_request.url)

            data = parse_qs(prepared_request.body)
            self.assertEqual('+250788123123', data['phone'][0])
            self.assertEqual(str(self.joe.get_urn(TEL_SCHEME)), data['urn'][0])
            self.assertEqual(self.joe.uuid, data['contact'][0])
            self.assertEqual(self.joe.name, data['contact_name'][0])
            self.assertEqual(call.pk, int(data['call'][0]))
            self.assertEqual(call.event_type, data['event'][0])
            self.assertIn('occurred_on', data)
            self.assertEqual(self.channel.pk, int(data['channel'][0]))

    def test_alarm_deliveries(self):
        sync_event = SyncEvent.objects.create(channel=self.channel,
                                              power_source='AC',
                                              power_status='CHARGING',
                                              power_level=85,
                                              network_type='WIFI',
                                              pending_message_count=5,
                                              retry_message_count=4,
                                              incoming_command_count=0,
                                              created_by=self.admin,
                                              modified_by=self.admin)

        self.setupChannel()

        with patch('requests.Session.send') as mock:
            # clear out which events we listen for, we still shouldnt be notified though we have a webhook
            self.channel.org.webhook_events = 0
            self.channel.org.save()

            mock.return_value = MockResponse(200, "Hello World")

            # trigger an event, shouldnn't fire as we don't have a webhook
            WebHookEvent.trigger_channel_alarm(sync_event)
            self.assertFalse(WebHookEvent.objects.all())

        self.setupChannel()

        with patch('requests.Session.send') as mock:
            mock.return_value = MockResponse(200, "")

            # trigger an event
            WebHookEvent.trigger_channel_alarm(sync_event)
            event = WebHookEvent.objects.get()

            self.assertEqual('C', event.status)
            self.assertEqual(1, event.try_count)
            self.assertFalse(event.next_attempt)

            result = WebHookResult.objects.get()
            self.assertIn("Event delivered successfully", result.message)
            self.assertEqual(200, result.status_code)
            self.assertEqual("", result.body)

            self.assertTrue(mock.called)
            args = mock.call_args_list[0][0]
            prepared_request = args[0]
            self.assertEqual(self.channel.org.get_webhook_url(), prepared_request.url)

            data = parse_qs(prepared_request.body)
            self.assertEqual(self.channel.pk, int(data['channel'][0]))
            self.assertEqual(85, int(data['power_level'][0]))
            self.assertEqual('AC', data['power_source'][0])
            self.assertEqual('CHARGING', data['power_status'][0])
            self.assertEqual('WIFI', data['network_type'][0])
            self.assertEqual(5, int(data['pending_message_count'][0]))
            self.assertEqual(4, int(data['retry_message_count'][0]))

    @patch('requests.Session.send')
    def test_flow_event(self, mock_send):
        self.setupChannel()

        org = self.channel.org
        org.save()

        flow = self.get_flow('color')

        # replace our uuid of 4 with the right thing
        actionset = ActionSet.objects.get(x=4)
        actionset.actions = [WebhookAction(str(uuid4()), org.get_webhook_url()).as_json()]
        actionset.save()

        # run a user through this flow
        flow.start([], [self.joe])

        # have joe reply with mauve, which will put him in the other category that triggers the API Action
        sms = self.create_msg(contact=self.joe, direction='I', status='H', text="Mauve",
                              attachments=["image/jpeg:http://s3.com/text.jpg", "audio/mp4:http://s3.com/text.mp4"])

        mock_send.return_value = MockResponse(200, "{}")
        Flow.find_and_handle(sms)

        # should have one event created
        event = WebHookEvent.objects.get()

        self.assertEqual('C', event.status)
        self.assertEqual(1, event.try_count)
        self.assertFalse(event.next_attempt)

        result = WebHookResult.objects.get()
        self.assertIn("successfully", result.message)
        self.assertEqual(200, result.status_code)
        self.assertEqual(self.joe, result.contact)

        self.assertTrue(mock_send.called)

        args = mock_send.call_args_list[0][0]
        prepared_request = args[0]
        self.assertIn(self.channel.org.get_webhook_url(), prepared_request.url)

        data = json.loads(prepared_request.body)

        self.assertEqual(data['channel'], {'uuid': str(self.channel.uuid), 'name': self.channel.name})
<<<<<<< HEAD
        self.assertEqual(data['contact'], {'uuid': str(self.joe.uuid), 'name': self.joe.name, 'urn': str(self.joe.get_urn('tel'))})
        self.assertEqual(data['flow'], {'uuid': str(flow.uuid), 'name': flow.name})
=======
        self.assertEqual(data['contact'], {'uuid': str(self.joe.uuid), 'name': self.joe.name, 'urn': six.text_type(self.joe.get_urn('tel'))})
        self.assertEqual(data['flow'], {'uuid': str(flow.uuid), 'name': flow.name, 'revision': 1})
>>>>>>> f988b82e
        self.assertEqual(data['input'], {
            'urn': 'tel:+250788123123',
            'text': "Mauve",
            'attachments': ["image/jpeg:http://s3.com/text.jpg", "audio/mp4:http://s3.com/text.mp4"]
        })
        self.assertEqual(data['results'], {
            'color': {
                'category': 'Other',
                'node_uuid': matchers.UUID4String(),
                'name': 'color',
                'value': 'Mauve',
                'created_on': matchers.ISODate(),
                'input': 'Mauve\nhttp://s3.com/text.jpg\nhttp://s3.com/text.mp4'
            }
        })

    @patch('requests.Session.send')
    def test_webhook_first(self, mock_send):
        mock_send.return_value = MockResponse(200, "{}")

        self.setupChannel()
        org = self.channel.org
        org.save()

        # set our very first action to be a webhook
        flow = self.get_flow('webhook_rule_first')

        # run a user through this flow
        flow.start([], [self.joe])
        event = WebHookEvent.objects.get()

        # make sure our contact still has a URN
        self.assertEqual(
            event.data['contact'],
            {'uuid': str(self.joe.uuid), 'name': self.joe.name, 'urn': str(self.joe.get_urn('tel'))}
        )

        # make sure we don't have an input
        self.assertNotIn('input', event.data)

    @patch('temba.api.models.time.time')
    def test_webhook_result_timing(self, mock_time):
        mock_time.side_effect = [1, 1, 1, 6, 6]

        sms = self.create_msg(contact=self.joe, direction='I', status='H', text="I'm gonna pop some tags")
        self.setupChannel()
        now = timezone.now()

        with patch('requests.Session.send') as mock:
            mock.return_value = MockResponse(200, "Hello World")

            # trigger an event
            WebHookEvent.trigger_sms_event(WebHookEvent.TYPE_SMS_RECEIVED, sms, now)
            event = WebHookEvent.objects.get()

            self.assertEqual('C', event.status)
            self.assertEqual(1, event.try_count)
            self.assertFalse(event.next_attempt)

            result = WebHookResult.objects.get()
            self.assertIn("Event delivered successfully", result.message)
            self.assertIn("not JSON", result.message)
            self.assertEqual(200, result.status_code)
            self.assertEqual(result.request_time, 5000)

            self.assertTrue(mock_time.called)
            self.assertTrue(mock.called)

    def test_webhook_event_trim_task(self):
        sms = self.create_msg(contact=self.joe, direction='I', status='H', text="I'm gonna pop some tags")
        self.setupChannel()
        now = timezone.now()

        with patch('requests.Session.send') as mock:
            mock.return_value = MockResponse(200, "Hello World")

            # trigger an event
            WebHookEvent.trigger_sms_event(WebHookEvent.TYPE_SMS_RECEIVED, sms, now)
            event = WebHookEvent.objects.get()

            five_hours_ago = timezone.now() - timedelta(hours=5)
            event.created_on = five_hours_ago
            event.save()

            with override_settings(SUCCESS_LOGS_TRIM_TIME=0):
                trim_webhook_event_task()
                self.assertTrue(WebHookEvent.objects.all())
                self.assertTrue(WebHookResult.objects.all())

            with override_settings(SUCCESS_LOGS_TRIM_TIME=12):
                trim_webhook_event_task()
                self.assertTrue(WebHookEvent.objects.all())
                self.assertTrue(WebHookResult.objects.all())

            with override_settings(SUCCESS_LOGS_TRIM_TIME=2):
                trim_webhook_event_task()
                self.assertFalse(WebHookEvent.objects.all())
                self.assertFalse(WebHookResult.objects.all())

            WebHookEvent.trigger_sms_event(WebHookEvent.TYPE_SMS_RECEIVED, sms, now)
            event = WebHookEvent.objects.get()

            five_hours_ago = timezone.now() - timedelta(hours=5)
            event.created_on = five_hours_ago
            event.status = FAILED
            event.save()

            with override_settings(ALL_LOGS_TRIM_TIME=0):
                trim_webhook_event_task()
                self.assertTrue(WebHookEvent.objects.all())
                self.assertTrue(WebHookResult.objects.all())

            with override_settings(ALL_LOGS_TRIM_TIME=12):
                trim_webhook_event_task()
                self.assertTrue(WebHookEvent.objects.all())
                self.assertTrue(WebHookResult.objects.all())

            with override_settings(ALL_LOGS_TRIM_TIME=2):
                trim_webhook_event_task()
                self.assertFalse(WebHookEvent.objects.all())
                self.assertFalse(WebHookResult.objects.all())

    def test_event_deliveries(self):
        sms = self.create_msg(contact=self.joe, direction='I', status='H', text="I'm gonna pop some tags")

        with patch('requests.Session.send') as mock:
            now = timezone.now()
            mock.return_value = MockResponse(200, "Hello World")

            # trigger an event, shouldnn't fire as we don't have a webhook
            WebHookEvent.trigger_sms_event(WebHookEvent.TYPE_SMS_RECEIVED, sms, now)
            self.assertFalse(WebHookEvent.objects.all())

        self.setupChannel()

        with patch('requests.Session.send') as mock:
            # clear out which events we listen for, we still shouldnt be notified though we have a webhook
            self.channel.org.webhook_events = 0
            self.channel.org.save()

            now = timezone.now()
            mock.return_value = MockResponse(200, "Hello World")

            # trigger an event, shouldnn't fire as we don't have a webhook
            WebHookEvent.trigger_sms_event(WebHookEvent.TYPE_SMS_RECEIVED, sms, now)
            self.assertFalse(WebHookEvent.objects.all())

        self.setupChannel()

        with patch('requests.Session.send') as mock:
            # remove all the org users
            self.org.administrators.clear()
            self.org.editors.clear()
            self.org.viewers.clear()

            mock.return_value = MockResponse(200, "Hello World")

            # trigger an event
            WebHookEvent.trigger_sms_event(WebHookEvent.TYPE_SMS_RECEIVED, sms, now)
            event = WebHookEvent.objects.get()

            self.assertEqual('F', event.status)
            self.assertEqual(0, event.try_count)
            self.assertFalse(event.next_attempt)

            result = WebHookResult.objects.get()
            self.assertIn("No active user", result.message)
            self.assertEqual(0, result.status_code)

            self.assertFalse(mock.called)

            # what if they send weird json back?
            WebHookEvent.objects.all().delete()
            WebHookResult.objects.all().delete()

        # add ad manager back in
        self.org.administrators.add(self.admin)
        self.admin.set_org(self.org)

        with patch('requests.Session.send') as mock:
            mock.return_value = MockResponse(200, "Hello World")

            # trigger an event
            WebHookEvent.trigger_sms_event(WebHookEvent.TYPE_SMS_RECEIVED, sms, now)
            event = WebHookEvent.objects.get()

            self.assertEqual('C', event.status)
            self.assertEqual(1, event.try_count)
            self.assertFalse(event.next_attempt)

            result = WebHookResult.objects.get()
            self.assertIn("Event delivered successfully", result.message)
            self.assertIn("not JSON", result.message)
            self.assertEqual(200, result.status_code)

            self.assertTrue(mock.called)

            WebHookEvent.objects.all().delete()
            WebHookResult.objects.all().delete()

        with patch('requests.Session.send') as mock:
            mock.side_effect = [MockResponse(500, "I am error")]

            # trigger an event
            WebHookEvent.trigger_sms_event(WebHookEvent.TYPE_SMS_RECEIVED, sms, now)
            event = WebHookEvent.objects.all().first()

            self.assertEqual('E', event.status)
            self.assertEqual(1, event.try_count)
            self.assertTrue(event.next_attempt)

            mock.return_value = MockResponse(200, "Hello World")
            # simulate missing channel
            event.channel = None
            event.save()

            # no exception should raised
            event.deliver()

            self.assertTrue(mock.called)
            self.assertEqual(mock.call_count, 2)

            WebHookEvent.objects.all().delete()
            WebHookResult.objects.all().delete()

        with patch('requests.Session.send') as mock:
            # valid json, but not our format
            bad_json = '{ "thrift_shops": ["Goodwill", "Value Village"] }'
            mock.return_value = MockResponse(200, bad_json)

            WebHookEvent.trigger_sms_event(WebHookEvent.TYPE_SMS_RECEIVED, sms, now)
            event = WebHookEvent.objects.get()

            self.assertEqual('C', event.status)
            self.assertEqual(1, event.try_count)
            self.assertFalse(event.next_attempt)

            self.assertTrue(mock.called)

            result = WebHookResult.objects.get()
            self.assertIn("Event delivered successfully", result.message)
            self.assertIn("ignoring", result.message)
            self.assertEqual(200, result.status_code)
            self.assertEqual(bad_json, result.body)

            WebHookEvent.objects.all().delete()
            WebHookResult.objects.all().delete()

        with patch('requests.Session.send') as mock:
            mock.return_value = MockResponse(200, '{ "phone": "+250788123123", "text": "I am success" }')

            WebHookEvent.trigger_sms_event(WebHookEvent.TYPE_SMS_RECEIVED, sms, now)
            event = WebHookEvent.objects.get()

            self.assertEqual('C', event.status)
            self.assertEqual(1, event.try_count)
            self.assertFalse(event.next_attempt)

            result = WebHookResult.objects.get()
            self.assertEqual(200, result.status_code)

            self.assertTrue(mock.called)

            broadcast = Broadcast.objects.get()
            contact, urn_obj = Contact.get_or_create(self.org, "tel:+250788123123", self.channel, user=self.admin)
            self.assertTrue(broadcast.text, {'base': "I am success"})
            self.assertTrue(contact, broadcast.contacts.all())

            self.assertTrue(mock.called)
            args = mock.call_args_list[0][0]
            prepared_request = args[0]
            self.assertEqual(self.org.get_webhook_url(), prepared_request.url)

            data = parse_qs(prepared_request.body)
            self.assertEqual(self.joe.get_urn(TEL_SCHEME).path, data['phone'][0])
            self.assertEqual(str(self.joe.get_urn(TEL_SCHEME)), data['urn'][0])
            self.assertEqual(self.joe.uuid, data['contact'][0])
            self.assertEqual(self.joe.name, data['contact_name'][0])
            self.assertEqual(sms.pk, int(data['sms'][0]))
            self.assertEqual(self.channel.pk, int(data['channel'][0]))
            self.assertEqual(WebHookEvent.TYPE_SMS_RECEIVED, data['event'][0])
            self.assertEqual("I'm gonna pop some tags", data['text'][0])
            self.assertIn('time', data)

            WebHookEvent.objects.all().delete()
            WebHookResult.objects.all().delete()

        with patch('requests.Session.send') as mock:
            mock.return_value = MockResponse(500, "I am error")

            next_attempt_earliest = timezone.now() + timedelta(minutes=4)
            next_attempt_latest = timezone.now() + timedelta(minutes=6)

            WebHookEvent.trigger_sms_event(WebHookEvent.TYPE_SMS_RECEIVED, sms, now)
            event = WebHookEvent.objects.get()

            self.assertEqual('E', event.status)
            self.assertEqual(1, event.try_count)
            self.assertTrue(event.next_attempt)
            self.assertTrue(next_attempt_earliest < event.next_attempt and next_attempt_latest > event.next_attempt)

            result = WebHookResult.objects.get()
            self.assertIn("Error", result.message)
            self.assertEqual(500, result.status_code)
            self.assertEqual("I am error", result.body)

            # make sure things become failures after three retries
            event.try_count = 2
            event.deliver()
            event.save()

            self.assertTrue(mock.called)

            self.assertEqual('F', event.status)
            self.assertEqual(3, event.try_count)
            self.assertFalse(event.next_attempt)

            result = WebHookResult.objects.get()
            self.assertIn("Error", result.message)
            self.assertEqual(500, result.status_code)
            self.assertEqual("I am error", result.body)
            self.assertEqual("http://fake.com/webhook.php", result.url)
            self.assertTrue(result.data.find("pop+some+tags") > 0)

            # check out our api log
            response = self.client.get(reverse('api.log'))
            self.assertRedirect(response, reverse('users.user_login'))

            response = self.client.get(reverse('api.log_read', args=[event.pk]))
            self.assertRedirect(response, reverse('users.user_login'))

            WebHookEvent.objects.all().delete()
            WebHookResult.objects.all().delete()

        # add a webhook header to the org
        self.channel.org.webhook = {
            "url": "http://fake.com/webhook.php",
            "headers": {"X-My-Header": "foobar", "Authorization": "Authorization: Basic QWxhZGRpbjpvcGVuIHNlc2FtZQ=="},
            "method": "POST"
        }
        self.channel.org.save()

        # check that our webhook settings have saved
        self.assertEqual('http://fake.com/webhook.php', self.channel.org.get_webhook_url())
        self.assertDictEqual({
            'X-My-Header':
            'foobar',
            'Authorization':
            'Authorization: Basic QWxhZGRpbjpvcGVuIHNlc2FtZQ=='
        }, self.channel.org.get_webhook_headers())

        with patch('requests.Session.send') as mock:
            mock.return_value = MockResponse(200, "Boom")
            WebHookEvent.trigger_sms_event(WebHookEvent.TYPE_SMS_RECEIVED, sms, now)
            event = WebHookEvent.objects.get()

            result = WebHookResult.objects.get()
            # both headers should be in the json-encoded url string
            self.assertIn('X-My-Header: foobar', result.request)
            self.assertIn('Authorization: Authorization: Basic QWxhZGRpbjpvcGVuIHNlc2FtZQ==', result.request)

    def test_webhook(self):
        response = self.client.get(reverse('api.webhook'))
        self.assertEqual(200, response.status_code)
        self.assertContains(response, "Simulator")

        response = self.client.get(reverse('api.webhook_simulator'))
        self.assertEqual(200, response.status_code)
        self.assertContains(response, "Log in")

        self.login(self.admin)
        response = self.client.get(reverse('api.webhook_simulator'))
        self.assertEqual(200, response.status_code)
        self.assertNotContains(response, "Log in")

    def test_tunnel(self):
        response = self.client.post(reverse('api.webhook_tunnel'), dict())
        self.assertEqual(302, response.status_code)

        self.login(self.non_org_user)

        with patch('requests.post') as mock:
            mock.return_value = MockResponse(200, '{ "phone": "+250788123123", "text": "I am success" }')

            response = self.client.post(reverse('api.webhook_tunnel'),
                                        dict(url="http://webhook.url/", data="phone=250788383383&values=foo&bogus=2"))
            self.assertEqual(200, response.status_code)
            self.assertContains(response, "I am success")
            self.assertIn('values', mock.call_args[1]['data'])
            self.assertIn('phone', mock.call_args[1]['data'])
            self.assertNotIn('bogus', mock.call_args[1]['data'])

            response = self.client.post(reverse('api.webhook_tunnel'), dict())
            self.assertContains(response, "Must include", status_code=400)<|MERGE_RESOLUTION|>--- conflicted
+++ resolved
@@ -264,13 +264,8 @@
         data = json.loads(prepared_request.body)
 
         self.assertEqual(data['channel'], {'uuid': str(self.channel.uuid), 'name': self.channel.name})
-<<<<<<< HEAD
         self.assertEqual(data['contact'], {'uuid': str(self.joe.uuid), 'name': self.joe.name, 'urn': str(self.joe.get_urn('tel'))})
-        self.assertEqual(data['flow'], {'uuid': str(flow.uuid), 'name': flow.name})
-=======
-        self.assertEqual(data['contact'], {'uuid': str(self.joe.uuid), 'name': self.joe.name, 'urn': six.text_type(self.joe.get_urn('tel'))})
         self.assertEqual(data['flow'], {'uuid': str(flow.uuid), 'name': flow.name, 'revision': 1})
->>>>>>> f988b82e
         self.assertEqual(data['input'], {
             'urn': 'tel:+250788123123',
             'text': "Mauve",
