import itertools
from enum import Enum

from rest_framework import generics, status, views
from rest_framework.pagination import CursorPagination
from rest_framework.parsers import FormParser, MultiPartParser
from rest_framework.permissions import IsAuthenticated
from rest_framework.response import Response
from rest_framework.reverse import reverse
from smartmin.views import SmartFormView, SmartTemplateView

from django import forms
from django.contrib.auth import authenticate, login
from django.contrib.auth.models import User
from django.db.models import Prefetch, Q
from django.http import HttpResponse, JsonResponse
from django.utils.translation import gettext_lazy as _
from django.views.decorators.csrf import csrf_exempt

from temba.api.models import APIToken, Resthook, ResthookSubscriber, WebHookEvent
from temba.api.v2.views_base import (
    BaseAPIView,
    BulkWriteAPIMixin,
    CreatedOnCursorPagination,
    DateJoinedCursorPagination,
    DeleteAPIMixin,
    ListAPIMixin,
    ModifiedOnCursorPagination,
    WriteAPIMixin,
)
from temba.archives.models import Archive
from temba.campaigns.models import Campaign, CampaignEvent
from temba.channels.models import Channel, ChannelEvent
from temba.classifiers.models import Classifier
from temba.contacts.models import Contact, ContactField, ContactGroup, ContactGroupCount, ContactURN
from temba.flows.models import Flow, FlowRun, FlowStart
from temba.globals.models import Global
from temba.locations.models import AdminBoundary, BoundaryAlias
from temba.msgs.models import Broadcast, Label, LabelCount, Msg, SystemLabel
from temba.orgs.models import OrgRole
from temba.templates.models import Template, TemplateTranslation
from temba.tickets.models import Ticket, Ticketer, Topic
from temba.utils import splitting_getlist, str_to_bool
from temba.utils.uuid import is_uuid

from ..models import SSLPermission
from ..support import InvalidQueryError
from .serializers import (
    AdminBoundaryReadSerializer,
    ArchiveReadSerializer,
    BroadcastReadSerializer,
    BroadcastWriteSerializer,
    CampaignEventReadSerializer,
    CampaignEventWriteSerializer,
    CampaignReadSerializer,
    CampaignWriteSerializer,
    ChannelEventReadSerializer,
    ChannelReadSerializer,
    ClassifierReadSerializer,
    ContactBulkActionSerializer,
    ContactFieldReadSerializer,
    ContactFieldWriteSerializer,
    ContactGroupReadSerializer,
    ContactGroupWriteSerializer,
    ContactReadSerializer,
    ContactWriteSerializer,
    FlowReadSerializer,
    FlowRunReadSerializer,
    FlowStartReadSerializer,
    FlowStartWriteSerializer,
    GlobalReadSerializer,
    GlobalWriteSerializer,
    LabelReadSerializer,
    LabelWriteSerializer,
    MsgBulkActionSerializer,
    MsgReadSerializer,
    ResthookReadSerializer,
    ResthookSubscriberReadSerializer,
    ResthookSubscriberWriteSerializer,
    TemplateReadSerializer,
    TicketBulkActionSerializer,
    TicketerReadSerializer,
    TicketReadSerializer,
    TopicReadSerializer,
    TopicWriteSerializer,
    UserReadSerializer,
    WebHookEventReadSerializer,
    WorkspaceReadSerializer,
)


class RootView(views.APIView):
    """
    We provide a RESTful JSON API for you to interact with your data from outside applications. The following endpoints
    are available:

     * [/api/v2/archives](/api/v2/archives) - to list archives of messages and runs
     * [/api/v2/boundaries](/api/v2/boundaries) - to list administrative boundaries
     * [/api/v2/broadcasts](/api/v2/broadcasts) - to list and send message broadcasts
     * [/api/v2/campaigns](/api/v2/campaigns) - to list, create, or update campaigns
     * [/api/v2/campaign_events](/api/v2/campaign_events) - to list, create, update or delete campaign events
     * [/api/v2/channels](/api/v2/channels) - to list channels
     * [/api/v2/channel_events](/api/v2/channel_events) - to list channel events
     * [/api/v2/classifiers](/api/v2/classifiers) - to list classifiers
     * [/api/v2/contacts](/api/v2/contacts) - to list, create, update or delete contacts
     * [/api/v2/contact_actions](/api/v2/contact_actions) - to perform bulk contact actions
     * [/api/v2/definitions](/api/v2/definitions) - to export flow definitions, campaigns, and triggers
     * [/api/v2/fields](/api/v2/fields) - to list, create or update contact fields
     * [/api/v2/flow_starts](/api/v2/flow_starts) - to list flow starts and start contacts in flows
     * [/api/v2/flows](/api/v2/flows) - to list flows
     * [/api/v2/globals](/api/v2/globals) - to list globals
     * [/api/v2/groups](/api/v2/groups) - to list, create, update or delete contact groups
     * [/api/v2/labels](/api/v2/labels) - to list, create, update or delete message labels
     * [/api/v2/messages](/api/v2/messages) - to list messages
     * [/api/v2/message_actions](/api/v2/message_actions) - to perform bulk message actions
     * [/api/v2/runs](/api/v2/runs) - to list flow runs
     * [/api/v2/resthooks](/api/v2/resthooks) - to list resthooks
     * [/api/v2/resthook_events](/api/v2/resthook_events) - to list resthook events
     * [/api/v2/resthook_subscribers](/api/v2/resthook_subscribers) - to list, create or delete subscribers on your resthooks
     * [/api/v2/templates](/api/v2/templates) - to list current WhatsApp templates on your account
     * [/api/v2/ticketers](/api/v2/ticketers) - to list ticketing services
     * [/api/v2/tickets](/api/v2/tickets) - to list tickets
     * [/api/v2/ticket_actions](/api/v2/ticket_actions) - to perform bulk ticket actions
     * [/api/v2/topics](/api/v2/topics) - to list and create topics
     * [/api/v2/users](/api/v2/users) - to list user logins
     * [/api/v2/workspace](/api/v2/workspace) - to view your workspace

    To use the endpoint simply append _.json_ to the URL. For example [/api/v2/flows](/api/v2/flows) will return the
    documentation for that endpoint but a request to [/api/v2/flows.json](/api/v2/flows.json) will return a JSON list of
    flow resources.

    You may wish to use the [API Explorer](/api/v2/explorer) to interactively experiment with the API.

    ## Verbs

    All endpoints follow standard REST conventions. You can list a set of resources by making a `GET` request to the
    endpoint, create or update resources by making a `POST` request, or delete a resource with a `DELETE` request.

    ## Status Codes

    The success or failure of requests is represented by status codes as well as a message in the response body:

     * **200**: A list or update request was successful.
     * **201**: A resource was successfully created (only returned for `POST` requests).
     * **204**: An empty response - used for both successful `DELETE` requests and `POST` requests that update multiple
                resources.
     * **400**: The request failed due to invalid parameters. Do not retry with the same values, and the body of the
                response will contain details.
     * **403**: You do not have permission to access this resource.
     * **404**: The resource was not found (returned by `POST` and `DELETE` methods).
     * **429**: You have exceeded the rate limit for this endpoint (see below).

    ## Rate Limiting

    All endpoints are subject to rate limiting. If you exceed the number of allowed requests in a given time window, you
    will get a response with status code 429. The response will also include a header called 'Retry-After' which will
    specify the number of seconds that you should wait for before making further requests.

    The rate limit for all endpoints is 2,500 requests per hour. It is important to honor the Retry-After header when
    encountering 429 responses as the limit is subject to change without notice.

    ## Date Values

    Many endpoints either return datetime values or can take datatime parameters. The values returned will always be in
    UTC, in the following format: `YYYY-MM-DDThh:mm:ss.ssssssZ`, where `ssssss` is the number of microseconds and
    `Z` denotes the UTC timezone.

    When passing datetime values as parameters, you should use this same format, e.g. `2016-10-13T11:54:32.525277Z`.

    ## URN Values

    We use URNs (Uniform Resource Names) to describe the different ways of communicating with a contact. These can be
    phone numbers, Twitter handles etc. For example a contact might have URNs like:

     * **tel:+250788123123**
     * **twitter:jack**
     * **mailto:jack@example.com**

    Phone numbers should always be given in full [E164 format](http://en.wikipedia.org/wiki/E.164).

    ## Translatable Values

    Some endpoints return or accept text fields that may be translated into different languages. These should be objects
    with ISO-639-3 language codes as keys, e.g. `{"eng": "Hello", "fra": "Bonjour"}`

    ## Authentication

    You must authenticate all calls by including an `Authorization` header with your API token. If you are logged in,
    your token will be visible at the top of this page. The Authorization header should look like:

        Authorization: Token YOUR_API_TOKEN

    For security reasons, all calls must be made using HTTPS.

    ## Clients

    There is an official [Python client library](https://github.com/rapidpro/rapidpro-python) which we recommend for all
    Python users of the API.
    """

    permission_classes = (SSLPermission, IsAuthenticated)

    def get(self, request, *args, **kwargs):
        return Response(
            {
                "archives": reverse("api.v2.archives", request=request),
                "boundaries": reverse("api.v2.boundaries", request=request),
                "broadcasts": reverse("api.v2.broadcasts", request=request),
                "campaigns": reverse("api.v2.campaigns", request=request),
                "campaign_events": reverse("api.v2.campaign_events", request=request),
                "channels": reverse("api.v2.channels", request=request),
                "channel_events": reverse("api.v2.channel_events", request=request),
                "classifiers": reverse("api.v2.classifiers", request=request),
                "contacts": reverse("api.v2.contacts", request=request),
                "contact_actions": reverse("api.v2.contact_actions", request=request),
                "definitions": reverse("api.v2.definitions", request=request),
                "fields": reverse("api.v2.fields", request=request),
                "flow_starts": reverse("api.v2.flow_starts", request=request),
                "flows": reverse("api.v2.flows", request=request),
                "globals": reverse("api.v2.globals", request=request),
                "groups": reverse("api.v2.groups", request=request),
                "labels": reverse("api.v2.labels", request=request),
                "messages": reverse("api.v2.messages", request=request),
                "message_actions": reverse("api.v2.message_actions", request=request),
                "resthooks": reverse("api.v2.resthooks", request=request),
                "resthook_events": reverse("api.v2.resthook_events", request=request),
                "resthook_subscribers": reverse("api.v2.resthook_subscribers", request=request),
                "runs": reverse("api.v2.runs", request=request),
                "templates": reverse("api.v2.templates", request=request),
                "ticketers": reverse("api.v2.ticketers", request=request),
                "tickets": reverse("api.v2.tickets", request=request),
                "ticket_actions": reverse("api.v2.ticket_actions", request=request),
                "topics": reverse("api.v2.topics", request=request),
                "users": reverse("api.v2.users", request=request),
                "workspace": reverse("api.v2.workspace", request=request),
            }
        )


class ExplorerView(SmartTemplateView):
    """
    Explorer view which lets users experiment with endpoints against their own data
    """

    template_name = "api/v2/api_explorer.html"

    def get_context_data(self, **kwargs):
        context = super().get_context_data(**kwargs)
        context["endpoints"] = [
            ArchivesEndpoint.get_read_explorer(),
            BoundariesEndpoint.get_read_explorer(),
            BroadcastsEndpoint.get_read_explorer(),
            BroadcastsEndpoint.get_write_explorer(),
            CampaignsEndpoint.get_read_explorer(),
            CampaignsEndpoint.get_write_explorer(),
            CampaignEventsEndpoint.get_read_explorer(),
            CampaignEventsEndpoint.get_write_explorer(),
            CampaignEventsEndpoint.get_delete_explorer(),
            ChannelsEndpoint.get_read_explorer(),
            ChannelEventsEndpoint.get_read_explorer(),
            ClassifiersEndpoint.get_read_explorer(),
            ContactsEndpoint.get_read_explorer(),
            ContactsEndpoint.get_write_explorer(),
            ContactsEndpoint.get_delete_explorer(),
            ContactActionsEndpoint.get_write_explorer(),
            DefinitionsEndpoint.get_read_explorer(),
            FieldsEndpoint.get_read_explorer(),
            FieldsEndpoint.get_write_explorer(),
            FlowsEndpoint.get_read_explorer(),
            FlowStartsEndpoint.get_read_explorer(),
            FlowStartsEndpoint.get_write_explorer(),
            GlobalsEndpoint.get_read_explorer(),
            GlobalsEndpoint.get_write_explorer(),
            GroupsEndpoint.get_read_explorer(),
            GroupsEndpoint.get_write_explorer(),
            GroupsEndpoint.get_delete_explorer(),
            LabelsEndpoint.get_read_explorer(),
            LabelsEndpoint.get_write_explorer(),
            LabelsEndpoint.get_delete_explorer(),
            MessagesEndpoint.get_read_explorer(),
            MessageActionsEndpoint.get_write_explorer(),
            ResthooksEndpoint.get_read_explorer(),
            ResthookEventsEndpoint.get_read_explorer(),
            ResthookSubscribersEndpoint.get_read_explorer(),
            ResthookSubscribersEndpoint.get_write_explorer(),
            ResthookSubscribersEndpoint.get_delete_explorer(),
            RunsEndpoint.get_read_explorer(),
            TemplatesEndpoint.get_read_explorer(),
            TicketersEndpoint.get_read_explorer(),
            TicketsEndpoint.get_read_explorer(),
            TicketActionsEndpoint.get_write_explorer(),
            TopicsEndpoint.get_read_explorer(),
            TopicsEndpoint.get_write_explorer(),
            UsersEndpoint.get_read_explorer(),
            WorkspaceEndpoint.get_read_explorer(),
        ]
        return context


class AuthenticateView(SmartFormView):
    """
    Provides a login form view for app users to generate and access their API tokens
    """

    class LoginForm(forms.Form):
        ROLE_CHOICES = (("A", _("Administrator")), ("E", _("Editor")), ("S", _("Surveyor")))

        username = forms.CharField()
        password = forms.CharField(widget=forms.PasswordInput)
        role = forms.ChoiceField(choices=ROLE_CHOICES)

    title = "API Authentication"
    form_class = LoginForm

    @csrf_exempt
    def dispatch(self, *args, **kwargs):
        return super().dispatch(*args, **kwargs)

    def form_valid(self, form, *args, **kwargs):
        username = form.cleaned_data.get("username")
        password = form.cleaned_data.get("password")
        role_code = form.cleaned_data.get("role")

        user = authenticate(username=username, password=password)
        if user and user.is_active:
            login(self.request, user)

            role = APIToken.get_role_from_code(role_code)
            tokens = []

            if role:
                valid_orgs = APIToken.get_orgs_for_role(user, role)
                for org in valid_orgs:
                    token = APIToken.get_or_create(org, user, role)
                    serialized = {"uuid": str(org.uuid), "name": org.name, "id": org.id}  # for backward compatibility
                    tokens.append({"org": serialized, "token": token.key})
            else:  # pragma: needs cover
                return HttpResponse(status=404)

            return JsonResponse({"tokens": tokens})
        else:
            return HttpResponse(status=403)


# ============================================================
# Endpoints (A-Z)
# ============================================================


class ArchivesEndpoint(ListAPIMixin, BaseAPIView):
    """
    This endpoint allows you to list the data archives associated with your account.

    ## Listing Archives

    A `GET` returns the archives for your organization with the following fields.

      * **archive_type** - the type of the archive: *message*, *run* (string) (filterable as `archive_type`)
      * **start_date** - the UTC date of the archive (string) (filterable as `before` and `after`)
      * **period** - *daily* for daily archives, *monthly* for monthly archives (string) (filterable as `period`)
      * **record_count** - number of records in the archive (int)
      * **size** - size of the gziped archive content (int)
      * **hash** - MD5 hash of the gziped archive (string)
      * **download_url** - temporary download URL of the archive (string)

    Example:

        GET /api/v2/archives.json?archive_type=message&before=2017-05-15&period=daily

    Response is a list of the archives on your account

        {
            "next": null,
            "previous": null,
            "count": 248,
            "results": [
            {
                "archive_type":"message",
                "start_date":"2017-02-20",
                "period":"daily",
                "record_count":1432,
                "size":2304,
                "hash":"feca9988b7772c003204a28bd741d0d0",
                "download_url":"<redacted>"
            },
            ...
        }

    """

    permission = "archives.archive_api"
    model = Archive
    serializer_class = ArchiveReadSerializer

    def get_queryset(self):
        queryset = super().get_queryset()

        return queryset.order_by("-start_date").exclude(period=Archive.PERIOD_DAILY, rollup_id__isnull=False)

    def filter_queryset(self, queryset):
        # filter by `archive_type`
        archive_type = self.request.query_params.get("archive_type")
        if archive_type:
            queryset = queryset.filter(archive_type=archive_type)

        # filter by `period`
        period = self.request.query_params.get("period")

        if period == "daily":
            queryset = queryset.filter(period="D")
        elif period == "monthly":
            queryset = queryset.filter(period="M")

        # setup filter by before/after on start_date
        return self.filter_before_after(queryset, "start_date")

    @classmethod
    def get_read_explorer(cls):
        return {
            "method": "GET",
            "title": "List Archives",
            "url": reverse("api.v2.archives"),
            "slug": "archive-list",
            "params": [
                {
                    "name": "archive_type",
                    "required": False,
                    "help": "An archive_type to filter by, like: run, message",
                },
                {"name": "period", "required": False, "help": "A period to filter by: daily, monthly"},
            ],
        }


class BoundariesEndpoint(ListAPIMixin, BaseAPIView):
    """
    This endpoint allows you to list the administrative boundaries for the country associated with your account,
    along with the simplified GPS geometry for those boundaries in GEOJSON format.

    ## Listing Boundaries

    A `GET` returns the boundaries for your organization with the following fields. To include geometry,
    specify `geometry=true`.

      * **osm_id** - the OSM ID for this boundary prefixed with the element type (string)
      * **name** - the name of the administrative boundary (string)
      * **parent** - the id of the containing parent of this boundary or null if this boundary is a country (string)
      * **level** - the level: 0 for country, 1 for state, 2 for district (int)
      * **geometry** - the geometry for this boundary, which will usually be a MultiPolygon (GEOJSON)

    **Note that including geometry may produce a very large result so it is recommended to cache the results on the
    client side.**

    Example:

        GET /api/v2/boundaries.json?geometry=true

    Response is a list of the boundaries on your account

        {
            "next": null,
            "previous": null,
            "results": [
            {
                "osm_id": "1708283",
                "name": "Kigali City",
                "parent": {"osm_id": "171496", "name": "Rwanda"},
                "level": 1,
                "aliases": ["Kigari"],
                "geometry": {
                    "type": "MultiPolygon",
                    "coordinates": [
                        [
                            [
                                [7.5251021, 5.0504713],
                                [7.5330272, 5.0423498]
                            ]
                        ]
                    ]
                }
            },
            ...
        }

    """

    class Pagination(CursorPagination):
        ordering = ("osm_id",)

    permission = "locations.adminboundary_api"
    model = AdminBoundary
    serializer_class = AdminBoundaryReadSerializer
    pagination_class = Pagination

    def derive_queryset(self):
        org = self.request.user.get_org()
        if not org.country:
            return AdminBoundary.objects.none()

        queryset = org.country.get_descendants(include_self=True)

        queryset = queryset.prefetch_related(
            Prefetch("aliases", queryset=BoundaryAlias.objects.filter(org=org).order_by("name"))
        )

        return queryset.defer(None).select_related("parent")

    def get_serializer_context(self):
        context = super().get_serializer_context()
        context["include_geometry"] = str_to_bool(self.request.query_params.get("geometry", "false"))
        return context

    @classmethod
    def get_read_explorer(cls):
        return {
            "method": "GET",
            "title": "List Administrative Boundaries",
            "url": reverse("api.v2.boundaries"),
            "slug": "boundary-list",
            "params": [],
        }


class BroadcastsEndpoint(ListAPIMixin, WriteAPIMixin, BaseAPIView):
    """
    This endpoint allows you to send new message broadcasts and list existing broadcasts in your account.

    ## Listing Broadcasts

    A `GET` returns the outgoing message activity for your organization, listing the most recent messages first.

     * **id** - the id of the broadcast (int), filterable as `id`.
     * **urns** - the URNs that received the broadcast (array of strings)
     * **contacts** - the contacts that received the broadcast (array of objects)
     * **groups** - the groups that received the broadcast (array of objects)
     * **text** - the message text (string or translations object)
     * **status** - the status of the message (one of "queued", "sent", "failed").
     * **created_on** - when this broadcast was either created (datetime) (filterable as `before` and `after`).

    Example:

        GET /api/v2/broadcasts.json

    Response is a list of recent broadcasts:

        {
            "next": null,
            "previous": null,
            "results": [
                {
                    "id": 123456,
                    "urns": ["tel:+250788123123", "tel:+250788123124"],
                    "contacts": [{"uuid": "09d23a05-47fe-11e4-bfe9-b8f6b119e9ab", "name": "Joe"}]
                    "groups": [],
                    "text": "hello world",
                    "created_on": "2013-03-02T17:28:12.123456Z"
                },
                ...

    ## Sending Broadcasts

    A `POST` allows you to create and send new broadcasts, with the following JSON data:

      * **text** - the text of the message to send (string, limited to 640 characters)
      * **urns** - the URNs of contacts to send to (array of up to 100 strings, optional)
      * **contacts** - the UUIDs of contacts to send to (array of up to 100 strings, optional)
      * **groups** - the UUIDs of contact groups to send to (array of up to 100 strings, optional)

    Example:

        POST /api/v2/broadcasts.json
        {
            "urns": ["tel:+250788123123", "tel:+250788123124"],
            "contacts": ["09d23a05-47fe-11e4-bfe9-b8f6b119e9ab"],
            "text": "hello @contact.name"
        }

    You will receive a response containing the message broadcast created:

        {
            "id": 1234,
            "urns": ["tel:+250788123123", "tel:+250788123124"],
            "contacts": [{"uuid": "09d23a05-47fe-11e4-bfe9-b8f6b119e9ab", "name": "Joe"}]
            "groups": [],
            "text": "hello world",
            "created_on": "2013-03-02T17:28:12.123456Z"
        }
    """

    permission = "msgs.broadcast_api"
    model = Broadcast
    serializer_class = BroadcastReadSerializer
    write_serializer_class = BroadcastWriteSerializer
    pagination_class = CreatedOnCursorPagination
    throttle_scope = "v2.broadcasts"

    def filter_queryset(self, queryset):
        org = self.request.user.get_org()

        # filter by id (optional)
        broadcast_id = self.get_int_param("id")
        if broadcast_id:
            queryset = queryset.filter(id=broadcast_id)

        queryset = queryset.prefetch_related(
            Prefetch("contacts", queryset=Contact.objects.only("uuid", "name").order_by("id")),
            Prefetch("groups", queryset=ContactGroup.objects.only("uuid", "name").order_by("id")),
        )

        if not org.is_anon:
            queryset = queryset.prefetch_related(
                Prefetch("urns", queryset=ContactURN.objects.only("scheme", "path", "display").order_by("id"))
            )

        return self.filter_before_after(queryset, "created_on")

    @classmethod
    def get_read_explorer(cls):
        return {
            "method": "GET",
            "title": "List Broadcasts",
            "url": reverse("api.v2.broadcasts"),
            "slug": "broadcast-list",
            "params": [
                {"name": "id", "required": False, "help": "A broadcast ID to filter by, ex: 123456"},
                {
                    "name": "before",
                    "required": False,
                    "help": "Only return broadcasts created before this date, ex: 2015-01-28T18:00:00.000",
                },
                {
                    "name": "after",
                    "required": False,
                    "help": "Only return broadcasts created after this date, ex: 2015-01-28T18:00:00.000",
                },
            ],
        }

    @classmethod
    def get_write_explorer(cls):
        return {
            "method": "POST",
            "title": "Send Broadcasts",
            "url": reverse("api.v2.broadcasts"),
            "slug": "broadcast-write",
            "fields": [
                {"name": "text", "required": True, "help": "The text of the message you want to send"},
                {"name": "urns", "required": False, "help": "The URNs of contacts you want to send to"},
                {"name": "contacts", "required": False, "help": "The UUIDs of contacts you want to send to"},
                {"name": "groups", "required": False, "help": "The UUIDs of contact groups you want to send to"},
            ],
        }


class CampaignsEndpoint(ListAPIMixin, WriteAPIMixin, BaseAPIView):
    """
    This endpoint allows you to list campaigns in your account.

    ## Listing Campaigns

    A `GET` returns the campaigns, listing the most recently created campaigns first.

     * **uuid** - the UUID of the campaign (string), filterable as `uuid`.
     * **name** - the name of the campaign (string).
     * **archived** - whether this campaign is archived (boolean)
     * **group** - the group this campaign operates on (object).
     * **created_on** - when the campaign was created (datetime), filterable as `before` and `after`.

    Example:

        GET /api/v2/campaigns.json

    Response is a list of the campaigns on your account

        {
            "next": null,
            "previous": null,
            "results": [
            {
                "uuid": "f14e4ff0-724d-43fe-a953-1d16aefd1c00",
                "name": "Reminders",
                "archived": false,
                "group": {"uuid": "7ae473e8-f1b5-4998-bd9c-eb8e28c92fa9", "name": "Reporters"},
                "created_on": "2013-08-19T19:11:21.088Z"
            },
            ...
        }

    ## Adding Campaigns

    A **POST** can be used to create a new campaign, by sending the following data. Don't specify a UUID as this will be
    generated for you.

    * **name** - the name of the campaign (string, required)
    * **group** - the UUID of the contact group this campaign will be run against (string, required)

    Example:

        POST /api/v2/campaigns.json
        {
            "name": "Reminders",
            "group": "7ae473e8-f1b5-4998-bd9c-eb8e28c92fa9"
        }

    You will receive a campaign object as a response if successful:

        {
            "uuid": "f14e4ff0-724d-43fe-a953-1d16aefd1c00",
            "name": "Reminders",
            "archived": false,
            "group": {"uuid": "7ae473e8-f1b5-4998-bd9c-eb8e28c92fa9", "name": "Reporters"},
            "created_on": "2013-08-19T19:11:21.088Z"
        }

    ## Updating Campaigns

    A **POST** can also be used to update an existing campaign if you specify its UUID in the URL.

    Example:

        POST /api/v2/campaigns.json?uuid=f14e4ff0-724d-43fe-a953-1d16aefd1c00
        {
            "name": "Reminders II",
            "group": "7ae473e8-f1b5-4998-bd9c-eb8e28c92fa9"
        }

    """

    permission = "campaigns.campaign_api"
    model = Campaign
    serializer_class = CampaignReadSerializer
    write_serializer_class = CampaignWriteSerializer
    pagination_class = CreatedOnCursorPagination

    def get_queryset(self):
        queryset = super().get_queryset()

        return queryset.filter(is_active=True, is_archived=False)

    def filter_queryset(self, queryset):
        params = self.request.query_params

        # filter by UUID (optional)
        uuid = params.get("uuid")
        if uuid:
            queryset = queryset.filter(uuid=uuid)

        queryset = queryset.prefetch_related(Prefetch("group", queryset=ContactGroup.objects.only("uuid", "name")))

        return queryset

    @classmethod
    def get_read_explorer(cls):
        return {
            "method": "GET",
            "title": "List Campaigns",
            "url": reverse("api.v2.campaigns"),
            "slug": "campaign-list",
            "params": [{"name": "uuid", "required": False, "help": "A campaign UUID to filter by"}],
        }

    @classmethod
    def get_write_explorer(cls):
        return {
            "method": "POST",
            "title": "Add or Update Campaigns",
            "url": reverse("api.v2.campaigns"),
            "slug": "campaign-write",
            "params": [{"name": "uuid", "required": False, "help": "UUID of the campaign to be updated"}],
            "fields": [
                {"name": "name", "required": True, "help": "The name of the campaign"},
                {
                    "name": "group",
                    "required": True,
                    "help": "The UUID of the contact group operated on by the campaign",
                },
            ],
        }


class CampaignEventsEndpoint(ListAPIMixin, WriteAPIMixin, DeleteAPIMixin, BaseAPIView):
    """
    This endpoint allows you to list campaign events in your account.

    ## Listing Campaign Events

    A `GET` returns the campaign events, listing the most recently created events first.

     * **uuid** - the UUID of the campaign (string), filterable as `uuid`.
     * **campaign** - the UUID and name of the campaign (object), filterable as `campaign` with UUID.
     * **relative_to** - the key and label of the date field this event is based on (object).
     * **offset** - the offset from our contact field (positive or negative integer).
     * **unit** - the unit for our offset (one of "minutes, "hours", "days", "weeks").
     * **delivery_hour** - the hour of the day to deliver the message (integer 0-24, -1 indicates send at the same hour as the contact field).
     * **message** - the message to send to the contact if this is a message event (string or translations object)
     * **flow** - the UUID and name of the flow if this is a flow event (object).
     * **created_on** - when the event was created (datetime).

    Example:

        GET /api/v2/campaign_events.json

    Response is a list of the campaign events on your account

        {
            "next": null,
            "previous": null,
            "results": [
            {
                "uuid": "f14e4ff0-724d-43fe-a953-1d16aefd1c00",
                "campaign": {"uuid": "f14e4ff0-724d-43fe-a953-1d16aefd1c00", "name": "Reminders"},
                "relative_to": {"key": "registration", "label": "Registration Date"},
                "offset": 7,
                "unit": "days",
                "delivery_hour": 9,
                "flow": {"uuid": "09d23a05-47fe-11e4-bfe9-b8f6b119e9ab", "name": "Survey"},
                "message": null,
                "created_on": "2013-08-19T19:11:21.088Z"
            },
            ...
        }

    ## Adding Campaign Events

    A **POST** can be used to create a new campaign event, by sending the following data. Don't specify a UUID as this
    will be generated for you.

    * **campaign** - the UUID of the campaign this event should be part of (string, can't be changed for existing events)
    * **relative_to** - the field key that this event will be relative to (string)
    * **offset** - the offset from our contact field (positive or negative integer)
    * **unit** - the unit for our offset (one of "minutes", "hours", "days" or "weeks")
    * **delivery_hour** - the hour of the day to deliver the message (integer 0-24, -1 indicates send at the same hour as the field)
    * **message** - the message to send to the contact (string, required if flow is not specified)
    * **flow** - the UUID of the flow to start the contact down (string, required if message is not specified)

    Example:

        POST /api/v2/campaign_events.json
        {
            "campaign": "f14e4ff0-724d-43fe-a953-1d16aefd1c00",
            "relative_to": "last_hit",
            "offset": 160,
            "unit": "weeks",
            "delivery_hour": -1,
            "message": "Feeling sick and helpless, lost the compass where self is."
        }

    You will receive an event object as a response if successful:

        {
            "uuid": "6a6d7531-6b44-4c45-8c33-957ddd8dfabc",
            "campaign": {"uuid": "f14e4ff0-724d-43fe-a953-1d16aefd1c00", "name": "Hits"},
            "relative_to": "last_hit",
            "offset": 160,
            "unit": "W",
            "delivery_hour": -1,
            "message": {"eng": "Feeling sick and helpless, lost the compass where self is."},
            "flow": null,
            "created_on": "2013-08-19T19:11:21.088453Z"
        }

    ## Updating Campaign Events

    A **POST** can also be used to update an existing campaign event if you specify its UUID in the URL.

    Example:

        POST /api/v2/campaign_events.json?uuid=6a6d7531-6b44-4c45-8c33-957ddd8dfabc
        {
            "relative_to": "last_hit",
            "offset": 100,
            "unit": "weeks",
            "delivery_hour": -1,
            "message": "Feeling sick and helpless, lost the compass where self is."
        }

    ## Deleting Campaign Events

    A **DELETE** can be used to delete a campaign event if you specify its UUID in the URL.

    Example:

        DELETE /api/v2/campaign_events.json?uuid=6a6d7531-6b44-4c45-8c33-957ddd8dfabc

    You will receive either a 204 response if an event was deleted, or a 404 response if no matching event was found.

    """

    permission = "campaigns.campaignevent_api"
    model = CampaignEvent
    serializer_class = CampaignEventReadSerializer
    write_serializer_class = CampaignEventWriteSerializer
    pagination_class = CreatedOnCursorPagination

    def derive_queryset(self):
        return self.model.objects.filter(campaign__org=self.request.user.get_org(), is_active=True)

    def filter_queryset(self, queryset):
        params = self.request.query_params
        queryset = queryset.filter(is_active=True)
        org = self.request.user.get_org()

        # filter by UUID (optional)
        uuid = params.get("uuid")
        if uuid:
            queryset = queryset.filter(uuid=uuid)

        # filter by campaign name/uuid (optional)
        campaign_ref = params.get("campaign")
        if campaign_ref:
            campaign_filter = Q(name=campaign_ref)
            if is_uuid(campaign_ref):
                campaign_filter |= Q(uuid=campaign_ref)
            campaign = org.campaigns.filter(campaign_filter).first()
            if campaign:
                queryset = queryset.filter(campaign=campaign)
            else:
                queryset = queryset.filter(pk=-1)

        queryset = queryset.prefetch_related(
            Prefetch("campaign", queryset=Campaign.objects.only("uuid", "name")),
            Prefetch("flow", queryset=Flow.objects.only("uuid", "name")),
            Prefetch("relative_to", queryset=ContactField.objects.filter(is_active=True).only("key", "name")),
        )

        return queryset

    @classmethod
    def get_read_explorer(cls):
        return {
            "method": "GET",
            "title": "List Campaign Events",
            "url": reverse("api.v2.campaign_events"),
            "slug": "campaign-event-list",
            "params": [
                {"name": "uuid", "required": False, "help": "A campaign event UUID to filter by"},
                {"name": "campaign", "required": False, "help": "A campaign UUID or name to filter"},
            ],
        }

    @classmethod
    def get_write_explorer(cls):
        return {
            "method": "POST",
            "title": "Add or Update Campaign Events",
            "url": reverse("api.v2.campaign_events"),
            "slug": "campaign-event-write",
            "params": [{"name": "uuid", "required": False, "help": "The UUID of the campaign event to update"}],
            "fields": [
                {"name": "campaign", "required": False, "help": "The UUID of the campaign this event belongs to"},
                {
                    "name": "relative_to",
                    "required": True,
                    "help": "The key of the contact field this event is relative to. (string)",
                },
                {
                    "name": "offset",
                    "required": True,
                    "help": "The offset from the relative_to field value (integer, positive or negative)",
                },
                {
                    "name": "unit",
                    "required": True,
                    "help": 'The unit of the offset (one of "minutes, "hours", "days", "weeks")',
                },
                {
                    "name": "delivery_hour",
                    "required": True,
                    "help": "The hour this event should be triggered, or -1 if the event should be sent at the same hour as our date (integer, -1 or 0-23)",
                },
                {
                    "name": "message",
                    "required": False,
                    "help": "The message that should be sent to the contact when this event is triggered (string)",
                },
                {
                    "name": "flow",
                    "required": False,
                    "help": "The UUID of the flow that the contact should start when this event is triggered (string)",
                },
            ],
        }

    @classmethod
    def get_delete_explorer(cls):
        return {
            "method": "DELETE",
            "title": "Delete Campaign Events",
            "url": reverse("api.v2.campaign_events"),
            "slug": "campaign-event-delete",
            "request": "",
            "params": [{"name": "uuid", "required": False, "help": "The UUID of the campaign event to delete"}],
        }


class ChannelsEndpoint(ListAPIMixin, BaseAPIView):
    """
    This endpoint allows you to list channels in your account.

    ## Listing Channels

    A **GET** returns the list of channels for your organization, in the order of last created.  Note that for
    Android devices, all status information is as of the last time it was seen and can be null before the first sync.

     * **uuid** - the UUID of the channel (string), filterable as `uuid`.
     * **name** - the name of the channel (string).
     * **address** - the address (e.g. phone number, Twitter handle) of the channel (string), filterable as `address`.
     * **country** - which country the sim card for this channel is registered for (string, two letter country code).
     * **device** - information about the device if this is an Android channel:
        * **name** - the name of the device (string).
        * **power_level** - the power level of the device (int).
        * **power_status** - the power status, either ```CHA``` (charging) or ```DIS``` (discharging) (string).
        * **power_source** - the source of power as reported by Android (string).
        * **network_type** - the type of network the device is connected to as reported by Android (string).
     * **last_seen** - the datetime when this channel was last seen (datetime).
     * **created_on** - the datetime when this channel was created (datetime).

    Example:

        GET /api/v2/channels.json

    Response containing the channels for your organization:

        {
            "next": null,
            "previous": null,
            "results": [
            {
                "uuid": "09d23a05-47fe-11e4-bfe9-b8f6b119e9ab",
                "name": "Android Phone",
                "address": "+250788123123",
                "country": "RW",
                "device": {
                    "name": "Nexus 5X",
                    "power_level": 99,
                    "power_status": "STATUS_DISCHARGING",
                    "power_source": "BATTERY",
                    "network_type": "WIFI",
                },
                "last_seen": "2016-03-01T05:31:27.456",
                "created_on": "2014-06-23T09:34:12.866",
            }]
        }

    """

    permission = "channels.channel_api"
    model = Channel
    serializer_class = ChannelReadSerializer
    pagination_class = CreatedOnCursorPagination

    def filter_queryset(self, queryset):
        params = self.request.query_params
        queryset = queryset.filter(is_active=True)

        # filter by UUID (optional)
        uuid = params.get("uuid")
        if uuid:
            queryset = queryset.filter(uuid=uuid)

        # filter by address (optional)
        address = params.get("address")
        if address:
            queryset = queryset.filter(address=address)

        return queryset

    @classmethod
    def get_read_explorer(cls):
        return {
            "method": "GET",
            "title": "List Channels",
            "url": reverse("api.v2.channels"),
            "slug": "channel-list",
            "params": [
                {
                    "name": "uuid",
                    "required": False,
                    "help": "A channel UUID to filter by. ex: 09d23a05-47fe-11e4-bfe9-b8f6b119e9ab",
                },
                {"name": "address", "required": False, "help": "A channel address to filter by. ex: +250783530001"},
            ],
        }


class ChannelEventsEndpoint(ListAPIMixin, BaseAPIView):
    """
    This endpoint allows you to list channel events in your account.

    ## Listing Channel Events

    A **GET** returns the channel events for your organization, most recent first.

     * **id** - the ID of the event (int), filterable as `id`.
     * **channel** - the UUID and name of the channel that handled this call (object).
     * **type** - the type of event (one of "call-in", "call-in-missed", "call-out", "call-out-missed").
     * **contact** - the UUID and name of the contact (object), filterable as `contact` with UUID.
     * **extra** - any extra attributes collected for this event
     * **occurred_on** - when this event happened on the channel (datetime).
     * **created_on** - when this event was created (datetime), filterable as `before` and `after`.

    Example:

        GET /api/v2/channel_events.json

    Response:

        {
            "next": null,
            "previous": null,
            "results": [
            {
                "id": 4,
                "channel": {"uuid": "9a8b001e-a913-486c-80f4-1356e23f582e", "name": "Vonage"},
                "type": "call-in"
                "contact": {"uuid": "d33e9ad5-5c35-414c-abd4-e7451c69ff1d", "name": "Bob McFlow"},
                "extra": { "duration": 606 },
                "occurred_on": "2013-02-27T09:06:12.123"
                "created_on": "2013-02-27T09:06:15.456"
            },
            ...

    """

    permission = "channels.channelevent_api"
    model = ChannelEvent
    serializer_class = ChannelEventReadSerializer
    pagination_class = CreatedOnCursorPagination

    def filter_queryset(self, queryset):
        params = self.request.query_params
        org = self.request.user.get_org()

        # filter by id (optional)
        call_id = self.get_int_param("id")
        if call_id:
            queryset = queryset.filter(id=call_id)

        # filter by contact (optional)
        contact_uuid = params.get("contact")
        if contact_uuid:
            contact = Contact.objects.filter(org=org, is_active=True, uuid=contact_uuid).first()
            if contact:
                queryset = queryset.filter(contact=contact)
            else:
                queryset = queryset.filter(pk=-1)

        queryset = queryset.prefetch_related(
            Prefetch("contact", queryset=Contact.objects.only("uuid", "name")),
            Prefetch("channel", queryset=Channel.objects.only("uuid", "name")),
        )

        return self.filter_before_after(queryset, "created_on")

    @classmethod
    def get_read_explorer(cls):
        return {
            "method": "GET",
            "title": "List Channel Events",
            "url": reverse("api.v2.channel_events"),
            "slug": "channel-event-list",
            "params": [
                {"name": "id", "required": False, "help": "An event ID to filter by. ex: 12345"},
                {
                    "name": "contact",
                    "required": False,
                    "help": "A contact UUID to filter by. ex: 09d23a05-47fe-11e4-bfe9-b8f6b119e9ab",
                },
                {
                    "name": "before",
                    "required": False,
                    "help": "Only return events created before this date, ex: 2015-01-28T18:00:00.000",
                },
                {
                    "name": "after",
                    "required": False,
                    "help": "Only return events created after this date, ex: 2015-01-28T18:00:00.000",
                },
            ],
        }


class ClassifiersEndpoint(ListAPIMixin, BaseAPIView):
    """
    This endpoint allows you to list the active natural language understanding classifiers on your account.

    ## Listing Classifiers

    A **GET** returns the classifiers for your organization, most recent first.

     * **uuid** - the UUID of the classifier, filterable as `uuid`.
     * **name** - the name of the classifier
     * **intents** - the list of intents this classifier exposes (list of strings)
     * **type** - the type of the classifier, one of 'wit' or 'luis'
     * **created_on** - when this classifier was created

    Example:

        GET /api/v2/classifiers.json

    Response:

        {
            "next": null,
            "previous": null,
            "results": [
            {
                "uuid": "9a8b001e-a913-486c-80f4-1356e23f582e",
                "name": "Temba Classifier",
                "intents": ["book_flight", "book_car"],
                "type": "wit",
                "created_on": "2013-02-27T09:06:15.456"
            },
            ...

    """

    permission = "classifiers.classifier_api"
    model = Classifier
    serializer_class = ClassifierReadSerializer
    pagination_class = CreatedOnCursorPagination

    def filter_queryset(self, queryset):
        params = self.request.query_params
        org = self.request.user.get_org()

        queryset = queryset.filter(org=org, is_active=True)

        # filter by uuid (optional)
        uuid = params.get("uuid")
        if uuid:
            queryset = queryset.filter(uuid=uuid)

        return self.filter_before_after(queryset, "created_on")

    @classmethod
    def get_read_explorer(cls):
        return {
            "method": "GET",
            "title": "List Classifiers",
            "url": reverse("api.v2.classifiers"),
            "slug": "classifier-list",
            "params": [
                {
                    "name": "uuid",
                    "required": False,
                    "help": "A classifier UUID to filter by. ex: 09d23a05-47fe-11e4-bfe9-b8f6b119e9ab",
                },
                {
                    "name": "before",
                    "required": False,
                    "help": "Only return classifiers created before this date, ex: 2015-01-28T18:00:00.000",
                },
                {
                    "name": "after",
                    "required": False,
                    "help": "Only return classifiers created after this date, ex: 2015-01-28T18:00:00.000",
                },
            ],
        }


class ContactsEndpoint(ListAPIMixin, WriteAPIMixin, DeleteAPIMixin, BaseAPIView):
    """
    This endpoint allows you to list, create, update and delete contacts in your account.

    ## Listing Contacts

    A **GET** returns the list of contacts for your organization, in the order of last activity date. You can return
    only deleted contacts by passing the "deleted=true" parameter to your call.

     * **uuid** - the UUID of the contact (string), filterable as `uuid`.
     * **name** - the name of the contact (string).
     * **language** - the preferred language of the contact (string).
     * **urns** - the URNs associated with the contact (string array), filterable as `urn`.
     * **groups** - the UUIDs of any groups the contact is part of (array of objects), filterable as `group` with group name or UUID.
     * **fields** - any contact fields on this contact (object).
     * **flow** - the flow that the contact is currently in, if any (object).
     * **blocked** - whether the contact is blocked (boolean).
     * **stopped** - whether the contact is stopped, i.e. has opted out (boolean).
     * **created_on** - when this contact was created (datetime).
     * **modified_on** - when this contact was last modified (datetime), filterable as `before` and `after`.
     * **last_seen_on** - when this contact last communicated with us (datetime).

    Example:

        GET /api/v2/contacts.json

    Response containing the contacts for your organization:

        {
            "next": null,
            "previous": null,
            "results": [
            {
                "uuid": "09d23a05-47fe-11e4-bfe9-b8f6b119e9ab",
                "name": "Ben Haggerty",
                "language": null,
                "urns": ["tel:+250788123123"],
                "groups": [{"name": "Customers", "uuid": "5a4eb79e-1b1f-4ae3-8700-09384cca385f"}],
                "fields": {
                  "nickname": "Macklemore",
                  "side_kick": "Ryan Lewis"
                },
                "flow": {"uuid": "c1bc5fcf-3e27-4265-97bf-f6c3a385c2d6", "name": "Registration"},
                "blocked": false,
                "stopped": false,
                "created_on": "2015-11-11T13:05:57.457742Z",
                "modified_on": "2020-08-11T13:05:57.576056Z",
                "last_seen_on": "2020-07-11T13:05:57.576056Z"
            }]
        }

    ## Adding Contacts

    You can add a new contact to your account by sending a **POST** request to this URL with the following JSON data:

    * **name** - the full name of the contact (string, optional)
    * **language** - the preferred language for the contact (3 letter iso code, optional)
    * **urns** - a list of URNs you want associated with the contact (array of up to 100 strings, optional)
    * **groups** - a list of the UUIDs of any groups this contact is part of (array of up to 100 strings, optional)
    * **fields** - the contact fields you want to set or update on this contact (dictionary of up to 100 items, optional)

    Example:

        POST /api/v2/contacts.json
        {
            "name": "Ben Haggerty",
            "language": "eng",
            "urns": ["tel:+250788123123", "twitter:ben"],
            "groups": ["6685e933-26e1-4363-a468-8f7268ab63a9"],
            "fields": {
              "nickname": "Macklemore",
              "side_kick": "Ryan Lewis"
            }
        }

    You will receive a contact object as a response if successful:

        {
            "uuid": "09d23a05-47fe-11e4-bfe9-b8f6b119e9ab",
            "name": "Ben Haggerty",
            "language": "eng",
            "urns": ["tel:+250788123123", "twitter:ben"],
            "groups": [{"name": "Devs", "uuid": "6685e933-26e1-4363-a468-8f7268ab63a9"}],
            "fields": {
              "nickname": "Macklemore",
              "side_kick": "Ryan Lewis"
            },
            "flow": null,
            "blocked": false,
            "stopped": false,
            "created_on": "2015-11-11T13:05:57.457742Z",
            "modified_on": "2015-11-11T13:05:57.576056Z",
            "last_seen_on": null
        }

    ## Updating Contacts

    A **POST** can also be used to update an existing contact if you specify either its UUID or one of its URNs in the
    URL. Only those fields included in the body will be changed on the contact.

    If providing a URN in the URL then don't include URNs in the body. Also note that we will create a new contact if
    there is no contact with that URN. You will receive a 201 response if this occurs.

    Examples:

        POST /api/v2/contacts.json?uuid=09d23a05-47fe-11e4-bfe9-b8f6b119e9ab
        {
            "name": "Ben Haggerty",
            "language": "eng",
            "urns": ["tel:+250788123123", "twitter:ben"],
            "groups": [{"name": "Devs", "uuid": "6685e933-26e1-4363-a468-8f7268ab63a9"}],
            "fields": {}
        }

        POST /api/v2/contacts.json?urn=tel%3A%2B250783835665
        {
            "fields": {"nickname": "Ben"}
        }

    ## Deleting Contacts

    A **DELETE** can also be used to delete an existing contact if you specify either its UUID or one of its URNs in the
    URL.

    Examples:

        DELETE /api/v2/contacts.json?uuid=27fb583b-3087-4778-a2b3-8af489bf4a93

        DELETE /api/v2/contacts.json?urn=tel%3A%2B250783835665

    You will receive either a 204 response if a contact was deleted, or a 404 response if no matching contact was found.
    """

    permission = "contacts.contact_api"
    model = Contact
    serializer_class = ContactReadSerializer
    write_serializer_class = ContactWriteSerializer
    write_with_transaction = False
    pagination_class = ModifiedOnCursorPagination
    throttle_scope = "v2.contacts"
    lookup_params = {"uuid": "uuid", "urn": "urns__identity"}

    def filter_queryset(self, queryset):
        params = self.request.query_params
        org = self.request.user.get_org()

        deleted_only = str_to_bool(params.get("deleted"))
        queryset = queryset.filter(is_active=(not deleted_only))

        # filter by UUID (optional)
        uuid = params.get("uuid")
        if uuid:
            queryset = queryset.filter(uuid=uuid)

        # filter by URN (optional)
        urn = params.get("urn")
        if urn:
            queryset = queryset.filter(urns__identity=self.normalize_urn(urn))

        # filter by group name/uuid (optional)
        group_ref = params.get("group")
        if group_ref:
            group = ContactGroup.get_groups(org).filter(Q(uuid=group_ref) | Q(name=group_ref)).first()
            if group:
                queryset = queryset.filter(groups=group)
            else:
                queryset = queryset.filter(pk=-1)

        # use prefetch rather than select_related for foreign keys to avoid joins
        queryset = queryset.prefetch_related(
            Prefetch("org"),
            Prefetch(
                "groups",
                queryset=ContactGroup.get_groups(org).only("uuid", "name", "org").order_by("id"),
                to_attr="prefetched_groups",
            ),
            Prefetch("current_flow"),
        )

        return self.filter_before_after(queryset, "modified_on")

    def prepare_for_serialization(self, object_list, using: str):
        Contact.bulk_urn_cache_initialize(object_list, using=using)

    def get_serializer_context(self):
        """
        So that we only fetch active contact fields once for all contacts
        """
        context = super().get_serializer_context()
        context["contact_fields"] = ContactField.user_fields.active_for_org(org=self.request.user.get_org())
        return context

    def get_object(self):
        queryset = self.get_queryset().filter(**self.lookup_values)

        # don't blow up if posted a URN that doesn't exist - we'll let the serializer create a new contact
        if self.request.method == "POST" and "urns__identity" in self.lookup_values:
            return queryset.first()
        else:
            return generics.get_object_or_404(queryset)

    @classmethod
    def get_read_explorer(cls):
        return {
            "method": "GET",
            "title": "List Contacts",
            "url": reverse("api.v2.contacts"),
            "slug": "contact-list",
            "params": [
                {
                    "name": "uuid",
                    "required": False,
                    "help": "A contact UUID to filter by. ex: 09d23a05-47fe-11e4-bfe9-b8f6b119e9ab",
                },
                {"name": "urn", "required": False, "help": "A contact URN to filter by. ex: tel:+250788123123"},
                {"name": "group", "required": False, "help": "A group name or UUID to filter by. ex: Customers"},
                {"name": "deleted", "required": False, "help": "Whether to return only deleted contacts. ex: false"},
                {
                    "name": "before",
                    "required": False,
                    "help": "Only return contacts modified before this date, ex: 2015-01-28T18:00:00.000",
                },
                {
                    "name": "after",
                    "required": False,
                    "help": "Only return contacts modified after this date, ex: 2015-01-28T18:00:00.000",
                },
            ],
            "example": {"query": "urn=tel%3A%2B250788123123"},
        }

    @classmethod
    def get_write_explorer(cls):
        return {
            "method": "POST",
            "title": "Add or Update Contacts",
            "url": reverse("api.v2.contacts"),
            "slug": "contact-write",
            "params": [
                {"name": "uuid", "required": False, "help": "UUID of the contact to be updated"},
                {"name": "urn", "required": False, "help": "URN of the contact to be updated. ex: tel:+250788123123"},
            ],
            "fields": [
                {"name": "name", "required": False, "help": "List of UUIDs of this contact's groups."},
                {
                    "name": "language",
                    "required": False,
                    "help": "Preferred language of the contact (3-letter ISO code). ex: fre, eng",
                },
                {"name": "urns", "required": False, "help": "List of URNs belonging to the contact."},
                {"name": "groups", "required": False, "help": "List of UUIDs of groups that the contact belongs to."},
                {"name": "fields", "required": False, "help": "Custom fields as a JSON dictionary."},
            ],
            "example": {"body": '{"name": "Ben Haggerty", "groups": [], "urns": ["tel:+250788123123"]}'},
        }

    @classmethod
    def get_delete_explorer(cls):
        return {
            "method": "DELETE",
            "title": "Delete Contacts",
            "url": reverse("api.v2.contacts"),
            "slug": "contact-delete",
            "params": [
                {"name": "uuid", "required": False, "help": "UUID of the contact to be deleted"},
                {"name": "urn", "required": False, "help": "URN of the contact to be deleted. ex: tel:+250788123123"},
            ],
        }


class ContactActionsEndpoint(BulkWriteAPIMixin, BaseAPIView):
    """
    ## Bulk Contact Updating

    A **POST** can be used to perform an action on a set of contacts in bulk.

    * **contacts** - the contact UUIDs or URNs (array of up to 100 strings)
    * **action** - the action to perform, a string one of:

        * _add_ - Add the contacts to the given group
        * _remove_ - Remove the contacts from the given group
        * _block_ - Block the contacts
        * _unblock_ - Un-block the contacts
        * _interrupt_ - Interrupt and end any of the contacts' active flow runs
        * _archive_messages_ - Archive all of the contacts' messages
        * _delete_ - Permanently delete the contacts

    * **group** - the UUID or name of a contact group (string, optional)

    Example:

        POST /api/v2/contact_actions.json
        {
            "contacts": ["7acfa6d5-be4a-4bcc-8011-d1bd9dfasff3", "tel:+250783835665"],
            "action": "add",
            "group": "Testers"
        }

    You will receive an empty response with status code 204 if successful.
    """

    permission = "contacts.contact_api"
    serializer_class = ContactBulkActionSerializer

    @classmethod
    def get_write_explorer(cls):
        actions = cls.serializer_class.ACTIONS

        return {
            "method": "POST",
            "title": "Update Multiple Contacts",
            "url": reverse("api.v2.contact_actions"),
            "slug": "contact-actions",
            "fields": [
                {"name": "contacts", "required": True, "help": "The UUIDs of the contacts to update"},
                {"name": "action", "required": True, "help": "One of the following strings: " + ", ".join(actions)},
                {"name": "group", "required": False, "help": "The UUID or name of a contact group"},
            ],
        }


class DefinitionsEndpoint(BaseAPIView):
    """
    This endpoint allows you to export definitions of flows, campaigns and triggers in your account. Note that the
    schema of flow definitions may change over time.

    ## Exporting Definitions

    A **GET** exports a set of flows and campaigns, and can automatically include dependencies for the requested items,
    such as groups, triggers and other flows.

      * **flow** - the UUIDs of flows to include (string, repeatable)
      * **campaign** - the UUIDs of campaigns to include (string, repeatable)
      * **dependencies** - whether to include dependencies (all, flows, none, default: all)

    Example:

        GET /api/v2/definitions.json?flow=f14e4ff0-724d-43fe-a953-1d16aefd1c0b&flow=09d23a05-47fe-11e4-bfe9-b8f6b119e9ab

    Response is a collection of definitions:

        {
            "version": "13",
            "site": "https://app.rapidpro.io",
            "flows": [
                {
                    "uuid": "7adbf194-a05c-4fe0-bd22-a178e24bee5e",
                    "name": "My Flow",
                    "spec_version": "13.1.0",
                    "language": "eng",
                    "type": "messaging",
                    "nodes": [
                        {
                            "uuid": "d2240abf-8c70-4cb4-96e9-c7e67ccb0e2a",
                            "actions": [
                                {
                                    "attachments": [],
                                    "text": "Hi @contact! Which state do you live in?",
                                    "type": "send_msg",
                                    "quick_replies": [],
                                    "uuid": "9012e709-76c8-4f2f-aea9-c1f7a31e7bb0"
                                }
                            ],
                            "exits": [
                                {
                                    "uuid": "81683d94-9623-4706-8878-e314beb9325c"
                                }
                            ]
                        }
                    ]
                }
            ],
            ...
        }
    """

    permission = "orgs.org_api"

    class Depends(Enum):
        none = 0
        flows = 1
        all = 2

    def get(self, request, *args, **kwargs):
        org = request.user.get_org()
        params = request.query_params

        if "flow_uuid" in params or "campaign_uuid" in params:  # deprecated
            flow_uuids = splitting_getlist(self.request, "flow_uuid")
            campaign_uuids = splitting_getlist(self.request, "campaign_uuid")
        else:
            flow_uuids = params.getlist("flow")
            campaign_uuids = params.getlist("campaign")

        include = params.get("dependencies", "all")
        if include not in DefinitionsEndpoint.Depends.__members__:
            raise InvalidQueryError(
                "dependencies must be one of %s" % ", ".join(DefinitionsEndpoint.Depends.__members__)
            )

        include = DefinitionsEndpoint.Depends[include]

        if flow_uuids:
            flows = set(Flow.objects.filter(uuid__in=flow_uuids, org=org, is_active=True))
        else:
            flows = set()

        if campaign_uuids:
            campaigns = set(Campaign.objects.filter(uuid__in=campaign_uuids, org=org, is_active=True))
        else:
            campaigns = set()

        include_fields_and_groups = False

        if include == DefinitionsEndpoint.Depends.none:
            components = set(itertools.chain(flows, campaigns))
        elif include == DefinitionsEndpoint.Depends.flows:
            components = org.resolve_dependencies(flows, campaigns, include_campaigns=False, include_triggers=True)
        else:
            components = org.resolve_dependencies(flows, campaigns, include_campaigns=True, include_triggers=True)
            include_fields_and_groups = True

        export = org.export_definitions(
            self.request.branding["link"],
            components,
            include_fields=include_fields_and_groups,
            include_groups=include_fields_and_groups,
        )

        return Response(export, status=status.HTTP_200_OK)

    @classmethod
    def get_read_explorer(cls):
        return {
            "method": "GET",
            "title": "Export Definitions",
            "url": reverse("api.v2.definitions"),
            "slug": "definition-list",
            "params": [
                {"name": "flow", "required": False, "help": "One or more flow UUIDs to include"},
                {"name": "campaign", "required": False, "help": "One or more campaign UUIDs to include"},
                {
                    "name": "dependencies",
                    "required": False,
                    "help": "Whether to include dependencies of the requested items. ex: false",
                },
            ],
        }


class FieldsEndpoint(ListAPIMixin, WriteAPIMixin, BaseAPIView):
    """
    This endpoint allows you to list custom contact fields in your account.

    ## Listing Fields

    A **GET** returns the list of custom contact fields for your organization, in the order of last created.

     * **key** - the unique key of this field (string), filterable as `key`
     * **label** - the display label of this field (string)
     * **value_type** - the data type of values associated with this field (string)

    Example:

        GET /api/v2/fields.json

    Response containing the fields for your organization:

         {
            "next": null,
            "previous": null,
            "results": [
                {
                    "key": "nick_name",
                    "label": "Nick name",
                    "value_type": "text"
                },
                ...
            ]
        }

    ## Adding Fields

    A **POST** can be used to create a new contact field. Don't specify a key as this will be generated for you.

    * **label** - the display label (string)
    * **value_type** - one of the value type codes (string)

    Example:

        POST /api/v2/fields.json
        {
            "label": "Nick name",
            "value_type": "text"
        }

    You will receive a field object (with the new field key) as a response if successful:

        {
            "key": "nick_name",
            "label": "Nick name",
            "value_type": "text"
        }

    ## Updating Fields

    A **POST** can also be used to update an existing field if you include it's key in the URL.

    Example:

        POST /api/v2/fields.json?key=nick_name
        {
            "label": "New label",
            "value_type": "text"
        }

    You will receive the updated field object as a response if successful:

        {
            "key": "nick_name",
            "label": "New label",
            "value_type": "text"
        }
    """

    permission = "contacts.contactfield_api"
    model = ContactField
    serializer_class = ContactFieldReadSerializer
    write_serializer_class = ContactFieldWriteSerializer
    pagination_class = CreatedOnCursorPagination
    lookup_params = {"key": "key"}

    def derive_queryset(self):
        org = self.request.user.get_org()
        return self.model.user_fields.filter(org=org, is_active=True)

    def filter_queryset(self, queryset):
        params = self.request.query_params

        # filter by key (optional)
        key = params.get("key")
        if key:
            queryset = queryset.filter(key=key)

        return queryset.filter(is_active=True)

    @classmethod
    def get_read_explorer(cls):
        return {
            "method": "GET",
            "title": "List Fields",
            "url": reverse("api.v2.fields"),
            "slug": "field-list",
            "params": [{"name": "key", "required": False, "help": "A field key to filter by. ex: nick_name"}],
            "example": {"query": "key=nick_name"},
        }

    @classmethod
    def get_write_explorer(cls):
        return {
            "method": "POST",
            "title": "Add or Update Fields",
            "url": reverse("api.v2.fields"),
            "slug": "field-write",
            "params": [{"name": "key", "required": False, "help": "Key of an existing field to update"}],
            "fields": [
                {"name": "label", "required": True, "help": "The label of the field"},
                {"name": "value_type", "required": True, "help": "The value type of the field"},
            ],
            "example": {"query": "key=nick_name"},
        }


class FlowsEndpoint(ListAPIMixin, BaseAPIView):
    """
    This endpoint allows you to list flows in your account.

    ## Listing Flows

    A **GET** returns the list of flows for your organization, in the order of last created.

     * **uuid** - the UUID of the flow (string), filterable as `uuid`
     * **name** - the name of the flow (string)
     * **type** - the type of the flow (one of "message", "voice", "survey"), filterable as `type`
     * **archived** - whether this flow is archived (boolean), filterable as `archived`
     * **labels** - the labels for this flow (array of objects)
     * **expires** - the time (in minutes) when this flow's inactive contacts will expire (integer)
     * **runs** - the counts of completed, interrupted and expired runs (object)
     * **results** - the results that this flow may create (array)
     * **parent_refs** - the keys of the parent flow results referenced in this flow (array)
     * **created_on** - when this flow was created (datetime)
     * **modified_on** - when this flow was last modified (datetime), filterable as `before` and `after`.

    Example:

        GET /api/v2/flows.json

    Response containing the flows for your organization:

        {
            "next": null,
            "previous": null,
            "results": [
                {
                    "uuid": "5f05311e-8f81-4a67-a5b5-1501b6d6496a",
                    "name": "Survey",
                    "type": "message",
                    "archived": false,
                    "labels": [{"name": "Important", "uuid": "5a4eb79e-1b1f-4ae3-8700-09384cca385f"}],
                    "expires": 600,
                    "runs": {
                        "active": 47,
                        "completed": 123,
                        "interrupted": 2,
                        "expired": 34
                    },
                    "results": [
                        {
                            "key": "has_water",
                            "name": "Has Water",
                            "categories": ["Yes", "No", "Other"],
                            "node_uuids": ["99afcda7-f928-4d4a-ae83-c90c96deb76d"]
                        }
                    ],
                    "parent_refs": [],
                    "created_on": "2016-01-06T15:33:00.813162Z",
                    "modified_on": "2017-01-07T13:14:00.453567Z"
                },
                ...
            ]
        }
    """

    permission = "flows.flow_api"
    model = Flow
    serializer_class = FlowReadSerializer
    pagination_class = CreatedOnCursorPagination

    FLOW_TYPES = {v: k for k, v in FlowReadSerializer.FLOW_TYPES.items()}

    def filter_queryset(self, queryset):
        params = self.request.query_params

        queryset = queryset.exclude(is_active=False).exclude(is_system=True)

        # filter by UUID (optional)
        uuid = params.get("uuid")
        if uuid:
            queryset = queryset.filter(uuid=uuid)

        # filter by type (optional)
        flow_type = params.get("type")
        if flow_type:
            queryset = queryset.filter(flow_type=self.FLOW_TYPES.get(flow_type))

        # filter by archived (optional)
        archived = params.get("archived")
        if archived:
            queryset = queryset.filter(is_archived=str_to_bool(archived))

        queryset = queryset.prefetch_related("labels")

        return self.filter_before_after(queryset, "modified_on")

    @classmethod
    def get_read_explorer(cls):
        return {
            "method": "GET",
            "title": "List Flows",
            "url": reverse("api.v2.flows"),
            "slug": "flow-list",
            "params": [
                {
                    "name": "uuid",
                    "required": False,
                    "help": "A flow UUID filter by. ex: 5f05311e-8f81-4a67-a5b5-1501b6d6496a",
                },
                {
                    "name": "before",
                    "required": False,
                    "help": "Only return flows modified before this date, ex: 2017-01-28T18:00:00.000",
                },
                {
                    "name": "after",
                    "required": False,
                    "help": "Only return flows modified after this date, ex: 2017-01-28T18:00:00.000",
                },
            ],
        }


class GlobalsEndpoint(ListAPIMixin, WriteAPIMixin, BaseAPIView):
    """
    This endpoint allows you to list, create, and update active globals on your account.

    ## Listing Globals

    A **GET** returns the globals for your organization, most recently modified first.

     * **key** - the key of the global
     * **name** - the name of the global
     * **value** - the value of the global
     * **modified_on** - when this global was modified

    Example:

        GET /api/v2/globals.json

    Response:

        {
            "next": null,
            "previous": null,
            "results": [
                {
                    "key": "org_name",
                    "name": "Org Name",
                    "value": "Acme Ltd",
                    "modified_on": "2013-02-27T09:06:15.456"
                },
                ...
            ]
        }

    ## Adding a Global

    A **POST** can be used to create a new Global. Don't specify a key as this will be generated for you.

     * **name** - the name of the global
     * **value** - the value of the global

    Example:

        POST /api/v2/global.json
        {
            "name": "Org Name",
            "value": "Acme Ltd"
        }

    You will receive a global object as a response if successful:

        {
            "key": "org_name",
            "name": "Org Name",
            "value": "Acme Ltd",
            "modified_on": "2013-02-27T09:06:15.456"
        }

    ## Updating a Global

    A **POST** can also be used to update an existing global if you specify its key in the URL.

    Example:

        POST /api/v2/globals.json?key=org_name
        {
            "value": "Acme Ltd"
        }

    You will receive the updated global object as a response if successful:

        {
            "key": "org_name",
            "name": "Org Name",
            "value": "Acme Ltd",
            "modified_on": "2013-02-27T09:06:15.456"
        }
    """

    permission = "globals.global_api"
    model = Global
    serializer_class = GlobalReadSerializer
    write_serializer_class = GlobalWriteSerializer
    pagination_class = ModifiedOnCursorPagination
    lookup_params = {"key": "key"}

    def filter_queryset(self, queryset):
        params = self.request.query_params
        # filter by key (optional)
        key = params.get("key")
        if key:
            queryset = queryset.filter(key=key)

        # filter by modified (optional)
        before = params.get("before")
        after = params.get("after")
        if before or after:
            return self.filter_before_after(queryset, "modified_on")

        return queryset.filter(is_active=True)

    @classmethod
    def get_read_explorer(cls):
        return {
            "method": "GET",
            "title": "List Globals",
            "url": reverse("api.v2.globals"),
            "slug": "globals-list",
            "params": [
                {
                    "name": "before",
                    "required": False,
                    "help": "Only return globals modified before this date, ex: 2015-01-28T18:00:00.000",
                },
                {
                    "name": "after",
                    "required": False,
                    "help": "Only return globals modified after this date, ex: 2015-01-28T18:00:00.000",
                },
                {"name": "key", "required": False, "help": "A global key filter by"},
            ],
        }

    @classmethod
    def get_write_explorer(cls):
        return {
            "method": "POST",
            "title": "Add or Update Globals ",
            "url": reverse("api.v2.globals"),
            "slug": "globals-write",
            "params": [{"name": "key", "required": False, "help": "Key of an existing global to update"}],
            "fields": [
                {"name": "name", "required": False, "help": "the Name value of the global"},
                {"name": "value", "required": True, "help": "the new value of the global"},
            ],
        }


class GroupsEndpoint(ListAPIMixin, WriteAPIMixin, DeleteAPIMixin, BaseAPIView):
    """
    This endpoint allows you to list, create, update and delete contact groups in your account.

    ## Listing Groups

    A **GET** returns the list of contact groups for your organization, in the order of last created.

     * **uuid** - the UUID of the group (string), filterable as `uuid`
     * **name** - the name of the group (string), filterable as `name`
     * **query** - the query if a smart group (string)
     * **status** - the status (one of "initializing", "evaluating" or "ready")
     * **system** - whether this is a system group that can't be edited (bool)
     * **count** - the number of contacts in the group (int)

    Example:

        GET /api/v2/groups.json

    Response containing the groups for your organization:

        {
            "next": null,
            "previous": null,
            "results": [
                {
                    "uuid": "5f05311e-8f81-4a67-a5b5-1501b6d6496a",
                    "name": "Reporters",
                    "query": null,
                    "status": "ready",
                    "system": false,
                    "count": 315
                },
                ...
            ]
        }

    ## Adding a Group

    A **POST** can be used to create a new contact group. Don't specify a UUID as this will be generated for you.

    * **name** - the group name (string)

    Example:

        POST /api/v2/groups.json
        {
            "name": "Reporters"
        }

    You will receive a group object as a response if successful:

        {
            "uuid": "5f05311e-8f81-4a67-a5b5-1501b6d6496a",
            "name": "Reporters",
            "count": 0,
            "query": null
        }

    ## Updating a Group

    A **POST** can also be used to update an existing contact group if you specify its UUID in the URL.

    Example:

        POST /api/v2/groups.json?uuid=5f05311e-8f81-4a67-a5b5-1501b6d6496a
        {
            "name": "Checked"
        }

    You will receive the updated group object as a response if successful:

        {
            "uuid": "5f05311e-8f81-4a67-a5b5-1501b6d6496a",
            "name": "Checked",
            "count": 0,
            "query": null
        }

    ## Deleting a Group

    A **DELETE** can be used to delete a contact group if you specify its UUID in the URL.

    Notes:
        - cannot delete groups with associated active campaigns or triggers. You first need to delete related
          objects through the web interface

    Example:

        DELETE /api/v2/groups.json?uuid=5f05311e-8f81-4a67-a5b5-1501b6d6496a

    You will receive either a 204 response if a group was deleted, or a 404 response if no matching group was found.
    """

    permission = "contacts.contactgroup_api"
    model = ContactGroup
    serializer_class = ContactGroupReadSerializer
    write_serializer_class = ContactGroupWriteSerializer
    pagination_class = CreatedOnCursorPagination
    exclusive_params = ("uuid", "name")

    def derive_queryset(self):
        return ContactGroup.get_groups(self.request.user.get_org())

    def filter_queryset(self, queryset):
        params = self.request.query_params

        # filter by UUID (optional)
        uuid = params.get("uuid")
        if uuid:
            queryset = queryset.filter(uuid=uuid)

        # filter by name (optional)
        name = params.get("name")
        if name:
            queryset = queryset.filter(name__iexact=name)

        return queryset.filter(is_active=True).exclude(status=ContactGroup.STATUS_INITIALIZING)

    def prepare_for_serialization(self, object_list, using: str):
        group_counts = ContactGroupCount.get_totals(object_list)
        for group in object_list:
            group.count = group_counts[group]

    def perform_destroy(self, instance):
        # if there are still dependencies, give up
        triggers = instance.triggers.filter(is_archived=False)
        if triggers:
            raise InvalidQueryError("Group is being used by triggers which must be archived first.")

        campaigns = instance.campaigns.filter(is_archived=False)
        if campaigns:
            raise InvalidQueryError("Group is being used by campaigns which must be archived first.")

        instance.release(self.request.user)

    @classmethod
    def get_read_explorer(cls):
        return {
            "method": "GET",
            "title": "List Contact Groups",
            "url": reverse("api.v2.groups"),
            "slug": "group-list",
            "params": [
                {"name": "uuid", "required": False, "help": "A contact group UUID to filter by"},
                {"name": "name", "required": False, "help": "A contact group name to filter by"},
            ],
        }

    @classmethod
    def get_write_explorer(cls):
        return {
            "method": "POST",
            "title": "Add or Update Contact Groups",
            "url": reverse("api.v2.groups"),
            "slug": "group-write",
            "params": [{"name": "uuid", "required": False, "help": "The UUID of the contact group to update"}],
            "fields": [{"name": "name", "required": True, "help": "The name of the contact group"}],
        }

    @classmethod
    def get_delete_explorer(cls):
        return {
            "method": "DELETE",
            "title": "Delete Contact Groups",
            "url": reverse("api.v2.groups"),
            "slug": "group-delete",
            "params": [{"name": "uuid", "required": True, "help": "The UUID of the contact group to delete"}],
        }


class LabelsEndpoint(ListAPIMixin, WriteAPIMixin, DeleteAPIMixin, BaseAPIView):
    """
    This endpoint allows you to list, create, update and delete message labels in your account.

    ## Listing Labels

    A **GET** returns the list of message labels for your organization, in the order of last created.

     * **uuid** - the UUID of the label (string), filterable as `uuid`
     * **name** - the name of the label (string), filterable as `name`
     * **count** - the number of messages with this label (int)

    Example:

        GET /api/v2/labels.json

    Response containing the labels for your organization:

        {
            "next": null,
            "previous": null,
            "results": [
                {
                    "uuid": "5f05311e-8f81-4a67-a5b5-1501b6d6496a",
                    "name": "Screened",
                    "count": 315
                },
                ...
            ]
        }

    ## Adding a Label

    A **POST** can be used to create a new message label. Don't specify a UUID as this will be generated for you.

    * **name** - the label name (string)

    Example:

        POST /api/v2/labels.json
        {
            "name": "Screened"
        }

    You will receive a label object as a response if successful:

        {
            "uuid": "fdd156ca-233a-48c1-896d-a9d594d59b95",
            "name": "Screened",
            "count": 0
        }

    ## Updating a Label

    A **POST** can also be used to update an existing message label if you specify its UUID in the URL.

    Example:

        POST /api/v2/labels.json?uuid=fdd156ca-233a-48c1-896d-a9d594d59b95
        {
            "name": "Checked"
        }

    You will receive the updated label object as a response if successful:

        {
            "uuid": "fdd156ca-233a-48c1-896d-a9d594d59b95",
            "name": "Checked",
            "count": 0
        }

    ## Deleting a Label

    A **DELETE** can be used to delete a message label if you specify its UUID in the URL.

    Example:

        DELETE /api/v2/labels.json?uuid=fdd156ca-233a-48c1-896d-a9d594d59b95

    You will receive either a 204 response if a label was deleted, or a 404 response if no matching label was found.
    """

    permission = "contacts.label_api"
    model = Label
    serializer_class = LabelReadSerializer
    write_serializer_class = LabelWriteSerializer
    pagination_class = CreatedOnCursorPagination
    exclusive_params = ("uuid", "name")
<<<<<<< HEAD
=======

    def derive_queryset(self):
        org = self.request.user.get_org()
        return self.model.objects.filter(org=org, is_active=True).exclude(label_type=Label.TYPE_FOLDER)
>>>>>>> 658f8ad9

    def filter_queryset(self, queryset):
        params = self.request.query_params

        # filter by UUID (optional)
        uuid = params.get("uuid")
        if uuid:
            queryset = queryset.filter(uuid=uuid)

        # filter by name (optional)
        name = params.get("name")
        if name:
            queryset = queryset.filter(name__iexact=name)

        return queryset.filter(is_active=True)

    def prepare_for_serialization(self, object_list, using: str):
        label_counts = LabelCount.get_totals(object_list)
        for label in object_list:
            label.count = label_counts[label]

    @classmethod
    def get_read_explorer(cls):
        return {
            "method": "GET",
            "title": "List Message Labels",
            "url": reverse("api.v2.labels"),
            "slug": "label-list",
            "params": [
                {"name": "uuid", "required": False, "help": "A message label UUID to filter by"},
                {"name": "name", "required": False, "help": "A message label name to filter by"},
            ],
        }

    @classmethod
    def get_write_explorer(cls):
        return {
            "method": "POST",
            "title": "Add or Update Message Labels",
            "url": reverse("api.v2.labels"),
            "slug": "label-write",
            "params": [{"name": "uuid", "required": False, "help": "The UUID of the message label to update"}],
            "fields": [{"name": "name", "required": True, "help": "The name of the message label"}],
        }

    @classmethod
    def get_delete_explorer(cls):
        return {
            "method": "DELETE",
            "title": "Delete Message Labels",
            "url": reverse("api.v2.labels"),
            "slug": "label-delete",
            "params": [{"name": "uuid", "required": True, "help": "The UUID of the message label to delete"}],
        }


class MediaEndpoint(BaseAPIView):
    """
    This endpoint allows you to submit media which can be embedded in flow steps.

    ## Creating Media

    By making a `POST` request to the endpoint you can add a new media files
    """

    parser_classes = (MultiPartParser, FormParser)
    permission = "msgs.msg_api"

    def post(self, request, format=None, *args, **kwargs):

        org = self.request.user.get_org()
        media_file = request.data.get("media_file", None)
        extension = request.data.get("extension", None)

        if media_file and extension:
            location = org.save_media(media_file, extension)
            return Response(dict(location=location), status=status.HTTP_201_CREATED)

        return Response(dict(), status=status.HTTP_400_BAD_REQUEST)


class MessagesEndpoint(ListAPIMixin, BaseAPIView):
    """
    This endpoint allows you to list messages in your account.

    ## Listing Messages

    A `GET` returns the messages for your organization, filtering them as needed. Each message has the following
    attributes:

     * **id** - the ID of the message (int), filterable as `id`.
     * **broadcast** - the id of the broadcast (int), filterable as `broadcast`.
     * **contact** - the UUID and name of the contact (object), filterable as `contact` with UUID.
     * **urn** - the URN of the sender or receiver, depending on direction (string).
     * **channel** - the UUID and name of the channel that handled this message (object).
     * **direction** - the direction of the message (one of "incoming" or "outgoing").
     * **type** - the type of the message (one of "inbox", "flow", "ivr").
     * **status** - the status of the message (one of "initializing", "queued", "wired", "sent", "delivered", "handled", "errored", "failed", "resent").
     * **visibility** - the visibility of the message (one of "visible", "archived" or "deleted")
     * **text** - the text of the message received (string). Note this is the logical view and the message may have been received as multiple physical messages.
     * **attachments** - the attachments on the message (array of objects).
     * **labels** - any labels set on this message (array of objects), filterable as `label` with label name or UUID.
     * **created_on** - when this message was either received by the channel or created (datetime) (filterable as `before` and `after`).
     * **sent_on** - for outgoing messages, when the channel sent the message (null if not yet sent or an incoming message) (datetime).
     * **modified_on** - when the message was last modified (datetime)

    You can also filter by `folder` where folder is one of `inbox`, `flows`, `archived`, `outbox`, `incoming`, `failed` or `sent`.
    Note that you cannot filter by more than one of `contact`, `folder`, `label` or `broadcast` at the same time.

    Without any parameters this endpoint will return all incoming and outgoing messages ordered by creation date.

    The sort order for all folders save for `incoming` is the message creation date. For the `incoming` folder (which
    includes all incoming messages, regardless of visibility or type) messages are sorted by last modified date. This
    allows clients to poll for updates to message labels and visibility changes.

    Example:

        GET /api/v2/messages.json?folder=inbox

    Response is the list of messages for that contact, most recently created first:

        {
            "next": "http://example.com/api/v2/messages.json?folder=inbox&cursor=cD0yMDE1LTExLTExKzExJTNBM40NjQlMkIwMCUzRv",
            "previous": null,
            "results": [
            {
                "id": 4105426,
                "broadcast": 2690007,
                "contact": {"uuid": "d33e9ad5-5c35-414c-abd4-e7451c69ff1d", "name": "Bob McFlow"},
                "urn": "twitter:textitin",
                "channel": {"uuid": "9a8b001e-a913-486c-80f4-1356e23f582e", "name": "Vonage"},
                "direction": "out",
                "type": "inbox",
                "status": "wired",
                "visibility": "visible",
                "text": "How are you?",
                "attachments": [{"content_type": "audio/wav" "url": "http://domain.com/recording.wav"}],
                "labels": [{"name": "Important", "uuid": "5a4eb79e-1b1f-4ae3-8700-09384cca385f"}],
                "created_on": "2016-01-06T15:33:00.813162Z",
                "sent_on": "2016-01-06T15:35:03.675716Z",
                "modified_on": "2016-01-06T15:35:03.675716Z"
            },
            ...
        }
    """

    class Pagination(CreatedOnCursorPagination):
        """
        Overridden paginator for Msg endpoint that switches from created_on to modified_on when looking
        at all incoming messages.
        """

        def get_ordering(self, request, queryset, view=None):
            if request.query_params.get("folder", "").lower() == "incoming":
                return "-modified_on", "-id"
            else:
                return CreatedOnCursorPagination.ordering

    permission = "msgs.msg_api"
    model = Msg
    serializer_class = MsgReadSerializer
    pagination_class = Pagination
    exclusive_params = ("contact", "folder", "label", "broadcast")
    throttle_scope = "v2.messages"

    FOLDER_FILTERS = {
        "inbox": SystemLabel.TYPE_INBOX,
        "flows": SystemLabel.TYPE_FLOWS,
        "archived": SystemLabel.TYPE_ARCHIVED,
        "outbox": SystemLabel.TYPE_OUTBOX,
        "failed": SystemLabel.TYPE_FAILED,
        "sent": SystemLabel.TYPE_SENT,
    }

    def derive_queryset(self):
        org = self.request.user.get_org()
        folder = self.request.query_params.get("folder")

        if folder:
            sys_label = self.FOLDER_FILTERS.get(folder.lower())
            if sys_label:
                return SystemLabel.get_queryset(org, sys_label)
            elif folder == "incoming":
                return self.model.objects.filter(org=org, direction="I")
            else:
                return self.model.objects.filter(pk=-1)
        else:
            return self.model.objects.filter(
                org=org, visibility__in=(Msg.VISIBILITY_VISIBLE, Msg.VISIBILITY_ARCHIVED)
            ).exclude(msg_type=None)

    def filter_queryset(self, queryset):
        params = self.request.query_params
        org = self.request.user.get_org()

        # filter by id (optional)
        msg_id = self.get_int_param("id")
        if msg_id:
            queryset = queryset.filter(id=msg_id)

        # filter by broadcast (optional)
        broadcast_id = params.get("broadcast")
        if broadcast_id:
            queryset = queryset.filter(broadcast_id=broadcast_id)

        # filter by contact (optional)
        contact_uuid = params.get("contact")
        if contact_uuid:
            contact = Contact.objects.filter(org=org, is_active=True, uuid=contact_uuid).first()
            if contact:
                queryset = queryset.filter(contact=contact)
            else:
                queryset = queryset.filter(pk=-1)

        # filter by label name/uuid (optional)
        label_ref = params.get("label")
        if label_ref:
            label = Label.get_active_for_org(org).filter(Q(name=label_ref) | Q(uuid=label_ref)).first()
            if label:
                queryset = queryset.filter(labels=label, visibility=Msg.VISIBILITY_VISIBLE)
            else:
                queryset = queryset.filter(pk=-1)

        # use prefetch rather than select_related for foreign keys to avoid joins
        queryset = queryset.prefetch_related(
            Prefetch("contact", queryset=Contact.objects.only("uuid", "name")),
            Prefetch("contact_urn", queryset=ContactURN.objects.only("scheme", "path", "display")),
            Prefetch("channel", queryset=Channel.objects.only("uuid", "name")),
            Prefetch("labels", queryset=Label.objects.only("uuid", "name").order_by("pk")),
        )

        # incoming folder gets sorted by 'modified_on'
        if self.request.query_params.get("folder", "").lower() == "incoming":
            return self.filter_before_after(queryset, "modified_on")

        # everything else by 'created_on'
        else:
            return self.filter_before_after(queryset, "created_on")

    @classmethod
    def get_read_explorer(cls):
        return {
            "method": "GET",
            "title": "List Messages",
            "url": reverse("api.v2.messages"),
            "slug": "msg-list",
            "params": [
                {"name": "id", "required": False, "help": "A message ID to filter by, ex: 123456"},
                {"name": "broadcast", "required": False, "help": "A broadcast ID to filter by, ex: 12345"},
                {
                    "name": "contact",
                    "required": False,
                    "help": "A contact UUID to filter by, ex: 09d23a05-47fe-11e4-bfe9-b8f6b119e9ab",
                },
                {
                    "name": "folder",
                    "required": False,
                    "help": "A folder name to filter by, one of: inbox, flows, archived, outbox, sent, incoming",
                },
                {"name": "label", "required": False, "help": "A label name or UUID to filter by, ex: Spam"},
                {
                    "name": "before",
                    "required": False,
                    "help": "Only return messages created before this date, ex: 2015-01-28T18:00:00.000",
                },
                {
                    "name": "after",
                    "required": False,
                    "help": "Only return messages created after this date, ex: 2015-01-28T18:00:00.000",
                },
            ],
            "example": {"query": "folder=incoming&after=2014-01-01T00:00:00.000"},
        }


class MessageActionsEndpoint(BulkWriteAPIMixin, BaseAPIView):
    """
    ## Bulk Message Updating

    A **POST** can be used to perform an action on a set of messages in bulk.

    * **messages** - the message ids (array of up to 100 integers)
    * **action** - the action to perform, a string one of:

        * _label_ - Apply the given label to the messages
        * _unlabel_ - Remove the given label from the messages
        * _archive_ - Archive the messages
        * _restore_ - Restore the messages if they are archived
        * _delete_ - Permanently delete the messages

    * **label** - the UUID or name of an existing label (string, optional)
    * **label_name** - the name of a label which can be created if it doesn't exist (string, optional)

    If labelling or unlabelling messages using `label` you will get an error response (400) if the label doesn't exist.
    If labelling with `label_name` the label will be created if it doesn't exist, and if unlabelling it is ignored if
    it doesn't exist.

    Example:

        POST /api/v2/message_actions.json
        {
            "messages": [1234, 2345, 3456],
            "action": "label",
            "label": "Testing"
        }

    You will receive an empty response with status code 204 if successful. In the case that some messages couldn't be
    updated because they no longer exist, the status code will be 200 and the body will include the failed message ids:

    Example response:

        {"failures": [2345, 3456]}

    """

    permission = "msgs.msg_api"
    serializer_class = MsgBulkActionSerializer

    @classmethod
    def get_write_explorer(cls):
        actions = cls.serializer_class.ACTIONS

        return {
            "method": "POST",
            "title": "Update Multiple Messages",
            "url": reverse("api.v2.message_actions"),
            "slug": "message-actions",
            "fields": [
                {"name": "messages", "required": True, "help": "The ids of the messages to update"},
                {"name": "action", "required": True, "help": "One of the following strings: " + ", ".join(actions)},
                {"name": "label", "required": False, "help": "The UUID or name of a message label"},
            ],
        }


class ResthooksEndpoint(ListAPIMixin, BaseAPIView):
    """
    This endpoint allows you to list configured resthooks in your account.

    ## Listing Resthooks

    A `GET` returns the resthooks on your organization. Each resthook has the following attributes:

     * **resthook** - the slug for the resthook (string)
     * **created_on** - the datetime when this resthook was created (datetime)
     * **modified_on** - the datetime when this resthook was last modified (datetime)

    Example:

        GET /api/v2/resthooks.json

    Response is the list of resthooks on your organization, most recently modified first:

        {
            "next": "http://example.com/api/v2/resthooks.json?cursor=cD0yMDE1LTExLTExKzExJTNBM40NjQlMkIwMCUzRv",
            "previous": null,
            "results": [
            {
                "resthook": "new-report",
                "created_on": "2015-11-11T13:05:57.457742Z",
                "modified_on": "2015-11-11T13:05:57.457742Z",
            },
            ...
        }
    """

    permission = "api.resthook_api"
    model = Resthook
    serializer_class = ResthookReadSerializer
    pagination_class = ModifiedOnCursorPagination

    def filter_queryset(self, queryset):
        return queryset.filter(is_active=True)

    @classmethod
    def get_read_explorer(cls):
        return {
            "method": "GET",
            "title": "List Resthooks",
            "url": reverse("api.v2.resthooks"),
            "slug": "resthook-list",
            "params": [],
        }


class ResthookSubscribersEndpoint(ListAPIMixin, WriteAPIMixin, DeleteAPIMixin, BaseAPIView):
    """
    This endpoint allows you to list, add or remove subscribers to resthooks.

    ## Listing Resthook Subscribers

    A `GET` returns the subscribers on your organization. Each resthook subscriber has the following attributes:

     * **id** - the id of the subscriber (integer, filterable)
     * **resthook** - the resthook they are subscribed to (string, filterable)
     * **target_url** - the url that will be notified when this event occurs
     * **created_on** - when this subscriber was added

    Example:

        GET /api/v2/resthook_subscribers.json

    Response is the list of resthook subscribers on your organization, most recently created first:

        {
            "next": "http://example.com/api/v2/resthook_subscribers.json?cursor=cD0yMDE1LTExLTExKzExJTNBM40NjQlMkIwMCUzRv",
            "previous": null,
            "results": [
            {
                "id": "10404016"
                "resthook": "mother-registration",
                "target_url": "https://zapier.com/receive/505019595",
                "created_on": "2013-08-19T19:11:21.082Z"
            },
            {
                "id": "10404055",
                "resthook": "new-birth",
                "target_url": "https://zapier.com/receive/605010501",
                "created_on": "2013-08-19T19:11:21.082Z"
            },
            ...
        }

    ## Subscribing to a Resthook

    By making a `POST` request with the event you want to subscribe to and the target URL, you can subscribe to be
    notified whenever your resthook event is triggered.

     * **resthook** - the slug of the resthook to subscribe to
     * **target_url** - the URL you want called (will be called with a POST)

    Example:

        POST /api/v2/resthook_subscribers.json
        {
            "resthook": "new-report",
            "target_url": "https://zapier.com/receive/505019595"
        }

    Response is the created subscription:

        {
            "id": "10404016",
            "resthook": "new-report",
            "target_url": "https://zapier.com/receive/505019595",
            "created_on": "2013-08-19T19:11:21.082Z"
        }

    ## Deleting a Subscription

    A **DELETE** can be used to delete a subscription if you specify its id in the URL.

    Example:

        DELETE /api/v2/resthook_subscribers.json?id=10404016

    You will receive either a 204 response if a subscriber was deleted, or a 404 response if no matching subscriber was found.

    """

    permission = "api.resthooksubscriber_api"
    model = ResthookSubscriber
    serializer_class = ResthookSubscriberReadSerializer
    write_serializer_class = ResthookSubscriberWriteSerializer
    pagination_class = CreatedOnCursorPagination
    lookup_params = {"id": "id"}

    def get_queryset(self):
        org = self.request.user.get_org()
        return self.model.objects.filter(resthook__org=org, is_active=True)

    def filter_queryset(self, queryset):
        params = self.request.query_params

        # filter by id (optional)
        subscriber_id = self.get_int_param("id")
        if subscriber_id:
            queryset = queryset.filter(id=subscriber_id)

        resthook = params.get("resthook")
        if resthook:
            queryset = queryset.filter(resthook__slug=resthook)

        return queryset.select_related("resthook")

    @classmethod
    def get_read_explorer(cls):
        return {
            "method": "GET",
            "title": "List Resthook Subscribers",
            "url": reverse("api.v2.resthook_subscribers"),
            "slug": "resthooksubscriber-list",
            "params": [],
        }

    @classmethod
    def get_write_explorer(cls):
        return dict(
            method="POST",
            title="Add Resthook Subscriber",
            url=reverse("api.v2.resthook_subscribers"),
            slug="resthooksubscriber-write",
            fields=[
                dict(name="resthook", required=True, help="The slug for the resthook you want to subscribe to"),
                dict(
                    name="target_url",
                    required=True,
                    help="The URL that will be called when the resthook is triggered.",
                ),
            ],
            example=dict(body='{"resthook": "new-report", "target_url": "https://zapier.com/handle/1515155"}'),
        )

    @classmethod
    def get_delete_explorer(cls):
        return dict(
            method="DELETE",
            title="Delete Resthook Subscriber",
            url=reverse("api.v2.resthook_subscribers"),
            slug="resthooksubscriber-delete",
            params=[dict(name="id", required=True, help="The id of the subscriber to delete")],
        )


class ResthookEventsEndpoint(ListAPIMixin, BaseAPIView):
    """
    This endpoint lists recent events for the passed in Resthook.

    ## Listing Resthook Events

    A `GET` returns the recent resthook events on your organization. Each event has the following attributes:

     * **resthook** - the slug for the resthook (filterable)
     * **data** - the data for the resthook
     * **created_on** - the datetime when this resthook was created (datetime)

    Example:

        GET /api/v2/resthook_events.json

    Response is the list of recent resthook events on your organization, most recently created first:

        {
            "next": "http://example.com/api/v2/resthook_events.json?cursor=cD0yMDE1LTExLTExKzExJTNBM40NjQlMkIwMCUzRv",
            "previous": null,
            "results": [
            {
                "resthook": "new-report",
                "data": {
                    "flow": {
                        "name": "Water Survey",
                        "uuid": "13fed2d2-160e-48e5-b52e-6eea3f74f27d"
                    },
                    "contact": {
                        "uuid": "dc2b3709-3261-465f-b39a-fc7312b2ab95",
                        "name": "Ben Haggerty",
                        "urn": "tel:+12065551212"
                    },
                    "channel": {
                        "name": "Twilio +12065552020",
                        "uuid": "f49d3dd6-beef-40ba-b86b-f526c649175c"
                    },
                    "run": {
                        "uuid": "7facea33-9fbc-4bdd-ba63-b2600cd4f69b",
                        "created_on":"2014-06-03T08:20:03.242525+00:00"
                    },
                    "input": {
                        "urn": "tel:+12065551212",
                        "text": "stream",
                        "attachments": []
                    }
                    "path": [
                        {
                            "node_uuid": "40019102-e621-4b88-acd2-1288961dc214",
                            "arrived_on": "2014-06-03T08:21:09.865526+00:00",
                            "exit_uuid": "207d919d-ac4d-451a-9892-3ceca16430ff"
                        },
                        {
                            "node_uuid": "207d919d-ac4d-451a-9892-3ceca16430ff",
                            "arrived_on": "2014-06-03T08:21:09.865526+00:00"
                        }
                    ],
                    "results": {
                        "water_source": {
                            "node_uuid": "40019102-e621-4b88-acd2-1288961dc214",
                            "name": "Water Source",
                            "category": "Stream",
                            "value": "stream",
                            "input": "stream",
                            "created_on": "2017-12-05T16:47:57.875680+00:00"
                        }
                    }
                },
                "created_on": "2017-11-11T13:05:57.457742Z",
            },
            ...
        }
    """

    permission = "api.webhookevent_api"
    model = WebHookEvent
    serializer_class = WebHookEventReadSerializer
    pagination_class = CreatedOnCursorPagination

    def filter_queryset(self, queryset):
        params = self.request.query_params
        queryset = queryset.exclude(resthook=None)

        resthook = params.get("resthook")
        if resthook:  # pragma: needs cover
            queryset = queryset.filter(resthook__slug=resthook)

        return queryset.select_related("resthook")

    @classmethod
    def get_read_explorer(cls):
        return {
            "method": "GET",
            "title": "List Resthook Events",
            "url": reverse("api.v2.resthook_events"),
            "slug": "resthook-event-list",
            "params": [],
        }


class RunsEndpoint(ListAPIMixin, BaseAPIView):
    """
    This endpoint allows you to fetch flow runs. A run represents a single contact's path through a flow and is created
    each time a contact is started in a flow.

    ## Listing Flow Runs

    A `GET` request returns the flow runs for your organization, filtering them as needed. Each
    run has the following attributes:

     * **uuid** - the ID of the run (string), filterable as `uuid`.
     * **flow** - the UUID and name of the flow (object), filterable as `flow` with UUID.
     * **contact** - the UUID and name of the contact (object), filterable as `contact` with UUID.
     * **start** - the UUID of the flow start (object)
     * **responded** - whether the contact responded (boolean), filterable as `responded`.
     * **values** - values generated by rulesets in the flow (array of objects).
     * **created_on** - the datetime when this run was started (datetime).
     * **modified_on** - when this run was last modified (datetime), filterable as `before` and `after`.
     * **exited_on** - the datetime when this run exited or null if it is still active (datetime).
     * **exit_type** - how the run ended (one of "interrupted", "completed", "expired").

    Note that you cannot filter by `flow` and `contact` at the same time.

    Example:

        GET /api/v2/runs.json?flow=f5901b62-ba76-4003-9c62-72fdacc1b7b7

    Response is the list of runs on the flow, most recently modified first:

        {
            "next": "http://example.com/api/v2/runs.json?cursor=cD0yMDE1LTExLTExKzExJTNBM40NjQlMkIwMCUzRv",
            "previous": null,
            "results": [
            {
                "id": 12345678,
                "flow": {"uuid": "f5901b62-ba76-4003-9c62-72fdacc1b7b7", "name": "Favorite Color"},
                "contact": {
                    "uuid": "d33e9ad5-5c35-414c-abd4-e7451c69ff1d",
                    "urn": "tel:+12065551212",
                    "name": "Bob McFlow"
                },
                "responded": true,
                "values": {
                    "color": {
                        "value": "blue",
                        "category": "Blue",
                        "node": "fc32aeb0-ac3e-42a8-9ea7-10248fdf52a1",
                        "time": "2015-11-11T13:03:51.635662Z",
                        "name": "color",
                        "input": "it is blue",
                    },
                    "reason": {
                        "value": "Because it's the color of sky",
                        "category": "All Responses",
                        "node": "4c9cb68d-474f-4b9a-b65e-c2aa593a3466",
                        "time": "2015-11-11T13:05:57.576056Z",
                        "name": "reason",
                        "input" "Because it's the color of sky",
                    }
                },
                "created_on": "2015-11-11T13:05:57.457742Z",
                "modified_on": "2015-11-11T13:05:57.576056Z",
                "exited_on": "2015-11-11T13:05:57.576056Z",
                "exit_type": "completed"
            },
            ...
        }
    """

    permission = "flows.flow_api"
    model = FlowRun
    serializer_class = FlowRunReadSerializer
    pagination_class = ModifiedOnCursorPagination
    exclusive_params = ("contact", "flow")
    throttle_scope = "v2.runs"

    def filter_queryset(self, queryset):
        params = self.request.query_params
        org = self.request.user.get_org()

        # filter by flow (optional)
        flow_uuid = params.get("flow")
        if flow_uuid:
            flow = Flow.objects.filter(org=org, uuid=flow_uuid, is_active=True).first()
            if flow:
                queryset = queryset.filter(flow=flow)
            else:
                queryset = queryset.filter(pk=-1)

        # filter by id (optional)
        run_id = self.get_int_param("id")
        if run_id:
            queryset = queryset.filter(id=run_id)

        # filter by uuid (optional)
        run_uuid = self.get_uuid_param("uuid")
        if run_uuid:
            queryset = queryset.filter(uuid=run_uuid)

        # filter by contact (optional)
        contact_uuid = params.get("contact")
        if contact_uuid:
            contact = Contact.objects.filter(org=org, is_active=True, uuid=contact_uuid).first()
            if contact:
                queryset = queryset.filter(contact=contact)
            else:
                queryset = queryset.filter(pk=-1)

        # limit to responded runs (optional)
        if str_to_bool(params.get("responded")):
            queryset = queryset.filter(responded=True)

        # use prefetch rather than select_related for foreign keys to avoid joins
        queryset = queryset.prefetch_related(
            Prefetch("flow", queryset=Flow.objects.only("uuid", "name", "base_language")),
            Prefetch("contact", queryset=Contact.objects.only("uuid", "name", "language")),
            Prefetch("contact__urns", ContactURN.objects.order_by("-priority", "id")),
            Prefetch("start", queryset=FlowStart.objects.only("uuid")),
        )

        return self.filter_before_after(queryset, "modified_on")

    def get_serializer_context(self):
        context = super().get_serializer_context()
        context["include_paths"] = str_to_bool(self.request.query_params.get("paths", "true"))
        return context

    @classmethod
    def get_read_explorer(cls):
        return {
            "method": "GET",
            "title": "List Flow Runs",
            "url": reverse("api.v2.runs"),
            "slug": "run-list",
            "params": [
                {"name": "id", "required": False, "help": "A run ID to filter by, ex: 123456"},
                {
                    "name": "flow",
                    "required": False,
                    "help": "A flow UUID to filter by, ex: f5901b62-ba76-4003-9c62-72fdacc1b7b7",
                },
                {
                    "name": "contact",
                    "required": False,
                    "help": "A contact UUID to filter by, ex: 09d23a05-47fe-11e4-bfe9-b8f6b119e9ab",
                },
                {"name": "responded", "required": False, "help": "Whether to only return runs with contact responses"},
                {
                    "name": "before",
                    "required": False,
                    "help": "Only return runs modified before this date, ex: 2015-01-28T18:00:00.000",
                },
                {
                    "name": "after",
                    "required": False,
                    "help": "Only return runs modified after this date, ex: 2015-01-28T18:00:00.000",
                },
            ],
            "example": {"query": "after=2016-01-01T00:00:00.000"},
        }


class FlowStartsEndpoint(ListAPIMixin, WriteAPIMixin, BaseAPIView):
    """
    This endpoint allows you to list manual flow starts in your account, and add or start contacts in a flow.

    ## Listing Flow Starts

    By making a `GET` request you can list all the manual flow starts on your organization, in the order of last
    modified. Each flow start has the following attributes:

     * **uuid** - the UUID of this flow start (string)
     * **flow** - the flow which was started (object)
     * **contacts** - the list of contacts that were started in the flow (objects)
     * **groups** - the list of groups that were started in the flow (objects)
     * **restart_participants** - whether the contacts were restarted in this flow (boolean)
     * **exclude_active** - whether the active contacts in other flows were excluded in this flow start (boolean)
     * **status** - the status of this flow start
     * **params** - the dictionary of extra parameters passed to the flow start (object)
     * **created_on** - the datetime when this flow start was created (datetime)
     * **modified_on** - the datetime when this flow start was modified (datetime)

    Example:

        GET /api/v2/flow_starts.json

    Response is the list of flow starts on your organization, most recently modified first:

        {
            "next": "http://example.com/api/v2/flow_starts.json?cursor=cD0yMDE1LTExLTExKzExJTNBM40NjQlMkIwMCUzRv",
            "previous": null,
            "results": [
                {
                    "uuid": "09d23a05-47fe-11e4-bfe9-b8f6b119e9ab",
                    "flow": {"uuid": "f5901b62-ba76-4003-9c62-72fdacc1b7b7", "name": "Thrift Shop"},
                    "groups": [
                         {"uuid": "f5901b62-ba76-4003-9c62-72fdacc1b7b7", "name": "Ryan & Macklemore"}
                    ],
                    "contacts": [
                         {"uuid": "f5901b62-ba76-4003-9c62-fjjajdsi15553", "name": "Wanz"}
                    ],
                    "restart_participants": true,
                    "exclude_active": false,
                    "status": "complete",
                    "params": {
                        "first_name": "Ryan",
                        "last_name": "Lewis"
                    },
                    "created_on": "2013-08-19T19:11:21.082Z",
                    "modified_on": "2013-08-19T19:11:21.082Z"
                },
                ...
            ]
        }

    ## Starting contacts down a flow

    By making a `POST` request with the contacts, groups and URNs you want to start down a flow you can trigger a flow
    start. Note that that contacts will be added to the flow asynchronously, you can use the runs endpoint to monitor the
    runs created by this start.

     * **flow** - the UUID of the flow to start contacts in (required)
     * **groups** - the UUIDs of the groups you want to start in this flow (array of up to 100 strings, optional)
     * **contacts** - the UUIDs of the contacts you want to start in this flow (array of up to 100 strings, optional)
     * **urns** - the URNs you want to start in this flow (array of up to 100 strings, optional)
     * **restart_participants** - whether to restart participants already in this flow (optional, defaults to true)
     * **exclude_active** - whether to exclude contacts currently in other flow (optional, defaults to false)
     * **params** - a dictionary of extra parameters to pass to the flow start (accessible via @trigger.params in your flow)

    Example:

        POST /api/v2/flow_starts.json
        {
            "flow": "f5901b62-ba76-4003-9c62-72fdacc1b7b7",
            "groups": ["f5901b62-ba76-4003-9c62-72fdacc15515"],
            "contacts": ["f5901b62-ba76-4003-9c62-fjjajdsi15553"],
            "urns": ["twitter:sirmixalot", "tel:+12065551212"],
            "params": {"first_name": "Ryan", "last_name": "Lewis"}
        }

    Response is the created flow start:

        {
            "uuid": "09d23a05-47fe-11e4-bfe9-b8f6b119e9ab",
            "flow": {"uuid": "f5901b62-ba76-4003-9c62-72fdacc1b7b7", "name": "Thrift Shop"},
            "groups": [
                 {"uuid": "c24813d2-3bc7-4467-8916-255b6525c6be", "name": "Ryan & Macklemore"}
            ],
            "contacts": [
                 {"uuid": "f1ea776e-c923-4c1a-b3a3-0c466932b2cc", "name": "Wanz"}
            ],
            "restart_participants": true,
            "status": "complete",
            "params": {
                "first_name": "Ryan",
                "last_name": "Lewis"
            },
            "created_on": "2013-08-19T19:11:21.082Z",
            "modified_on": "2013-08-19T19:11:21.082Z"
        }

    """

    permission = "api.flowstart_api"
    model = FlowStart
    serializer_class = FlowStartReadSerializer
    write_serializer_class = FlowStartWriteSerializer
    pagination_class = ModifiedOnCursorPagination

    def filter_queryset(self, queryset):
        # ignore flow starts created by mailroom
        queryset = queryset.exclude(created_by=None)

        # filter by id (optional and deprecated)
        start_id = self.get_int_param("id")
        if start_id:
            queryset = queryset.filter(id=start_id)

        # filter by UUID (optional)
        uuid = self.get_uuid_param("uuid")
        if uuid:
            queryset = queryset.filter(uuid=uuid)

        # use prefetch rather than select_related for foreign keys to avoid joins
        queryset = queryset.prefetch_related(
            Prefetch("contacts", queryset=Contact.objects.only("uuid", "name").order_by("id")),
            Prefetch("groups", queryset=ContactGroup.objects.only("uuid", "name").order_by("id")),
        )

        return self.filter_before_after(queryset, "modified_on")

    def get_serializer_context(self):
        context = super().get_serializer_context()
        context["is_zapier"] = "Zapier" in self.request.META.get("HTTP_USER_AGENT", "")
        return context

    def post_save(self, instance):
        # actually start our flow
        instance.async_start()

    @classmethod
    def get_read_explorer(cls):
        return {
            "method": "GET",
            "title": "List Flow Starts",
            "url": reverse("api.v2.flow_starts"),
            "slug": "flow-start-list",
            "params": [
                {"name": "id", "required": False, "help": "Only return the flow start with this id"},
                {"name": "after", "required": False, "help": "Only return flow starts modified after this date"},
                {"name": "before", "required": False, "help": "Only return flow starts modified before this date"},
            ],
            "example": {"query": "after=2016-01-01T00:00:00.000"},
        }

    @classmethod
    def get_write_explorer(cls):
        return dict(
            method="POST",
            title="Start Contacts in a Flow",
            url=reverse("api.v2.flow_starts"),
            slug="flow-start-write",
            fields=[
                dict(name="flow", required=True, help="The UUID of the flow to start"),
                dict(name="groups", required=False, help="The UUIDs of any contact groups you want to start"),
                dict(name="contacts", required=False, help="The UUIDs of any contacts you want to start"),
                dict(name="urns", required=False, help="The URNS of any contacts you want to start"),
                dict(
                    name="restart_participants",
                    required=False,
                    help="Whether to restart any participants already in the flow",
                ),
                dict(name="extra", required=False, help="Any extra parameters to pass to the flow start"),
            ],
            example=dict(body='{"flow":"f5901b62-ba76-4003-9c62-72fdacc1b7b7","urns":["twitter:sirmixalot"]}'),
        )


class TemplatesEndpoint(ListAPIMixin, BaseAPIView):
    """
    This endpoint allows you to fetch the WhatsApp templates that have been synced. Each template contains a
    dictionary of the languages it has been translated to along with the content of the template for that
    language and the status of that translation.

    ## Listing Templates

    A `GET` request returns the templates for your organization.

    Each template has the following attributes:

     * **name** - the name of the template
     * **translations** - a dictionary of the translations of the template with the key being an ISO639-3 code

     Each translation contains the following attributes:

     * **language** - the ISO639-3 code for the language of this translation
     * **content** - the content of the translation
     * **variable_count** - the count of variables in this template
     * **status** - the status of this translation, either `approved`, `pending`, `rejected` or `unsupported_language`

    Example:

        GET /api/v2/templates.json

    Response is the list of templates for your organization:

        {
            "next": "http://example.com/api/v2/templates.json?cursor=cD0yMDE1LTExLTExKzExJTNBM40NjQlMkIwMCUzRv",
            "previous": null,
            "results": [
            {
                "name": "welcome_message",
                "uuid": "f5901b62-ba76-4003-9c62-72fdacc1b7b7",
                "translations": [
                    {
                        "language": "eng",
                        "content": "Hi {{1}}, your appointment is coming up on {{2}}",
                        "variable_count": 2,
                        "status": "active",
                    },
                    {
                        "language": "fra",
                        "content": "Bonjour {{1}}, votre rendez-vous est à venir {{2}}",
                        "variable_count": 2,
                        "status": "pending",
                    }
                ],
                "created_on": "2013-08-19T19:11:21.082Z",
                "modified_on": "2013-08-19T19:11:21.082Z"
            },
            ...
        }
    """

    permission = "templates.template_api"
    model = Template
    serializer_class = TemplateReadSerializer
    pagination_class = ModifiedOnCursorPagination

    def filter_queryset(self, queryset):
        org = self.request.user.get_org()
        queryset = org.templates.exclude(translations=None).prefetch_related(
            Prefetch("translations", TemplateTranslation.objects.filter(is_active=True))
        )
        return self.filter_before_after(queryset, "modified_on")

    @classmethod
    def get_read_explorer(cls):
        return {
            "method": "GET",
            "title": "List Templates",
            "url": reverse("api.v2.templates"),
            "slug": "templates-list",
            "params": [],
            "example": {},
        }


class TicketersEndpoint(ListAPIMixin, BaseAPIView):
    """
    This endpoint allows you to list the active ticketing services on your account.

    ## Listing Ticketers

    A **GET** returns the ticketers for your organization, most recent first.

     * **uuid** - the UUID of the ticketer, filterable as `uuid`.
     * **name** - the name of the ticketer.
     * **type** - the type of the ticketer, e.g. 'mailgun' or 'zendesk'.
     * **created_on** - when this ticketer was created.

    Example:

        GET /api/v2/ticketers.json

    Response:

        {
            "next": null,
            "previous": null,
            "results": [
            {
                "uuid": "9a8b001e-a913-486c-80f4-1356e23f582e",
                "name": "Email (bob@acme.com)",
                "type": "mailgun",
                "created_on": "2013-02-27T09:06:15.456"
            },
            ...
    """

    permission = "tickets.ticketer_api"
    model = Ticketer
    serializer_class = TicketerReadSerializer
    pagination_class = CreatedOnCursorPagination

    def filter_queryset(self, queryset):
        params = self.request.query_params
        org = self.request.user.get_org()

        queryset = queryset.filter(org=org, is_active=True)

        # filter by uuid (optional)
        uuid = params.get("uuid")
        if uuid:
            queryset = queryset.filter(uuid=uuid)

        return self.filter_before_after(queryset, "created_on")

    @classmethod
    def get_read_explorer(cls):
        return {
            "method": "GET",
            "title": "List Ticketers",
            "url": reverse("api.v2.ticketers"),
            "slug": "ticketer-list",
            "params": [
                {
                    "name": "uuid",
                    "required": False,
                    "help": "A ticketer UUID to filter by. ex: 09d23a05-47fe-11e4-bfe9-b8f6b119e9ab",
                },
                {
                    "name": "before",
                    "required": False,
                    "help": "Only return ticketers created before this date, ex: 2015-01-28T18:00:00.000",
                },
                {
                    "name": "after",
                    "required": False,
                    "help": "Only return ticketers created after this date, ex: 2015-01-28T18:00:00.000",
                },
            ],
        }


class TicketsEndpoint(ListAPIMixin, WriteAPIMixin, BaseAPIView):
    """
    This endpoint allows you to list the tickets opened on your account.

    ## Listing Tickets

    A **GET** returns the tickets for your organization, most recent first.

     * **uuid** - the UUID of the ticket, filterable as `uuid`.
     * **ticketer** - the UUID and name of the ticketer (object).
     * **contact** - the UUID and name of the contact (object), filterable as `contact` with UUID.
     * **status** - the status of the ticket, e.g. 'open' or 'closed'.
     * **topic** - the topic of the ticket (object).
     * **body** - the body of the ticket (string).
     * **opened_on** - when this ticket was opened (datetime).

    Example:

        GET /api/v2/tickets.json

    Response:

        {
            "next": null,
            "previous": null,
            "results": [
            {
                "uuid": "9a8b001e-a913-486c-80f4-1356e23f582e",
                "ticketer": {"uuid": "9a8b001e-a913-486c-80f4-1356e23f582e", "name": "Email (bob@acme.com)"},
                "contact": {"uuid": "f1ea776e-c923-4c1a-b3a3-0c466932b2cc", "name": "Jim"},
                "status": "open",
                "topic": {"uuid": "040edbfe-be55-48f3-864d-a4a7147c447b", "name": "Support"},
                "body": "Where did I leave my shorts?",
                "opened_on": "2013-02-27T09:06:15.456"
            },
            ...
    """

    permission = "tickets.ticket_api"
    model = Ticket
    serializer_class = TicketReadSerializer
    pagination_class = ModifiedOnCursorPagination

    def filter_queryset(self, queryset):
        params = self.request.query_params
        org = self.request.user.get_org()

        queryset = queryset.filter(org=org)

        # filter by contact (optional)
        contact_uuid = params.get("contact")
        if contact_uuid:
            contact = org.contacts.filter(is_active=True, uuid=contact_uuid).first()
            if contact:
                queryset = queryset.filter(contact=contact)
            else:
                queryset = queryset.filter(id=-1)

        uuid = params.get("uuid") or params.get("ticket")
        if uuid:
            queryset = queryset.filter(uuid=uuid)

        # filter by ticketer type if provided, unpublished support for agents
        ticketer_type = params.get("ticketer_type")
        if ticketer_type:
            queryset = queryset.filter(ticketer__ticketer_type=ticketer_type)

        queryset = queryset.prefetch_related(
            Prefetch("ticketer", queryset=Ticketer.objects.only("uuid", "name")),
            Prefetch("topic", queryset=Topic.objects.only("uuid", "name")),
            Prefetch("contact", queryset=Contact.objects.only("uuid", "name")),
            "assignee",
        )

        return queryset

    @classmethod
    def get_read_explorer(cls):
        return {
            "method": "GET",
            "title": "List Tickets",
            "url": reverse("api.v2.tickets"),
            "slug": "ticket-list",
            "params": [
                {
                    "name": "contact",
                    "required": False,
                    "help": "A contact UUID to filter by, ex: 09d23a05-47fe-11e4-bfe9-b8f6b119e9ab",
                },
            ],
        }


class TicketActionsEndpoint(BulkWriteAPIMixin, BaseAPIView):
    """
    ## Bulk Ticket Updating

    A **POST** can be used to perform an action on a set of tickets in bulk.

    * **tickets** - the ticket UUIDs (array of up to 100 strings)
    * **action** - the action to perform, a string one of:

        * _assign_ - Assign the tickets to the given user
        * _note_ - Add the given note to the tickets
        * _close_ - Close the tickets
        * _reopen_ - Re-open the tickets

    * **assignee** - the email of a user (string, optional)
    * **note** - the note to add to the tickets (string, optional)

    Example:

        POST /api/v2/ticket_actions.json
        {
            "tickets": ["55b6606d-9e89-45d1-a3e2-dc11f19f78df", "bef96b71-865d-480a-a660-33db466a210a"],
            "action": "assign",
            "assignee": "jim@nyaruka.com"
        }

    You will receive an empty response with status code 204 if successful.
    """

    permission = "tickets.ticket_api"
    serializer_class = TicketBulkActionSerializer

    @classmethod
    def get_write_explorer(cls):
        actions = cls.serializer_class.ACTION_CHOICES
        return {
            "method": "POST",
            "title": "Update Multiple Tickets",
            "url": reverse("api.v2.ticket_actions"),
            "slug": "ticket-actions",
            "fields": [
                {"name": "tickets", "required": True, "help": "The UUIDs of the tickets to update"},
                {"name": "action", "required": True, "help": "One of the following strings: " + ", ".join(actions)},
                {"name": "assignee", "required": False, "help": "The email address of a user"},
                {"name": "note", "required": False, "help": "The note text"},
            ],
        }


class TopicsEndpoint(ListAPIMixin, WriteAPIMixin, BaseAPIView):
    """
    This endpoint allows you to list the topics in your workspace.

    ## Listing Topics

    A **GET** returns the tickets for your organization, most recent first.

     * **uuid** - the UUID of the topic (string).
     * **name** - the name of the topic (string).
     * **created_on** - when this topic was created (datetime).

    Example:

        GET /api/v2/topics.json

    Response:

        {
            "next": null,
            "previous": null,
            "results": [
            {
                "uuid": "9a8b001e-a913-486c-80f4-1356e23f582e",
                "name": "Support",
                "created_on": "2013-02-27T09:06:15.456"
            },
            ...
    """

    permission = "tickets.topic_api"
    model = Topic
    serializer_class = TopicReadSerializer
    write_serializer_class = TopicWriteSerializer
    pagination_class = CreatedOnCursorPagination

    @classmethod
    def get_read_explorer(cls):
        return {"method": "GET", "title": "List Topics", "url": reverse("api.v2.topics"), "slug": "topic-list"}

    @classmethod
    def get_write_explorer(cls):
        return {
            "method": "POST",
            "title": "Add or Update Topics",
            "url": reverse("api.v2.topics"),
            "slug": "topic-write",
            "params": [{"name": "uuid", "required": False, "help": "The UUID of the topic to update"}],
            "fields": [{"name": "name", "required": True, "help": "The name of the topic"}],
        }


class UsersEndpoint(ListAPIMixin, BaseAPIView):
    """
    This endpoint allows you to list the user logins in your workspace.

    ## Listing Users

    A **GET** returns the users in your workspace, ordered by newest created first.

     * **email** - the email address of the user (string).
     * **first_name** - the first name of the user (string).
     * **last_name** - the last name of the user (string).
     * **role** - the role of the user (string), filterable as `role` which can be repeated.
     * **created_on** - when this user was created (datetime).

    Example:

        GET /api/v2/users.json

    Response:

        {
            "next": null,
            "previous": null,
            "results": [
            {
                "email": "bob@flow.com",
                "first_name": "Bob",
                "last_name": "McFlow",
                "role": "agent",
                "created_on": "2013-03-02T17:28:12.123456Z"
            },
            ...
    """

    permission = "orgs.org_api"
    model = User
    serializer_class = UserReadSerializer
    pagination_class = DateJoinedCursorPagination

    def derive_queryset(self):
        org = self.request.user.get_org()

        # limit to roles if specified
        roles = self.request.query_params.getlist("role")
        if roles:
            role_by_name = {name: role for role, name in UserReadSerializer.ROLES.items()}
            roles = [role_by_name.get(r) for r in roles if r in role_by_name]
        else:
            roles = []

        return org.get_users(roles=roles).filter(is_active=True)

    def get_serializer_context(self):
        context = super().get_serializer_context()

        # build a map of users to roles so that serializing multiple users only uses on query per role
        org = self.request.user.get_org()
        user_roles = {}
        for role in OrgRole:
            for user in role.get_users(org):
                user_roles[user] = role

        context["user_roles"] = user_roles
        return context

    @classmethod
    def get_read_explorer(cls):
        return {
            "method": "GET",
            "title": "List Users",
            "url": reverse("api.v2.users"),
            "slug": "user-list",
            "params": [],
        }


class WorkspaceEndpoint(BaseAPIView):
    """
    This endpoint allows you to view details about your workspace.

    ## Viewing Current Workspace

    A **GET** returns the details of your workspace. There are no parameters.

    Example:

        GET /api/v2/workspace.json

    Response containing your workspace details:

        {
            "uuid": "6a44ca78-a4c2-4862-a7d3-2932f9b3a7c3",
            "name": "Nyaruka",
            "country": "RW",
            "languages": ["eng", "fra"],
            "primary_language": "eng",
            "timezone": "Africa/Kigali",
            "date_style": "day_first",
            "credits": {"used": 121433, "remaining": 3452},
            "anon": false
        }
    """

    permission = "orgs.org_api"

    def get(self, request, *args, **kwargs):
        org = request.user.get_org()
        serializer = WorkspaceReadSerializer(org)
        return Response(serializer.data, status=status.HTTP_200_OK)

    @classmethod
    def get_read_explorer(cls):
        return {
            "method": "GET",
            "title": "View Workspace",
            "url": reverse("api.v2.workspace"),
            "slug": "workspace-read",
        }<|MERGE_RESOLUTION|>--- conflicted
+++ resolved
@@ -2347,13 +2347,10 @@
     write_serializer_class = LabelWriteSerializer
     pagination_class = CreatedOnCursorPagination
     exclusive_params = ("uuid", "name")
-<<<<<<< HEAD
-=======
 
     def derive_queryset(self):
         org = self.request.user.get_org()
         return self.model.objects.filter(org=org, is_active=True).exclude(label_type=Label.TYPE_FOLDER)
->>>>>>> 658f8ad9
 
     def filter_queryset(self, queryset):
         params = self.request.query_params
