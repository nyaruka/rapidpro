from __future__ import absolute_import, unicode_literals

import six

from django import forms
from django.contrib.auth import authenticate, login
from django.db.models import Prefetch, Q
from django.db import transaction
from django.http import HttpResponse, JsonResponse
from django.utils.translation import ugettext_lazy as _
from django.views.decorators.csrf import csrf_exempt
from rest_framework import generics, mixins, status
from rest_framework.pagination import CursorPagination
from rest_framework.parsers import MultiPartParser, FormParser
from rest_framework.decorators import api_view, permission_classes
from rest_framework.permissions import IsAuthenticated
from rest_framework.response import Response
from rest_framework.reverse import reverse
from smartmin.views import SmartTemplateView, SmartFormView
from temba.api.models import APIToken, Resthook, ResthookSubscriber, WebHookEvent
from temba.campaigns.models import Campaign, CampaignEvent
from temba.channels.models import Channel, ChannelEvent
from temba.contacts.models import Contact, ContactURN, ContactGroup, ContactField, URN
from temba.flows.models import Flow, FlowRun, FlowStep, FlowStart
from temba.locations.models import AdminBoundary, BoundaryAlias
from temba.msgs.models import Broadcast, Msg, Label, SystemLabel
from temba.utils import str_to_bool, json_date_to_datetime, splitting_getlist
from .serializers import BroadcastReadSerializer, BroadcastWriteSerializer, CampaignReadSerializer, CampaignEventReadSerializer
from .serializers import ChannelReadSerializer, ChannelEventReadSerializer, ContactReadSerializer, ContactWriteSerializer
from .serializers import FlowStartReadSerializer, FlowStartWriteSerializer, LabelWriteSerializer, CampaignWriteSerializer
from .serializers import WebHookEventReadSerializer, ResthookReadSerializer, ResthookSubscriberReadSerializer, ResthookSubscriberWriteSerializer
from .serializers import ContactFieldReadSerializer, ContactGroupReadSerializer, ContactGroupWriteSerializer, FlowReadSerializer
from .serializers import FlowRunReadSerializer, LabelReadSerializer, MsgReadSerializer, AdminBoundaryReadSerializer
from .serializers import CampaignEventWriteSerializer
from ..models import APIPermission, SSLPermission
from ..support import InvalidQueryError


@api_view(['GET'])
@permission_classes((SSLPermission, IsAuthenticated))
def api(request, format=None):
    """
    This is the **under-development** API v2. Everything in this version of the API is subject to change. We strongly
    recommend that most users stick with the existing [API v1](/api/v1) for now.

    The following endpoints are provided:

     * [/api/v2/boundaries](/api/v2/boundaries) - to list administrative boundaries
     * [/api/v2/broadcasts](/api/v2/broadcasts) - to list and send message broadcasts
     * [/api/v2/campaigns](/api/v2/campaigns) - to list, create, or update campaigns
     * [/api/v2/campaign_events](/api/v2/campaign_events) - to list, create, update or delete campaign events
     * [/api/v2/channels](/api/v2/channels) - to list channels
     * [/api/v2/channel_events](/api/v2/channel_events) - to list channel events
     * [/api/v2/contacts](/api/v2/contacts) - to list, create, update or delete contacts
     * [/api/v2/definitions](/api/v2/definitions) - to export flow definitions, campaigns, and triggers
     * [/api/v2/fields](/api/v2/fields) - to list contact fields
     * [/api/v2/flow_starts](/api/v2/flow_starts) - to list flow starts and start contacts in flows
     * [/api/v2/flows](/api/v2/flows) - to list flows
     * [/api/v2/groups](/api/v2/groups) - to list, create, update or delete contact groups
     * [/api/v2/labels](/api/v2/labels) - to list, create, update or delete message labels
     * [/api/v2/messages](/api/v2/messages) - to list messages
     * [/api/v2/org](/api/v2/org) - to view your org
     * [/api/v2/runs](/api/v2/runs) - to list flow runs
     * [/api/v2/resthooks](/api/v2/resthooks) - to list resthooks
     * [/api/v2/resthook_events](/api/v2/resthook_events) - to list resthook events
     * [/api/v2/resthook_subscribers](/api/v2/resthook_subscribers) - to list, create or delete subscribers on your resthooks

    You may wish to use the [API Explorer](/api/v2/explorer) to interactively experiment with the API.
    """
    return Response({
        'boundaries': reverse('api.v2.boundaries', request=request),
        'broadcasts': reverse('api.v2.broadcasts', request=request),
        'campaigns': reverse('api.v2.campaigns', request=request),
        'campaign_events': reverse('api.v2.campaign_events', request=request),
        'channels': reverse('api.v2.channels', request=request),
        'channel_events': reverse('api.v2.channel_events', request=request),
        'contacts': reverse('api.v2.contacts', request=request),
        'definitions': reverse('api.v2.definitions', request=request),
        'fields': reverse('api.v2.fields', request=request),
        'flow_starts': reverse('api.v2.flow_starts', request=request),
        'flows': reverse('api.v2.flows', request=request),
        'groups': reverse('api.v2.groups', request=request),
        'labels': reverse('api.v2.labels', request=request),
        'messages': reverse('api.v2.messages', request=request),
        'org': reverse('api.v2.org', request=request),
        'resthooks': reverse('api.v2.resthooks', request=request),
        'resthook_events': reverse('api.v2.resthook_events', request=request),
        'resthook_subscribers': reverse('api.v2.resthook_subscribers', request=request),
        'runs': reverse('api.v2.runs', request=request),
    })


class ApiExplorerView(SmartTemplateView):
    """
    Explorer view which lets users experiment with endpoints against their own data
    """
    template_name = "api/v2/api_explorer.html"

    def get_context_data(self, **kwargs):
        context = super(ApiExplorerView, self).get_context_data(**kwargs)
        context['endpoints'] = [
            BoundariesEndpoint.get_read_explorer(),
            BroadcastsEndpoint.get_read_explorer(),
            BroadcastsEndpoint.get_write_explorer(),
            CampaignsEndpoint.get_read_explorer(),
            CampaignsEndpoint.get_write_explorer(),
            CampaignEventsEndpoint.get_read_explorer(),
            CampaignEventsEndpoint.get_write_explorer(),
            CampaignEventsEndpoint.get_delete_explorer(),
            ChannelsEndpoint.get_read_explorer(),
            ChannelEventsEndpoint.get_read_explorer(),
            ContactsEndpoint.get_read_explorer(),
            ContactsEndpoint.get_write_explorer(),
            ContactsEndpoint.get_delete_explorer(),
            DefinitionsEndpoint.get_read_explorer(),
            FieldsEndpoint.get_read_explorer(),
            FlowsEndpoint.get_read_explorer(),
            FlowStartsEndpoint.get_read_explorer(),
            FlowStartsEndpoint.get_write_explorer(),
            GroupsEndpoint.get_read_explorer(),
            GroupsEndpoint.get_write_explorer(),
            GroupsEndpoint.get_delete_explorer(),
            LabelsEndpoint.get_read_explorer(),
            LabelsEndpoint.get_write_explorer(),
            LabelsEndpoint.get_delete_explorer(),
            MessagesEndpoint.get_read_explorer(),
            OrgEndpoint.get_read_explorer(),
            ResthooksEndpoint.get_read_explorer(),
            ResthookEventsEndpoint.get_read_explorer(),
            ResthookSubscribersEndpoint.get_read_explorer(),
            ResthookSubscribersEndpoint.get_write_explorer(),
            ResthookSubscribersEndpoint.get_delete_explorer(),
            RunsEndpoint.get_read_explorer()
        ]
        return context


class AuthenticateView(SmartFormView):
    """
    Provides a login form view for app users to generate and access their API tokens
    """
    class LoginForm(forms.Form):
        ROLE_CHOICES = (('A', _("Administrator")), ('E', _("Editor")), ('S', _("Surveyor")))

        username = forms.CharField()
        password = forms.CharField(widget=forms.PasswordInput)
        role = forms.ChoiceField(choices=ROLE_CHOICES)

    title = "API Authentication"
    form_class = LoginForm

    @csrf_exempt
    def dispatch(self, *args, **kwargs):
        return super(AuthenticateView, self).dispatch(*args, **kwargs)

    def form_valid(self, form, *args, **kwargs):
        username = form.cleaned_data.get('username')
        password = form.cleaned_data.get('password')
        role_code = form.cleaned_data.get('role')

        user = authenticate(username=username, password=password)
        if user and user.is_active:
            login(self.request, user)

            role = APIToken.get_role_from_code(role_code)
            tokens = []

            if role:
                valid_orgs = APIToken.get_orgs_for_role(user, role)
                for org in valid_orgs:
                    token = APIToken.get_or_create(org, user, role)
                    tokens.append({'org': {'id': org.pk, 'name': org.name}, 'token': token.key})
            else:
                return HttpResponse(status=404)

            return JsonResponse({'tokens': tokens})
        else:
            return HttpResponse(status=403)


class CreatedOnCursorPagination(CursorPagination):
    ordering = ('-created_on', '-id')
    offset_cutoff = 1000000


class ModifiedOnCursorPagination(CursorPagination):
    ordering = ('-modified_on', '-id')
    offset_cutoff = 1000000


class BaseAPIView(generics.GenericAPIView):
    """
    Base class of all our API endpoints
    """
    permission_classes = (SSLPermission, APIPermission)
    throttle_scope = 'v2'
    model = None
    model_manager = 'objects'
    lookup_params = {'uuid': 'uuid'}

    @transaction.non_atomic_requests
    def dispatch(self, request, *args, **kwargs):
        return super(BaseAPIView, self).dispatch(request, *args, **kwargs)

    def get_queryset(self):
        org = self.request.user.get_org()
        return getattr(self.model, self.model_manager).filter(org=org)

    def get_lookup_values(self):
        """
        Extracts lookup_params from the request URL, e.g. {"uuid": "123..."}
        """
        lookup_values = {}
        for param, field in six.iteritems(self.lookup_params):
            if param in self.request.query_params:
                param_value = self.request.query_params[param]

                # try to normalize URN lookup values
                if param == 'urn':
                    param_value = self.normalize_urn(param_value)

                lookup_values[field] = param_value

        if len(lookup_values) > 1:
            raise InvalidQueryError("URL can only contain one of the following parameters: " + ", ".join(self.lookup_params.keys()))

        return lookup_values

    def get_object(self):
        queryset = self.get_queryset().filter(**self.lookup_values)

        return generics.get_object_or_404(queryset)

    def get_serializer_context(self):
        context = super(BaseAPIView, self).get_serializer_context()
        context['org'] = self.request.user.get_org()
        context['user'] = self.request.user
        return context

    def normalize_urn(self, value):
        if self.request.user.get_org().is_anon:
            raise InvalidQueryError("URN lookups not allowed for anonymous organizations")

        try:
            return URN.normalize(value)
        except ValueError:
            raise InvalidQueryError("Invalid URN: %s" % value)


class ListAPIMixin(mixins.ListModelMixin):
    """
    Mixin for any endpoint which returns a list of objects from a GET request
    """
    exclusive_params = ()
    required_params = ()

    def get(self, request, *args, **kwargs):
        return self.list(request, *args, **kwargs)

    def list(self, request, *args, **kwargs):
        self.check_query(self.request.query_params)

        if not kwargs.get('format', None):
            # if this is just a request to browse the endpoint docs, don't make a query
            return Response([])
        else:
            return super(ListAPIMixin, self).list(request, *args, **kwargs)

    def check_query(self, params):
        # check user hasn't provided values for more than one of any exclusive params
        if sum([(1 if params.get(p) else 0) for p in self.exclusive_params]) > 1:
            raise InvalidQueryError("You may only specify one of the %s parameters" % ", ".join(self.exclusive_params))

        # check that any required params are included
        if self.required_params:
            if sum([(1 if params.get(p) else 0) for p in self.required_params]) != 1:
                raise InvalidQueryError("You must specify one of the %s parameters" % ", ".join(self.required_params))

    def filter_before_after(self, queryset, field):
        """
        Filters the queryset by the before/after params if are provided
        """
        before = self.request.query_params.get('before')
        if before:
            try:
                before = json_date_to_datetime(before)
                queryset = queryset.filter(**{field + '__lte': before})
            except Exception:
                queryset = queryset.filter(pk=-1)

        after = self.request.query_params.get('after')
        if after:
            try:
                after = json_date_to_datetime(after)
                queryset = queryset.filter(**{field + '__gte': after})
            except Exception:
                queryset = queryset.filter(pk=-1)

        return queryset

    def paginate_queryset(self, queryset):
        page = super(ListAPIMixin, self).paginate_queryset(queryset)

        # give views a chance to prepare objects for serialization
        self.prepare_for_serialization(page)

        return page

    def prepare_for_serialization(self, page):
        """
        Views can override this to do things like bulk cache initialization of result objects
        """
        pass


class WriteAPIMixin(object):
    """
    Mixin for any endpoint which can create or update objects with a write serializer. Our approach differs a bit from
    the REST framework default way as we use POST requests for both create and update operations, and use separate
    serializers for reading and writing.
    """
    write_serializer_class = None

    def post_save(self, instance):
        """
        Can be overridden to add custom handling after object creation
        """
        pass

    def post(self, request, *args, **kwargs):
        self.lookup_values = self.get_lookup_values()

        # determine if this is an update of an existing object or a create of a new object
        if self.lookup_values:
            instance = self.get_object()
        else:
            instance = None

        context = self.get_serializer_context()
        context['lookup_values'] = self.lookup_values
        context['instance'] = instance

        serializer = self.write_serializer_class(instance=instance, data=request.data, context=context)

        if serializer.is_valid():
            with transaction.atomic():
                output = serializer.save()
                self.post_save(output)
                return self.render_write_response(output, context)
        else:
            return Response(serializer.errors, status=status.HTTP_400_BAD_REQUEST)

    def render_write_response(self, write_output, context):
        response_serializer = self.serializer_class(instance=write_output, context=context)

        # if we created a new object, notify caller by returning 201
        status_code = status.HTTP_200_OK if context['instance'] else status.HTTP_201_CREATED

        return Response(response_serializer.data, status=status_code)


class DeleteAPIMixin(mixins.DestroyModelMixin):
    """
    Mixin for any endpoint that can delete objects with a DELETE request
    """
    def delete(self, request, *args, **kwargs):
        self.lookup_values = self.get_lookup_values()

        if not self.lookup_values:
            raise InvalidQueryError("URL must contain one of the following parameters: " + ", ".join(self.lookup_params.keys()))

        instance = self.get_object()
        self.perform_destroy(instance)
        return Response(status=status.HTTP_204_NO_CONTENT)

    def perform_destroy(self, instance):
        instance.release()

    def perform_destroy(self, instance):
        instance.release()


# ============================================================
# Endpoints (A-Z)
# ============================================================


class BoundariesEndpoint(ListAPIMixin, BaseAPIView):
    """
    This endpoint allows you to list the administrative boundaries for the country associated with your account,
    along with the simplified GPS geometry for those boundaries in GEOJSON format.

    ## Listing Boundaries

    A `GET` returns the boundaries for your organization with the following fields. To include geometry,
    specify `geometry=true`.

      * **osm_id** - the OSM ID for this boundary prefixed with the element type (string)
      * **name** - the name of the administrative boundary (string)
      * **parent** - the id of the containing parent of this boundary or null if this boundary is a country (string)
      * **level** - the level: 0 for country, 1 for state, 2 for district (int)
      * **geometry** - the geometry for this boundary, which will usually be a MultiPolygon (GEOJSON)

    **Note that including geometry may produce a very large result so it is recommended to cache the results on the
    client side.**

    Example:

        GET /api/v2/boundaries.json?geometry=true

    Response is a list of the boundaries on your account

        {
            "next": null,
            "previous": null,
            "results": [
            {
                "osm_id": "1708283",
                "name": "Kigali City",
                "parent": {"osm_id": "171496", "name": "Rwanda"},
                "level": 1,
                "aliases": ["Kigari"],
                "geometry": {
                    "type": "MultiPolygon",
                    "coordinates": [
                        [
                            [
                                [7.5251021, 5.0504713],
                                [7.5330272, 5.0423498]
                            ]
                        ]
                    ]
                }
            },
            ...
        }

    """
    class Pagination(CursorPagination):
        ordering = ('osm_id',)

    permission = 'locations.adminboundary_api'
    model = AdminBoundary
    serializer_class = AdminBoundaryReadSerializer
    pagination_class = Pagination

    def get_queryset(self):
        org = self.request.user.get_org()
        if not org.country:
            return AdminBoundary.objects.none()

        queryset = org.country.get_descendants(include_self=True)

        queryset = queryset.prefetch_related(
            Prefetch('aliases', queryset=BoundaryAlias.objects.filter(org=org).order_by('name')),
        )

        return queryset.select_related('parent')

    def get_serializer_context(self):
        context = super(BoundariesEndpoint, self).get_serializer_context()
        context['include_geometry'] = str_to_bool(self.request.query_params.get('geometry', 'false'))
        return context

    @classmethod
    def get_read_explorer(cls):
        return {
            'method': "GET",
            'title': "List Administrative Boundaries",
            'url': reverse('api.v2.boundaries'),
            'slug': 'boundary-list',
            'params': []
        }


class BroadcastsEndpoint(ListAPIMixin, WriteAPIMixin, BaseAPIView):
    """
    This endpoint allows you to send new message broadcasts and list existing broadcasts in your account.

    ## Listing Broadcasts

    A `GET` returns the outgoing message activity for your organization, listing the most recent messages first.

     * **id** - the id of the broadcast (int), filterable as `id`.
     * **urns** - the URNs that received the broadcast (array of strings)
     * **contacts** - the contacts that received the broadcast (array of objects)
     * **groups** - the groups that received the broadcast (array of objects)
     * **text** - the message text (string)
     * **created_on** - when this broadcast was either created (datetime) (filterable as `before` and `after`).

    Example:

        GET /api/v2/broadcasts.json

    Response is a list of recent broadcasts:

        {
            "next": null,
            "previous": null,
            "results": [
                {
                    "id": 123456,
                    "urns": ["tel:+250788123123", "tel:+250788123124"],
                    "contacts": [{"uuid": "09d23a05-47fe-11e4-bfe9-b8f6b119e9ab", "name": "Joe"}]
                    "groups": [],
                    "text": "hello world",
                    "created_on": "2013-03-02T17:28:12.123456Z"
                },
                ...

    ## Sending Broadcasts

    A `POST` allows you to create and send new broadcasts, with the following JSON data:

      * **text** - the text of the message to send (string, limited to 480 characters)
      * **urns** - the URNs of contacts to send to (array of strings, optional)
      * **contacts** - the UUIDs of contacts to send to (array of strings, optional)
      * **groups** - the UUIDs of contact groups to send to (array of strings, optional)
      * **channel** - the UUID of the channel to use. Contacts which can't be reached with this channel are ignored (string, optional)

    Example:

        POST /api/v2/broadcasts.json
        {
            "urns": ["tel:+250788123123", "tel:+250788123124"],
            "contacts": ["09d23a05-47fe-11e4-bfe9-b8f6b119e9ab"],
            "text": "hello world"
        }

    You will receive a response containing the message broadcast created:

        {
            "id": 1234,
            "urns": ["tel:+250788123123", "tel:+250788123124"],
            "contacts": [{"uuid": "09d23a05-47fe-11e4-bfe9-b8f6b119e9ab", "name": "Joe"}]
            "groups": [],
            "text": "hello world",
            "created_on": "2013-03-02T17:28:12.123456Z"
        }
    """
    permission = 'msgs.broadcast_api'
    model = Broadcast
    serializer_class = BroadcastReadSerializer
    write_serializer_class = BroadcastWriteSerializer
    pagination_class = CreatedOnCursorPagination

    def filter_queryset(self, queryset):
        params = self.request.query_params
        org = self.request.user.get_org()

        queryset = queryset.filter(is_active=True)

        # filter by id (optional)
        msg_id = params.get('id')
        if msg_id:
            queryset = queryset.filter(id=msg_id)

        queryset = queryset.prefetch_related(
            Prefetch('contacts', queryset=Contact.objects.only('uuid', 'name')),
            Prefetch('groups', queryset=ContactGroup.user_groups.only('uuid', 'name')),
        )

        if not org.is_anon:
            queryset = queryset.prefetch_related(Prefetch('urns', queryset=ContactURN.objects.only('urn')))

        return self.filter_before_after(queryset, 'created_on')

    @classmethod
    def get_read_explorer(cls):
        return {
            'method': "GET",
            'title': "List Broadcasts",
            'url': reverse('api.v2.broadcasts'),
            'slug': 'broadcast-list',
            'params': [
                {'name': 'id', 'required': False, 'help': "A broadcast ID to filter by, ex: 123456"},
                {'name': 'before', 'required': False, 'help': "Only return broadcasts created before this date, ex: 2015-01-28T18:00:00.000"},
                {'name': 'after', 'required': False, 'help': "Only return broadcasts created after this date, ex: 2015-01-28T18:00:00.000"}
            ]
        }

    @classmethod
    def get_write_explorer(cls):
        return {
            'method': "POST",
            'title': "Send Broadcasts",
            'url': reverse('api.v2.broadcasts'),
            'slug': 'broadcast-write',
            'fields': [
                {'name': 'text', 'required': True, 'help': "The text of the message you want to send"},
                {'name': 'urns', 'required': False, 'help': "The URNs of contacts you want to send to"},
                {'name': 'contacts', 'required': False, 'help': "The UUIDs of contacts you want to send to"},
                {'name': 'groups', 'required': False, 'help': "The UUIDs of contact groups you want to send to"},
                {'name': 'channel', 'required': False, 'help': "The UUID of the channel you want to use for sending"}
            ]
        }


class CampaignsEndpoint(CreateAPIMixin, ListAPIMixin, BaseAPIView):
    """
    This endpoint allows you to list campaigns in your account.

    ## Listing Campaigns

    A `GET` returns the campaigns, listing the most recently created campaigns first.

     * **uuid** - the UUID of the campaign (string), filterable as `uuid`.
     * **name** - the name of the campaign (string).
     * **group** - the group this campaign operates on (object).
     * **created_on** - when the campaign was created (datetime), filterable as `before` and `after`.

    Example:

        GET /api/v2/campaigns.json

    Response is a list of the campaigns on your account

        {
            "next": null,
            "previous": null,
            "results": [
            {
                "uuid": "f14e4ff0-724d-43fe-a953-1d16aefd1c00",
                "name": "Reminders",
                "group": {"uuid": "7ae473e8-f1b5-4998-bd9c-eb8e28c92fa9", "name": "Reporters"},
                "created_on": "2013-08-19T19:11:21.088Z"
            },
            ...
        }

    ## Adding or Updating a Campaign

    You can add a new campaign to your account, or update the fields on a campaign by sending a **POST** request to this
    URL with the following data:

    * **uuid** - the UUID of the campaign (string, optional, only include if updating an existing campaign)
    * **name** - the name of the campaign (string, required)
    * **group** - the UUID of the contact group this campaign will be run against (string, required)

    Example:

        POST /api/v2/campaigns.json
        {
            "name": "Reminders",
            "group": "7ae473e8-f1b5-4998-bd9c-eb8e28c92fa9"
        }

    You will receive a campaign object as a response if successful:

        {
            "uuid": "f14e4ff0-724d-43fe-a953-1d16aefd1c00",
            "name": "Reminders",
            "group": {"uuid": "7ae473e8-f1b5-4998-bd9c-eb8e28c92fa9", "name": "Reporters"},
            "created_on": "2013-08-19T19:11:21.088Z"
        }

    """
    permission = 'campaigns.campaign_api'
    model = Campaign
    serializer_class = CampaignReadSerializer
    write_serializer_class = CampaignWriteSerializer
    pagination_class = CreatedOnCursorPagination

    def filter_queryset(self, queryset):
        params = self.request.query_params
        queryset = queryset.filter(is_active=True)

        # filter by UUID (optional)
        uuid = params.get('uuid')
        if uuid:
            queryset = queryset.filter(uuid=uuid)

        queryset = queryset.prefetch_related(
            Prefetch('group', queryset=ContactGroup.user_groups.only('uuid', 'name')),
        )

        return queryset

    @classmethod
    def get_read_explorer(cls):
        return {
            'method': "GET",
            'title': "List Campaigns",
            'url': reverse('api.v2.campaigns'),
            'slug': 'campaign-list',
<<<<<<< HEAD
            'request': "",
            'fields': [
                {'name': "uuid", 'required': False, 'help': "A campaign UUID to filter by"},
            ]
        }

    @classmethod
    def get_write_explorer(cls):
        return {
            'method': "GET",
            'title': "Add or Update Campaigns",
            'url': reverse('api.v2.campaigns'),
            'slug': 'campaign-write',
            'request': "",
            'fields': [
                {'name': "uuid", 'required': False, 'help': "The UUID of the campaign to update"},
                {'name': "name", 'required': True, 'help': "The name of the campaign"},
                {'name': "group", 'required': True, 'help': "The UUID of the contact group operated on by the campaign"}
=======
            'params': [
                {'name': "uuid", 'required': False, 'help': "A campaign UUID to filter by. ex: 09d23a05-47fe-11e4-bfe9-b8f6b119e9ab"},
>>>>>>> 97b21cfe
            ]
        }


class CampaignEventsEndpoint(CreateAPIMixin, ListAPIMixin, DeleteAPIMixin, BaseAPIView):
    """
<<<<<<< HEAD
    ## Adding or Updating Campaign Events

    You can add a new event to your campaign, or update the fields on an event by sending a **POST** request to this
    URL with the following data:

    * **uuid** - the UUID of the event (string, optional, only include if updating an existing campaign)
    * **campaign** - the UUID of the campaign this event should be part of (string, can't be changed for existing events)
    * **relative_to** - the field key that this event will be relative to (string)
    * **offset** - the offset from our contact field (positive or negative integer)
    * **unit** - the unit for our offset (one of "minutes", "hours", "days" or "weeks")
    * **delivery_hour** - the hour of the day to deliver the message (integer 0-24, -1 indicates send at the same hour as the field)
    * **message** - the message to send to the contact (string, required if flow is not specified)
    * **flow** - the UUID of the flow to start the contact down (string, required if message is not specified)

    Example:

        POST /api/v2/events.json
        {
            "campaign": "f14e4ff0-724d-43fe-a953-1d16aefd1c00",
            "relative_to": "last_hit",
            "offset": 160,
            "unit": "weeks",
            "delivery_hour": -1,
            "message": "Feeling sick and helpless, lost the compass where self is."
        }

    You will receive an event object as a response if successful:

        {
            "uuid": "6a6d7531-6b44-4c45-8c33-957ddd8dfabc",
            "campaign": {"uuid": "f14e4ff0-724d-43fe-a953-1d16aefd1c00", "name": "Hits"},
            "relative_to": "last_hit",
            "offset": 160,
            "unit": "W",
            "delivery_hour": -1,
            "message": "Feeling sick and helpless, lost the compass where self is."
            "flow": null,
            "created_on": "2013-08-19T19:11:21.088453Z"
        }
=======
    This endpoint allows you to list campaign events in your account.
>>>>>>> 97b21cfe

    ## Listing Campaign Events

    A `GET` returns the campaign events, listing the most recently created events first.

     * **uuid** - the UUID of the campaign (string), filterable as `uuid`.
     * **campaign** - the UUID and name of the campaign (object), filterable as `campaign` with UUID.
     * **relative_to** - the key and label of the date field this event is based on (object).
     * **offset** - the offset from our contact field (positive or negative integer).
     * **unit** - the unit for our offset (one of "minutes, "hours", "days", "weeks").
     * **delivery_hour** - the hour of the day to deliver the message (integer 0-24, -1 indicates send at the same hour as the contact field).
     * **message** - the message to send to the contact if this is a message event (string)
     * **flow** - the UUID and name of the flow if this is a flow event (object).
     * **created_on** - when the event was created (datetime).

    Example:

        GET /api/v2/campaign_events.json

    Response is a list of the campaign events on your account

        {
            "next": null,
            "previous": null,
            "results": [
            {
                "uuid": "f14e4ff0-724d-43fe-a953-1d16aefd1c00",
                "campaign": {"uuid": "f14e4ff0-724d-43fe-a953-1d16aefd1c00", "name": "Reminders"},
                "relative_to": {"key": "registration", "label": "Registration Date"},
                "offset": 7,
                "unit": "days",
                "delivery_hour": 9,
                "flow": {"uuid": "09d23a05-47fe-11e4-bfe9-b8f6b119e9ab", "name": "Survey"},
                "message": null,
                "created_on": "2013-08-19T19:11:21.088Z"
            },
            ...
        }

    ## Deleting Events

    A **DELETE** to the endpoint removes an event from your campaign. You specify which event to remove by its UUID.

    Example:

        DELETE /api/v2/events.json?uuid=6a6d7531-6b44-4c45-8c33-957ddd8dfabc

    You will receive either a 204 response if an event was deleted, or a 404 response if no matching event was found.

    """
    permission = 'campaigns.campaignevent_api'
    model = CampaignEvent
    serializer_class = CampaignEventReadSerializer
    write_serializer_class = CampaignEventWriteSerializer
    pagination_class = CreatedOnCursorPagination

    def get_queryset(self):
        return self.model.objects.filter(campaign__org=self.request.user.get_org(), is_active=True)

    def filter_queryset(self, queryset):
        params = self.request.query_params
        queryset = queryset.filter(is_active=True)
        org = self.request.user.get_org()

        # filter by UUID (optional)
        uuid = params.get('uuid')
        if uuid:
            queryset = queryset.filter(uuid=uuid)

        # filter by campaign name/uuid (optional)
        campaign_ref = params.get('campaign')
        if campaign_ref:
            campaign = Campaign.objects.filter(org=org).filter(Q(uuid=campaign_ref) | Q(name=campaign_ref)).first()
            if campaign:
                queryset = queryset.filter(campaign=campaign)
            else:
                queryset = queryset.filter(pk=-1)

        queryset = queryset.prefetch_related(
            Prefetch('campaign', queryset=Campaign.objects.only('uuid', 'name')),
            Prefetch('flow', queryset=Flow.objects.only('uuid', 'name')),
            Prefetch('relative_to', queryset=ContactField.objects.only('key', 'label')),
        )

        return queryset

    @classmethod
    def get_read_explorer(cls):
        return {
            'method': "GET",
            'title': "List Campaign Events",
            'url': reverse('api.v2.campaign_events'),
            'slug': 'campaign-event-list',
            'params': [
                {'name': "uuid", 'required': False, 'help': "An event UUID to filter by. ex: 09d23a05-47fe-11e4-bfe9-b8f6b119e9ab"},
                {'name': "campaign", 'required': False, 'help': "A campaign UUID or name to filter by. ex: Reminders"},
            ]
        }

    @classmethod
    def get_write_explorer(cls):
        return {
            'method': "POST",
            'title': "Add or Update Campaign Events",
            'url': reverse('api.v2.campaign_events'),
            'slug': 'campaign-event-write',
            'request': "",
            'fields': [
                {'name': "uuid", 'required': False, 'help': "The UUID of the campaign event to update"},
                {'name': "campaign", 'required': False, 'help': "The UUID of the campaign this event belongs to"},
                {'name': "relative_to", 'required': True, 'help': "The key of the contact field this event is relative to. (string)"},
                {'name': "offset", 'required': True, 'help': "The offset from the relative_to field value (integer, positive or negative)"},
                {'name': "unit", 'required': True, 'help': 'The unit of the offset (one of "minutes, "hours", "days", "weeks")'},
                {'name': "delivery_hour", 'required': True, 'help': "The hour this event should be triggered, or -1 if the event should be sent at the same hour as our date (integer, -1 or 0-23)"},
                {'name': "message", 'required': False, 'help': "The message that should be sent to the contact when this event is triggered (string)"},
                {'name': "flow", 'required': False, 'help': "The UUID of the flow that the contact should start when this event is triggered (string)"}
            ]
        }

    @classmethod
    def get_delete_explorer(cls):
        return {
            'method': "DELETE",
            'title': "Delete Campaign Events",
            'url': reverse('api.v2.campaign_events'),
            'slug': 'campaign-event-delete',
            'request': '',
            'fields': [
                {'name': "uuid", 'required': False, 'help': "The UUID of the campaign event to delete"}
            ],
        }


class ChannelsEndpoint(ListAPIMixin, BaseAPIView):
    """
    This endpoint allows you to list channels in your account.

    ## Listing Channels

    A **GET** returns the list of channels for your organization, in the order of last created.  Note that for
    Android devices, all status information is as of the last time it was seen and can be null before the first sync.

     * **uuid** - the UUID of the channel (string), filterable as `uuid`.
     * **name** - the name of the channel (string).
     * **address** - the address (e.g. phone number, Twitter handle) of the channel (string), filterable as `address`.
     * **country** - which country the sim card for this channel is registered for (string, two letter country code).
     * **device** - information about the device if this is an Android channel:
        * **name** - the name of the device (string).
        * **power_level** - the power level of the device (int).
        * **power_status** - the power status, either ```STATUS_DISCHARGING``` or ```STATUS_CHARGING``` (string).
        * **power_source** - the source of power as reported by Android (string).
        * **network_type** - the type of network the device is connected to as reported by Android (string).
     * **last_seen** - the datetime when this channel was last seen (datetime).
     * **created_on** - the datetime when this channel was created (datetime).

    Example:

        GET /api/v2/channels.json

    Response containing the channels for your organization:

        {
            "next": null,
            "previous": null,
            "results": [
            {
                "uuid": "09d23a05-47fe-11e4-bfe9-b8f6b119e9ab",
                "name": "Android Phone",
                "address": "+250788123123",
                "country": "RW",
                "device": {
                    "name": "Nexus 5X",
                    "power_level": 99,
                    "power_status": "STATUS_DISCHARGING",
                    "power_source": "BATTERY",
                    "network_type": "WIFI",
                },
                "last_seen": "2016-03-01T05:31:27.456",
                "created_on": "2014-06-23T09:34:12.866",
            }]
        }

    """
    permission = 'channels.channel_api'
    model = Channel
    serializer_class = ChannelReadSerializer
    pagination_class = CreatedOnCursorPagination

    def filter_queryset(self, queryset):
        params = self.request.query_params
        queryset = queryset.filter(is_active=True)

        # filter by UUID (optional)
        uuid = params.get('uuid')
        if uuid:
            queryset = queryset.filter(uuid=uuid)

        # filter by address (optional)
        address = params.get('address')
        if address:
            queryset = queryset.filter(address=address)

        return queryset

    @classmethod
    def get_read_explorer(cls):
        return {
            'method': "GET",
            'title': "List Channels",
            'url': reverse('api.v2.channels'),
            'slug': 'channel-list',
            'params': [
                {'name': "uuid", 'required': False, 'help': "A channel UUID to filter by. ex: 09d23a05-47fe-11e4-bfe9-b8f6b119e9ab"},
                {'name': "address", 'required': False, 'help': "A channel address to filter by. ex: +250783530001"},
            ]
        }


class ChannelEventsEndpoint(ListAPIMixin, BaseAPIView):
    """
    This endpoint allows you to list channel events in your account.

    ## Listing Channel Events

    A **GET** returns the channel events for your organization, most recent first.

     * **id** - the ID of the event (int), filterable as `id`.
     * **channel** - the UUID and name of the channel that handled this call (object).
     * **type** - the type of event (one of "call-in", "call-in-missed", "call-out", "call-out-missed").
     * **contact** - the UUID and name of the contact (object), filterable as `contact` with UUID.
     * **time** - when this event happened on the channel (datetime).
     * **duration** - the duration in seconds if event is a call (int, 0 for missed calls).
     * **created_on** - when this event was created (datetime), filterable as `before` and `after`.

    Example:

        GET /api/v2/channel_events.json

    Response:

        {
            "next": null,
            "previous": null,
            "results": [
            {
                "id": 4,
                "channel": {"uuid": "9a8b001e-a913-486c-80f4-1356e23f582e", "name": "Nexmo"},
                "type": "call-in"
                "contact": {"uuid": "d33e9ad5-5c35-414c-abd4-e7451c69ff1d", "name": "Bob McFlow"},
                "time": "2013-02-27T09:06:12.123"
                "duration": 606,
                "created_on": "2013-02-27T09:06:15.456"
            },
            ...

    """
    permission = 'channels.channelevent_api'
    model = ChannelEvent
    serializer_class = ChannelEventReadSerializer
    pagination_class = CreatedOnCursorPagination

    def filter_queryset(self, queryset):
        params = self.request.query_params
        queryset = queryset.filter(is_active=True)
        org = self.request.user.get_org()

        # filter by id (optional)
        call_id = params.get('id')
        if call_id:
            queryset = queryset.filter(pk=call_id)

        # filter by contact (optional)
        contact_uuid = params.get('contact')
        if contact_uuid:
            contact = Contact.objects.filter(org=org, is_test=False, is_active=True, uuid=contact_uuid).first()
            if contact:
                queryset = queryset.filter(contact=contact)
            else:
                queryset = queryset.filter(pk=-1)

        queryset = queryset.prefetch_related(
            Prefetch('contact', queryset=Contact.objects.only('uuid', 'name')),
            Prefetch('channel', queryset=Channel.objects.only('uuid', 'name')),
        )

        return self.filter_before_after(queryset, 'created_on')

    @classmethod
    def get_read_explorer(cls):
        return {
            'method': "GET",
            'title': "List Channel Events",
            'url': reverse('api.v2.channel_events'),
            'slug': 'channel-event-list',
            'params': [
                {'name': "id", 'required': False, 'help': "An event ID to filter by. ex: 12345"},
                {'name': "contact", 'required': False, 'help': "A contact UUID to filter by. ex: 09d23a05-47fe-11e4-bfe9-b8f6b119e9ab"},
                {'name': 'before', 'required': False, 'help': "Only return events created before this date, ex: 2015-01-28T18:00:00.000"},
                {'name': 'after', 'required': False, 'help': "Only return events created after this date, ex: 2015-01-28T18:00:00.000"}
            ]
        }


class ContactsEndpoint(ListAPIMixin, WriteAPIMixin, DeleteAPIMixin, BaseAPIView):
    """
    This endpoint allows you to list, create, update and delete contacts in your account.

    ## Listing Contacts

    A **GET** returns the list of contacts for your organization, in the order of last activity date. You can return
    only deleted contacts by passing the "deleted=true" parameter to your call.

     * **uuid** - the UUID of the contact (string), filterable as `uuid`.
     * **name** - the name of the contact (string).
     * **language** - the preferred language of the contact (string).
     * **urns** - the URNs associated with the contact (string array), filterable as `urn`.
     * **groups** - the UUIDs of any groups the contact is part of (array of objects), filterable as `group` with group name or UUID.
     * **fields** - any contact fields on this contact (dictionary).
     * **blocked** - whether the contact is blocked (boolean).
     * **stopped** - whether the contact is stopped, i.e. has opted out (boolean).
     * **created_on** - when this contact was created (datetime).
     * **modified_on** - when this contact was last modified (datetime), filterable as `before` and `after`.

    Example:

        GET /api/v2/contacts.json

    Response containing the contacts for your organization:

        {
            "next": null,
            "previous": null,
            "results": [
            {
                "uuid": "09d23a05-47fe-11e4-bfe9-b8f6b119e9ab",
                "name": "Ben Haggerty",
                "language": null,
                "urns": ["tel:+250788123123"],
                "groups": [{"name": "Customers", "uuid": "5a4eb79e-1b1f-4ae3-8700-09384cca385f"}],
                "fields": {
                  "nickname": "Macklemore",
                  "side_kick": "Ryan Lewis"
                }
                "blocked": false,
                "stopped": false,
                "created_on": "2015-11-11T13:05:57.457742Z",
                "modified_on": "2015-11-11T13:05:57.576056Z"
            }]
        }

    ## Adding Contacts

    You can add a new contact to your account by sending a **POST** request to this URL with the following JSON data:

    * **name** - the full name of the contact (string, optional)
    * **language** - the preferred language for the contact (3 letter iso code, optional)
    * **urns** - a list of URNs you want associated with the contact (string array)
    * **groups** - a list of the UUIDs of any groups this contact is part of (string array, optional)
    * **fields** - the contact fields you want to set or update on this contact (dictionary, optional)

    Example:

        POST /api/v2/contacts.json
        {
            "name": "Ben Haggerty",
            "language": "eng",
            "urns": ["tel:+250788123123", "twitter:ben"],
            "groups": [{"name": "Devs", "uuid": "6685e933-26e1-4363-a468-8f7268ab63a9"}],
            "fields": {
              "nickname": "Macklemore",
              "side_kick": "Ryan Lewis"
            }
        }

    You will receive a contact object as a response if successful:

        {
            "uuid": "09d23a05-47fe-11e4-bfe9-b8f6b119e9ab",
            "name": "Ben Haggerty",
            "language": "eng",
            "urns": ["tel:+250788123123", "twitter:ben"],
            "groups": [{"name": "Devs", "uuid": "6685e933-26e1-4363-a468-8f7268ab63a9"}],
            "fields": {
              "nickname": "Macklemore",
              "side_kick": "Ryan Lewis"
            }
            "blocked": false,
            "stopped": false,
            "created_on": "2015-11-11T13:05:57.457742Z",
            "modified_on": "2015-11-11T13:05:57.576056Z"
        }

    ## Updating Contacts

    A **POST** can also be used to update an existing contact if you specify either its UUID or one of its URNs in the
    URL. Only those fields included in the body will be changed on the contact.

    If providing a URN in the URL then don't include URNs in the body. Also note that we will create a new contact if
    there is no contact with that URN. You will receive a 201 response if this occurs.

    Examples:

        POST /api/v2/contacts.json?uuid=09d23a05-47fe-11e4-bfe9-b8f6b119e9ab
        {
            "name": "Ben Haggerty",
            "language": "eng",
            "urns": ["tel:+250788123123", "twitter:ben"],
            "groups": [{"name": "Devs", "uuid": "6685e933-26e1-4363-a468-8f7268ab63a9"}],
            "fields": {}
        }

        POST /api/v2/contacts.json?urn=tel%3A%2B250783835665
        {
            "fields": {"nickname": "Ben"}
        }

    ## Deleting Contacts

    A **POST** can also be used to delete an existing contact if you specify either its UUID or one of its URNs in the
    URL.

    Examples:

        DELETE /api/v2/contacts.json?uuid=27fb583b-3087-4778-a2b3-8af489bf4a93

        DELETE /api/v2/contacts.json?urn=tel%3A%2B250783835665

    You will receive either a 204 response if a contact was deleted, or a 404 response if no matching contact was found.
    """
    permission = 'contacts.contact_api'
    model = Contact
    serializer_class = ContactReadSerializer
    write_serializer_class = ContactWriteSerializer
    pagination_class = ModifiedOnCursorPagination
    throttle_scope = 'v2.contacts'
    lookup_params = {'uuid': 'uuid', 'urn': 'urns__urn'}

    def filter_queryset(self, queryset):
        params = self.request.query_params
        org = self.request.user.get_org()

        deleted_only = str_to_bool(params.get('deleted'))
        queryset = queryset.filter(is_test=False, is_active=(not deleted_only))

        # filter by UUID (optional)
        uuid = params.get('uuid')
        if uuid:
            queryset = queryset.filter(uuid=uuid)

        # filter by URN (optional)
        urn = params.get('urn')
        if urn:
            queryset = queryset.filter(urns__urn=self.normalize_urn(urn))

        # filter by group name/uuid (optional)
        group_ref = params.get('group')
        if group_ref:
            group = ContactGroup.user_groups.filter(org=org).filter(Q(uuid=group_ref) | Q(name=group_ref)).first()
            if group:
                queryset = queryset.filter(all_groups=group)
            else:
                queryset = queryset.filter(pk=-1)

        # use prefetch rather than select_related for foreign keys to avoid joins
        queryset = queryset.prefetch_related(
            Prefetch('all_groups', queryset=ContactGroup.user_groups.only('uuid', 'name'), to_attr='prefetched_user_groups')
        )

        return self.filter_before_after(queryset, 'modified_on')

    def prepare_for_serialization(self, object_list):
        # initialize caches of all contact fields and URNs
        org = self.request.user.get_org()
        Contact.bulk_cache_initialize(org, object_list)

    def get_serializer_context(self):
        """
        So that we only fetch active contact fields once for all contacts
        """
        context = super(ContactsEndpoint, self).get_serializer_context()
        context['contact_fields'] = ContactField.objects.filter(org=self.request.user.get_org(), is_active=True)
        return context

    def get_object(self):
        queryset = self.get_queryset().filter(**self.lookup_values)

        # don't blow up if posted a URN that doesn't exist - we'll let the serializer create a new contact
        if self.request.method == 'POST' and 'urns__urn' in self.lookup_values:
            return queryset.first()
        else:
            return generics.get_object_or_404(queryset)

    def perform_destroy(self, instance):
        instance.release(self.request.user)

    @classmethod
    def get_read_explorer(cls):
        return {
            'method': "GET",
            'title': "List Contacts",
            'url': reverse('api.v2.contacts'),
            'slug': 'contact-list',
            'params': [
                {'name': "uuid", 'required': False, 'help': "A contact UUID to filter by. ex: 09d23a05-47fe-11e4-bfe9-b8f6b119e9ab"},
                {'name': "urn", 'required': False, 'help': "A contact URN to filter by. ex: tel:+250788123123"},
                {'name': "group", 'required': False, 'help': "A group name or UUID to filter by. ex: Customers"},
                {'name': "deleted", 'required': False, 'help': "Whether to return only deleted contacts. ex: false"},
                {'name': 'before', 'required': False, 'help': "Only return contacts modified before this date, ex: 2015-01-28T18:00:00.000"},
                {'name': 'after', 'required': False, 'help': "Only return contacts modified after this date, ex: 2015-01-28T18:00:00.000"}
            ],
            'example': {'query': "urn=tel%3A%2B250788123123"},
        }

    @classmethod
    def get_write_explorer(cls):
        return {
            'method': "POST",
            'title': "Add or Update Contacts",
            'url': reverse('api.v2.contacts'),
            'slug': 'contact-write',
            'params': [
                {'name': "uuid", 'required': False, 'help': "UUID of the contact to be updated"},
                {'name': "urn", 'required': False, 'help': "URN of the contact to be updated. ex: tel:+250788123123"},
            ],
            'fields': [
                {'name': "name", 'required': False, 'help': "List of UUIDs of this contact's groups."},
                {'name': "language", 'required': False, 'help': "Preferred language of the contact (3-letter ISO code). ex: fre, eng"},
                {'name': "urns", 'required': False, 'help': "List of URNs belonging to the contact."},
                {'name': "groups", 'required': False, 'help': "List of UUIDs of groups that the contact belongs to."},
                {'name': "fields", 'required': False, 'help': "Custom fields as a JSON dictionary."},
            ],
            'example': {'body': '{"name": "Ben Haggerty", "groups": [], "urns": ["tel:+250788123123"]}'},
        }

    @classmethod
    def get_delete_explorer(cls):
        return {
            'method': "DELETE",
            'title': "Delete Contacts",
            'url': reverse('api.v2.contacts'),
            'slug': 'contact-delete',
            'params': [
                {'name': "uuid", 'required': False, 'help': "UUID of the contact to be deleted"},
                {'name': "urn", 'required': False, 'help': "URN of the contact to be deleted. ex: tel:+250788123123"}
            ],
        }


class DefinitionsEndpoint(BaseAPIView):
    """
    This endpoint allows you to export definitions of flows, campaigns and triggers in your account.

    ## Exporting Definitions

    A **GET** exports a set of flows and campaigns, and can automatically include dependencies for the requested items,
    such as groups, triggers and other flows.

      * **flow** - the UUIDs of flows to include (string, repeatable)
      * **campaign** - the UUIDs of campaigns to include (string, repeatable)
      * **dependencies** - whether to include dependencies (boolean, default: true)

    Example:

        GET /api/v2/definitions.json?flow=f14e4ff0-724d-43fe-a953-1d16aefd1c0b&flow=09d23a05-47fe-11e4-bfe9-b8f6b119e9ab

    Response is a collection of definitions:

        {
          version: 8,
          campaigns: [],
          triggers: [],
          flows: [{
            metadata: {
              "name": "Water Point Survey",
              "uuid": "f14e4ff0-724d-43fe-a953-1d16aefd1c0b",
              "saved_on": "2015-09-23T00:25:50.709164Z",
              "revision": 28,
              "expires": 7880,
              "id": 12712,
            },
            "version": 7,
            "flow_type": "S",
            "base_language": "eng",
            "entry": "87929095-7d13-4003-8ee7-4c668b736419",
            "action_sets": [
              {
                "y": 0,
                "x": 100,
                "destination": "32d415f8-6d31-4b82-922e-a93416d5aa0a",
                "uuid": "87929095-7d13-4003-8ee7-4c668b736419",
                "actions": [
                  {
                    "msg": {
                      "eng": "What is your name?"
                    },
                    "type": "reply"
                  }
                ]
              },
              ...
            ],
            "rule_sets": [
              {
                "uuid": "32d415f8-6d31-4b82-922e-a93416d5aa0a",
                "webhook_action": null,
                "rules": [
                  {
                    "test": {
                      "test": "true",
                      "type": "true"
                    },
                      "category": {
                      "eng": "All Responses"
                    },
                    "destination": null,
                    "uuid": "5fa6e9ae-e78e-4e38-9c66-3acf5e32fcd2",
                    "destination_type": null
                  }
                ],
                "webhook": null,
                "ruleset_type": "wait_message",
                "label": "Name",
                "operand": "@step.value",
                "finished_key": null,
                "y": 162,
                "x": 62,
                "config": {}
              },
              ...
            ]
            }
          }]
        }
    """
    permission = 'orgs.org_api'

    def get(self, request, *args, **kwargs):
        org = request.user.get_org()
        params = request.query_params

        if 'flow_uuid' in params or 'campaign_uuid' in params:  # deprecated
            flow_uuids = splitting_getlist(self.request, 'flow_uuid')
            campaign_uuids = splitting_getlist(self.request, 'campaign_uuid')
        else:
            flow_uuids = params.getlist('flow')
            campaign_uuids = params.getlist('campaign')

        depends = str_to_bool(params.get('dependencies', 'true'))

        if flow_uuids:
            flows = set(Flow.objects.filter(uuid__in=flow_uuids, org=org))
        else:
            flows = set()

        # any fetched campaigns
        campaigns = []
        if campaign_uuids:
            campaigns = Campaign.objects.filter(uuid__in=campaign_uuids, org=org)

            if depends:
                for campaign in campaigns:
                    for event in campaign.events.filter(event_type=CampaignEvent.TYPE_FLOW, is_active=True).exclude(flow=None):
                        flows.add(event.flow)

        # get any dependencies on our flows and campaigns
        dependencies = dict(flows=set(), campaigns=set(campaigns), triggers=set(), groups=set())
        for flow in flows:
            if depends:
                dependencies = flow.get_dependencies(dependencies=dependencies)

        # make sure our requested items are included flows we requested are included
        to_export = dict(flows=dependencies['flows'],
                         campaigns=dependencies['campaigns'],
                         triggers=dependencies['triggers'])

        # add in our primary requested flows
        to_export['flows'].update(flows)

        export = org.export_definitions(self.request.branding['link'], **to_export)

        return Response(export, status=status.HTTP_200_OK)

    @classmethod
    def get_read_explorer(cls):
        return {
            'method': "GET",
            'title': "Export Definitions",
            'url': reverse('api.v2.definitions'),
            'slug': 'definition-list',
            'params': [
                {'name': "flow", 'required': False, 'help': "One or more flow UUIDs to include"},
                {'name': "campaign", 'required': False, 'help': "One or more campaign UUIDs to include"},
                {'name': "dependencies", 'required': False, 'help': "Whether to include dependencies of the requested items. ex: false"}
            ]
        }


class FieldsEndpoint(ListAPIMixin, BaseAPIView):
    """
    This endpoint allows you to list custom contact fields in your account.

    ## Listing Fields

    A **GET** returns the list of custom contact fields for your organization, in the order of last created.

     * **key** - the unique key of this field (string), filterable as `key`
     * **label** - the display label of this field (string)
     * **value_type** - the data type of values associated with this field (string)

    Example:

        GET /api/v2/fields.json

    Response containing the fields for your organization:

         {
            "next": null,
            "previous": null,
            "results": [
                {
                    "key": "nick_name",
                    "label": "Nick name",
                    "value_type": "text"
                },
                ...
            ]
        }
    """
    permission = 'contacts.contactfield_api'
    model = ContactField
    serializer_class = ContactFieldReadSerializer
    pagination_class = CreatedOnCursorPagination

    def filter_queryset(self, queryset):
        params = self.request.query_params

        # filter by key (optional)
        key = params.get('key')
        if key:
            queryset = queryset.filter(key=key)

        return queryset.filter(is_active=True)

    @classmethod
    def get_read_explorer(cls):
        return {
            'method': "GET",
            'title': "List Fields",
            'url': reverse('api.v2.fields'),
            'slug': 'field-list',
            'params': [
                {'name': "key", 'required': False, 'help': "A field key to filter by. ex: nick_name"}
            ],
            'example': {'query': "key=nick_name"},
        }


class FlowsEndpoint(ListAPIMixin, BaseAPIView):
    """
    This endpoint allows you to list flows in your account.

    ## Listing Flows

    A **GET** returns the list of flows for your organization, in the order of last created.

     * **uuid** - the UUID of the flow (string), filterable as `uuid`
     * **name** - the name of the flow (string)
     * **archived** - whether this flow is archived (boolean)
     * **labels** - the labels for this flow (array of objects)
     * **expires** - the time (in minutes) when this flow's inactive contacts will expire (integer)
     * **created_on** - when this flow was created (datetime)
     * **runs** - the counts of completed, interrupted and expired runs (object)

    Example:

        GET /api/v2/flows.json

    Response containing the groups for your organization:

        {
            "next": null,
            "previous": null,
            "results": [
                {
                    "uuid": "5f05311e-8f81-4a67-a5b5-1501b6d6496a",
                    "name": "Survey",
                    "archived": false,
                    "labels": [{"name": "Important", "uuid": "5a4eb79e-1b1f-4ae3-8700-09384cca385f"}],
                    "expires": 600,
                    "created_on": "2016-01-06T15:33:00.813162Z",
                    "runs": {
                        "completed": 123,
                        "interrupted": 2,
                        "expired": 34
                    }
                },
                ...
            ]
        }
    """
    permission = 'flows.flow_api'
    model = Flow
    serializer_class = FlowReadSerializer
    pagination_class = CreatedOnCursorPagination

    def filter_queryset(self, queryset):
        params = self.request.query_params

        # filter by UUID (optional)
        uuid = params.get('uuid')
        if uuid:
            queryset = queryset.filter(uuid=uuid)

        queryset = queryset.prefetch_related('labels')

        return queryset

    @classmethod
    def get_read_explorer(cls):
        return {
            'method': "GET",
            'title': "List Flows",
            'url': reverse('api.v2.flows'),
            'slug': 'flow-list',
            'params': [
                {'name': "uuid", 'required': False, 'help': "A flow UUID filter by. ex: 5f05311e-8f81-4a67-a5b5-1501b6d6496a"}
            ]
        }


class GroupsEndpoint(ListAPIMixin, WriteAPIMixin, DeleteAPIMixin, BaseAPIView):
    """
    This endpoint allows you to list, create, update and delete contact groups in your account.

    ## Listing Groups

    A **GET** returns the list of contact groups for your organization, in the order of last created.

     * **uuid** - the UUID of the group (string), filterable as `uuid`
     * **name** - the name of the group (string)
     * **count** - the number of contacts in the group (int)

    Example:

        GET /api/v2/groups.json

    Response containing the groups for your organization:

        {
            "next": null,
            "previous": null,
            "results": [
                {
                    "uuid": "5f05311e-8f81-4a67-a5b5-1501b6d6496a",
                    "name": "Reporters",
                    "count": 315,
                    "query": null
                },
                ...
            ]
        }

    ## Adding a Group

    A **POST** can be used to create a new contact group. Don't specify a UUID as this will be generated for you.

    * **name** - the group name (string)

    Example:

        POST /api/v2/groups.json
        {
            "name": "Reporters"
        }

    You will receive a group object as a response if successful:

        {
            "uuid": "5f05311e-8f81-4a67-a5b5-1501b6d6496a",
            "name": "Reporters",
            "count": 0,
            "query": null
        }

    ## Updating a Group

    A **POST** can also be used to update an existing contact group if you specify its UUID in the URL.

    Example:

        POST /api/v2/groups.json?uuid=5f05311e-8f81-4a67-a5b5-1501b6d6496a
        {
            "name": "Checked"
        }

    You will receive the updated group object as a response if successful:

        {
            "uuid": "5f05311e-8f81-4a67-a5b5-1501b6d6496a",
            "name": "Checked",
            "count": 0,
            "query": null
        }

    ## Deleting a Group

    A **DELETE** can be used to delete a contact group if you specify its UUID in the URL.

    Example:

        DELETE /api/v2/groups.json?uuid=5f05311e-8f81-4a67-a5b5-1501b6d6496a

    You will receive either a 204 response if a group was deleted, or a 404 response if no matching group was found.
    """
    permission = 'contacts.contactgroup_api'
    model = ContactGroup
    model_manager = 'user_groups'
    serializer_class = ContactGroupReadSerializer
    write_serializer_class = ContactGroupWriteSerializer
    pagination_class = CreatedOnCursorPagination

    def filter_queryset(self, queryset):
        params = self.request.query_params

        # filter by UUID (optional)
        uuid = params.get('uuid')
        if uuid:
            queryset = queryset.filter(uuid=uuid)

        return queryset.filter(is_active=True)

    @classmethod
    def get_read_explorer(cls):
        return {
            'method': "GET",
            'title': "List Contact Groups",
            'url': reverse('api.v2.groups'),
            'slug': 'group-list',
            'params': [
                {'name': "uuid", 'required': False, 'help': "A contact group UUID to filter by"}
            ]
        }

    @classmethod
    def get_write_explorer(cls):
        return {
            'method': "POST",
            'title': "Add or Update Contact Groups",
            'url': reverse('api.v2.groups'),
            'slug': 'group-write',
            'params': [
                {'name': "uuid", 'required': False, 'help': "The UUID of the contact group to update"}
            ],
            'fields': [
                {'name': "name", 'required': True, 'help': "The name of the contact group"}
            ]
        }

    @classmethod
    def get_delete_explorer(cls):
        return {
            'method': "DELETE",
            'title': "Delete Contact Groups",
            'url': reverse('api.v2.groups'),
            'slug': 'group-delete',
            'params': [
                {'name': "uuid", 'required': True, 'help': "The UUID of the contact group to delete"}
            ],
        }


class LabelsEndpoint(ListAPIMixin, WriteAPIMixin, DeleteAPIMixin, BaseAPIView):
    """
    This endpoint allows you to list, create, update and delete message labels in your account.

    ## Listing Labels

    A **GET** returns the list of message labels for your organization, in the order of last created.

     * **uuid** - the UUID of the label (string), filterable as `uuid`
     * **name** - the name of the label (string)
     * **count** - the number of messages with this label (int)

    Example:

        GET /api/v2/labels.json

    Response containing the labels for your organization:

        {
            "next": null,
            "previous": null,
            "results": [
                {
                    "uuid": "5f05311e-8f81-4a67-a5b5-1501b6d6496a",
                    "name": "Screened",
                    "count": 315
                },
                ...
            ]
        }

    ## Adding a Label

    A **POST** can be used to create a new message label. Don't specify a UUID as this will be generated for you.

    * **name** - the label name (string)

    Example:

        POST /api/v2/labels.json
        {
            "name": "Screened"
        }

    You will receive a label object as a response if successful:

        {
            "uuid": "fdd156ca-233a-48c1-896d-a9d594d59b95",
            "name": "Screened",
            "count": 0
        }

    ## Updating a Label

    A **POST** can also be used to update an existing message label if you specify its UUID in the URL.

    Example:

        POST /api/v2/labels.json?uuid=fdd156ca-233a-48c1-896d-a9d594d59b95
        {
            "name": "Checked"
        }

    You will receive the updated label object as a response if successful:

        {
            "uuid": "fdd156ca-233a-48c1-896d-a9d594d59b95",
            "name": "Checked",
            "count": 0
        }

    ## Deleting a Label

    A **DELETE** can be used to delete a message label if you specify its UUID in the URL.

    Example:

        DELETE /api/v2/labels.json?uuid=fdd156ca-233a-48c1-896d-a9d594d59b95

    You will receive either a 204 response if a label was deleted, or a 404 response if no matching label was found.
    """
    permission = 'contacts.label_api'
    model = Label
    model_manager = 'label_objects'
    serializer_class = LabelReadSerializer
    write_serializer_class = LabelWriteSerializer
    pagination_class = CreatedOnCursorPagination

    def filter_queryset(self, queryset):
        params = self.request.query_params

        # filter by UUID (optional)
        uuid = params.get('uuid')
        if uuid:
            queryset = queryset.filter(uuid=uuid)

        return queryset.filter(is_active=True)

    @classmethod
    def get_read_explorer(cls):
        return {
            'method': "GET",
            'title': "List Message Labels",
            'url': reverse('api.v2.labels'),
            'slug': 'label-list',
            'params': [
                {'name': "uuid", 'required': False, 'help': "A message label UUID to filter by"}
            ]
        }

    @classmethod
    def get_write_explorer(cls):
        return {
            'method': "POST",
            'title': "Add or Update Message Labels",
            'url': reverse('api.v2.labels'),
            'slug': 'label-write',
            'params': [
                {'name': "uuid", 'required': False, 'help': "The UUID of the message label to update"},
            ],
            'fields': [
                {'name': "name", 'required': True, 'help': "The name of the message label"}
            ]
        }

    @classmethod
    def get_delete_explorer(cls):
        return {
            'method': "DELETE",
            'title': "Delete Message Labels",
            'url': reverse('api.v2.labels'),
            'slug': 'label-delete',
            'params': [
                {'name': "uuid", 'required': True, 'help': "The UUID of the message label to delete"}
            ],
        }


class MediaEndpoint(BaseAPIView):
    """
    This endpoint allows you to submit media which can be embedded in flow steps.

    ## Creating Media

    By making a `POST` request to the endpoint you can add a new media files
    """
    parser_classes = (MultiPartParser, FormParser,)
    permission = 'msgs.msg_api'

    def post(self, request, format=None, *args, **kwargs):

        org = self.request.user.get_org()
        media_file = request.data.get('media_file', None)
        extension = request.data.get('extension', None)

        if media_file and extension:
            location = org.save_media(media_file, extension)
            return Response(dict(location=location), status=status.HTTP_201_CREATED)

        return Response(dict(), status=status.HTTP_400_BAD_REQUEST)


class MessagesEndpoint(ListAPIMixin, BaseAPIView):
    """
    This endpoint allows you to list messages in your account.

    ## Listing Messages

    A `GET` returns the messages for your organization, filtering them as needed. Each message has the following
    attributes:

     * **id** - the ID of the message (int), filterable as `id`.
     * **broadcast** - the id of the broadcast (int), filterable as `broadcast`.
     * **contact** - the UUID and name of the contact (object), filterable as `contact` with UUID.
     * **urn** - the URN of the sender or receiver, depending on direction (string).
     * **channel** - the UUID and name of the channel that handled this message (object).
     * **direction** - the direction of the message (one of "incoming" or "outgoing").
     * **type** - the type of the message (one of "inbox", "flow", "ivr").
     * **status** - the status of the message (one of "initializing", "queued", "wired", "sent", "delivered", "handled", "errored", "failed", "resent").
     * **visibility** - the visibility of the message (one of "visible", "archived" or "deleted")
     * **text** - the text of the message received (string). Note this is the logical view and the message may have been received as multiple physical messages.
     * **labels** - any labels set on this message (array of objects), filterable as `label` with label name or UUID.
     * **created_on** - when this message was either received by the channel or created (datetime) (filterable as `before` and `after`).
     * **sent_on** - for outgoing messages, when the channel sent the message (null if not yet sent or an incoming message) (datetime).

    You can also filter by `folder` where folder is one of `inbox`, `flows`, `archived`, `outbox`, `incoming` or `sent`.
    Note that you cannot filter by more than one of `contact`, `folder`, `label` or `broadcast` at the same time.

    The sort order for all folders save for `incoming` is the message creation date. For the `incoming` folder (which
    includes all incoming messages, regardless of visibility or type) messages are sorted by last modified date. This
    allows clients to poll for updates to message labels and visibility changes.

    Example:

        GET /api/v2/messages.json?folder=inbox

    Response is the list of messages for that contact, most recently created first:

        {
            "next": "http://example.com/api/v2/messages.json?folder=inbox&cursor=cD0yMDE1LTExLTExKzExJTNBM40NjQlMkIwMCUzRv",
            "previous": null,
            "results": [
            {
                "id": 4105426,
                "broadcast": 2690007,
                "contact": {"uuid": "d33e9ad5-5c35-414c-abd4-e7451c69ff1d", "name": "Bob McFlow"},
                "urn": "twitter:textitin",
                "channel": {"uuid": "9a8b001e-a913-486c-80f4-1356e23f582e", "name": "Nexmo"},
                "direction": "out",
                "type": "inbox",
                "status": "wired",
                "visibility": "visible",
                "text": "How are you?",
                "labels": [{"name": "Important", "uuid": "5a4eb79e-1b1f-4ae3-8700-09384cca385f"}],
                "created_on": "2016-01-06T15:33:00.813162Z",
                "sent_on": "2016-01-06T15:35:03.675716Z",
            },
            ...
        }
    """
    class Pagination(CreatedOnCursorPagination):
        """
        Overridden paginator for Msg endpoint that switches from created_on to modified_on when looking
        at all incoming messages.
        """
        def get_ordering(self, request, queryset, view=None):
            if request.query_params.get('folder', '').lower() == 'incoming':
                return ModifiedOnCursorPagination.ordering
            else:
                return CreatedOnCursorPagination.ordering

    permission = 'msgs.msg_api'
    model = Msg
    serializer_class = MsgReadSerializer
    pagination_class = Pagination
    exclusive_params = ('contact', 'folder', 'label', 'broadcast')
    required_params = ('contact', 'folder', 'label', 'broadcast', 'id')
    throttle_scope = 'v2.messages'

    FOLDER_FILTERS = {'inbox': SystemLabel.TYPE_INBOX,
                      'flows': SystemLabel.TYPE_FLOWS,
                      'archived': SystemLabel.TYPE_ARCHIVED,
                      'outbox': SystemLabel.TYPE_OUTBOX,
                      'sent': SystemLabel.TYPE_SENT}

    def get_queryset(self):
        org = self.request.user.get_org()
        folder = self.request.query_params.get('folder')

        if folder:
            sys_label = self.FOLDER_FILTERS.get(folder.lower())
            if sys_label:
                return SystemLabel.get_queryset(org, sys_label, exclude_test_contacts=False)
            elif folder == 'incoming':
                return self.model.objects.filter(org=org, direction='I')
            else:
                return self.model.objects.filter(pk=-1)
        else:
            return self.model.objects.filter(org=org).exclude(visibility=Msg.VISIBILITY_DELETED).exclude(msg_type=None)

    def filter_queryset(self, queryset):
        params = self.request.query_params
        org = self.request.user.get_org()

        # filter by id (optional)
        msg_id = params.get('id')
        if msg_id:
            queryset = queryset.filter(id=msg_id)

        # filter by broadcast (optional)
        broadcast_id = params.get('broadcast')
        if broadcast_id:
            queryset = queryset.filter(broadcast_id=broadcast_id)

        # filter by contact (optional)
        contact_uuid = params.get('contact')
        if contact_uuid:
            contact = Contact.objects.filter(org=org, is_test=False, is_active=True, uuid=contact_uuid).first()
            if contact:
                queryset = queryset.filter(contact=contact)
            else:
                queryset = queryset.filter(pk=-1)
        else:
            # otherwise filter out test contact runs
            test_contact_ids = list(Contact.objects.filter(org=org, is_test=True).values_list('pk', flat=True))
            queryset = queryset.exclude(contact__pk__in=test_contact_ids)

        # filter by label name/uuid (optional)
        label_ref = params.get('label')
        if label_ref:
            label = Label.label_objects.filter(org=org).filter(Q(name=label_ref) | Q(uuid=label_ref)).first()
            if label:
                queryset = queryset.filter(labels=label, visibility=Msg.VISIBILITY_VISIBLE)
            else:
                queryset = queryset.filter(pk=-1)

        # use prefetch rather than select_related for foreign keys to avoid joins
        queryset = queryset.prefetch_related(
            Prefetch('contact', queryset=Contact.objects.only('uuid', 'name')),
            Prefetch('contact_urn', queryset=ContactURN.objects.only('urn')),
            Prefetch('channel', queryset=Channel.objects.only('uuid', 'name')),
            Prefetch('labels', queryset=Label.label_objects.only('uuid', 'name')),
        )

        # incoming folder gets sorted by 'modified_on'
        if self.request.query_params.get('folder', '').lower() == 'incoming':
            return self.filter_before_after(queryset, 'modified_on')

        # everything else by 'created_on'
        else:
            return self.filter_before_after(queryset, 'created_on')

    @classmethod
    def get_read_explorer(cls):
        return {
            'method': "GET",
            'title': "List Messages",
            'url': reverse('api.v2.messages'),
            'slug': 'msg-list',
            'params': [
                {'name': 'id', 'required': False, 'help': "A message ID to filter by, ex: 123456"},
                {'name': 'broadcast', 'required': False, 'help': "A broadcast ID to filter by, ex: 12345"},
                {'name': 'contact', 'required': False, 'help': "A contact UUID to filter by, ex: 09d23a05-47fe-11e4-bfe9-b8f6b119e9ab"},
                {'name': 'folder', 'required': False, 'help': "A folder name to filter by, one of: inbox, flows, archived, outbox, sent, incoming"},
                {'name': 'label', 'required': False, 'help': "A label name or UUID to filter by, ex: Spam"},
                {'name': 'before', 'required': False, 'help': "Only return messages created before this date, ex: 2015-01-28T18:00:00.000"},
                {'name': 'after', 'required': False, 'help': "Only return messages created after this date, ex: 2015-01-28T18:00:00.000"}
            ],
            'example': {'query': "folder=incoming&after=2014-01-01T00:00:00.000"},
        }


class OrgEndpoint(BaseAPIView):
    """
    This endpoint allows you to view details about your account.

    ## Viewing Current Organization

    A **GET** returns the details of your organization. There are no parameters.

    Example:

        GET /api/v2/org.json

    Response containing your organization:

        {
            "name": "Nyaruka",
            "country": "RW",
            "languages": ["eng", "fre"],
            "primary_language": "eng",
            "timezone": "Africa/Kigali",
            "date_style": "day_first",
            "anon": false
        }
    """
    permission = 'orgs.org_api'

    def get(self, request, *args, **kwargs):
        org = request.user.get_org()

        data = {
            'name': org.name,
            'country': org.get_country_code(),
            'languages': [l.iso_code for l in org.languages.order_by('iso_code')],
            'primary_language': org.primary_language.iso_code if org.primary_language else None,
            'timezone': org.timezone,
            'date_style': ('day_first' if org.get_dayfirst() else 'month_first'),
            'anon': org.is_anon
        }

        return Response(data, status=status.HTTP_200_OK)

    @classmethod
    def get_read_explorer(cls):
        return {
            'method': "GET",
            'title': "View Current Org",
            'url': reverse('api.v2.org'),
            'slug': 'org-read'
        }


class ResthooksEndpoint(ListAPIMixin, BaseAPIView):
    """
    This endpoint allows you to list configured resthooks in your account.

    ## Listing Resthooks

    A `GET` returns the resthooks on your organization. Each resthook has the following attributes:

     * **resthook** - the slug for the resthook (string)
     * **created_on** - the datetime when this resthook was created (datetime)
     * **modified_on** - the datetime when this resthook was last modified (datetime)

    Example:

        GET /api/v2/resthooks.json

    Response is the list of resthooks on your organization, most recently modified first:

        {
            "next": "http://example.com/api/v2/resthooks.json?cursor=cD0yMDE1LTExLTExKzExJTNBM40NjQlMkIwMCUzRv",
            "previous": null,
            "results": [
            {
                "resthook": "new-report",
                "created_on": "2015-11-11T13:05:57.457742Z",
                "modified_on": "2015-11-11T13:05:57.457742Z",
            },
            ...
        }
    """
    permission = 'api.resthook_api'
    model = Resthook
    serializer_class = ResthookReadSerializer
    pagination_class = ModifiedOnCursorPagination

    def filter_queryset(self, queryset):
        return queryset.filter(is_active=True)

    @classmethod
    def get_read_explorer(cls):
        return {
            'method': "GET",
            'title': "List Resthooks",
            'url': reverse('api.v2.resthooks'),
            'slug': 'resthook-list',
            'params': []
        }


class ResthookSubscribersEndpoint(ListAPIMixin, WriteAPIMixin, DeleteAPIMixin, BaseAPIView):
    """
    This endpoint allows you to list, add or remove subscribers to resthooks.

    ## Listing Resthook Subscribers

    A `GET` returns the subscribers on your organization. Each resthook subscriber has the following attributes:

     * **id** - the id of the subscriber (integer, filterable)
     * **resthook** - the resthook they are subscribed to (string, filterable)
     * **target_url** - the url that will be notified when this event occurs
     * **created_on** - when this subscriber was added

    Example:

        GET /api/v2/resthook_subscribers.json

    Response is the list of resthook subscribers on your organization, most recently created first:

        {
            "next": "http://example.com/api/v2/resthook_subscribers.json?cursor=cD0yMDE1LTExLTExKzExJTNBM40NjQlMkIwMCUzRv",
            "previous": null,
            "results": [
            {
                "id": "10404016"
                "resthook": "mother-registration",
                "target_url": "https://zapier.com/receive/505019595",
                "created_on": "2013-08-19T19:11:21.082Z"
            },
            {
                "id": "10404055",
                "resthook": "new-birth",
                "target_url": "https://zapier.com/receive/605010501",
                "created_on": "2013-08-19T19:11:21.082Z"
            },
            ...
        }

    ## Subscribing to a Resthook

    By making a `POST` request with the event you want to subscribe to and the target URL, you can subscribe to be
    notified whenever your resthook event is triggered.

     * **resthook** - the slug of the resthook to subscribe to
     * **target_url** - the URL you want called (will be called with a POST)

    Example:

        POST /api/v2/resthook_subscribers.json
        {
            "resthook": "new-report",
            "target_url": "https://zapier.com/receive/505019595"
        }

    Response is the created subscription:

        {
            "id": "10404016",
            "resthook": "new-report",
            "target_url": "https://zapier.com/receive/505019595",
            "created_on": "2013-08-19T19:11:21.082Z"
        }

    ## Deleting a Subscription

    A **DELETE** can be used to delete a subscription if you specify its id in the URL.

    Example:

        DELETE /api/v2/resthook_subscribers.json?id=10404016

    You will receive either a 204 response if a subscriber was deleted, or a 404 response if no matching subscriber was found.

    """
    permission = 'api.resthooksubscriber_api'
    model = ResthookSubscriber
    serializer_class = ResthookSubscriberReadSerializer
    write_serializer_class = ResthookSubscriberWriteSerializer
    pagination_class = CreatedOnCursorPagination
    lookup_params = {'id': 'id'}

    def get_queryset(self):
        org = self.request.user.get_org()
        return self.model.objects.filter(resthook__org=org, is_active=True)

    def filter_queryset(self, queryset):
        params = self.request.query_params

        # filter by id (optional)
        subscriber_id = params.get('id')
        if subscriber_id:
            queryset = queryset.filter(id=subscriber_id)

        resthook = params.get('resthook')
        if resthook:
            queryset = queryset.filter(resthook__slug=resthook)

        return queryset.select_related('resthook')

    def perform_destroy(self, instance):
        instance.release(self.request.user)

    @classmethod
    def get_read_explorer(cls):
        return {
            'method': "GET",
            'title': "List Resthook Subscribers",
            'url': reverse('api.v2.resthook_subscribers'),
            'slug': 'resthooksubscriber-list',
            'params': []
        }

    @classmethod
    def get_write_explorer(cls):
        return dict(method="POST",
                    title="Add Resthook Subscriber",
                    url=reverse('api.v2.resthook_subscribers'),
                    slug='resthooksubscriber-write',
                    fields=[dict(name='resthook', required=True,
                                 help="The slug for the resthook you want to subscribe to"),
                            dict(name='target_url', required=True,
                                 help="The URL that will be called when the resthook is triggered.")],
                    example=dict(body='{"resthook": "new-report", "target_url": "https://zapier.com/handle/1515155"}'))

    @classmethod
    def get_delete_explorer(cls):
        return dict(method="DELETE",
                    title="Delete Resthook Subscriber",
                    url=reverse('api.v2.resthook_subscribers'),
                    slug='resthooksubscriber-delete',
                    params=[dict(name='id', required=True, help="The id of the subscriber to delete")])


class ResthookEventsEndpoint(ListAPIMixin, BaseAPIView):
    """
    This endpoint lists recent events for the passed in Resthook.

    ## Listing Resthook Events

    A `GET` returns the recent resthook events on your organization. Each event has the following attributes:

     * **resthook** - the slug for the resthook (filterable)
     * **data** - the data for the resthook
     * **created_on** - the datetime when this resthook was created (datetime)

    Example:

        GET /api/v2/resthook_events.json

    Response is the list of recent resthook events on your organization, most recently created first:

        {
            "next": "http://example.com/api/v2/resthook_events.json?cursor=cD0yMDE1LTExLTExKzExJTNBM40NjQlMkIwMCUzRv",
            "previous": null,
            "results": [
            {
                "resthook": "new-report",
                "data": {
                    "channel": 105,
                    "flow": 50505,
                    "flow_base_language": "eng",
                    "run": 50040405,
                    "text": "Incoming text",
                    "step: "d33e9ad5-5c35-414c-abd4-e7451c69ff1d",
                    "contact": "d33e9ad5-5c35-414c-abd4-e7451casdf",
                    "urn": "tel:+12067781234",
                    "values": [
                        {
                            "category": {
                                "eng": "All Responses"
                            },
                            "node": "c33724d7-1064-4dd6-9aa3-efd29252cb88",
                            "text": "Ryan Lewis",
                            "rule_value": "Ryan Lewis",
                            "value": "Ryan Lewis",
                            "label": "Name",
                            "time": "2016-08-10T21:18:51.186826Z"
                        }
                    ],
                    "steps": [
                        {
                            "node": "2d4f8c9a-cf12-4f6c-ad55-a6cc633954f6",
                            "left_on": "2016-08-10T21:18:45.391114Z",
                            "text": "What is your name?",
                            "value": null,
                            "arrived_on": "2016-08-10T21:18:45.378598Z",
                            "type": "A"
                        },
                        {
                            "node": "c33724d7-1064-4dd6-9aa3-efd29252cb88",
                            "left_on": "2016-08-10T21:18:51.186826Z",
                            "text": "Eric Newcomer",
                            "value": "Eric Newcomer",
                            "arrived_on": "2016-08-10T21:18:45.391114Z",
                            "type": "R"
                        }
                    ],
                },
                "created_on": "2015-11-11T13:05:57.457742Z",
            },
            ...
        }
    """
    permission = 'api.webhookevent_api'
    model = WebHookEvent
    serializer_class = WebHookEventReadSerializer
    pagination_class = CreatedOnCursorPagination

    def filter_queryset(self, queryset):
        params = self.request.query_params
        queryset = queryset.exclude(resthook=None)

        resthook = params.get('resthook')
        if resthook:
            queryset = queryset.filter(resthook__slug=resthook)

        return queryset.select_related('resthook')

    @classmethod
    def get_read_explorer(cls):
        return {
            'method': "GET",
            'title': "List Resthook Events",
            'url': reverse('api.v2.resthook_events'),
            'slug': 'resthook-event-list',
            'params': []
        }


class RunsEndpoint(ListAPIMixin, BaseAPIView):
    """
    This endpoint allows you to fetch flow runs. A run represents a single contact's path through a flow and is created
    each time a contact is started in a flow.

    ## Listing Flow Runs

    A `GET` request returns the flow runs for your organization, filtering them as needed. Each
    run has the following attributes:

     * **id** - the ID of the run (int), filterable as `id`.
     * **flow** - the UUID and name of the flow (object), filterable as `flow` with UUID.
     * **contact** - the UUID and name of the contact (object), filterable as `contact` with UUID.
     * **responded** - whether the contact responded (boolean), filterable as `responded`.
     * **steps** - steps visited by the contact on the flow (array of objects).
     * **created_on** - the datetime when this run was started (datetime).
     * **modified_on** - when this run was last modified (datetime), filterable as `before` and `after`.
     * **exited_on** - the datetime when this run exited or null if it is still active (datetime).
     * **exit_type** - how the run ended (one of "interrupted", "completed", "expired").

    Note that you cannot filter by `flow` and `contact` at the same time.

    Example:

        GET /api/v2/runs.json?flow=f5901b62-ba76-4003-9c62-72fdacc1b7b7

    Response is the list of runs on the flow, most recently modified first:

        {
            "next": "http://example.com/api/v2/runs.json?cursor=cD0yMDE1LTExLTExKzExJTNBM40NjQlMkIwMCUzRv",
            "previous": null,
            "results": [
            {
                "id": 12345678,
                "flow": {"uuid": "f5901b62-ba76-4003-9c62-72fdacc1b7b7", "name": "Specials"},
                "contact": {"uuid": "d33e9ad5-5c35-414c-abd4-e7451c69ff1d", "name": "Bob McFlow"},
                "responded": true,
                "steps": [
                    {
                        "node": "22bd934e-953b-460d-aaf5-42a84ec8f8af",
                        "category": null,
                        "left_on": "2013-08-19T19:11:21.082Z",
                        "text": "Hi from the Thrift Shop! We are having specials this week. What are you interested in?",
                        "value": null,
                        "arrived_on": "2013-08-19T19:11:21.044Z",
                        "type": "actionset"
                    },
                    {
                        "node": "9a31495d-1c4c-41d5-9018-06f93baa5b98",
                        "category": "Foxes",
                        "left_on": null,
                        "text": "I want to buy a fox skin",
                        "value": "fox skin",
                        "arrived_on": "2013-08-19T19:11:21.088Z",
                        "type": "ruleset"
                    }
                ],
                "created_on": "2015-11-11T13:05:57.457742Z",
                "modified_on": "2015-11-11T13:05:57.576056Z",
                "exited_on": "2015-11-11T13:05:57.576056Z",
                "exit_type": "completed"
            },
            ...
        }
    """
    permission = 'flows.flow_api'
    model = FlowRun
    serializer_class = FlowRunReadSerializer
    pagination_class = ModifiedOnCursorPagination
    exclusive_params = ('contact', 'flow')
    throttle_scope = 'v2.runs'

    def filter_queryset(self, queryset):
        params = self.request.query_params
        org = self.request.user.get_org()

        # filter by flow (optional)
        flow_uuid = params.get('flow')
        if flow_uuid:
            flow = Flow.objects.filter(org=org, uuid=flow_uuid, is_active=True).first()
            if flow:
                queryset = queryset.filter(flow=flow)
            else:
                queryset = queryset.filter(pk=-1)

        # filter by id (optional)
        run_id = params.get('id')
        if run_id:
            queryset = queryset.filter(id=run_id)

        # filter by contact (optional)
        contact_uuid = params.get('contact')
        if contact_uuid:
            contact = Contact.objects.filter(org=org, is_test=False, is_active=True, uuid=contact_uuid).first()
            if contact:
                queryset = queryset.filter(contact=contact)
            else:
                queryset = queryset.filter(pk=-1)
        else:
            # otherwise filter out test contact runs
            test_contact_ids = list(Contact.objects.filter(org=org, is_test=True).values_list('pk', flat=True))
            queryset = queryset.exclude(contact__pk__in=test_contact_ids)

        # limit to responded runs (optional)
        if str_to_bool(params.get('responded')):
            queryset = queryset.filter(responded=True)

        # use prefetch rather than select_related for foreign keys to avoid joins
        queryset = queryset.prefetch_related(
            Prefetch('flow', queryset=Flow.objects.only('uuid', 'name', 'base_language')),
            Prefetch('contact', queryset=Contact.objects.only('uuid', 'name', 'language')),
            Prefetch('steps', queryset=FlowStep.objects.order_by('arrived_on')),
            Prefetch('steps__messages', queryset=Msg.objects.only('broadcast', 'text')),
            Prefetch('steps__broadcasts', queryset=Broadcast.objects.all()),
        )

        return self.filter_before_after(queryset, 'modified_on')

    @classmethod
    def get_read_explorer(cls):
        return {
            'method': "GET",
            'title': "List Flow Runs",
            'url': reverse('api.v2.runs'),
            'slug': 'run-list',
            'params': [
                {'name': 'id', 'required': False, 'help': "A run ID to filter by, ex: 123456"},
                {'name': 'flow', 'required': False, 'help': "A flow UUID to filter by, ex: f5901b62-ba76-4003-9c62-72fdacc1b7b7"},
                {'name': 'contact', 'required': False, 'help': "A contact UUID to filter by, ex: 09d23a05-47fe-11e4-bfe9-b8f6b119e9ab"},
                {'name': 'responded', 'required': False, 'help': "Whether to only return runs with contact responses"},
                {'name': 'before', 'required': False, 'help': "Only return runs modified before this date, ex: 2015-01-28T18:00:00.000"},
                {'name': 'after', 'required': False, 'help': "Only return runs modified after this date, ex: 2015-01-28T18:00:00.000"}
            ],
            'example': {'query': "after=2016-01-01T00:00:00.000"}
        }


class FlowStartsEndpoint(ListAPIMixin, WriteAPIMixin, BaseAPIView):
    """
    This endpoint allows you to list manual flow starts in your account, and add or start contacts in a flow.

    ## Listing Flow Starts

    By making a `GET` request you can list all the manual flow starts on your organization, in the order of last
    modified. Each flow start has the following attributes:

     * **id** - the id of this flow start (integer)
     * **flow** - the flow which was started (object)
     * **contacts** - the list of contacts that were started in the flow (objects)
     * **groups** - the list of groups that were started in the flow (objects)
     * **restart_particpants** - whether the contacts were restarted in this flow (boolean)
     * **status** - the status of this flow start
     * **extra** - the dictionary of extra parameters passed to the flow start (object)
     * **created_on** - the datetime when this flow start was created (datetime)
     * **modified_on** - the datetime when this flow start was modified (datetime)

    Example:

        GET /api/v2/flow_starts.json

    Response is the list of flow starts on your organization, most recently modified first:

        {
            "next": "http://example.com/api/v2/flow_starts.json?cursor=cD0yMDE1LTExLTExKzExJTNBM40NjQlMkIwMCUzRv",
            "previous": null,
            "results": [
                {
                    "id": 150051,
                    "flow": {"uuid": "f5901b62-ba76-4003-9c62-72fdacc1b7b7", "name": "Thrift Shop"},
                    "groups": [
                         {"uuid": "f5901b62-ba76-4003-9c62-72fdacc1b7b7", "name": "Ryan & Macklemore"}
                    ],
                    "contacts": [
                         {"uuid": "f5901b62-ba76-4003-9c62-fjjajdsi15553", "name": "Wanz"}
                    ],
                    "restart_participants": true,
                    "status": "complete",
                    "extra": {
                        "first_name": "Ryan",
                        "last_name": "Lewis"
                    },
                    "created_on": "2013-08-19T19:11:21.082Z",
                    "modified_on": "2013-08-19T19:11:21.082Z"
                },
                ...
            ]
        }

    ## Starting contacts down a flow

    By making a `POST` request with the contacts, groups and URNs you want to start down a flow you can trigger a flow
    start. Note that that contacts will be added to the flow asynchronously, you can use the runs endpoint to monitor the
    runs created by this start.

     * **flow** - the UUID of the flow to start contacts in (required)
     * **groups** - a list of the UUIDs of the groups you want to start in this flow (optional)
     * **contacts** - a list of the UUIDs of the contacts you want to start in this flow (optional)
     * **urns** - a list of URNs you want to start in this flow (optional)
     * **restart_participants** - whether to restart participants already in this flow (optional, defaults to true)
     * **extra** - a dictionary of extra parameters to pass to the flow start (accessible via @extra in your flow)

    Example:

        POST /api/v2/flow_starts.json
        {
            "flow": "f5901b62-ba76-4003-9c62-72fdacc1b7b7",
            "groups": ["f5901b62-ba76-4003-9c62-72fdacc15515"],
            "contacts": ["f5901b62-ba76-4003-9c62-fjjajdsi15553"],
            "urns": ["twitter:sirmixalot", "tel:+12065551212"],
            "extra": {"first_name": "Ryan", "last_name": "Lewis"}
        }

    Response is the created flow start:

        {
            "id": 150051,
            "flow": {"uuid": "f5901b62-ba76-4003-9c62-72fdacc1b7b7", "name": "Thrift Shop"},
            "groups": [
                 {"uuid": "f5901b62-ba76-4003-9c62-72fdacc1b7b7", "name": "Ryan & Macklemore"}
            ],
            "contacts": [
                 {"uuid": "f5901b62-ba76-4003-9c62-fjjajdsi15553", "name": "Wanz"}
            ],
            "restart_participants": true,
            "status": "complete",
            "extra": {
                "first_name": "Ryan",
                "last_name": "Lewis"
            },
            "created_on": "2013-08-19T19:11:21.082Z",
            "modified_on": "2013-08-19T19:11:21.082Z"
        }

    """
    permission = 'api.flowstart_api'
    model = FlowStart
    serializer_class = FlowStartReadSerializer
    write_serializer_class = FlowStartWriteSerializer
    pagination_class = ModifiedOnCursorPagination

    def get_queryset(self):
        org = self.request.user.get_org()
        return self.model.objects.filter(flow__org=org, is_active=True)

    def filter_queryset(self, queryset):
        params = self.request.query_params

        # filter by id (optional)
        start_id = params.get('id')
        if start_id:
            queryset = queryset.filter(id=start_id)

        # use prefetch rather than select_related for foreign keys to avoid joins
        queryset = queryset.prefetch_related(
            Prefetch('contacts', queryset=Contact.objects.only('uuid', 'name')),
            Prefetch('groups', queryset=ContactGroup.user_groups.only('uuid', 'name')),
        )

        return self.filter_before_after(queryset, 'modified_on')

    def post_save(self, instance):
        # actually start our flow
        instance.async_start()

    @classmethod
    def get_read_explorer(cls):
        return {
            'method': "GET",
            'title': "List Flow Starts",
            'url': reverse('api.v2.flow_starts'),
            'slug': 'flow-start-list',
            'params': [
                {'name': 'id', 'required': False, 'help': "Only return the flow start with this id"},
                {'name': 'after', 'required': False, 'help': "Only return flow starts modified after this date"},
                {'name': 'before', 'required': False, 'help': "Only return flow starts modified before this date"}
            ],
            'example': {'query': "after=2016-01-01T00:00:00.000"}
        }

    @classmethod
    def get_write_explorer(cls):
        return dict(method="POST",
                    title="Start Contacts in a Flow",
                    url=reverse('api.v2.flow_starts'),
                    slug='flow-start-write',
                    fields=[dict(name='flow', required=True,
                                 help="The UUID of the flow to start"),
                            dict(name='groups', required=False,
                                 help="The UUIDs of any contact groups you want to start"),
                            dict(name='contacts', required=False,
                                 help="The UUIDs of any contacts you want to start"),
                            dict(name='urns', required=False,
                                 help="The URNS of any contacts you want to start"),
                            dict(name='restart_participants', required=False,
                                 help="Whether to restart any participants already in the flow"),
                            dict(name='extra', required=False,
                                 help="Any extra parameters to pass to the flow start")],
                    example=dict(body='{"flow":"f5901b62-ba76-4003-9c62-72fdacc1b7b7","urns":["twitter:sirmixalot"]}'))<|MERGE_RESOLUTION|>--- conflicted
+++ resolved
@@ -596,7 +596,7 @@
         }
 
 
-class CampaignsEndpoint(CreateAPIMixin, ListAPIMixin, BaseAPIView):
+class CampaignsEndpoint(ListAPIMixin, WriteAPIMixin, BaseAPIView):
     """
     This endpoint allows you to list campaigns in your account.
 
@@ -628,12 +628,11 @@
             ...
         }
 
-    ## Adding or Updating a Campaign
+    ## Adding Campaigns
 
     You can add a new campaign to your account, or update the fields on a campaign by sending a **POST** request to this
     URL with the following data:
 
-    * **uuid** - the UUID of the campaign (string, optional, only include if updating an existing campaign)
     * **name** - the name of the campaign (string, required)
     * **group** - the UUID of the contact group this campaign will be run against (string, required)
 
@@ -653,6 +652,10 @@
             "group": {"uuid": "7ae473e8-f1b5-4998-bd9c-eb8e28c92fa9", "name": "Reporters"},
             "created_on": "2013-08-19T19:11:21.088Z"
         }
+
+    ## Updating Campaigns
+
+    TODO
 
     """
     permission = 'campaigns.campaign_api'
@@ -683,9 +686,7 @@
             'title': "List Campaigns",
             'url': reverse('api.v2.campaigns'),
             'slug': 'campaign-list',
-<<<<<<< HEAD
-            'request': "",
-            'fields': [
+            'params': [
                 {'name': "uuid", 'required': False, 'help': "A campaign UUID to filter by"},
             ]
         }
@@ -693,68 +694,23 @@
     @classmethod
     def get_write_explorer(cls):
         return {
-            'method': "GET",
+            'method': "POST",
             'title': "Add or Update Campaigns",
             'url': reverse('api.v2.campaigns'),
             'slug': 'campaign-write',
-            'request': "",
+            'params': [
+                {'name': "uuid", 'required': False, 'help': "UUID of the campaign to be updated"},
+            ],
             'fields': [
-                {'name': "uuid", 'required': False, 'help': "The UUID of the campaign to update"},
                 {'name': "name", 'required': True, 'help': "The name of the campaign"},
                 {'name': "group", 'required': True, 'help': "The UUID of the contact group operated on by the campaign"}
-=======
-            'params': [
-                {'name': "uuid", 'required': False, 'help': "A campaign UUID to filter by. ex: 09d23a05-47fe-11e4-bfe9-b8f6b119e9ab"},
->>>>>>> 97b21cfe
             ]
         }
 
 
-class CampaignEventsEndpoint(CreateAPIMixin, ListAPIMixin, DeleteAPIMixin, BaseAPIView):
-    """
-<<<<<<< HEAD
-    ## Adding or Updating Campaign Events
-
-    You can add a new event to your campaign, or update the fields on an event by sending a **POST** request to this
-    URL with the following data:
-
-    * **uuid** - the UUID of the event (string, optional, only include if updating an existing campaign)
-    * **campaign** - the UUID of the campaign this event should be part of (string, can't be changed for existing events)
-    * **relative_to** - the field key that this event will be relative to (string)
-    * **offset** - the offset from our contact field (positive or negative integer)
-    * **unit** - the unit for our offset (one of "minutes", "hours", "days" or "weeks")
-    * **delivery_hour** - the hour of the day to deliver the message (integer 0-24, -1 indicates send at the same hour as the field)
-    * **message** - the message to send to the contact (string, required if flow is not specified)
-    * **flow** - the UUID of the flow to start the contact down (string, required if message is not specified)
-
-    Example:
-
-        POST /api/v2/events.json
-        {
-            "campaign": "f14e4ff0-724d-43fe-a953-1d16aefd1c00",
-            "relative_to": "last_hit",
-            "offset": 160,
-            "unit": "weeks",
-            "delivery_hour": -1,
-            "message": "Feeling sick and helpless, lost the compass where self is."
-        }
-
-    You will receive an event object as a response if successful:
-
-        {
-            "uuid": "6a6d7531-6b44-4c45-8c33-957ddd8dfabc",
-            "campaign": {"uuid": "f14e4ff0-724d-43fe-a953-1d16aefd1c00", "name": "Hits"},
-            "relative_to": "last_hit",
-            "offset": 160,
-            "unit": "W",
-            "delivery_hour": -1,
-            "message": "Feeling sick and helpless, lost the compass where self is."
-            "flow": null,
-            "created_on": "2013-08-19T19:11:21.088453Z"
-        }
-=======
+class CampaignEventsEndpoint(ListAPIMixin, WriteAPIMixin, DeleteAPIMixin, BaseAPIView):
+    """
     This endpoint allows you to list campaign events in your account.
->>>>>>> 97b21cfe
 
     ## Listing Campaign Events
 
@@ -794,6 +750,46 @@
             ...
         }
 
+    ## Adding or Updating Campaign Events
+
+    You can add a new event to your campaign, or update the fields on an event by sending a **POST** request to this
+    URL with the following data:
+
+    * **uuid** - the UUID of the event (string, optional, only include if updating an existing campaign)
+    * **campaign** - the UUID of the campaign this event should be part of (string, can't be changed for existing events)
+    * **relative_to** - the field key that this event will be relative to (string)
+    * **offset** - the offset from our contact field (positive or negative integer)
+    * **unit** - the unit for our offset (one of "minutes", "hours", "days" or "weeks")
+    * **delivery_hour** - the hour of the day to deliver the message (integer 0-24, -1 indicates send at the same hour as the field)
+    * **message** - the message to send to the contact (string, required if flow is not specified)
+    * **flow** - the UUID of the flow to start the contact down (string, required if message is not specified)
+
+    Example:
+
+        POST /api/v2/events.json
+        {
+            "campaign": "f14e4ff0-724d-43fe-a953-1d16aefd1c00",
+            "relative_to": "last_hit",
+            "offset": 160,
+            "unit": "weeks",
+            "delivery_hour": -1,
+            "message": "Feeling sick and helpless, lost the compass where self is."
+        }
+
+    You will receive an event object as a response if successful:
+
+        {
+            "uuid": "6a6d7531-6b44-4c45-8c33-957ddd8dfabc",
+            "campaign": {"uuid": "f14e4ff0-724d-43fe-a953-1d16aefd1c00", "name": "Hits"},
+            "relative_to": "last_hit",
+            "offset": 160,
+            "unit": "W",
+            "delivery_hour": -1,
+            "message": "Feeling sick and helpless, lost the compass where self is."
+            "flow": null,
+            "created_on": "2013-08-19T19:11:21.088453Z"
+        }
+
     ## Deleting Events
 
     A **DELETE** to the endpoint removes an event from your campaign. You specify which event to remove by its UUID.
@@ -861,9 +857,10 @@
             'title': "Add or Update Campaign Events",
             'url': reverse('api.v2.campaign_events'),
             'slug': 'campaign-event-write',
-            'request': "",
+            'params': [
+                {'name': "uuid", 'required': False, 'help': "The UUID of the campaign event to update"},
+            ],
             'fields': [
-                {'name': "uuid", 'required': False, 'help': "The UUID of the campaign event to update"},
                 {'name': "campaign", 'required': False, 'help': "The UUID of the campaign this event belongs to"},
                 {'name': "relative_to", 'required': True, 'help': "The key of the contact field this event is relative to. (string)"},
                 {'name': "offset", 'required': True, 'help': "The offset from the relative_to field value (integer, positive or negative)"},
@@ -882,7 +879,7 @@
             'url': reverse('api.v2.campaign_events'),
             'slug': 'campaign-event-delete',
             'request': '',
-            'fields': [
+            'params': [
                 {'name': "uuid", 'required': False, 'help': "The UUID of the campaign event to delete"}
             ],
         }
