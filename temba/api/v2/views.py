--- conflicted
+++ resolved
@@ -614,11 +614,8 @@
     serializer_class = MsgReadSerializer
     pagination_class = MsgCursorPagination
     exclusive_params = ('contact', 'folder', 'label', 'broadcast')
-<<<<<<< HEAD
     required_params = ('contact', 'folder', 'label', 'broadcast', 'id')
-=======
     throttle_scope = 'v2.messages'
->>>>>>> a4739f43
 
     FOLDER_FILTERS = {'inbox': SystemLabel.TYPE_INBOX,
                       'flows': SystemLabel.TYPE_FLOWS,
