--- conflicted
+++ resolved
@@ -4011,9 +4011,6 @@
         flow = self.get_flow("dependencies")
         cats = ContactGroup.objects.get(name="Cat Facts")
 
-<<<<<<< HEAD
-        trigger = Trigger.create(self.org, self.admin, Trigger.TYPE_KEYWORD, flow, keywords=["block_group"], match_type=Trigger.MATCH_FIRST_WORD)
-=======
         trigger = Trigger.create(
             self.org,
             self.admin,
@@ -4022,7 +4019,6 @@
             keywords=["block_group"],
             match_type=Trigger.MATCH_FIRST_WORD,
         )
->>>>>>> d348df80
         trigger.groups.add(cats)
 
         response = self.deleteJSON(groups_url, "uuid=%s" % cats.uuid)
