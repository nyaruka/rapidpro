--- conflicted
+++ resolved
@@ -1008,11 +1008,7 @@
 
         boundaries_url = reverse("api.v2.boundaries")
 
-<<<<<<< HEAD
-        self.assertEndpointAccess(boundaries_url, viewer_get=200, admin_get=200)
-=======
-        self.assertEndpointAccess(boundaries_url, viewer_get=403, admin_get=200, agent_get=403)
->>>>>>> 682494f9
+        self.assertEndpointAccess(boundaries_url, viewer_get=200, admin_get=200, agent_get=403)
 
         BoundaryAlias.create(self.org, self.admin, self.state1, "Kigali")
         BoundaryAlias.create(self.org, self.admin, self.state2, "East Prov")
@@ -1071,11 +1067,7 @@
     def test_broadcasts(self, mock_queue_broadcast):
         broadcasts_url = reverse("api.v2.broadcasts")
 
-<<<<<<< HEAD
-        self.assertEndpointAccess(broadcasts_url, viewer_get=200, admin_get=200)
-=======
-        self.assertEndpointAccess(broadcasts_url, viewer_get=403, admin_get=200, agent_get=200)
->>>>>>> 682494f9
+        self.assertEndpointAccess(broadcasts_url, viewer_get=200, admin_get=200, agent_get=200)
 
         reporters = self.create_group("Reporters", [self.joe, self.frank])
 
@@ -1279,11 +1271,7 @@
     def test_campaigns(self):
         campaigns_url = reverse("api.v2.campaigns")
 
-<<<<<<< HEAD
-        self.assertEndpointAccess(campaigns_url, viewer_get=200, admin_get=200)
-=======
-        self.assertEndpointAccess(campaigns_url, viewer_get=403, admin_get=200, agent_get=403)
->>>>>>> 682494f9
+        self.assertEndpointAccess(campaigns_url, viewer_get=200, admin_get=200, agent_get=403)
 
         reporters = self.create_group("Reporters", [self.joe, self.frank])
         other_group = self.create_group("Others", [])
@@ -1394,11 +1382,7 @@
     def test_campaign_events(self, mr_mocks):
         events_url = reverse("api.v2.campaign_events")
 
-<<<<<<< HEAD
-        self.assertEndpointAccess(events_url, viewer_get=200, admin_get=200)
-=======
-        self.assertEndpointAccess(events_url, viewer_get=403, admin_get=200, agent_get=403)
->>>>>>> 682494f9
+        self.assertEndpointAccess(events_url, viewer_get=200, admin_get=200, agent_get=403)
 
         flow = self.create_flow("Test Flow")
         reporters = self.create_group("Reporters", [self.joe, self.frank])
@@ -1851,11 +1835,7 @@
     def test_channels(self):
         channels_url = reverse("api.v2.channels")
 
-<<<<<<< HEAD
-        self.assertEndpointAccess(channels_url, viewer_get=200, admin_get=200)
-=======
-        self.assertEndpointAccess(channels_url, viewer_get=403, admin_get=200, agent_get=403)
->>>>>>> 682494f9
+        self.assertEndpointAccess(channels_url, viewer_get=200, admin_get=200, agent_get=403)
 
         # create deleted channel
         deleted = self.create_channel("JC", "Deleted", "nyaruka")
@@ -1902,11 +1882,7 @@
     def test_channel_events(self):
         events_url = reverse("api.v2.channel_events")
 
-<<<<<<< HEAD
-        self.assertEndpointAccess(events_url, viewer_get=200, admin_get=200)
-=======
-        self.assertEndpointAccess(events_url, viewer_get=403, admin_get=200, agent_get=403)
->>>>>>> 682494f9
+        self.assertEndpointAccess(events_url, viewer_get=200, admin_get=200, agent_get=403)
 
         call1 = self.create_channel_event(self.channel, "tel:0788123123", ChannelEvent.TYPE_CALL_IN_MISSED)
         call2 = self.create_channel_event(
@@ -2013,11 +1989,7 @@
     def test_contacts(self, mr_mocks):
         contacts_url = reverse("api.v2.contacts")
 
-<<<<<<< HEAD
-        self.assertEndpointAccess(contacts_url, viewer_get=200, admin_get=200)
-=======
-        self.assertEndpointAccess(contacts_url, viewer_get=403, admin_get=200, agent_get=200)
->>>>>>> 682494f9
+        self.assertEndpointAccess(contacts_url, viewer_get=200, admin_get=200, agent_get=200)
 
         # create some more contacts (in addition to Joe and Frank)
         contact1 = self.create_contact(
@@ -2707,11 +2679,7 @@
     def test_contact_actions(self, mr_mocks):
         actions_url = reverse("api.v2.contact_actions")
 
-<<<<<<< HEAD
-        self.assertEndpointAccess(actions_url, viewer_get=405, admin_get=405)
-=======
-        self.assertEndpointAccess(actions_url, viewer_get=403, admin_get=405, agent_get=405)
->>>>>>> 682494f9
+        self.assertEndpointAccess(actions_url, viewer_get=405, admin_get=405, agent_get=405)
 
         for contact in Contact.objects.all():
             contact.release(self.admin)
