--- conflicted
+++ resolved
@@ -603,14 +603,9 @@
       * **created_on** - the datetime when this sms was either received by the channel or created (datetime) (filterable: ```before``` and ```after```)
       * **sent_on** - for outgoing messages, the datetime when the channel sent the message (null if not yet sent or an incoming message) (datetime)
       * **delivered_on** - for outgoing messages, the datetime when the channel delivered the message (null if not yet sent or an incoming message) (datetime)
-<<<<<<< HEAD
-      * **flow** - the flow this message is associated with (only filterable as ```flow```)
-      * **broadcast** - the broadcast this message is associated with (only filterable as ```broadcast```)
-      * **status** - the status of this message, a string one of: (filterable: ```status```)
-=======
       * **flow** - the flow this message is associated with (only filterable as ```flow``` repeatable)
+      * **broadcast** - the broadcast this message is associated with (only filterable as ```broadcast``` repeatable)
       * **status** - the status of this message, a string one of: (filterable: ```status``` repeatable)
->>>>>>> 80ffe952
 
             Q - Message is queued awaiting to be sent
             S - Message has been sent by the channel
@@ -746,9 +741,9 @@
         if flows:
             queryset = queryset.filter(steps__run__flow__in=flows)
 
-        broadcasts = self.request.QUERY_PARAMS.get('broadcast', None)
+        broadcasts = splitting_getlist(self.request, 'broadcast')
         if broadcasts:
-            queryset = queryset.filter(broadcast__in=broadcasts.split(','))
+            queryset = queryset.filter(broadcast__in=broadcasts)
 
         return queryset.order_by('-created_on').select_related('labels')
 
@@ -776,13 +771,9 @@
                            dict(name='label', required=False,
                                 help="One or more message labels to filter by. (repeatable) ex: Clogged Filter"),
                            dict(name='flow', required=False,
-<<<<<<< HEAD
-                                help="One or more flow ids to filter by. ex: 11851"),
+                                help="One or more flow ids to filter by. (repeatable) ex: 11851"),
                            dict(name='broadcast', required=False,
-                                help="One or more broadcast ids to filter by. ex: 23432,34565"),
-=======
-                                help="One or more flow ids to filter by.(repeatable)  ex: 11851"),
->>>>>>> 80ffe952
+                                help="One or more broadcast ids to filter by. (repeatable) ex: 23432,34565"),
                            dict(name='before', required=False,
                                 help="Only return messages before this date.  ex: 2012-01-28T18:00:00.000"),
                            dict(name='after', required=False,
