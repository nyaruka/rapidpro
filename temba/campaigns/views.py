from smartmin.views import SmartCreateView, SmartCRUDL, SmartDeleteView, SmartReadView, SmartUpdateView

from django import forms
from django.core.exceptions import ValidationError
from django.db.models.functions import Lower
from django.http import Http404, HttpResponseRedirect
from django.shortcuts import get_object_or_404
from django.urls import reverse
from django.utils.functional import cached_property
from django.utils.translation import gettext_lazy as _

from temba.contacts.models import ContactField, ContactGroup
from temba.flows.models import Flow
from temba.msgs.models import Msg
from temba.orgs.views.base import BaseListView, BaseMenuView, BaseReadView
from temba.orgs.views.mixins import BulkActionMixin, OrgObjPermsMixin, OrgPermsMixin
from temba.utils import languages
from temba.utils.fields import CompletionTextarea, InputWidget, SelectWidget, TembaChoiceField
from temba.utils.views.mixins import ContextMenuMixin, ModalFormMixin, SpaMixin

from .models import Campaign, CampaignEvent


class CampaignForm(forms.ModelForm):
    group = TembaChoiceField(
        queryset=ContactGroup.objects.none(),
        empty_label=None,
        widget=SelectWidget(attrs={"placeholder": _("Select group"), "searchable": True}),
        label=_("Group"),
        help_text=_("Only contacts in this group will be included in this campaign's events."),
    )

    def __init__(self, org, *args, **kwargs):
        super().__init__(*args, **kwargs)

        self.fields["group"].queryset = ContactGroup.get_groups(org).order_by(Lower("name"))

    class Meta:
        model = Campaign
        fields = ("name", "group")
        labels = {"name": _("Name")}
        widgets = {"name": InputWidget()}


class CampaignCRUDL(SmartCRUDL):
    model = Campaign
    actions = ("create", "read", "update", "list", "archived", "archive", "activate", "menu")

    class Menu(BaseMenuView):
        def derive_menu(self):
            org = self.request.org

            menu = []
            menu.append(
                self.create_menu_item(
                    menu_id="active",
                    name=_("Active"),
                    icon="campaign_active",
                    count=org.campaigns.filter(is_active=True, is_archived=False).count(),
                    href="campaigns.campaign_list",
                )
            )

            menu.append(
                self.create_menu_item(
                    menu_id="archived",
                    name=_("Archived"),
                    icon="campaign_archived",
                    count=org.campaigns.filter(is_active=True, is_archived=True).count(),
                    href="campaigns.campaign_archived",
                    perm="campaigns.campaign_list",
                )
            )

            return menu

    class Update(ModalFormMixin, OrgObjPermsMixin, SmartUpdateView):
        fields = ("name", "group")
        form_class = CampaignForm

        def pre_process(self, request, *args, **kwargs):
            campaign_id = kwargs.get("pk")
            if campaign_id:
                campaign = Campaign.objects.filter(id=campaign_id, is_active=True, is_archived=False)

                if not campaign.exists():
                    raise Http404("Campaign not found")

        def get_success_url(self):
            return reverse("campaigns.campaign_read", args=[self.object.uuid])

        def get_form_kwargs(self, *args, **kwargs):
            form_kwargs = super().get_form_kwargs(*args, **kwargs)
            form_kwargs["org"] = self.request.org
            return form_kwargs

        def form_valid(self, form):
            previous_group = self.get_object().group
            new_group = form.cleaned_data["group"]

            # save our campaign
            self.object = form.save(commit=False)
            self.save(self.object)

            # if our group changed, create our new fires
            if new_group != previous_group:
                for event in self.object.get_events():
                    event.schedule_async()

            return self.render_modal_response(form)

    class Read(SpaMixin, ContextMenuMixin, BaseReadView):
        slug_url_kwarg = "uuid"
        menu_path = "/campaign/active"

        def derive_title(self):
            return self.object.name

        def build_context_menu(self, menu):
            obj = self.get_object()

            if obj.is_archived:
                if self.has_org_perm("campaigns.campaign_activate"):
                    menu.add_url_post(_("Activate"), reverse("campaigns.campaign_activate", args=[obj.id]))

                if self.has_org_perm("orgs.org_export"):
                    menu.add_link(_("Export"), f"{reverse('orgs.org_export')}?campaign={obj.id}&archived=1")
            else:
                if self.has_org_perm("campaigns.campaignevent_create"):
                    menu.add_modax(
                        _("New Event"),
                        "event-add",
                        reverse("campaigns.campaignevent_create", args=[obj.id]),
                        as_button=True,
                    )

                if self.has_org_perm("campaigns.campaign_update"):
                    menu.add_modax(
                        _("Edit"),
                        "campaign-update",
                        reverse("campaigns.campaign_update", args=[obj.id]),
                        title=_("Edit Campaign"),
                    )

                if self.has_org_perm("orgs.org_export"):
                    menu.add_link(_("Export"), f"{reverse('orgs.org_export')}?campaign={obj.id}")

                if self.has_org_perm("campaigns.campaign_archive"):
                    menu.add_url_post(_("Archive"), reverse("campaigns.campaign_archive", args=[obj.id]))

        def get_context_data(self, **kwargs):
            context = super().get_context_data(**kwargs)
            context["events"] = self.object.get_sorted_events()
            return context

    class Create(ModalFormMixin, OrgPermsMixin, SmartCreateView):
        fields = ("name", "group")
        form_class = CampaignForm
        success_url = "uuid@campaigns.campaign_read"

        def pre_save(self, obj):
            obj = super().pre_save(obj)
            obj.org = self.request.org
            return obj

        def get_form_kwargs(self):
            kwargs = super().get_form_kwargs()
            kwargs["org"] = self.request.org
            return kwargs

    class BaseList(SpaMixin, ContextMenuMixin, BulkActionMixin, BaseListView):
        permission = "campaigns.campaign_list"
        fields = ("name", "group")
        default_template = "campaigns/campaign_list.html"
        default_order = ("-modified_on",)

    class List(BaseList):
        title = _("Active")
        bulk_actions = ("archive",)
        search_fields = ("name__icontains", "group__name__icontains")
        menu_path = "/campaign/active"

        def get_queryset(self, *args, **kwargs):
            return super().get_queryset(*args, **kwargs).filter(is_archived=False)

        def build_context_menu(self, menu):
            if self.has_org_perm("campaigns.campaign_create"):
                menu.add_modax(
                    _("New Campaign"),
                    "event-update",
                    reverse("campaigns.campaign_create"),
                    title=_("New Campaign"),
                    as_button=True,
                )

    class Archived(BaseList):
        title = _("Archived")
        bulk_actions = ("restore",)
        menu_path = "/campaign/archived"

        def get_queryset(self, *args, **kwargs):
            return super().get_queryset(*args, **kwargs).filter(is_archived=True)

    class Archive(OrgObjPermsMixin, SmartUpdateView):
        fields = ()
        success_url = "uuid@campaigns.campaign_read"
        success_message = _("Campaign archived")

        def save(self, obj):
            obj.apply_action_archive(self.request.user, Campaign.objects.filter(id=obj.id))
            return obj

    class Activate(OrgObjPermsMixin, SmartUpdateView):
        fields = ()
        success_url = "uuid@campaigns.campaign_read"
        success_message = _("Campaign activated")

        def save(self, obj):
            obj.apply_action_restore(self.request.user, Campaign.objects.filter(id=obj.id))
            return obj


class CampaignEventForm(forms.ModelForm):
    event_type = forms.ChoiceField(
        choices=((CampaignEvent.TYPE_MESSAGE, "Send a message"), (CampaignEvent.TYPE_FLOW, "Start a flow")),
        required=True,
        widget=SelectWidget(attrs={"placeholder": _("Select the event type"), "widget_only": True}),
    )

    direction = forms.ChoiceField(
        choices=(("B", "Before"), ("A", "After")),
        required=True,
        widget=SelectWidget(attrs={"placeholder": _("Relative date direction"), "widget_only": True}),
    )

    unit = forms.ChoiceField(
        choices=CampaignEvent.UNIT_CHOICES,
        required=True,
        widget=SelectWidget(attrs={"placeholder": _("Select a unit"), "widget_only": True}),
    )

    flow_to_start = TembaChoiceField(
        queryset=Flow.objects.filter(is_active=True),
        required=False,
        empty_label=None,
        widget=SelectWidget(
            attrs={
                "placeholder": _("Select a flow to start"),
                "widget_only": True,
                "searchable": True,
            }
        ),
    )

    relative_to = TembaChoiceField(
        queryset=ContactField.objects.none(),
        required=False,
        empty_label=None,
        widget=SelectWidget(
            attrs={
                "placeholder": _("Select a date field to base this event on"),
                "widget_only": True,
                "searchable": True,
            }
        ),
    )

    delivery_hour = forms.ChoiceField(
        choices=CampaignEvent.get_hour_choices(),
        required=False,
        widget=SelectWidget(attrs={"placeholder": _("Select hour for delivery"), "widget_only": True}),
    )

    flow_start_mode = forms.ChoiceField(
        choices=(
            (CampaignEvent.MODE_INTERRUPT, _("Stop it and run this flow")),
            (CampaignEvent.MODE_SKIP, _("Skip this event")),
        ),
        required=False,
        widget=SelectWidget(attrs={"widget_only": True}),
    )

    message_start_mode = forms.ChoiceField(
        choices=(
            (CampaignEvent.MODE_INTERRUPT, _("Stop it and send the message")),
            (CampaignEvent.MODE_SKIP, _("Skip this message")),
            (CampaignEvent.MODE_PASSIVE, _("Send the message")),
        ),
        required=False,
        widget=SelectWidget(attrs={"widget_only": True}),
    )

    def clean(self):
        data = super().clean()

        if self.data["event_type"] == CampaignEvent.TYPE_MESSAGE:
            if self.languages:
                language = self.languages[0].language
                iso_code = language["iso_code"]
                if iso_code not in self.data or not self.data[iso_code].strip():
                    raise ValidationError(_("A message is required for '%s'") % language["name"])

                for lang_data in self.languages:
                    lang = lang_data.language
                    iso_code = lang["iso_code"]
                    if iso_code in self.data and len(self.data[iso_code].strip()) > Msg.MAX_TEXT_LEN:
                        raise ValidationError(
                            _("Translation for '%(language)s' exceeds the %(limit)d character limit.")
                            % dict(language=lang["name"], limit=Msg.MAX_TEXT_LEN)
                        )
            if not data.get("message_start_mode"):
                self.add_error("message_start_mode", _("This field is required."))
        else:
            if not data.get("flow_to_start"):
                self.add_error("flow_to_start", _("This field is required."))
            if not data.get("flow_start_mode"):
                self.add_error("flow_start_mode", _("This field is required."))

        return data

    def pre_save(self, request, obj):
        org = request.org

        # if it's before, negate the offset
        if self.cleaned_data["direction"] == "B":
            obj.offset = -obj.offset

        if self.cleaned_data["unit"] == "H" or self.cleaned_data["unit"] == "M":  # pragma: needs cover
            obj.delivery_hour = -1

        # if its a message flow, set that accordingly
        if self.cleaned_data["event_type"] == CampaignEvent.TYPE_MESSAGE:
            if self.instance.id:
                base_language = self.instance.base_language
            else:
                base_language = org.flow_languages[0]

            translations = {}
            for language in self.languages:
                iso_code = language.language["iso_code"]
                if iso_code in self.cleaned_data and self.cleaned_data.get(iso_code, "").strip():
                    translations[iso_code] = self.cleaned_data.get(iso_code, "").strip()

<<<<<<< HEAD
=======
            if not obj.flow_id or not obj.flow.is_active or not obj.flow.is_system:
                obj.flow = Flow.create_single_message(org, request.user, translations, base_language=base_language)
            else:
                # set our single message on our flow
                obj.flow.update_single_message_flow(request.user, translations, base_language)

>>>>>>> b3990af0
            obj.translations = {lang: {"text": text} for lang, text in translations.items()}
            obj.base_language = base_language
            obj.full_clean()
            obj.start_mode = self.cleaned_data["message_start_mode"]

        # otherwise, it's an event that runs an existing flow
        else:
            obj.flow = self.cleaned_data["flow_to_start"]
            obj.start_mode = self.cleaned_data["flow_start_mode"]

            # force passive mode for user-selected background flows
            if obj.flow.flow_type == Flow.TYPE_BACKGROUND:
                obj.start_mode = CampaignEvent.MODE_PASSIVE

    def __init__(self, org, *args, **kwargs):
        super().__init__(*args, **kwargs)

        relative_to = self.fields["relative_to"]
        relative_to.queryset = org.fields.filter(is_active=True, value_type=ContactField.TYPE_DATETIME).order_by(
            Lower("name")
        )

        flow = self.fields["flow_to_start"]
        flow.queryset = org.flows.filter(
            flow_type__in=[Flow.TYPE_MESSAGE, Flow.TYPE_VOICE, Flow.TYPE_BACKGROUND],
            is_active=True,
            is_archived=False,
            is_system=False,
        ).order_by("name")

<<<<<<< HEAD
        if self.instance.id and self.instance.flow and self.instance.flow.flow_type == Flow.TYPE_BACKGROUND:
=======
        if (
            self.instance.id
            and self.instance.flow
            and self.instance.flow.flow_type == Flow.TYPE_BACKGROUND
            and not self.instance.translations
        ):
>>>>>>> b3990af0
            flow.widget.attrs["info_text"] = CampaignEventCRUDL.BACKGROUND_WARNING

        message = {lang: t["text"] for lang, t in (self.instance.translations or {}).items()}
        self.languages = []

        # add in all of our languages for message forms
        for lang_code in org.flow_languages:
            lang_name = languages.get_name(lang_code)
            insert = None

            # if it's our primary language, allow use to steal the 'Default' message
            if org.flow_languages[0] == lang_code:
                initial = message.get(lang_code, "")

                if not initial:
                    initial = message.get("base", "") or message.get("und", "")

                # also, let's show it first
                insert = 0
            else:
                # otherwise, its just a normal language
                initial = message.get(lang_code, "")

            field = forms.CharField(
                widget=CompletionTextarea(
                    attrs={
                        "placeholder": _(
                            "Hi @contact.name! This is just a friendly reminder to apply your fertilizer."
                        ),
                        "widget_only": True,
                        "maxlength": Msg.MAX_TEXT_LEN,
                    }
                ),
                required=False,
                label=lang_name,
                initial=initial,
            )

            self.fields[lang_code] = field
            field.language = dict(name=lang_name, iso_code=lang_code)

            # see if we need to insert or append
            if insert is not None:
                self.languages.insert(insert, field)
            else:
                self.languages.append(field)

        # determine our base language if necessary
        base_language = org.flow_languages[0]

        # if we are editing, always include the base language
        if self.instance.id:
            base_language = self.instance.base_language

        # add our default language, we'll insert it at the front of the list
        if base_language and base_language not in self.fields:
            field = forms.CharField(
                widget=CompletionTextarea(
                    attrs={
                        "placeholder": _(
                            "Hi @contact.name! This is just a friendly reminder to apply your fertilizer."
                        ),
                        "widget_only": True,
                    }
                ),
                required=False,
                label=_("Default"),
                initial=message.get(base_language),
            )

            self.fields[base_language] = field
            field.language = dict(iso_code=base_language, name="Default")
            self.languages.insert(0, field)

    class Meta:
        model = CampaignEvent
        fields = (
            "event_type",
            "relative_to",
            "offset",
            "unit",
            "delivery_hour",
            "direction",
            "flow_to_start",
            "flow_start_mode",
            "message_start_mode",
        )
        widgets = {"offset": InputWidget(attrs={"widget_only": True})}


class CampaignEventCRUDL(SmartCRUDL):
    model = CampaignEvent
    actions = ("create", "delete", "read", "update")

    BACKGROUND_WARNING = _(
        "This is a background flow. When it triggers, it will run it for all contacts without interruption."
    )

    class Read(SpaMixin, OrgObjPermsMixin, ContextMenuMixin, SmartReadView):
        title = _("Event History")

        @classmethod
        def derive_url_pattern(cls, path, action):
            return r"^%s/%s/(?P<campaign_uuid>[0-9a-f-]+)/(?P<pk>\d+)/$" % (path, action)

        def derive_menu_path(self):
            return f"/campaign/{'archived' if self.get_object().campaign.is_archived else 'active'}/"

        def get_queryset(self):
            return super().get_queryset().filter(is_active=True)

        def get_object_org(self):
            return self.get_object().campaign.org

        def get_context_data(self, **kwargs):
            context = super().get_context_data(**kwargs)
            context["recent_fires"] = self.object.get_recent_fires()
            return context

        def build_context_menu(self, menu):
            obj = self.get_object()

            if (
                self.has_org_perm("campaigns.campaignevent_update")
                and obj.status != obj.STATUS_SCHEDULING
                and not obj.campaign.is_archived
            ):
                menu.add_modax(
                    _("Edit"),
                    "event-update",
                    reverse("campaigns.campaignevent_update", args=[obj.id]),
                    title=_("Edit Event"),
                    as_button=True,
                )

            if self.has_org_perm("campaigns.campaignevent_delete"):
                menu.add_modax(
                    _("Delete"),
                    "event-delete",
                    reverse("campaigns.campaignevent_delete", args=[obj.id]),
                    title=_("Delete Event"),
                )

    class Delete(ModalFormMixin, OrgObjPermsMixin, SmartDeleteView):
        default_template = "smartmin/delete_confirm.html"
        submit_button_name = _("Delete")
        fields = ("uuid",)

        def get_object_org(self):
            return self.get_object().campaign.org

        def post(self, request, *args, **kwargs):
            self.object = self.get_object()
            self.object.release(self.request.user)

            redirect_url = self.get_redirect_url()
            return HttpResponseRedirect(redirect_url)

        def get_redirect_url(self):
            return reverse("campaigns.campaign_read", args=[self.object.campaign.uuid])

        def get_cancel_url(self):  # pragma: needs cover
            return reverse("campaigns.campaign_read", args=[self.object.campaign.uuid])

    class Update(ModalFormMixin, OrgObjPermsMixin, SmartUpdateView):
        form_class = CampaignEventForm
        default_fields = [
            "event_type",
            "flow_to_start",
            "offset",
            "unit",
            "direction",
            "relative_to",
            "delivery_hour",
            "message_start_mode",
            "flow_start_mode",
        ]

        def get_form_kwargs(self):
            kwargs = super().get_form_kwargs()
            kwargs["org"] = self.request.org
            return kwargs

        def get_queryset(self):
            return (
                super()
                .get_queryset()
                .filter(is_active=True, status=CampaignEvent.STATUS_READY, campaign__is_archived=False)
            )

        def get_object_org(self):
            return self.get_object().campaign.org

        def get_context_data(self, **kwargs):
            context = super().get_context_data(**kwargs)
            context["background_warning"] = CampaignEventCRUDL.BACKGROUND_WARNING
            return context

        def derive_fields(self):
            from copy import deepcopy

            fields = deepcopy(self.default_fields)

            # add in all of our flow languages
            org = self.request.org
            fields += org.flow_languages

            if self.object.base_language not in fields:
                fields.append(self.object.base_language)

            return fields

        def derive_initial(self):
            initial = super().derive_initial()

            if self.object.offset < 0:
                initial["direction"] = "B"
                initial["offset"] = abs(self.object.offset)
            else:
                initial["direction"] = "A"

            if self.object.event_type == "F":
                initial["flow_to_start"] = self.object.flow
                initial["flow_start_mode"] = self.object.start_mode
            else:
                initial["message_start_mode"] = self.object.start_mode

            return initial

        def post_save(self, obj):
            obj = super().post_save(obj)
            obj.update_flow_name()
            return obj

        def pre_save(self, obj):
            obj = super().pre_save(obj)
            self.form.pre_save(self.request, obj)

            prev = CampaignEvent.objects.get(id=obj.id)
            if prev.event_type == CampaignEvent.TYPE_MESSAGE and (
                obj.event_type == CampaignEvent.TYPE_FLOW and prev.flow
            ):  # pragma: needs cover
                flow = prev.flow
                flow.is_active = False
                flow.save(update_fields=("is_active",))
                obj.translations = None
                obj.base_language = None

            # if we changed scheduling, update the fire version to invalidate existing fires
            if (
                prev.unit != obj.unit
                or prev.offset != obj.offset
                or prev.relative_to != obj.relative_to
                or prev.delivery_hour != obj.delivery_hour
            ):
                obj.schedule_async()

            return obj

        def get_success_url(self):
            return reverse("campaigns.campaignevent_read", args=[self.object.campaign.uuid, self.object.id])

    class Create(ModalFormMixin, OrgPermsMixin, SmartCreateView):
        default_fields = [
            "event_type",
            "flow_to_start",
            "offset",
            "unit",
            "direction",
            "relative_to",
            "delivery_hour",
            "message_start_mode",
            "flow_start_mode",
        ]
        form_class = CampaignEventForm
        template_name = "campaigns/campaignevent_update.html"

        def get_context_data(self, **kwargs):
            context = super().get_context_data(**kwargs)
            context["background_warning"] = CampaignEventCRUDL.BACKGROUND_WARNING
            return context

        @classmethod
        def derive_url_pattern(cls, path, action):
            return r"^%s/%s/(?P<campaign_id>\d+)/$" % (path, action)

        @cached_property
        def campaign(self):
            return get_object_or_404(
                Campaign, id=self.kwargs["campaign_id"], org=self.request.org, is_active=True, is_archived=False
            )

        def derive_fields(self):
            from copy import deepcopy

            fields = deepcopy(self.default_fields)

            # add in all of our flow languages
            fields += self.request.org.flow_languages

            return fields

        def get_success_url(self):
            return reverse("campaigns.campaign_read", args=[self.object.campaign.uuid])

        def get_form_kwargs(self):
            kwargs = super().get_form_kwargs()
            kwargs["org"] = self.request.org
            return kwargs

        def derive_initial(self):
            initial = super().derive_initial()
            initial["unit"] = "D"
            initial["offset"] = "15"
            initial["direction"] = "A"
            initial["event_type"] = "M"
            initial["message_start_mode"] = "I"
            initial["delivery_hour"] = "-1"

            # default to our first date field
            initial["relative_to"] = self.request.org.fields.filter(
                is_active=True, value_type=ContactField.TYPE_DATETIME
            ).first()

            return initial

        def post_save(self, obj):
            obj = super().post_save(obj)
            obj.schedule_async()
            return obj

        def pre_save(self, obj):
            obj = super().pre_save(obj)
            obj.campaign = self.campaign
            self.form.pre_save(self.request, obj)
            return obj<|MERGE_RESOLUTION|>--- conflicted
+++ resolved
@@ -341,15 +341,6 @@
                 if iso_code in self.cleaned_data and self.cleaned_data.get(iso_code, "").strip():
                     translations[iso_code] = self.cleaned_data.get(iso_code, "").strip()
 
-<<<<<<< HEAD
-=======
-            if not obj.flow_id or not obj.flow.is_active or not obj.flow.is_system:
-                obj.flow = Flow.create_single_message(org, request.user, translations, base_language=base_language)
-            else:
-                # set our single message on our flow
-                obj.flow.update_single_message_flow(request.user, translations, base_language)
-
->>>>>>> b3990af0
             obj.translations = {lang: {"text": text} for lang, text in translations.items()}
             obj.base_language = base_language
             obj.full_clean()
@@ -380,16 +371,11 @@
             is_system=False,
         ).order_by("name")
 
-<<<<<<< HEAD
-        if self.instance.id and self.instance.flow and self.instance.flow.flow_type == Flow.TYPE_BACKGROUND:
-=======
         if (
             self.instance.id
-            and self.instance.flow
+            and self.instance.event_type == CampaignEvent.TYPE_FLOW
             and self.instance.flow.flow_type == Flow.TYPE_BACKGROUND
-            and not self.instance.translations
         ):
->>>>>>> b3990af0
             flow.widget.attrs["info_text"] = CampaignEventCRUDL.BACKGROUND_WARNING
 
         message = {lang: t["text"] for lang, t in (self.instance.translations or {}).items()}
