import json
from unittest.mock import call
from zoneinfo import ZoneInfo

from django.core.files.storage import default_storage

from temba.campaigns.models import Campaign, CampaignEvent
from temba.contacts.models import ContactField
from temba.flows.models import Flow
from temba.orgs.models import DefinitionExport, Org
from temba.tests import TembaTest, mock_mailroom


class CampaignTest(TembaTest):
    def setUp(self):
        super().setUp()

        self.farmer1 = self.create_contact("Rob Jasper", phone="+250788111111")
        self.farmer2 = self.create_contact("Mike Gordon", phone="+250788222222", language="spa")

        self.nonfarmer = self.create_contact("Trey Anastasio", phone="+250788333333")
        self.farmers = self.create_group("Farmers", [self.farmer1, self.farmer2])

        self.reminder_flow = self.create_flow(name="Reminder Flow")
        self.reminder2_flow = self.create_flow(name="Planting Reminder")

        self.background_flow = self.create_flow(name="Background Flow", flow_type=Flow.TYPE_BACKGROUND)

        # create a voice flow to make sure they work too, not a proper voice flow but
        # sufficient for assuring these flow types show up where they should
        self.voice_flow = self.create_flow(name="IVR flow", flow_type="V")

        # create a contact field for our planting date
        self.planting_date = self.create_field("planting_date", "Planting Date", value_type=ContactField.TYPE_DATETIME)

    @mock_mailroom
    def test_model(self, mr_mocks):
        campaign = Campaign.create(self.org, self.admin, Campaign.get_unique_name(self.org, "Reminders"), self.farmers)
        flow = self.create_flow("Test Flow")

        event1 = CampaignEvent.create_flow_event(
            self.org, self.admin, campaign, self.planting_date, offset=1, unit="W", flow=flow, delivery_hour=13
        )
        event2 = CampaignEvent.create_message_event(
            self.org, self.admin, campaign, self.planting_date, offset=3, unit="D", message="Hello", delivery_hour=9
        )

        self.assertEqual("Reminders", campaign.name)
        self.assertEqual("Reminders", str(campaign))
        self.assertEqual({event1, event2}, set(campaign.get_events()))

        campaign.schedule_async()

        # existing events should be scheduling with bumped fire versions
        event1.refresh_from_db()
        event2.refresh_from_db()
        self.assertEqual(event1.status, "S")
        self.assertEqual(event1.fire_version, 1)
        self.assertEqual(event2.status, "S")
        self.assertEqual(event2.fire_version, 1)

        # should have called mailroom to schedule our events
        self.assertEqual([call(self.org, event1), call(self.org, event2)], mr_mocks.calls["campaign_schedule_event"])

    def test_get_offset_display(self):
        campaign = Campaign.create(self.org, self.admin, Campaign.get_unique_name(self.org, "Reminders"), self.farmers)
        flow = self.create_flow("Test")
        event = CampaignEvent.create_flow_event(
            self.org, self.admin, campaign, self.planting_date, offset=0, unit="W", flow=flow
        )

        def assert_display(offset: int, unit: str, expected: str):
            event.offset = offset
            event.unit = unit
            self.assertEqual(expected, event.offset_display)

        assert_display(-2, "M", "2 minutes before")
        assert_display(-1, "M", "1 minute before")
        assert_display(0, "M", "on")
        assert_display(1, "M", "1 minute after")
        assert_display(2, "M", "2 minutes after")
        assert_display(-2, "H", "2 hours before")
        assert_display(-1, "H", "1 hour before")
        assert_display(0, "H", "on")
        assert_display(1, "H", "1 hour after")
        assert_display(2, "H", "2 hours after")
        assert_display(-2, "D", "2 days before")
        assert_display(-1, "D", "1 day before")
        assert_display(0, "D", "on")
        assert_display(1, "D", "1 day after")
        assert_display(2, "D", "2 days after")
        assert_display(-2, "W", "2 weeks before")
        assert_display(-1, "W", "1 week before")
        assert_display(0, "W", "on")
        assert_display(1, "W", "1 week after")
        assert_display(2, "W", "2 weeks after")

    def test_get_unique_name(self):
        self.assertEqual("Reminders", Campaign.get_unique_name(self.org, "Reminders"))

        # ensure checking against existing campaigns is case-insensitive
        reminders = Campaign.create(self.org, self.admin, "REMINDERS", self.farmers)

        self.assertEqual("Reminders 2", Campaign.get_unique_name(self.org, "Reminders"))
        self.assertEqual("Reminders", Campaign.get_unique_name(self.org, "Reminders", ignore=reminders))
        self.assertEqual("Reminders", Campaign.get_unique_name(self.org2, "Reminders"))  # different org

        Campaign.create(self.org, self.admin, "Reminders 2", self.farmers)

        self.assertEqual("Reminders 3", Campaign.get_unique_name(self.org, "Reminders"))

        # ensure we don't exceed the name length limit
        Campaign.create(self.org, self.admin, "X" * 64, self.farmers)

        self.assertEqual(f"{'X' * 62} 2", Campaign.get_unique_name(self.org, "X" * 64))

    def test_get_sorted_events(self):
        # create a campaign
        campaign = Campaign.create(self.org, self.editor, "Planting Reminders", self.farmers)
        joined_on = self.create_field("joined_on", "Joined On", value_type=ContactField.TYPE_DATETIME)
        flow = self.create_flow("Test 1")

        event1 = CampaignEvent.create_flow_event(
            self.org, self.admin, campaign, self.planting_date, offset=8, unit="D", flow=flow
        )
        event2 = CampaignEvent.create_flow_event(
            self.org, self.admin, campaign, self.planting_date, offset=3, unit="D", flow=flow
        )
        event3 = CampaignEvent.create_flow_event(
            self.org, self.admin, campaign, self.planting_date, offset=1, unit="W", flow=flow
        )
        event4 = CampaignEvent.create_flow_event(
            self.org, self.admin, campaign, joined_on, offset=24, unit="H", flow=flow
        )

        self.assertEqual(campaign.get_sorted_events(), [event4, event2, event3, event1])

    def test_message_event(self):
        # create a campaign with a message event 1 day after planting date
        campaign = Campaign.create(self.org, self.admin, "Planting Reminders", self.farmers)
        event = CampaignEvent.create_message_event(
            self.org,
            self.admin,
            campaign,
            relative_to=self.planting_date,
            offset=1,
            unit="D",
            message={"eng": "Hi @(upper(contact.name)) don't forget to plant on @(format_date(contact.planting_date))"},
            base_language="eng",
        )

        self.assertEqual(self.planting_date, event.relative_to)
        self.assertEqual(1, event.offset)
        self.assertEqual("D", event.unit)
        self.assertEqual(
            {
                "eng": {
                    "text": "Hi @(upper(contact.name)) don't forget to plant on @(format_date(contact.planting_date))"
                }
            },
            event.translations,
        )
        self.assertEqual("eng", event.base_language)

    @mock_mailroom
    def test_import(self, mr_mocks):
        self.import_file("test_flows/the_clinic.json")
        self.assertEqual(1, Campaign.objects.count())

        campaign = Campaign.objects.get()
        self.assertEqual("Appointment Schedule", campaign.name)
        self.assertEqual(6, campaign.events.count())

        events = list(campaign.events.order_by("id"))
        self.assertEqual(CampaignEvent.TYPE_FLOW, events[0].event_type)
        self.assertEqual(CampaignEvent.TYPE_FLOW, events[1].event_type)
        self.assertEqual(CampaignEvent.TYPE_FLOW, events[2].event_type)
        self.assertEqual(CampaignEvent.TYPE_FLOW, events[3].event_type)
        self.assertEqual(CampaignEvent.TYPE_MESSAGE, events[4].event_type)
        self.assertEqual(CampaignEvent.TYPE_MESSAGE, events[5].event_type)
        self.assertEqual({"und": {"text": "This is a second campaign message"}}, events[5].translations)
        self.assertEqual("und", events[5].base_language)

    @mock_mailroom
    def test_import_created_on_event(self, mr_mocks):
        campaign = Campaign.create(self.org, self.admin, "New contact reminders", self.farmers)
        created_on = self.org.fields.get(key="created_on")

        CampaignEvent.create_flow_event(
            self.org, self.admin, campaign, relative_to=created_on, offset=3, unit="D", flow=self.reminder_flow
        )

        self.login(self.admin)

        export = DefinitionExport.create(self.org, self.admin, flows=[], campaigns=[campaign])
        export.perform()

        with default_storage.open(f"orgs/{self.org.id}/definition_exports/{export.uuid}.json") as export_file:
            exported = json.loads(export_file.read())

        self.org.import_app(exported, self.admin)

    @mock_mailroom
    def test_update_to_non_date(self, mr_mocks):
        # create our campaign and event
        campaign = Campaign.create(self.org, self.admin, "Planting Reminders", self.farmers)
        event = CampaignEvent.create_flow_event(
            self.org, self.admin, campaign, relative_to=self.planting_date, offset=2, unit="D", flow=self.reminder_flow
        )

        # try changing our field type to something non-date, should throw
        with self.assertRaises(ValueError):
            ContactField.get_or_create(self.org, self.admin, "planting_date", value_type=ContactField.TYPE_TEXT)

        # release our campaign event
        event.release(self.admin)

        # should be able to change our field type now
        ContactField.get_or_create(self.org, self.admin, "planting_date", value_type=ContactField.TYPE_TEXT)

    @mock_mailroom
    def test_unarchiving_campaigns(self, mr_mocks):
        # create a campaign
        campaign = Campaign.create(self.org, self.editor, "Planting Reminders", self.farmers)

        flow = self.create_flow("Test")

        CampaignEvent.create_flow_event(
            self.org, self.admin, campaign, self.planting_date, offset=1, unit="W", flow=flow, delivery_hour="13"
        )
        CampaignEvent.create_flow_event(
            self.org,
            self.admin,
            campaign,
            self.planting_date,
            offset=1,
            unit="W",
            flow=self.reminder_flow,
            delivery_hour="9",
        )

        CampaignEvent.create_message_event(
            self.org,
            self.admin,
            campaign,
            self.planting_date,
            1,
            CampaignEvent.UNIT_DAYS,
            "Don't forget to brush your teeth",
        )

        flow.archive(self.admin)
        campaign.is_archived = True
        campaign.save()

        self.assertTrue(campaign.is_archived)
        self.assertTrue(Flow.objects.filter(is_archived=True))

        # unarchive
        Campaign.apply_action_restore(self.admin, Campaign.objects.filter(pk=campaign.pk))
        campaign.refresh_from_db()
        self.assertFalse(campaign.is_archived)
        self.assertFalse(Flow.objects.filter(is_archived=True))

    def test_as_export_def(self):
        field_created_on = self.org.fields.get(key="created_on")
        campaign = Campaign.create(self.org, self.admin, "Planting Reminders", self.farmers)

        # create a reminder for our first planting event
        planting_reminder = CampaignEvent.create_flow_event(
            self.org, self.admin, campaign, relative_to=self.planting_date, offset=3, unit="D", flow=self.reminder_flow
        )

        self.assertEqual(
            campaign.as_export_def(),
            {
                "name": "Planting Reminders",
                "uuid": str(campaign.uuid),
                "group": {"uuid": str(self.farmers.uuid), "name": "Farmers"},
                "events": [
                    {
                        "uuid": str(planting_reminder.uuid),
                        "offset": 3,
                        "unit": "D",
                        "event_type": "F",
                        "start_mode": "I",
                        "delivery_hour": -1,
                        "relative_to": {"label": "Planting Date", "key": "planting_date"},
                        "flow": {"uuid": str(self.reminder_flow.uuid), "name": "Reminder Flow"},
                    }
                ],
            },
        )

        campaign2 = Campaign.create(self.org, self.admin, "Planting Reminders 2", self.farmers)
        planting_reminder2 = CampaignEvent.create_flow_event(
            self.org, self.admin, campaign2, relative_to=field_created_on, offset=2, unit="D", flow=self.reminder_flow
        )

        self.assertEqual(
            campaign2.as_export_def(),
            {
                "name": "Planting Reminders 2",
                "uuid": str(campaign2.uuid),
                "group": {"uuid": str(self.farmers.uuid), "name": "Farmers"},
                "events": [
                    {
                        "uuid": str(planting_reminder2.uuid),
                        "offset": 2,
                        "unit": "D",
                        "event_type": "F",
                        "start_mode": "I",
                        "delivery_hour": -1,
                        "relative_to": {"key": "created_on", "label": "Created On"},
                        "flow": {"uuid": str(self.reminder_flow.uuid), "name": "Reminder Flow"},
                    }
                ],
            },
        )

        campaign3 = Campaign.create(self.org, self.admin, "Planting Reminders 2", self.farmers)
        planting_reminder3 = CampaignEvent.create_message_event(
            self.org, self.admin, campaign3, relative_to=field_created_on, offset=2, unit="D", message="o' a framer?"
        )

        self.assertEqual(
            campaign3.as_export_def(),
            {
                "name": "Planting Reminders 2",
                "uuid": str(campaign3.uuid),
                "group": {"uuid": str(self.farmers.uuid), "name": "Farmers"},
                "events": [
                    {
                        "uuid": str(planting_reminder3.uuid),
                        "offset": 2,
                        "unit": "D",
                        "event_type": "M",
                        "start_mode": "I",
                        "delivery_hour": -1,
                        "message": {"eng": "o' a framer?"},
                        "relative_to": {"key": "created_on", "label": "Created On"},
                        "base_language": "eng",
                    }
                ],
            },
        )

    def test_create_flow_event(self):
        gender = self.create_field("gender", "Gender", value_type="T")
        created_on = self.org.fields.get(key="created_on")
        campaign = Campaign.create(self.org, self.admin, "Planting Reminders", self.farmers)

        new_org = Org.objects.create(
            name="Temba New", timezone=ZoneInfo("Africa/Kigali"), created_by=self.editor, modified_by=self.editor
        )

        self.assertRaises(
            ValueError,
            CampaignEvent.create_flow_event,
            new_org,
            self.admin,
            campaign,
            offset=3,
            unit="D",
            flow=self.reminder_flow,
            relative_to=self.planting_date,
        )

        # can't create event relative to non-date field
        with self.assertRaises(ValueError):
            CampaignEvent.create_flow_event(
                self.org,
                self.admin,
                campaign,
                offset=3,
                unit="D",
                flow=self.reminder_flow,
                relative_to=gender,
            )

        campaign_event = CampaignEvent.create_flow_event(
            self.org, self.admin, campaign, offset=3, unit="D", flow=self.reminder_flow, relative_to=self.planting_date
        )

        self.assertEqual(campaign_event.campaign, campaign)
        self.assertEqual(campaign_event.offset, 3)
        self.assertEqual(campaign_event.unit, "D")
        self.assertEqual(campaign_event.relative_to, self.planting_date)
        self.assertEqual(campaign_event.flow, self.reminder_flow)
        self.assertEqual(campaign_event.event_type, "F")
        self.assertEqual(campaign_event.translations, None)
        self.assertEqual(campaign_event.base_language, None)
        self.assertEqual(campaign_event.delivery_hour, -1)

        campaign_event = CampaignEvent.create_flow_event(
            self.org, self.admin, campaign, offset=3, unit="D", flow=self.reminder_flow, relative_to=created_on
        )

        self.assertEqual(campaign_event.campaign, campaign)
        self.assertEqual(campaign_event.offset, 3)
        self.assertEqual(campaign_event.unit, "D")
        self.assertEqual(campaign_event.relative_to, created_on)
        self.assertEqual(campaign_event.flow, self.reminder_flow)
        self.assertEqual(campaign_event.event_type, "F")
        self.assertEqual(campaign_event.translations, None)
        self.assertEqual(campaign_event.base_language, None)
        self.assertEqual(campaign_event.delivery_hour, -1)

    def test_create_message_event(self):
        gender = self.create_field("gender", "Gender", value_type="T")
        campaign = Campaign.create(self.org, self.admin, "Planting Reminders", self.farmers)

        new_org = Org.objects.create(
            name="Temba New", timezone=ZoneInfo("Africa/Kigali"), created_by=self.editor, modified_by=self.editor
        )

        with self.assertRaises(AssertionError):
            CampaignEvent.create_message_event(
                new_org,
                self.admin,
                campaign,
                offset=3,
                unit="D",
                message="oy, pancake man, come back",
                relative_to=self.planting_date,
            )

        # can't create event relative to non-date field
        with self.assertRaises(ValueError):
            CampaignEvent.create_message_event(
                self.org,
                self.admin,
                campaign,
                offset=3,
                unit="D",
                message="oy, pancake man, come back",
                relative_to=gender,
            )

        campaign_event = CampaignEvent.create_message_event(
            self.org,
            self.admin,
            campaign,
            offset=3,
            unit="D",
            message="oy, pancake man, come back",
            relative_to=self.planting_date,
        )

        self.assertEqual(campaign_event.campaign, campaign)
        self.assertEqual(campaign_event.offset, 3)
        self.assertEqual(campaign_event.unit, "D")
        self.assertEqual(campaign_event.relative_to, self.planting_date)
<<<<<<< HEAD
=======
        self.assertIsNotNone(campaign_event.flow)
>>>>>>> b3990af0
        self.assertEqual(campaign_event.event_type, "M")
        self.assertEqual(campaign_event.translations, {"eng": {"text": "oy, pancake man, come back"}})
        self.assertEqual(campaign_event.base_language, "eng")
        self.assertEqual(campaign_event.delivery_hour, -1)<|MERGE_RESOLUTION|>--- conflicted
+++ resolved
@@ -451,11 +451,8 @@
         self.assertEqual(campaign_event.offset, 3)
         self.assertEqual(campaign_event.unit, "D")
         self.assertEqual(campaign_event.relative_to, self.planting_date)
-<<<<<<< HEAD
-=======
-        self.assertIsNotNone(campaign_event.flow)
->>>>>>> b3990af0
         self.assertEqual(campaign_event.event_type, "M")
         self.assertEqual(campaign_event.translations, {"eng": {"text": "oy, pancake man, come back"}})
         self.assertEqual(campaign_event.base_language, "eng")
-        self.assertEqual(campaign_event.delivery_hour, -1)+        self.assertEqual(campaign_event.delivery_hour, -1)
+        self.assertIsNone(campaign_event.flow)