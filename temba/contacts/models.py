--- conflicted
+++ resolved
@@ -682,11 +682,11 @@
 class Contact(RequireUpdateFieldsMixin, TembaModel):
     PAUSE_TYPE_BLOCKED = "B"
     PAUSE_TYPE_STOPPED = "S"
-    PAUSE_TYPE_TICKET = "T"
+    PAUSE_TYPE_PAUSED = "P"
     PAUSE_TYPE_CHOICES = (
         (PAUSE_TYPE_BLOCKED, "Blocked"),
         (PAUSE_TYPE_STOPPED, "Stopped"),
-        (PAUSE_TYPE_TICKET, "Ticket"),
+        (PAUSE_TYPE_PAUSED, "Paused"),
     )
 
     org = models.ForeignKey(Org, on_delete=models.PROTECT, related_name="contacts")
@@ -709,19 +709,14 @@
     # whether contact has opted out of receiving messages
     is_stopped = models.BooleanField(default=False)
 
-<<<<<<< HEAD
-    # TODO remove
-    is_paused = models.BooleanField(null=True)
-
     # if the contact is currently paused, why that happened
     pause_type = models.CharField(max_length=1, choices=PAUSE_TYPE_CHOICES, null=True)
 
     # if the contact is currently paused, when that happened
     paused_on = models.DateTimeField(null=True)
-=======
+
     # TODO remove field
     is_paused = models.BooleanField(null=True)
->>>>>>> 93810f9a
 
     # custom field values for this contact, keyed by field UUID
     fields = JSONField(null=True)
@@ -2007,7 +2002,7 @@
         self.is_blocked = pause_type == Contact.PAUSE_TYPE_BLOCKED
         self.is_stopped = pause_type == Contact.PAUSE_TYPE_STOPPED
 
-        self.pause_type = Contact.PAUSE_TYPE_BLOCKED
+        self.pause_type = pause_type
         self.paused_on = timezone.now()
         self.modified_by = user
         self.save(
