from __future__ import unicode_literals

import datetime
import json
import os
import phonenumbers
import regex
import time

from django.core.files import File
from django.db import models
from django.db.models import Count, Max, Q
from django.utils import timezone
from django.utils.translation import ugettext, ugettext_lazy as _
from smartmin.models import SmartModel, SmartImportRowError
from smartmin.csv_imports.models import ImportTask
from temba.channels.models import Channel
from temba.orgs.models import Org, OrgLock
from temba.utils.email import send_template_email
from temba.utils import analytics, format_decimal, truncate, datetime_to_str, chunk_list
from temba.utils.models import TembaModel
from temba.utils.exporter import TableExporter
from temba.utils.profiler import SegmentProfiler
<<<<<<< HEAD
from temba.values.models import Value, VALUE_TYPE_CHOICES, TEXT, DECIMAL, DATETIME, DISTRICT, STATE, WARD
from urlparse import urlparse, urlunparse, ParseResult
=======
from temba.values.models import Value, VALUE_TYPE_CHOICES, TEXT, DECIMAL, DATETIME, DISTRICT, STATE
from urlparse import urlparse, urlunparse, ParseResult
from uuid import uuid4
>>>>>>> 359fb0bb


# phone number for every org's test contact
OLD_TEST_CONTACT_TEL = '12065551212'
START_TEST_CONTACT_PATH = 12065550100
END_TEST_CONTACT_PATH = 12065550199

TEL_SCHEME = 'tel'
TWITTER_SCHEME = 'twitter'
TWILIO_SCHEME = 'twilio'
FACEBOOK_SCHEME = 'facebook'
EMAIL_SCHEME = 'mailto'
EXTERNAL_SCHEME = 'ext'

# schemes that we actually support
URN_SCHEME_CHOICES = ((TEL_SCHEME, _("Phone number")),
                      (TWITTER_SCHEME, _("Twitter handle")),
                      (EXTERNAL_SCHEME, _("External identifier")))


class ContactField(models.Model):
    """
    Represents a type of field that can be put on Contacts.
    """
    org = models.ForeignKey(Org, verbose_name=_("Org"), related_name="contactfields")

    label = models.CharField(verbose_name=_("Label"), max_length=36)

    key = models.CharField(verbose_name=_("Key"), max_length=36)

    is_active = models.BooleanField(verbose_name=_("Is Active"), default=True)

    value_type = models.CharField(choices=VALUE_TYPE_CHOICES, max_length=1, default=TEXT, verbose_name="Field Type")

    show_in_table = models.BooleanField(verbose_name=_("Shown in Tables"), default=False)

    @classmethod
    def make_key(cls, label):
        """
        Generates a key from a label. There is no guarantee that the key is valid so should be checked with is_valid_key
        """
        key = regex.sub(r'([^a-z0-9]+)', ' ', label.lower(), regex.V0)
        return regex.sub(r'([^a-z0-9]+)', '_', key.strip(), regex.V0)

    @classmethod
    def is_valid_key(cls, key):
        return regex.match(r'^[a-z][a-z0-9_]*$', key, regex.V0) and key not in Contact.RESERVED_FIELDS

    @classmethod
    def is_valid_label(cls, label):
        label = label.strip()
        return regex.match(r'^[A-Za-z0-9\- ]+$', label, regex.V0)

    @classmethod
    def hide_field(cls, org, key):
        existing = ContactField.objects.filter(org=org, key=key).first()
        if existing:
            existing.is_active = False
            existing.show_in_table = False
            existing.save()

            # cancel any events on this
            from temba.campaigns.models import EventFire
            EventFire.update_field_events(existing)

    @classmethod
    def get_or_create(cls, org, key, label=None, show_in_table=None, value_type=None):
        """
        Gets the existing contact field or creates a new field if it doesn't exist
        """
        if label:
            label = label.strip()

        with org.lock_on(OrgLock.field, key):
            field = ContactField.objects.filter(org=org, key__iexact=key).first()

            if field:
                update_events = False
                changed = False

                # make this as active
                if not field.is_active:
                    field.is_active = True
                    update_events = True
                    changed = True

                # update whether we show in tables if passed in
                if show_in_table is not None and show_in_table != field.show_in_table:
                    field.show_in_table = show_in_table
                    changed = True

                # update our label if we were given one
                if label and field.label != label:
                    field.label = label
                    changed = True

                # update our type if we were given one
                if value_type and field.value_type != value_type:
                    field.value_type = value_type
                    changed = True

                if changed:
                    field.save()

                    if update_events:
                        from temba.campaigns.models import EventFire
                        EventFire.update_field_events(field)

            else:
                # we need to create a new contact field, use our key with invalid chars removed
                if not label:
                    label = regex.sub(r'([^A-Za-z0-9\- ]+)', ' ', key, regex.V0).title()

                if not value_type:
                    value_type = TEXT

                if show_in_table is None:
                    show_in_table = False

                if not ContactField.is_valid_key(key):
                    raise ValueError('Field key %s has invalid characters or is a reserved field name' % key)

                field = ContactField.objects.create(org=org, key=key, label=label,
                                                    show_in_table=show_in_table, value_type=value_type)

            return field

    @classmethod
    def get_by_label(cls, org, label):
        return cls.objects.filter(org=org, is_active=True, label__iexact=label).first()

    @classmethod
    def get_location_field(cls, org, type):
        return cls.objects.filter(is_active=True, org=org, value_type=type).first()

    def __unicode__(self):
        return "%s" % self.label

NEW_CONTACT_VARIABLE = "@new_contact"


class Contact(TembaModel):
    name = models.CharField(verbose_name=_("Name"), max_length=128, blank=True, null=True,
                            help_text=_("The name of this contact"))

    org = models.ForeignKey(Org, verbose_name=_("Org"), related_name="org_contacts",
                            help_text=_("The organization that this contact belongs to"))

    is_blocked = models.BooleanField(verbose_name=_("Is Blocked"), default=False,
                                     help_text=_("Whether this contact has been blocked"))

    is_test = models.BooleanField(verbose_name=_("Is Test"), default=False,
                                  help_text=_("Whether this contact is for simulation"))

    is_failed = models.BooleanField(verbose_name=_("Is Failed"), default=False,
                                    help_text=_("Whether we cannot send messages to this contact"))

    language = models.CharField(max_length=3, verbose_name=_("Language"), null=True, blank=True,
                                help_text=_("The preferred language for this contact"))

    simulation = False

    NAME = 'name'
    FIRST_NAME = 'first_name'
    LANGUAGE = 'language'
    PHONE = 'phone'
    UUID = 'uuid'

    # reserved contact fields
    RESERVED_FIELDS = [NAME, FIRST_NAME, PHONE, LANGUAGE,
                       'created_by', 'modified_by', 'org', UUID, 'groups', 'external'] + [c[0] for c in URN_SCHEME_CHOICES]

    @classmethod
    def get_contacts(cls, org, blocked=False):
        return Contact.objects.filter(org=org, is_active=True, is_test=False, is_blocked=blocked)

    @property
    def anon_identifier(self):
        """
        The displayable identifier used in place of URNs for anonymous orgs
        """
        return "%010d" % self.id

    @property
    def user_groups(self):
        """
        Define Contact.user_groups to only refer to user groups
        """
        return self.all_groups.filter(group_type=ContactGroup.TYPE_USER_DEFINED)

    def as_json(self):
        obj = dict(id=self.pk, name=unicode(self))

        if not self.org.is_anon:
            urns = []
            for urn in self.urns.all():
                urns.append(dict(scheme=urn.scheme, path=urn.path, priority=urn.priority))
            obj['urns'] = urns

        return obj

    def groups_as_text(self):
        groups = self.user_groups.all().order_by('name')
        groups_name_list = [group.name for group in groups]
        return ", ".join(groups_name_list)

    @classmethod
    def set_simulation(cls, simulation):
        cls.simulation = simulation
        
    @classmethod
    def get_simulation(cls):
        return cls.simulation
                
    @classmethod
    def all(cls):
        simulation = cls.get_simulation()
        return cls.objects.filter(is_test=simulation)

    def get_scheduled_messages(self):
        from temba.msgs.models import SystemLabel

        contact_urns = self.get_urns()
        contact_groups = self.user_groups.all()
        now = timezone.now()

        scheduled_broadcasts = SystemLabel.get_queryset(self.org, SystemLabel.TYPE_SCHEDULED, exclude_test_contacts=False)
        scheduled_broadcasts = scheduled_broadcasts.exclude(schedule__next_fire=None)
        scheduled_broadcasts = scheduled_broadcasts.filter(schedule__next_fire__gte=now)
        scheduled_broadcasts = scheduled_broadcasts.filter(
            Q(contacts__in=[self]) | Q(urns__in=contact_urns) | Q(groups__in=contact_groups))

        return scheduled_broadcasts.order_by('schedule__next_fire')

    def get_field(self, key):
        """
        Gets the (possibly cached) value of a contact field
        """
        key = key.lower()
        cache_attr = '__field__%s' % key
        if hasattr(self, cache_attr):
            return getattr(self, cache_attr)

        value = Value.objects.filter(contact=self, contact_field__key__exact=key).first()
        setattr(self, cache_attr, value)
        return value

    def get_field_raw(self, key):
        """
        Gets the string value (i.e. raw user input) of a contact field
        """
        value = self.get_field(key)
        return value.string_value if value else None

    def get_field_display(self, key):
        """
        Gets either the field category if set, or the formatted field value
        """
        value = self.get_field(key)
        if value:
            field = value.contact_field
            return Contact.get_field_display_for_value(field, value)
        else:
            return None

    @classmethod
    def get_field_display_for_value(cls, field, value):
        """
        Utility method to determine best display value for the passed in field, value pair.
        """
        if value is None:
            return None

        if field.value_type == DATETIME:
            return field.org.format_date(value.datetime_value)
        elif field.value_type == DECIMAL:
            return format_decimal(value.decimal_value)
        elif value.category:
            return value.category
        else:
            return value.string_value

    @classmethod
    def serialize_field_value(cls, field, value):
        """
        Utility method to give the serialized value for the passed in field, value pair.
        """
        if value is None:
            return None

        if field.value_type == DATETIME:
            return datetime_to_str(value.datetime_value)
        elif field.value_type == DECIMAL:
            return format_decimal(value.decimal_value)
        elif value.category:
            return value.category
        else:
            return value.string_value

    def set_field(self, key, value, label=None):
        from temba.values.models import Value

        # make sure this field exists
        field = ContactField.get_or_create(self.org, key, label)

        existing = None
        if value is None or value == '':
            Value.objects.filter(contact=self, contact_field__pk=field.id).delete()
        else:
            # parse as all value data types
            str_value = unicode(value)
            dt_value = self.org.parse_date(value)
            dec_value = self.org.parse_decimal(value)
            loc_value = None

            if field.value_type == WARD:
                district_field = ContactField.get_location_field(self.org, DISTRICT)
                district_value = self.get_field(district_field.key)
                if district_value:
                    loc_value = self.org.parse_location(value, 3, district_value.location_value)

            elif field.value_type == DISTRICT:
                state_field = ContactField.get_location_field(self.org, STATE)
                if state_field:
                    state_value = self.get_field(state_field.key)
                    if state_value:
                        loc_value = self.org.parse_location(value, 2, state_value.location_value)
            else:
                loc_value = self.org.parse_location(value, 1)

            if loc_value is not None and len(loc_value) > 0:
                loc_value = loc_value.first()
            else:
                loc_value = None

            # find the existing value
            existing = Value.objects.filter(contact=self, contact_field__pk=field.id).first()

            # update it if it exists
            if existing:
                existing.string_value = str_value
                existing.decimal_value = dec_value
                existing.datetime_value = dt_value
                existing.location_value = loc_value

                if loc_value:
                    existing.category = loc_value.name
                else:
                    existing.category = None

                existing.save(update_fields=['string_value', 'decimal_value', 'datetime_value',
                                             'location_value', 'category', 'modified_on'])

            # otherwise, create a new value for it
            else:
                category = loc_value.name if loc_value else None
                existing = Value.objects.create(contact=self, contact_field=field, org=self.org,
                                                string_value=str_value, decimal_value=dec_value, datetime_value=dt_value,
                                                location_value=loc_value, category=category)

        # cache
        setattr(self, '__field__%s' % key, existing)

        # update any groups or campaigns for this contact
        self.handle_update(field=field)

        # invalidate our value cache for this contact field
        Value.invalidate_cache(contact_field=field)

    def handle_update(self, attrs=(), urns=(), field=None, group=None):
        """
        Handles an update to a contact which can be one of
          1. A change to one or more attributes
          2. A change to the specified contact field
          3. A manual change to a group membership
        """
        groups_changed = False

        if Contact.NAME in attrs or field or urns:
            # ensure dynamic groups are up to date
            groups_changed = ContactGroup.update_groups_for_contact(self, field)

        # ensure our campaigns are up to date
        from temba.campaigns.models import EventFire
        if field:
            EventFire.update_events_for_contact_field(self, field.key)

        if groups_changed or group:
            # ensure our campaigns are up to date
            EventFire.update_events_for_contact(self)

        self.save(update_fields=('modified_on',))


    @classmethod
    def from_urn(cls, org, scheme, path, country=None):
        if not scheme or not path:
            return None

        norm_scheme, norm_path = ContactURN.normalize_urn(scheme, path, country)
        norm_urn = ContactURN.format_urn(norm_scheme, norm_path)

        existing = ContactURN.objects.filter(org=org, urn=norm_urn, contact__is_active=True).select_related('contact')
        return existing[0].contact if existing else None

    @classmethod
    def get_or_create(cls, org, user, name=None, urns=None, incoming_channel=None, uuid=None, language=None, is_test=False, force_urn_update=False):
        """
        Gets or creates a contact with the given URNs
        """
        # if we don't have an org or user, blow up, this is required
        if not org or not user:
            raise ValueError("Attempt to create contact without org or user")

        # if channel is specified then urns should contain the single URN that communicated with the channel
        if incoming_channel and (not urns or len(urns) > 1):
            raise ValueError("Only one URN may be specified when calling from channel event")

        # deal with None being passed into urns
        if urns is None:
            urns = ()

        # get country from channel or org
        if incoming_channel:
            country = incoming_channel.country.code
        else:
            country = org.get_country_code()

        contact = None

        # optimize the single URN contact lookup case with an existing contact, this doesn't need a lock as
        # it is read only from a contacts perspective, but it is by far the most common case
        if not uuid and not name and urns and len(urns) == 1:
            scheme, path = urns[0]
            norm_scheme, norm_path = ContactURN.normalize_urn(scheme, path, country)
            norm_urn = ContactURN.format_urn(norm_scheme, norm_path)
            existing_urn = ContactURN.objects.filter(org=org, urn=norm_urn).first()

            if existing_urn and existing_urn.contact:
                contact = existing_urn.contact

                # update the channel on this URN if this is an incoming message
                if incoming_channel and incoming_channel != existing_urn.channel:
                    existing_urn.channel = incoming_channel
                    existing_urn.save(update_fields=['channel'])

                # return our contact, mapping our existing urn appropriately
                contact.urn_objects = {urns[0]: existing_urn}
                return contact

        # if we were passed in a UUID, look it up by that
        if uuid:
            contact = Contact.objects.filter(org=org, is_active=True, uuid=uuid).first()

            # if contact already exists try to figured if it has all the urn to skip the lock
            if contact:
                contact_has_all_urns = True
                contact_urns = contact.get_urns()
                contact_urns_values = contact_urns.values_list('scheme', 'path')
                if len(urns) <= len(contact_urns_values):
                    for scheme, path in urns:
                        norm_scheme, norm_path = ContactURN.normalize_urn(scheme, path, country)
                        if (norm_scheme, norm_path) not in contact_urns_values:
                            contact_has_all_urns = False

                    if contact_has_all_urns:
                        # update contact name if provided
                        updated_attrs = dict()
                        if name:
                            contact.name = name
                            updated_attrs[Contact.NAME] = name
                        if language:
                            contact.language = language
                            updated_attrs[Contact.LANGUAGE] = language

                        if updated_attrs:
                            contact.save(update_fields=updated_attrs)

                        contact.urn_objects = contact_urns

                        # handle group and campaign updates
                        contact.handle_update(attrs=updated_attrs.keys())
                        return contact

        # perform everything in a org-level lock to prevent duplication by different instances
        with org.lock_on(OrgLock.contacts):

            # figure out which URNs already exist and who they belong to
            existing_owned_urns = dict()
            existing_orphan_urns = dict()
            urns_to_create = dict()
            for scheme, path in urns:
                if not scheme or not path:
                    raise ValueError(_("URN cannot have empty scheme or path"))

                norm_scheme, norm_path = ContactURN.normalize_urn(scheme, path, country)
                norm_urn = ContactURN.format_urn(norm_scheme, norm_path)
                existing_urn = ContactURN.objects.filter(org=org, urn=norm_urn).first()

                if existing_urn:
                    if existing_urn.contact and not force_urn_update:
                        existing_owned_urns[(scheme, path)] = existing_urn
                        if contact and contact != existing_urn.contact:
                            raise ValueError(_("Provided URNs belong to different existing contacts"))
                        else:
                            contact = existing_urn.contact
                    else:
                        existing_orphan_urns[(scheme, path)] = existing_urn
                        if not contact and existing_urn.contact:
                            contact = existing_urn.contact

                    # update this URN's channel
                    if incoming_channel and existing_urn.channel != incoming_channel:
                        existing_urn.channel = incoming_channel
                        existing_urn.save(update_fields=['channel'])
                else:
                    urns_to_create[(scheme, path)] = dict(scheme=norm_scheme, path=norm_path, urn=norm_urn)

            # URNs correspond to one contact so update and return that
            if contact:
                # update contact name if provided
                updated_attrs = dict()
                if name:
                    contact.name = name
                    updated_attrs[Contact.NAME] = name
                if language:
                    contact.language = language
                    updated_attrs[Contact.LANGUAGE] = language

                if updated_attrs:
                    contact.save(update_fields=updated_attrs)

            # otherwise create new contact with all URNs
            else:
                updated_attrs = dict(org=org, name=name, language=language, is_test=is_test,
                                     created_by=user, modified_by=user)
                contact = Contact.objects.create(**updated_attrs)

                # add attribute which allows import process to track new vs existing
                contact.is_new = True

            # attach all orphaned URNs
            ContactURN.objects.filter(pk__in=[urn.id for urn in existing_orphan_urns.values()]).update(contact=contact)

            # create dict of all requested URNs and actual URN objects
            urn_objects = existing_orphan_urns.copy()

            # add all new URNs
            for raw, normalized in urns_to_create.iteritems():
                urn = ContactURN.create(org, contact, normalized['scheme'], normalized['path'], channel=incoming_channel)
                urn_objects[raw] = urn

            # save which urns were updated
            updated_urns = urn_objects.keys()

            # add remaining already owned URNs and attach to contact object so that calling code can easily fetch the
            # actual URN object for each URN tuple it requested
            urn_objects.update(existing_owned_urns)
            contact.urn_objects = urn_objects

        # record contact creation in analytics
        if getattr(contact, 'is_new', False):
            params = dict(name=name)

            # properties passed to track must be flat so since we may have multiple URNs for the same scheme, we
            # assign them property names with added count
            urns_for_scheme_counts = dict()
            for scheme, path in urn_objects.keys():
                count = urns_for_scheme_counts.get(scheme, 1)
                urns_for_scheme_counts[scheme] = count + 1
                params["%s%d" % (scheme, count)] = path

            analytics.gauge('temba.contact_created')

        # handle group and campaign updates
        contact.handle_update(attrs=updated_attrs.keys(), urns=updated_urns)
        return contact

    @classmethod
    def get_test_contact(cls, user):
        """
        Gets or creates the test contact for the given user
        """
        org = user.get_org()
        test_contact = Contact.objects.filter(is_test=True, org=org, created_by=user).first()

        # double check that our test contact has a valid URN, it may have been reassigned
        if test_contact:
            test_urn = test_contact.get_urn(TEL_SCHEME)

            # no URN, let's start over
            if not test_urn:
                test_contact.release()
                test_contact = None

        if not test_contact:
            test_urn_path = START_TEST_CONTACT_PATH
            existing_urn = ContactURN.get_existing_urn(org, TEL_SCHEME, '+%s' % test_urn_path)
            while existing_urn and test_urn_path < END_TEST_CONTACT_PATH:
                test_urn_path += 1
                existing_urn = ContactURN.get_existing_urn(org, TEL_SCHEME, '+%s' % test_urn_path)

            test_contact = Contact.get_or_create(org, user, "Test Contact", [(TEL_SCHEME, '+%s' % test_urn_path)],
                                                 is_test=True)
        return test_contact

    @classmethod
    def search(cls, org, query, base_queryset=None):
        """
        Performs a search of contacts based on a query. Returns a tuple of the queryset and a bool for whether
        or not the query was a valid complex query, e.g. name = "Bob" AND age = 21
        """
        from temba.contacts import search

        if not base_queryset:
            base_queryset = Contact.objects.filter(org=org, is_blocked=False, is_active=True, is_test=False)

        return search.contact_search(org, query, base_queryset)

    @classmethod
    def create_instance(cls, field_dict):
        """
        Creates or updates a contact from the given field values during an import
        """
        org = field_dict['org']
        del field_dict['org']

        uuid = field_dict.get('uuid', None)
        if uuid:
            del field_dict['uuid']

        country = org.get_country_code()
        urns = []

        possible_urn_headers = ['phone', 'external'] + [scheme[0] for scheme in URN_SCHEME_CHOICES if scheme[0] != TEL_SCHEME]

        for urn_header in possible_urn_headers:

            value = None
            if urn_header in field_dict:
                value = field_dict[urn_header]
                del field_dict[urn_header]

            if not value:
                continue

            urn_scheme = urn_header
            if urn_header == 'phone':
                urn_scheme = TEL_SCHEME

            if urn_header == 'external':
                urn_scheme = EXTERNAL_SCHEME

            if urn_scheme == TEL_SCHEME:

                value = regex.sub(r'[ \-()]+', '', value, regex.V0)

                # at this point the number might be a decimal, something that looks like '18094911278.0' due to
                # excel formatting that field as numeric.. try to parse it into an int instead
                try:
                    value = str(int(float(value)))
                except ValueError:
                    # oh well, neither of those, stick to the plan, maybe we can make sense of it below
                    pass

                # only allow valid numbers
                (normalized, is_valid) = ContactURN.normalize_number(value, country)

                if not is_valid:
                    raise SmartImportRowError("Invalid Phone number %s" % value)
                # in the past, test contacts have ended up in exports. Don't re-import them
                if value == OLD_TEST_CONTACT_TEL:
                    raise SmartImportRowError("Ignored test contact")

            search_contact = Contact.from_urn(org, urn_scheme, value, country)
            # if this is an anonymous org
            if org.is_anon and search_contact:
                raise SmartImportRowError("Other existing contact on anonymous organization")

            urns.append((urn_scheme, value))

        if not urns:
            error_str = "Missing any valid URNs"
            error_str += "; at least one among '%s or phone' should be provided" % ", ".join(possible_urn_headers[2:])

            raise SmartImportRowError(error_str)

        # title case our name
        name = field_dict.get(Contact.NAME, None)
        if name:
            name = " ".join([_.capitalize() for _ in name.split()])

        language = field_dict.get(Contact.LANGUAGE)
        if language is not None and len(language) != 3:
            language = None  # ignore anything that's not a 3-letter code

        # create new contact or fetch existing one
        contact = Contact.get_or_create(org, field_dict['created_by'], name, uuid=uuid, urns=urns, language=language, force_urn_update=True)

        # if they exist and are blocked, unblock them
        if contact.is_blocked:
            contact.unblock()

        for key in field_dict.keys():
            # ignore any reserved fields
            if key in Contact.RESERVED_FIELDS:
                continue

            value = field_dict[key]

            # date values need converted to localized strings
            if isinstance(value, datetime.date):
                value = org.format_date(value, True)

            contact.set_field(key, value)

        return contact
                
    @classmethod
    def prepare_fields(cls, field_dict, import_params=None, user=None):
        if not import_params or not 'org_id' in import_params or not 'extra_fields' in import_params:
            raise Exception('Import params must include org_id and extra_fields')

        field_dict['created_by'] = user
        field_dict['org'] = Org.objects.get(pk=import_params['org_id'])

        extra_fields = []

        # include extra fields specified in the params
        for field in import_params['extra_fields']:
            key = field['key']
            label = field['label']
            if key not in Contact.RESERVED_FIELDS:
                # column values are mapped to lower-cased column header names but we need them by contact field key
                value = field_dict[field['header']]
                del field_dict[field['header']]
                field_dict[key] = value

                # create the contact field if it doesn't exist
                ContactField.get_or_create(field_dict['org'], key, label, False, field['type'])
                extra_fields.append(key)
            else:
                raise Exception('Extra field %s is a reserved field name' % key)

        active_scheme = [scheme[0] for scheme in URN_SCHEME_CHOICES if scheme[0] != TEL_SCHEME]

        # remove any field that's not a reserved field or an explicitly included extra field
        for key in field_dict.keys():
            if key not in Contact.RESERVED_FIELDS and key not in extra_fields and key not in active_scheme:
                del field_dict[key]

        return field_dict

    @classmethod
    def get_import_file_headers(cls, csv_file):
        csv_file.open()

        # this file isn't good enough, lets write it to local disk
        from django.conf import settings
        from uuid import uuid4

        # make sure our tmp directory is present (throws if already present)
        try:
            os.makedirs(os.path.join(settings.MEDIA_ROOT, 'tmp'))
        except Exception:
            pass

        # write our file out
        tmp_file = os.path.join(settings.MEDIA_ROOT, 'tmp/%s' % str(uuid4()))

        out_file = open(tmp_file, 'w')
        out_file.write(csv_file.read())
        out_file.close()

        try:
            headers = SmartModel.get_import_file_headers(open(tmp_file))
        finally:
            os.remove(tmp_file)

        Contact.validate_import_header(headers)

        # return the column headers which can become contact fields
        return [header for header in headers if header.strip().lower() not in Contact.RESERVED_FIELDS]

    @classmethod
    def validate_import_header(cls, header):
        possible_urn_fields = [Contact.PHONE, 'twitter', 'external']
        header_urn_fields = [elt for elt in header if elt in possible_urn_fields]

        possible_urn_fields_text = '", "'.join([elt.capitalize() for elt in possible_urn_fields])

        if 'name' not in header and not header_urn_fields:
            raise Exception(ugettext('The file you provided is missing required headers called "Name" and one of "%s".'
                                     % possible_urn_fields_text))
        if 'name' not in header:
            raise Exception(ugettext('The file you provided is missing a required header called "Name".'))
        if not header_urn_fields:
            raise Exception(ugettext('The file you provided is missing a required header. At least one of "%s" '
                                     'should be included.' % possible_urn_fields_text))
    
    @classmethod
    def import_csv(cls, task, log=None):
        from xlrd import XLRDError

        filename = task.csv_file.file
        user = task.created_by

        # additional parameters are optional
        import_params = None
        if task.import_params:
            try:
                import_params = json.loads(task.import_params)
            except Exception:
                pass

        # this file isn't good enough, lets write it to local disk
        from django.conf import settings
        from uuid import uuid4

        # make sure our tmp directory is present (throws if already present)
        try:
            os.makedirs(os.path.join(settings.MEDIA_ROOT, 'tmp'))
        except Exception:
            pass

        # rewrite our file to local disk
        tmp_file = os.path.join(settings.MEDIA_ROOT, 'tmp/%s' % str(uuid4()))
        filename.open()

        out_file = open(tmp_file, 'w')
        out_file.write(filename.read())
        out_file.close()

        import_results = dict()

        try:
            contacts = cls.import_xls(open(tmp_file), user, import_params, log, import_results)
        except XLRDError:
            contacts = cls.import_raw_csv(open(tmp_file), user, import_params, log, import_results)
        finally:
            os.remove(tmp_file)

        # don't create a group if there are no contacts
        if not contacts:
            return contacts

        # we always create a group after a successful import (strip off 8 character uniquifier by django)
        group_name = os.path.splitext(os.path.split(import_params.get('original_filename'))[-1])[0]
        group_name = group_name.replace('_', ' ').replace('-', ' ').title()

        # group org is same as org of any contact in that group
        group_org = contacts[0].org
        group = ContactGroup.create(group_org, user, group_name, task)

        num_creates = 0
        for contact in contacts:
            # if contact has is_new attribute, then we have created a new contact rather than updated an existing one
            if getattr(contact, 'is_new', False):
                num_creates += 1

            group.contacts.add(contact)

        import_results['creates'] = num_creates
        import_results['updates'] = len(contacts) - num_creates
        task.import_results = json.dumps(import_results)

        return contacts

    @classmethod
    def apply_action_label(cls, contacts, group, add):
        if group.is_dynamic:
            raise ValueError("Can't manually add/remove contacts for a dynamic group")  # should never happen

        return group.update_contacts(contacts, add)

    @classmethod
    def apply_action_block(cls, contacts):
        changed = []

        for contact in contacts:
            contact.block()
            changed.append(contact.pk)
        return changed

    @classmethod
    def apply_action_unblock(cls, contacts):
        changed = []

        for contact in contacts:
            contact.unblock()
            changed.append(contact.pk)
        return changed

    @classmethod
    def apply_action_delete(cls, contacts):
        changed = []

        for contact in contacts:
            contact.release()
            changed.append(contact.pk)
        return changed

    def block(self):
        """
        Blocks this contact removing it from all groups
        """
        if self.is_test:
            raise ValueError("Can't block a test contact")

        self.is_blocked = True
        self.save(update_fields=['is_blocked'])

        self.update_groups([])

    def unblock(self):
        """
        Unlocks this contact and marking it as not archived
        """
        self.is_blocked = False
        self.save(update_fields=['is_blocked'])

    def fail(self, permanently=False):
        """
        Fails this contact. If permanently then contact is removed from all groups.
        """
        if self.is_test:
            raise ValueError("Can't fail a test contact")

        self.is_failed = True
        self.save(update_fields=['is_failed'])

        if permanently:
            self.update_groups([])

    def unfail(self):
        """
        Un-fails this contact, provided it is currently failed
        """
        self.is_failed = False
        self.save(update_fields=['is_failed'])

    def release(self):
        """
        Releases (i.e. deletes) this contact, provided it is currently not deleted
        """
        self.is_active = False
        self.save(update_fields=['is_active'])

        # detach all contact's URNs
        self.update_urns([])

        # remove contact from all groups
        self.update_groups([])

        # release all messages with this contact
        for msg in self.msgs.all():
            msg.release()

        # release all calls with this contact
        for call in self.calls.all():
            call.release()

        # remove all flow runs and steps
        for run in self.runs.all():
            run.release()

    @classmethod
    def bulk_cache_initialize(cls, org, contacts, for_show_only=False):
        """
        Performs optimizations on our contacts to prepare them to send. This includes loading all our contact fields for
        variable substitution.
        """
        from temba.values.models import Value

        if not contacts:
            return

        # get our contact fields
        fields = ContactField.objects.filter(org=org)
        if for_show_only:
            fields = fields.filter(show_in_table=True)

        # build id maps to avoid re-fetching contact objects
        key_map = {f.id: f.key for f in fields}

        contact_map = dict()
        for contact in contacts:
            contact_map[contact.id] = contact
            setattr(contact, '__urns', list())  # initialize URN list cache (setattr avoids name mangling or __urns)

        # cache all field values
        values = Value.objects.filter(contact_id__in=contact_map.keys(),
                                      contact_field_id__in=key_map.keys()).select_related('contact_field')
        for value in values:
            contact = contact_map[value.contact_id]
            field_key = key_map[value.contact_field_id]
            cache_attr = '__field__%s' % field_key
            setattr(contact, cache_attr, value)

        # set missing fields as None attributes to avoid cache fetches later
        for contact in contacts:
            for field in fields:
                cache_attr = '__field__%s' % field.key
                if not hasattr(contact, cache_attr):
                    setattr(contact, cache_attr, None)

        # cache all URN values (a priority ordered list on each contact)
        urns = ContactURN.objects.filter(contact__in=contact_map.keys()).order_by('contact', '-priority', 'pk')
        for urn in urns:
            contact = contact_map[urn.contact_id]
            getattr(contact, '__urns').append(urn)

    def build_message_context(self):
        """
        Builds a dictionary suitable for use in variable substitution in messages.
        """
        org = self.org
        contact_dict = dict(__default__=self.get_display(org=org))
        contact_dict[Contact.NAME] = self.name if self.name else ''
        contact_dict[Contact.FIRST_NAME] = self.first_name(org)
        contact_dict['tel_e164'] = self.get_urn_display(scheme=TEL_SCHEME, org=org, full=True)
        contact_dict['groups'] = ",".join([_.name for _ in self.user_groups.all()])
        contact_dict['uuid'] = self.uuid
        contact_dict[Contact.LANGUAGE] = self.language

        # add all URNs
        for scheme, label in URN_SCHEME_CHOICES:
            urn_value = self.get_urn_display(scheme=scheme, org=org)
            contact_dict[scheme] = urn_value if not urn_value is None else ''

        # get all the values for this contact
        contact_values = {v.contact_field.key: v for v in Value.objects.filter(contact=self).exclude(contact_field=None).select_related('contact_field')}

        # add all fields
        for field in ContactField.objects.filter(org_id=self.org_id).select_related('org'):
            field_value = Contact.get_field_display_for_value(field, contact_values.get(field.key, None))
            contact_dict[field.key] = field_value if not field_value is None else ''

        return contact_dict

    def first_name(self, org):
        if not self.name:
            return self.get_urn_display(org)
        else:
            names = self.name.split()
            if len(names) > 1:
                return names[0]
            else:
                return self.name

    def set_first_name(self, first_name):
        if not self.name:
            self.name = first_name
        else:
            names = self.name.split()
            names = [first_name] + names[1:]
            self.name = " ".join(names)

    def get_urns_for_scheme(self, scheme):
        """
        Returns all the URNs for the passed in scheme
        """
        return self.urns.filter(scheme=scheme).order_by('-priority', 'pk')

    def get_urns(self):
        """
        Gets all URNs ordered by priority
        """
        cache_attr = '__urns'
        if hasattr(self, cache_attr):
            return getattr(self, cache_attr)

        urns = self.urns.order_by('-priority', 'pk')
        setattr(self, cache_attr, urns)
        return urns

    def get_urn(self, schemes=None):
        """
        Gets the highest priority matching URN for this contact. Schemes may be a single scheme or a set/list/tuple
        """
        if isinstance(schemes, basestring):
            schemes = (schemes,)

        urns = self.get_urns()

        if schemes is not None:
            for urn in urns:
                if urn.scheme in schemes:
                    return urn
            return None
        else:
            # otherwise return highest priority of any scheme
            return urns[0] if urns else None

    def update_urns(self, urns):
        """
        Updates the URNs on this contact to match the provided list, i.e. detaches any existing not included
        """
        country = self.org.get_country_code()

        urns_created = []  # new URNs created
        urns_attached = []  # existing orphan URNs attached
        urns_retained = []  # existing URNs retained

        # perform everything in a org-level lock to prevent duplication by different instances. Org-level is required
        # to prevent conflicts with get_or_create which uses an org-level lock.
        with self.org.lock_on(OrgLock.contacts):
            for scheme, path in urns:
                norm_scheme, norm_path = ContactURN.normalize_urn(scheme, path, country)
                norm_urn = ContactURN.format_urn(norm_scheme, norm_path)

                urn = ContactURN.objects.filter(org=self.org, urn=norm_urn).first()
                if not urn:
                    urn = ContactURN.create(self.org, self, norm_scheme, norm_path)
                    urns_created.append(urn)
                # unassigned URN or assinged to someone else
                elif not urn.contact or urn.contact != self:
                    urn.contact = self
                    urn.save()
                    urns_attached.append(urn)
                else:
                    urns_retained.append(urn)

        # detach any existing URNs that weren't included
        urn_ids = [urn.pk for urn in (urns_created + urns_attached + urns_retained)]
        urns_detached_qs = ContactURN.objects.filter(contact=self).exclude(pk__in=urn_ids)
        urns_detached_qs.update(contact=None)
        urns_detached = list(urns_detached_qs)

        # trigger updates based all urns created or detached
        self.handle_update(urns=[(urn.scheme, urn.path) for urn in (urns_created + urns_attached + urns_detached)])

        # clear URN cache
        if hasattr(self, '__urns'):
            delattr(self, '__urns')

    def update_groups(self, groups):
        """
        Updates the groups for this contact to match the provided list, i.e. leaves any existing not included
        """
        current_groups = self.user_groups.all()

        # figure out our diffs, what groups need to be added or removed
        remove_groups = [g for g in current_groups if g not in groups]
        add_groups = [g for g in groups if g not in current_groups]

        for group in remove_groups:
            group.update_contacts([self], False)

        for group in add_groups:
            group.update_contacts([self], True)

    def get_display(self, org=None, full=False, short=False):
        """
        Gets a displayable name or URN for the contact. If available, org can be provided to avoid having to fetch it
        again based on the contact.
        """
        if not org:
            org = self.org

        if self.name:
            res = self.name
        elif org.is_anon:
            res = self.anon_identifier
        else:
            res = self.get_urn_display(org=org, full=full)

        return truncate(res, 20) if short else res

    def get_urn_display(self, org=None, scheme=None, full=False):
        """
        Gets a displayable URN for the contact. If available, org can be provided to avoid having to fetch it again
        based on the contact.
        """
        if not org:
            org = self.org

        if org.is_anon:
            return self.anon_identifier

        urn = self.get_urn(scheme)
        return urn.get_display(org=org, full=full) if urn else ''

    def raw_tel(self):
        tel = self.get_urn(TEL_SCHEME)
        if tel:
            return tel.path
        else:
            return None

    def send(self, text, user, trigger_send=True, response_to=None, message_context=None):
        from temba.msgs.models import Broadcast
        broadcast = Broadcast.create(self.org, user, text, [self])
        broadcast.send(trigger_send=trigger_send, message_context=message_context)

        if response_to and response_to.id > 0:
            broadcast.get_messages().update(response_to=response_to)

        return broadcast

    def __unicode__(self):
        return self.get_display()


LOWEST_PRIORITY = 1
STANDARD_PRIORITY = 50
HIGHEST_PRIORITY = 99

URN_SCHEME_PRIORITIES = {TEL_SCHEME: STANDARD_PRIORITY,
                         TWITTER_SCHEME: 90}

URN_ANON_MASK = '*' * 8  # returned instead of URN values

URN_SCHEMES_SUPPORTING_FOLLOW = {TWITTER_SCHEME, FACEBOOK_SCHEME}  # schemes that support "follow" triggers

URN_SCHEMES_EXPORT_FIELDS = {
    TEL_SCHEME: dict(label='Phone', key=Contact.PHONE, id=0, field=None, urn_scheme=TEL_SCHEME),
    TWITTER_SCHEME: dict(label='Twitter', key=None, id=0, field=None, urn_scheme=TWITTER_SCHEME),
    EXTERNAL_SCHEME: dict(label='External', key=None, id=0, field=None, urn_scheme=EXTERNAL_SCHEME),
}


class ContactURN(models.Model):
    """
    A Universal Resource Name. This is essentially a table of formatted URNs that can be used to identify contacts.
    """
    contact = models.ForeignKey(Contact, null=True, blank=True, related_name='urns',
                                help_text="The contact that this URN is for, can be null")

    urn = models.CharField(max_length=255, choices=URN_SCHEME_CHOICES,
                           help_text="The Universal Resource Name as a string. ex: tel:+250788383383")

    path = models.CharField(max_length=255,
                            help_text="The path component of our URN. ex: +250788383383")

    scheme = models.CharField(max_length=128,
                              help_text="The scheme for this URN, broken out for optimization reasons, ex: tel")

    org = models.ForeignKey(Org,
                            help_text="The organization for this URN, can be null")

    priority = models.IntegerField(default=STANDARD_PRIORITY,
                                   help_text="The priority of this URN for the contact it is associated with")

    channel = models.ForeignKey(Channel, null=True, blank=True,
                                help_text="The preferred channel for this URN")

    @classmethod
    def create(cls, org, contact, scheme, path, channel=None):
        urn = cls.format_urn(scheme, path)
        priority = URN_SCHEME_PRIORITIES[scheme] if scheme in URN_SCHEME_PRIORITIES else STANDARD_PRIORITY

        return cls.objects.create(org=org, contact=contact, priority=priority, channel=channel,
                                  scheme=scheme, path=path, urn=urn)

    @classmethod
    def get_existing_urn(cls, org, scheme, path):
        urn = cls.format_urn(scheme, path)
        return ContactURN.objects.filter(org=org, urn=urn).first()

    @classmethod
    def get_or_create(cls, org, scheme, path, channel=None):
        existing = ContactURN.get_existing_urn(org, scheme, path)

        with org.lock_on(OrgLock.contacts):
            if existing:
                return existing
            else:
                return cls.create(org, None, scheme, path, channel)

    @classmethod
    def parse_urn(cls, urn):
        # for the tel case, we parse ourselves due to a Python bug for those that don't start with +
        # see: http://bugs.python.org/issue14072
        parsed = urlparse(urn)
        if urn.startswith('tel:'):
            path = parsed.path
            if path.startswith('tel:'):
                path = parsed.path.split(':')[1]

            parsed = ParseResult('tel', parsed.netloc, path, parsed.params, parsed.query, parsed.fragment)

        # URN isn't valid without a scheme and path
        if not parsed.scheme or not parsed.path:
            raise ValueError("URNs must define a scheme (%s) and path (%s), none found in: %s" % (parsed.scheme, parsed.path, urn))

        return parsed

    @classmethod
    def format_urn(cls, scheme, namespace_specific_string):
        """
        Formats a URN scheme and path as single URN string, e.g. tel:+250783835665
        """
        return urlunparse((scheme, None, namespace_specific_string, None, None, None))

    @classmethod
    def validate_urn(cls, scheme, path, country_code=None):
        """
        Validates a URN scheme and path. Assumes both are normalized
        """
        if not scheme or not path:
            return False

        if scheme == TEL_SCHEME:
            if country_code:
                try:
                    normalized = phonenumbers.parse(path, country_code)
                    return phonenumbers.is_possible_number(normalized)
                except Exception:
                    return False

            return True  # if we don't have a channel with country, we can't for now validate tel numbers

        # validate twitter URNs look like handles
        elif scheme == TWITTER_SCHEME:
            return regex.match(r'^[a-zA-Z0-9_]{1,15}$', path, regex.V0)

        # anything goes for external schemes
        elif scheme == EXTERNAL_SCHEME:
            return True

        else:
            return False  # only tel and twitter currently supported

    @classmethod
    def normalize_urn(cls, scheme, path, country_code=None):
        """
        Normalizes a URN scheme and path
        """
        norm_scheme = scheme.strip().lower()
        norm_path = path.strip()

        if norm_scheme == TEL_SCHEME:
            norm_path, valid = cls.normalize_number(norm_path, country_code)
        elif norm_scheme == TWITTER_SCHEME:
            if norm_path[0:1] == '@':  # strip @ prefix if provided
                norm_path = norm_path[1:]

        return norm_scheme, norm_path

    @classmethod
    def normalize_number(cls, number, country_code):
        """
        Normalizes the passed in number, they should be only digits, some backends prepend + and
        maybe crazy users put in dashes or parentheses in the console.

        Returns a tuple of the normalizes number and whether it looks like a possible full international
        number.
        """
        # if the number ends with e11, then that is Excel corrupting it, remove it
        if number.lower().endswith("e+11") or number.lower().endswith("e+12"):
            number = number[0:-4].replace('.', '')

        # remove other characters
        number = regex.sub('[^0-9a-z\+]', '', number.lower(), regex.V0)

        # add on a plus if it looks like it could be a fully qualified number
        if len(number) >= 11 and number[0] != '+':
            number = '+' + number

        normalized = None
        try:
            normalized = phonenumbers.parse(number, str(country_code) if country_code else None)
        except Exception:
            pass

        # now does it look plausible?
        try:
            if phonenumbers.is_possible_number(normalized):
                return phonenumbers.format_number(normalized, phonenumbers.PhoneNumberFormat.E164), True
        except Exception:
            pass

        # this must be a local number of some kind, just lowercase and save
        return regex.sub('[^0-9a-z]', '', number.lower(), regex.V0), False

    def ensure_number_normalization(self, channel):
        """
        Tries to normalize our phone number from a possible 10 digit (0788 383 383) to a 12 digit number
        with country code (+250788383383) using the country we now know about the channel.
        """
        number = self.path

        if number and not number[0] == '+' and channel.country:
            (norm_number, valid) = ContactURN.normalize_number(number, channel.country.code)

            # don't trounce existing contacts with that country code already
            norm_urn = ContactURN.format_urn(TEL_SCHEME, norm_number)
            if not ContactURN.objects.filter(urn=norm_urn, org_id=self.org_id).exclude(id=self.id):
                self.urn = norm_urn
                self.path = norm_number
                self.save()

        return self

    def get_display(self, org=None, full=False):
        """
        Gets a representation of the URN for display
        """
        if not org:
            org = self.org

        if org.is_anon:
            return URN_ANON_MASK

        if self.scheme == TEL_SCHEME and not full:
            # if we don't want a full tell, see if we can show the national format instead
            try:
                if self.path and self.path[0] == '+':
                    return phonenumbers.format_number(phonenumbers.parse(self.path, None),
                                                      phonenumbers.PhoneNumberFormat.NATIONAL)
            except Exception: # pragma: no cover
                pass

        return self.path

    def __unicode__(self):
        return self.urn

    class Meta:
        unique_together = ('urn', 'org')
        ordering = ('-priority', 'id')


class SystemContactGroupManager(models.Manager):
    def get_queryset(self):
        return super(SystemContactGroupManager, self).get_queryset().exclude(group_type=ContactGroup.TYPE_USER_DEFINED)


class UserContactGroupManager(models.Manager):
    def get_queryset(self):
        return super(UserContactGroupManager, self).get_queryset().filter(group_type=ContactGroup.TYPE_USER_DEFINED)


class ContactGroup(TembaModel):
    MAX_NAME_LEN = 64

    TYPE_ALL = 'A'
    TYPE_BLOCKED = 'B'
    TYPE_FAILED = 'F'
    TYPE_USER_DEFINED = 'U'

    TYPE_CHOICES = ((TYPE_ALL, "All Contacts"),
                    (TYPE_BLOCKED, "Blocked Contacts"),
                    (TYPE_FAILED, "Failed Contacts"),
                    (TYPE_USER_DEFINED, "User Defined Groups"))

    name = models.CharField(verbose_name=_("Name"), max_length=MAX_NAME_LEN,
                            help_text=_("The name of this contact group"))

    group_type = models.CharField(max_length=1, choices=TYPE_CHOICES, default=TYPE_USER_DEFINED,
                                  help_text=_("What type of group it is, either user defined or one of our system groups"))

    contacts = models.ManyToManyField(Contact, verbose_name=_("Contacts"), related_name='all_groups')

    count = models.IntegerField(default=0,
                                verbose_name=_("Count"), help_text=_("The number of contacts in this group"))

    org = models.ForeignKey(Org, related_name='all_groups',
                            verbose_name=_("Org"), help_text=_("The organization this group is part of"))

    import_task = models.ForeignKey(ImportTask, null=True, blank=True)

    query = models.TextField(null=True, help_text=_("The membership query for this group"))

    query_fields = models.ManyToManyField(ContactField, verbose_name=_("Query Fields"))

    # define some custom managers to do the filtering of user / system groups for us
    all_groups = models.Manager()
    system_groups = SystemContactGroupManager()
    user_groups = UserContactGroupManager()

    @classmethod
    def get_or_create(cls, org, user, name):
        existing = ContactGroup.user_groups.filter(name__iexact=name.strip()[:64], org=org, is_active=True).first()
        if existing:
            return existing
        else:
            return cls.create(org, user, name)

    @classmethod
    def create(cls, org, user, name, task=None, query=None):
        full_group_name = name.strip()[:cls.MAX_NAME_LEN]

        if not cls.is_valid_name(full_group_name):
            raise ValueError("Invalid group name: %s" % name)

        # look for name collision and append count if necessary
        existing = ContactGroup.user_groups.filter(name=full_group_name, org=org, is_active=True).count() > 0

        count = 2
        while existing:
            full_group_name = "%s %d" % (name, count)
            existing = ContactGroup.user_groups.filter(name=full_group_name, org=org, is_active=True).count() > 0
            count += 1

        group = ContactGroup.user_groups.create(name=full_group_name, org=org, import_task=task,
                                                created_by=user, modified_by=user)
        if query:
            group.update_query(query)

        return group

    @classmethod
    def is_valid_name(cls, name):
        # don't allow empty strings, blanks, initial or trailing whitespace
        if not name or name.strip() != name:
            return False

        if len(name) > cls.MAX_NAME_LEN:
            return False

        # first character must be a word char
        return regex.match('\w', name[0], flags=regex.UNICODE)

    def update_contacts(self, contacts, add):
        """
        Adds or removes contacts from this group. Returns array of contact ids of contacts whose membership changed
        """
        if self.group_type != self.TYPE_USER_DEFINED:
            raise ValueError("Can't add or remove test contacts from system groups")

        changed = set()
        group_contacts = self.contacts.all()

        for contact in contacts:
            if add and (contact.is_blocked or not contact.is_active):
                raise ValueError("Blocked or deleted contacts can't be added to groups")

            contact_changed = False

            # if we are adding the contact to the group, and this contact is not in this group
            if add:
                if contact.is_blocked:
                    raise ValueError("Can't add or remove groups on blocked contact")

                if not group_contacts.filter(id=contact.id):
                    self.contacts.add(contact)
                    contact_changed = True
            else:
                if group_contacts.filter(id=contact.id):
                    self.contacts.remove(contact)
                    contact_changed = True

            if contact_changed:
                changed.add(contact.pk)
                contact.handle_update(group=self)

        # invalidate our result cache for anybody depending on this group if it changed
        if changed:
            Value.invalidate_cache(group=self)

        return changed

    def update_query(self, query):
        """
        Updates the query for a dynamic contact group. For now this is only called when group is created and we don't
        support updating the queries of existing groups.
        """
        self.query = query
        self.save()

        self.query_fields.clear()

        for match in regex.finditer(r'\w+', self.query, regex.V0):
            field = ContactField.objects.filter(key=match.group(), org=self.org, is_active=True).first()
            if field:
                self.query_fields.add(field)

        qs, complex_query = Contact.search(self.org, self.query)
        members = list(qs)
        self.contacts.clear()
        self.contacts.add(*members)

    @classmethod
    def update_groups_for_contact(cls, contact, field=None):
        """
        Updates all dynamic groups effected by a change to a contact. Returns whether any group membership changes.
        """
        qs_args = dict(org=contact.org, is_active=True)
        if field:
            qs_args['query_fields__pk'] = field.id

        group_change = False

        for group in ContactGroup.user_groups.filter(**qs_args).exclude(query=None):
            qs, is_complex = Contact.search(group.org, group.query)  # re-run group query
            qualifies = qs.filter(pk=contact.id).count() == 1        # should contact now be in group?
            changed = group.update_contacts([contact], qualifies)

            if changed:
                group_change = True

        return group_change

    @classmethod
    def get_system_group_queryset(cls, org, group_type):
        if group_type == cls.TYPE_USER_DEFINED:
            raise ValueError("Can only get system group querysets")

        return cls.all_groups.get(org=org, group_type=group_type).contacts.all()

    @classmethod
    def get_system_group_counts(cls, org, group_types=None):
        """
        Gets all system label counts by type for the given org
        """
        groups = cls.system_groups.filter(org=org)
        if group_types:
            groups = groups.filter(group_type__in=group_types)

        return {g.group_type: g.count for g in groups}

    def get_member_count(self):
        """
        Returns the number of active and non-test contacts in the group
        """
        return self.count

    def release(self):
        """
        Releases (i.e. deletes) this group, removing all contacts and marking as inactive
        """
        self.is_active = False
        self.save()
        self.contacts.clear()

        # delete any event fires related to our group
        from temba.campaigns.models import EventFire
        EventFire.objects.filter(event__campaign__group=self, fired=None).delete()

        # mark any triggers that operate only on this group as inactive
        from temba.triggers.models import Trigger
        Trigger.objects.filter(is_active=True, groups=self).update(is_active=False, is_archived=True)

        Value.invalidate_cache(group=self)

    @property
    def is_dynamic(self):
        return self.query is not None

    def analytics_json(self):
        if self.get_member_count() > 0:
            return dict(name=self.name, id=self.pk, count=self.get_member_count())

    def __unicode__(self):
        return self.name


class ExportContactsTask(SmartModel):

    org = models.ForeignKey(Org, related_name='contacts_exports', help_text=_("The Organization of the user."))
    group = models.ForeignKey(ContactGroup, null=True, related_name='exports', help_text=_("The unique group to export"))
    host = models.CharField(max_length=32, help_text=_("The host this export task was created on"))
    task_id = models.CharField(null=True, max_length=64)
    is_finished = models.BooleanField(default=False,
                                      help_text=_("Whether this export has completed"))
    uuid = models.CharField(max_length=36, null=True,
                            help_text=_("The uuid used to name the resulting export file"))

    def start_export(self):
        """
        Starts our export, this just wraps our do-export in a try/finally so we can track
        when the export is complete.
        """
        try:
            start = time.time()
            self.do_export()
        finally:
            elapsed = time.time() - start
            analytics.track(self.created_by.username, 'temba.contact_export_latency', properties=dict(value=elapsed))

            self.is_finished = True
            self.save(update_fields=['is_finished'])

    def get_export_fields_and_schemes(self):

        fields = [dict(label='UUID', key=Contact.UUID, id=0, field=None, urn_scheme=None),
                  dict(label='Name', key=Contact.NAME, id=0, field=None, urn_scheme=None)]

        active_urn_schemes = [c[0] for c in URN_SCHEME_CHOICES]

        scheme_counts = {scheme: ContactURN.objects.filter(org=self.org, scheme=scheme).exclude(contact=None).values('contact').annotate(count=Count('contact')).aggregate(Max('count'))['count__max'] for scheme in active_urn_schemes}

        schemes = scheme_counts.keys()
        schemes.sort()

        for scheme in schemes:
            count = scheme_counts[scheme]
            if count is not None:
                for i in range(count):
                    field_dict = URN_SCHEMES_EXPORT_FIELDS[scheme].copy()
                    field_dict['position'] = i
                    fields.append(field_dict)

        with SegmentProfiler("building up contact fields"):
            contact_fields_list = ContactField.objects.filter(org=self.org, is_active=True).select_related('org')
            for contact_field in contact_fields_list:
                fields.append(dict(field=contact_field,
                                   label=contact_field.label,
                                   key=contact_field.key,
                                   id=contact_field.id,
                                   urn_scheme=None))

        return fields, scheme_counts

    def do_export(self):
        fields, scheme_counts = self.get_export_fields_and_schemes()

        with SegmentProfiler("build up contact ids"):
            all_contacts = Contact.get_contacts(self.org)
            if self.group:
                all_contacts = all_contacts.filter(all_groups=self.group)

            contact_ids = [c['id'] for c in all_contacts.order_by('name', 'id').values('id')]

        # create our exporter
        exporter = TableExporter("Contact", [c['label'] for c in fields])

        current_contact = 0
        start = time.time()

        # in batches of 500 contacts
        for batch_ids in chunk_list(contact_ids, 500):
            with SegmentProfiler("output 500 contacts"):
                batch_ids = list(batch_ids)

                # fetch all the contacts for our batch
                batch_contacts = Contact.objects.filter(id__in=batch_ids).select_related('org')

                # to maintain our sort, we need to lookup by id, create a map of our id->contact to aid in that
                contact_by_id = {c.id:c for c in batch_contacts}

                # bulk initialize them
                Contact.bulk_cache_initialize(self.org, batch_contacts)

                for contact_id in batch_ids:
                    contact = contact_by_id[contact_id]

                    values = []
                    for col in range(len(fields)):
                        field = fields[col]

                        if field['key'] == Contact.NAME:
                            field_value = contact.name
                        elif field['key'] == Contact.UUID:
                            field_value = contact.uuid
                        elif field['urn_scheme'] is not None:
                            contact_urns = contact.get_urns()
                            scheme_urns = []
                            for urn in contact_urns:
                                if urn.scheme == field['urn_scheme']:
                                    scheme_urns.append(urn)
                            position = field['position']
                            if len(scheme_urns) > position:
                                urn_obj = scheme_urns[position]
                                field_value = urn_obj.get_display(org=self.org, full=True) if urn_obj else ''
                            else:
                                field_value = ''
                        else:
                            value = contact.get_field(field['key'])
                            field_value = Contact.get_field_display_for_value(field['field'], value)

                        if field_value is None:
                            field_value = ''

                        if field_value:
                            field_value = unicode(field_value)

                        values.append(field_value)

                    # write this contact's values
                    exporter.write_row(values)
                    current_contact += 1

                    # output some status information every 10,000 contacts
                    if current_contact % 10000 == 0:
                        elapsed = time.time() - start
                        predicted = int(elapsed / (current_contact / (len(contact_ids) * 1.0)))

                        print "Export of %s contacts - %d%% (%s/%s) complete in %0.2fs (predicted %0.0fs)" % \
                            (self.org.name, current_contact * 100 / len(contact_ids),
                             "{:,}".format(current_contact), "{:,}".format(len(contact_ids)),
                             time.time() - start, predicted)

        # save as file asset associated with this task
        from temba.assets.models import AssetType
        from temba.assets.views import get_asset_url

        # get our table file
        table_file = exporter.save_file()

        self.uuid = str(uuid4())
        self.save(update_fields=['uuid'])

        store = AssetType.contact_export.store
        store.save(self.pk, File(table_file), 'csv' if exporter.is_csv else 'xls')

        from temba.middleware import BrandingMiddleware
        branding = BrandingMiddleware.get_branding_for_host(self.host)
        download_url = branding['link'] + get_asset_url(AssetType.contact_export, self.pk)

        subject = "Your contacts export is ready"
        template = 'contacts/email/contacts_export_download'

        # force a gc
        import gc
        gc.collect()

        send_template_email(self.created_by.username, subject, template, dict(link=download_url), branding)<|MERGE_RESOLUTION|>--- conflicted
+++ resolved
@@ -21,14 +21,9 @@
 from temba.utils.models import TembaModel
 from temba.utils.exporter import TableExporter
 from temba.utils.profiler import SegmentProfiler
-<<<<<<< HEAD
 from temba.values.models import Value, VALUE_TYPE_CHOICES, TEXT, DECIMAL, DATETIME, DISTRICT, STATE, WARD
 from urlparse import urlparse, urlunparse, ParseResult
-=======
-from temba.values.models import Value, VALUE_TYPE_CHOICES, TEXT, DECIMAL, DATETIME, DISTRICT, STATE
-from urlparse import urlparse, urlunparse, ParseResult
 from uuid import uuid4
->>>>>>> 359fb0bb
 
 
 # phone number for every org's test contact
