--- conflicted
+++ resolved
@@ -1,11 +1,7 @@
 from __future__ import unicode_literals
 
-from django_redis import get_redis_connection
 from djcelery_transactions import task
-<<<<<<< HEAD
-=======
 from temba.utils.queues import nonoverlapping_task
->>>>>>> 0c3611c1
 from .models import ExportContactsTask, ContactGroupCount
 
 
