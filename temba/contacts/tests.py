--- conflicted
+++ resolved
@@ -5284,47 +5284,6 @@
 
                 assertReimport(export)
 
-<<<<<<< HEAD
-        self.assertRequestDisallowed(read_url, [None, self.agent, self.admin2])
-        self.assertReadFetch(read_url, [self.user, self.editor, self.admin], context_object=imp)
-
-
-class DeleteOldExportsTest(MigrationTest):
-    app = "contacts"
-    migrate_from = "0185_exportcontactstask_item_count_and_more"
-    migrate_to = "0186_delete_old_exports"
-
-    def setUpBeforeMigration(self, apps):
-        self.export1 = ExportContactsTask.objects.create(
-            org=self.org,
-            created_by=self.admin,
-            modified_by=self.admin,
-        )
-        self.export1.notifications.create(
-            org=self.org, user=self.admin, notification_type="export:finished", scope=str(self.export1.id)
-        )
-
-        self.export2 = ExportContactsTask.objects.create(
-            org=self.org,
-            created_by=self.admin,
-            modified_by=self.admin,
-        )
-        self.export2.notifications.create(
-            org=self.org, user=self.admin, notification_type="export:finished", scope=str(self.export2.id)
-        )
-
-        # patch delete so that second export can't be deleted from storage
-        self.delete_patcher = patch("django.core.files.storage.FileSystemStorage.delete")
-        mock_delete = self.delete_patcher.start()
-        mock_delete.side_effect = [None, Exception("boom!"), Exception("boom!"), Exception("boom!")]
-
-    def tearDown(self):
-        self.delete_patcher.stop()
-
-    def test_migration(self):
-        self.assertFalse(ExportContactsTask.objects.filter(id=self.export1.id).exists())
-        self.assertTrue(ExportContactsTask.objects.filter(id=self.export2.id).exists())
-=======
         # export a search within a specified group of contacts
         mock_es_data = [{"_type": "_doc", "_index": "dummy_index", "_source": {"id": contact.id}}]
         with ESMockWithScroll(data=mock_es_data):
@@ -5453,4 +5412,40 @@
                 tz=self.org.timezone,
             )
             assertReimport(export)
->>>>>>> de027753
+
+
+class DeleteOldExportsTest(MigrationTest):
+    app = "contacts"
+    migrate_from = "0185_exportcontactstask_item_count_and_more"
+    migrate_to = "0186_delete_old_exports"
+
+    def setUpBeforeMigration(self, apps):
+        self.export1 = ExportContactsTask.objects.create(
+            org=self.org,
+            created_by=self.admin,
+            modified_by=self.admin,
+        )
+        self.export1.notifications.create(
+            org=self.org, user=self.admin, notification_type="export:finished", scope=str(self.export1.id)
+        )
+
+        self.export2 = ExportContactsTask.objects.create(
+            org=self.org,
+            created_by=self.admin,
+            modified_by=self.admin,
+        )
+        self.export2.notifications.create(
+            org=self.org, user=self.admin, notification_type="export:finished", scope=str(self.export2.id)
+        )
+
+        # patch delete so that second export can't be deleted from storage
+        self.delete_patcher = patch("django.core.files.storage.FileSystemStorage.delete")
+        mock_delete = self.delete_patcher.start()
+        mock_delete.side_effect = [None, Exception("boom!"), Exception("boom!"), Exception("boom!")]
+
+    def tearDown(self):
+        self.delete_patcher.stop()
+
+    def test_migration(self):
+        self.assertFalse(ExportContactsTask.objects.filter(id=self.export1.id).exists())
+        self.assertTrue(ExportContactsTask.objects.filter(id=self.export2.id).exists())