--- conflicted
+++ resolved
@@ -1825,7 +1825,12 @@
         response = self.client.post(customize_url, post_data, follow=True)
         self.assertFormError(response, 'form', None, 'Name is a reserved name for contact fields')
 
-<<<<<<< HEAD
+        # invalid label
+        post_data['column_country_label'] = '}{i$t0rY'  # supports only numbers, letters, hyphens
+
+        response = self.client.post(customize_url, post_data, follow=True)
+        self.assertFormError(response, 'form', None, "Field names can only contain letters, numbers, hypens")
+
         post_data['column_joined_label'] = 'District'
 
         response = self.client.post(customize_url, post_data, follow=True)
@@ -1835,14 +1840,6 @@
 
         response = self.client.post(customize_url, post_data, follow=True)
         self.assertFormError(response, 'form', None, 'District should be used once')
-=======
-        # invalid label
-        post_data['column_country_label'] = '}{i$t0rY'  # supports only numbers, letters, hyphens
-
-        response = self.client.post(customize_url, post_data, follow=True)
-        self.assertFormError(response, 'form', None, "Field names can only contain letters, numbers, hypens")
-
->>>>>>> 03611418
 
     def test_contact_import_with_languages(self):
         self.create_contact(name="Eric", number="+250788382382")
