--- conflicted
+++ resolved
@@ -5292,14 +5292,9 @@
             return workbook.worksheets
 
         # no group specified, so will default to 'All Contacts'
-<<<<<<< HEAD
-        with self.assertNumQueries(41):
-            self.assertExcelSheet(request_export(), [
-=======
-        with self.assertNumQueries(42):
+        with self.assertNumQueries(43):
             export = request_export()
             self.assertExcelSheet(export[0], [
->>>>>>> 4a404249
                 ["Contact UUID", "Name", "Language", "Email", "Phone", "Telegram", "Twitter", "Third", "First", "Second"],
                 [contact2.uuid, "Adam Sumner", "eng", "adam@sumner.com", "+12067799191", "1234", "adam", "", "", ""],
                 [contact.uuid, "Ben Haggerty", "", "", "+12067799294", "", "", "20-12-2015 08:30", "One", ""],
@@ -5308,14 +5303,9 @@
         # change the order of the fields
         self.contactfield_2.priority = 15
         self.contactfield_2.save()
-<<<<<<< HEAD
-        with self.assertNumQueries(41):
-            self.assertExcelSheet(request_export(), [
-=======
-        with self.assertNumQueries(42):
+        with self.assertNumQueries(43):
             export = request_export()
             self.assertExcelSheet(export[0], [
->>>>>>> 4a404249
                 ["Contact UUID", "Name", "Language", "Email", "Phone", "Telegram", "Twitter", "Third", "Second", "First"],
                 [contact2.uuid, "Adam Sumner", "eng", "adam@sumner.com", "+12067799191", "1234", "adam", "", "", ""],
                 [contact.uuid, "Ben Haggerty", "", "", "+12067799294", "", "", "20-12-2015 08:30", "", "One"],
@@ -5332,14 +5322,9 @@
         ContactURN.create(self.org, contact, 'tel:+12062233445')
 
         # but should have additional Twitter and phone columns
-<<<<<<< HEAD
-        with self.assertNumQueries(41):
-            self.assertExcelSheet(request_export(), [
-=======
-        with self.assertNumQueries(42):
+        with self.assertNumQueries(43):
             export = request_export()
             self.assertExcelSheet(export[0], [
->>>>>>> 4a404249
                 ["Contact UUID", "Name", "Language", "Email", "Phone", "Phone", "Telegram", "Twitter", "Third", "Second", "First"],
                 [contact2.uuid, "Adam Sumner", "eng", "adam@sumner.com", "+12067799191", "", "1234", "adam", "", "", ""],
                 [contact.uuid, "Ben Haggerty", "", "", "+12067799294", "+12062233445", "", "", "20-12-2015 08:30", "", "One"],
@@ -5355,13 +5340,8 @@
             ])
 
         # export a specified group of contacts (only Ben and Adam are in the group)
-<<<<<<< HEAD
-        with self.assertNumQueries(42):
-            self.assertExcelSheet(request_export('?g=%s' % group.uuid), [
-=======
-        with self.assertNumQueries(43):
+        with self.assertNumQueries(44):
             self.assertExcelSheet(request_export('?g=%s' % group.uuid)[0], [
->>>>>>> 4a404249
                 ["Contact UUID", "Name", "Language", "Email", "Phone", "Phone", "Telegram", "Twitter", "Third", "Second", "First"],
                 [contact2.uuid, "Adam Sumner", "eng", "adam@sumner.com", "+12067799191", "", "1234", "adam", "", "", ""],
                 [contact.uuid, "Ben Haggerty", "", "", "+12067799294", "+12062233445", "", "", "20-12-2015 08:30", "", "One"],
@@ -5373,13 +5353,8 @@
             {'_type': '_doc', '_index': 'dummy_index', '_source': {'id': contact3.id}}
         ]
         with ESMockWithScroll(data=mock_es_data):
-<<<<<<< HEAD
-            with self.assertNumQueries(40):
-                self.assertExcelSheet(request_export('?s=name+has+adam+or+name+has+deng'), [
-=======
-            with self.assertNumQueries(41):
+            with self.assertNumQueries(42):
                 self.assertExcelSheet(request_export('?s=name+has+adam+or+name+has+deng')[0], [
->>>>>>> 4a404249
                     ["Contact UUID", "Name", "Language", "Email", "Phone", "Phone", "Telegram", "Twitter", "Third", "Second", "First"],
                     [contact2.uuid, "Adam Sumner", "eng", "adam@sumner.com", "+12067799191", "", "1234", "adam", "", "", ""],
                     [contact3.uuid, "Luol Deng", "", "", "+12078776655", "", "", "deng", "", "", ""],
@@ -5390,13 +5365,8 @@
             {'_type': '_doc', '_index': 'dummy_index', '_source': {'id': contact.id}}
         ]
         with ESMockWithScroll(data=mock_es_data):
-<<<<<<< HEAD
-            with self.assertNumQueries(41):
-                self.assertExcelSheet(request_export('?g=%s&s=Hagg' % group.uuid), [
-=======
-            with self.assertNumQueries(42):
+            with self.assertNumQueries(43):
                 self.assertExcelSheet(request_export('?g=%s&s=Hagg' % group.uuid)[0], [
->>>>>>> 4a404249
                     ["Contact UUID", "Name", "Language", "Email", "Phone", "Phone", "Telegram", "Twitter", "Third", "Second", "First"],
                     [contact.uuid, "Ben Haggerty", "", "", "+12067799294", "+12062233445", "", "", "20-12-2015 08:30", "", "One"],
                 ])
