--- conflicted
+++ resolved
@@ -4,11 +4,8 @@
 import json
 import subprocess
 import time
-<<<<<<< HEAD
+import uuid
 import xml.etree.ElementTree as ET
-=======
-import uuid
->>>>>>> 781643b2
 from datetime import date, datetime, timedelta
 
 import pytz
