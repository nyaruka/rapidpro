--- conflicted
+++ resolved
@@ -1398,7 +1398,7 @@
             return links
 
         def get_bulk_actions(self):
-            return ("block", "label") if self.derive_group().is_dynamic else ("block", "label", "unlabel")
+            return ("block", "label") if self.derive_group().is_dynamic else ("block", "label")
 
         def get_context_data(self, *args, **kwargs):
             context = super().get_context_data(*args, **kwargs)
@@ -1406,11 +1406,6 @@
             group = self.derive_group()
             org = self.request.user.get_org()
 
-<<<<<<< HEAD
-            actions = ("block", "label")
-            context["actions"] = actions
-=======
->>>>>>> 1fdf9691
             context["current_group"] = group
             context["contact_fields"] = ContactField.user_fields.active_for_org(org=org).order_by("-priority", "pk")
             return context
