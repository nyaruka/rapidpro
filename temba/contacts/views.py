from __future__ import unicode_literals

import json
import regex
import six

from collections import OrderedDict
from datetime import timedelta
from django import forms
from django.conf import settings
from django.contrib import messages
from django.core.files.base import ContentFile
from django.core.urlresolvers import reverse
from django.db import IntegrityError
from django.db.models import Q
from django.db.models.functions import Upper
from django.http import HttpResponseRedirect, HttpResponse
from django.views.decorators.csrf import csrf_exempt
from django.utils import timezone
from django.utils.http import urlquote_plus
from django.utils.translation import ugettext_lazy as _
from smartmin.csv_imports.models import ImportTask
from smartmin.views import SmartCreateView, SmartCRUDL, SmartCSVImportView, SmartDeleteView, SmartFormView
from smartmin.views import SmartListView, SmartReadView, SmartUpdateView, SmartTemplateView, smart_url
from temba.msgs.views import SendMessageForm
from temba.orgs.views import OrgPermsMixin, OrgObjPermsMixin, ModalMixin
from temba.values.models import Value
from temba.utils import analytics, languages, datetime_to_ms, ms_to_datetime, on_transaction_commit
from temba.utils.fields import Select2Field
from temba.utils.text import slugify_with
from temba.utils.views import BaseActionForm
from .models import Contact, ContactGroup, ContactGroupCount, ContactField, ContactURN, URN, URN_SCHEME_CONFIG
from .models import ExportContactsTask, TEL_SCHEME
from .omnibox import omnibox_query, omnibox_results_to_dict
from .search import SearchException
from .tasks import export_contacts_task


class RemoveContactForm(forms.Form):
    contact = forms.ModelChoiceField(Contact.objects.all())
    group = forms.ModelChoiceField(ContactGroup.user_groups.all())

    def __init__(self, *args, **kwargs):
        org = kwargs.pop('org')
        self.user = kwargs.pop('user')

        super(RemoveContactForm, self).__init__(*args, **kwargs)

        self.fields['contact'].queryset = Contact.objects.filter(org=org)
        self.fields['group'].queryset = ContactGroup.user_groups.filter(org=org)

    def clean(self):
        return self.cleaned_data

    def execute(self):
        data = self.cleaned_data
        contact = data['contact']
        group = data['group']

        if group.is_dynamic:
            raise ValueError("Can't manually add/remove contacts for a dynamic group")  # should never happen

        # remove contact from group
        group.update_contacts(self.user, [contact], False)
        return dict(group_id=group.id, contact_id=contact.id)


class ContactGroupForm(forms.ModelForm):
    preselected_contacts = forms.CharField(required=False, widget=forms.HiddenInput)
    group_query = forms.CharField(required=False, widget=forms.HiddenInput)

    def __init__(self, user, *args, **kwargs):
        self.user = user
        super(ContactGroupForm, self).__init__(*args, **kwargs)

    def clean_name(self):
        name = self.cleaned_data['name'].strip()

        # make sure the name isn't already taken
        existing = ContactGroup.get_user_group(self.user.get_org(), name)
        if existing and self.instance != existing:
            raise forms.ValidationError(_("Name is used by another group"))

        # and that the name is valid
        if not ContactGroup.is_valid_name(name):
            raise forms.ValidationError(_("Group name must not be blank or begin with + or -"))

        if ContactGroup.user_groups.count() >= ContactGroup.MAX_ORG_CONTACTGROUPS:
            raise forms.ValidationError(_('You have reached %s contact groups, please remove some contact groups '
                                          'to be able to create new contact groups' % ContactGroup.MAX_ORG_CONTACTGROUPS))

        return name

    class Meta:
        fields = '__all__'
        model = ContactGroup


class ContactListView(OrgPermsMixin, SmartListView):
    """
    Base class for contact list views with contact folders and groups listed by the side
    """
    system_group = None
    add_button = True
    paginate_by = 50

    def derive_group(self):
        return ContactGroup.all_groups.get(org=self.request.user.get_org(), group_type=self.system_group)

    def derive_export_url(self):
        search = urlquote_plus(self.request.GET.get('search', ''))
        redirect = urlquote_plus(self.request.get_full_path())
        return '%s?g=%s&s=%s&redirect=%s' % (reverse('contacts.contact_export'), self.derive_group().uuid, search, redirect)

    def get_queryset(self, **kwargs):
        org = self.request.user.get_org()
        group = self.derive_group()
        self.search_error = None

        # contact list views don't use regular field searching but use more complex contact searching
        search_query = self.request.GET.get('search', None)
        if search_query:
            try:
                qs = Contact.search(org, search_query, group)
            except SearchException as e:
                self.search_error = six.text_type(e)
                qs = Contact.objects.none()
        else:
            qs = group.contacts.all()

        return qs.filter(is_test=False).order_by('-id').prefetch_related('org', 'all_groups')

    def get_context_data(self, **kwargs):
        org = self.request.user.get_org()
        counts = ContactGroup.get_system_group_counts(org)

        # if there isn't a search filtering the queryset, we can replace the count function with a quick cache lookup to
        # speed up paging
        if self.system_group and 'search' not in self.request.GET:
            self.object_list.count = lambda: counts[self.system_group]

        context = super(ContactListView, self).get_context_data(**kwargs)

        folders = [
            dict(count=counts[ContactGroup.TYPE_ALL], label=_("All Contacts"), url=reverse('contacts.contact_list')),
            dict(count=counts[ContactGroup.TYPE_BLOCKED], label=_("Blocked"), url=reverse('contacts.contact_blocked')),
            dict(count=counts[ContactGroup.TYPE_STOPPED], label=_("Stopped"), url=reverse('contacts.contact_stopped')),
        ]

        # resolve the paginated object list so we can initialize a cache of URNs and fields
        contacts = list(context['object_list'])
        Contact.bulk_cache_initialize(org, contacts, for_show_only=True)

        context['contacts'] = contacts
        context['groups'] = self.get_user_groups(org)
        context['folders'] = folders
        context['has_contacts'] = contacts or org.has_contacts()
        context['search_error'] = self.search_error
        context['send_form'] = SendMessageForm(self.request.user)
        return context

    def get_user_groups(self, org):
        groups = list(ContactGroup.user_groups.filter(org=org).select_related('org').order_by(Upper('name')))
        group_counts = ContactGroupCount.get_totals(groups)

        rendered = []
        for g in groups:
            rendered.append({
                'pk': g.id, 'uuid': g.uuid, 'label': g.name, 'count': group_counts[g], 'is_dynamic': g.is_dynamic
            })

        return rendered


class ContactActionForm(BaseActionForm):
    allowed_actions = (('label', _("Add to Group")),
                       ('unlabel', _("Remove from Group")),
                       ('unblock', _("Unblock Contacts")),
                       ('block', _("Block Contacts")),
                       ('delete', _("Delete Contacts")),
                       ('unstop', _("Unstop Contacts")))

    model = Contact
    label_model = ContactGroup
    label_model_manager = 'user_groups'
    has_is_active = True

    class Meta:
        fields = ('action', 'label', 'objects', 'add')


class ContactActionMixin(SmartListView):

    @csrf_exempt
    def dispatch(self, *args, **kwargs):
        return super(ContactActionMixin, self).dispatch(*args, **kwargs)

    def post(self, request, *args, **kwargs):
        user = self.request.user
        org = user.get_org()

        form = ContactActionForm(self.request.POST, org=org, user=user)

        if form.is_valid():
            form.execute()

        return self.get(request, *args, **kwargs)


class ContactFieldForm(forms.ModelForm):

    contact_field = Select2Field()
    field_value = forms.CharField(required=False)

    def __init__(self, *args, **kwargs):
        super(ContactFieldForm, self).__init__(*args, **kwargs)

    class Meta:
        model = Contact
        fields = '__all__'


class ContactForm(forms.ModelForm):
    def __init__(self, *args, **kwargs):
        self.user = kwargs['user']
        self.org = self.user.get_org()
        del kwargs['user']
        super(ContactForm, self).__init__(*args, **kwargs)

        # add all URN scheme fields if org is not anon
        extra_fields = []
        if not self.org.is_anon:
            urns = self.instance.get_urns()

            idx = 0

            last_urn = None

            if not urns:
                urn = ContactURN()
                urn.scheme = 'tel'
                urns = [urn]
            for urn in urns:

                first_urn = last_urn is None or urn.scheme != last_urn.scheme

                urn_choice = None
                for choice in ContactURN.SCHEME_CHOICES:
                    if choice[0] == urn.scheme:
                        urn_choice = choice

                scheme = urn.scheme
                label = urn.scheme

                if urn_choice:
                    label = urn_choice[1]

                help_text = '%s for this contact' % label
                if first_urn:
                    help_text = '%s for this contact (@contact.%s)' % (label, scheme)

                # get all the urns for this scheme
                ctrl = forms.CharField(required=False, label=label, initial=urn.path, help_text=help_text)
                extra_fields.append(('urn__%s__%d' % (scheme, idx), ctrl))
                idx += 1

                last_urn = urn

        self.fields = OrderedDict(self.fields.items() + extra_fields)

    def clean(self):
        country = self.org.get_country_code()

        def validate_urn(key, scheme, path):
            try:
                normalized = URN.normalize(URN.from_parts(scheme, path), country)
                existing_urn = ContactURN.lookup(self.org, normalized, normalize=False)

                if existing_urn and existing_urn.contact and existing_urn.contact != self.instance:
                    self._errors[key] = _("Used by another contact")
                    return False
                # validate but not with country as users are allowed to enter numbers before adding a channel
                elif not URN.validate(normalized):
                    if scheme == TEL_SCHEME:  # pragma: needs cover
                        self._errors[key] = _("Invalid number. Ensure number includes country code, e.g. +1-541-754-3010")
                    else:
                        self._errors[key] = _("Invalid format")
                    return False
                return True
            except ValueError:
                self._errors[key] = _("Invalid input")
                return False

        # validate URN fields
        for field_key, value in six.iteritems(self.data):
            if field_key.startswith('urn__') and value:
                scheme = field_key.split('__')[1]
                validate_urn(field_key, scheme, value)

        # validate new URN if provided
        if self.data.get('new_path', None):
            if validate_urn('new_path', self.data['new_scheme'], self.data['new_path']):
                self.cleaned_data['new_scheme'] = self.data['new_scheme']
                self.cleaned_data['new_path'] = self.data['new_path']

        return self.cleaned_data

    class Meta:
        model = Contact
        fields = '__all__'


class UpdateContactForm(ContactForm):
    groups = forms.ModelMultipleChoiceField(queryset=ContactGroup.user_groups.filter(pk__lt=0),
                                            required=False, label=_("Groups"),
                                            help_text=_("Add or remove groups this contact belongs to"))

    def __init__(self, *args, **kwargs):
        super(UpdateContactForm, self).__init__(*args, **kwargs)

        choices = [('', 'No Preference')]

        # if they had a preference that has since been removed, make sure we show it
        if self.instance.language:
            if not self.instance.org.languages.filter(iso_code=self.instance.language).first():
                lang = languages.get_language_name(self.instance.language)
                choices += [(self.instance.language, _("%s (Missing)") % lang)]

        choices += [(l.iso_code, l.name) for l in self.instance.org.languages.all().order_by('orgs', 'name')]

        self.fields['language'] = forms.ChoiceField(required=False, label=_('Language'),
                                                    initial=self.instance.language, choices=choices)

        self.fields['groups'].initial = self.instance.user_groups.all()
        self.fields['groups'].queryset = ContactGroup.get_user_groups(self.user.get_org(), dynamic=False)
        self.fields['groups'].help_text = _("The groups which this contact belongs to")


class ContactCRUDL(SmartCRUDL):
    model = Contact
    actions = ('create', 'update', 'stopped', 'list', 'import', 'read', 'filter', 'blocked', 'omnibox',
               'customize', 'update_fields', 'update_fields_input', 'export', 'block', 'unblock', 'unstop', 'delete', 'history')

    class Export(OrgPermsMixin, SmartTemplateView):
        def render_to_response(self, context, **response_kwargs):
            user = self.request.user
            org = user.get_org()

            group_uuid = self.request.GET.get('g')
            search = self.request.GET.get('s')
            redirect = self.request.GET.get('redirect')

            group = ContactGroup.all_groups.filter(org=org, uuid=group_uuid).first() if group_uuid else None

            # is there already an export taking place?
            existing = ExportContactsTask.get_recent_unfinished(org)
            if existing:
                messages.info(self.request,
                              _("There is already an export in progress, started by %s. You must wait "
                                "for that export to complete before starting another." % existing.created_by.username))

            # otherwise, off we go
            else:
                previous_export = ExportContactsTask.objects.filter(org=org, created_by=user).order_by('-modified_on').first()
                if previous_export and previous_export.created_on < timezone.now() - timedelta(hours=24):  # pragma: needs cover
                    analytics.track(self.request.user.username, 'temba.contact_exported')

                export = ExportContactsTask.create(org, user, group, search)

                on_transaction_commit(lambda: export_contacts_task.delay(export.pk))

                if not getattr(settings, 'CELERY_ALWAYS_EAGER', False):  # pragma: no cover
                    messages.info(self.request,
                                  _("We are preparing your export. We will e-mail you at %s when it is ready.")
                                  % self.request.user.username)

                else:
                    dl_url = reverse('assets.download', kwargs=dict(type='contact_export', pk=export.pk))
                    messages.info(self.request,
                                  _("Export complete, you can find it here: %s (production users will get an email)")
                                  % dl_url)

            return HttpResponseRedirect(redirect or reverse('contacts.contact_list'))

    class Customize(OrgPermsMixin, SmartUpdateView):

        class CustomizeForm(forms.ModelForm):
            def __init__(self, *args, **kwargs):
                self.org = kwargs['org']
                del kwargs['org']
                super(ContactCRUDL.Customize.CustomizeForm, self).__init__(*args, **kwargs)

            def clean(self):

                existing_contact_fields = ContactField.objects.filter(org=self.org, is_active=True).values('key', 'label')
                existing_contact_fields_map = {elt['label']: elt['key'] for elt in existing_contact_fields}

                used_labels = []
                # don't allow users to specify field keys or labels
                re_col_name_field = regex.compile(r'column_\w+_label', regex.V0)
                for key, value in self.data.items():
                    if re_col_name_field.match(key):
                        field_label = value.strip()
                        if field_label.startswith('[_NEW_]'):
                            field_label = field_label[7:]

                        field_key = ContactField.make_key(field_label)

                        if not ContactField.is_valid_label(field_label):
                            raise forms.ValidationError(_("Field names can only contain letters, numbers, hypens"))

                        if not ContactField.is_valid_key(field_key):
                            raise forms.ValidationError(_("%s is an invalid name or is a reserved name for contact "
                                                          "fields, field names should start with a letter.") % value)

                        if field_label in used_labels:
                            raise forms.ValidationError(_("%s should be used once") % field_label)

                        existing_key = existing_contact_fields_map.get(field_label, None)
                        if existing_key and existing_key in Contact.RESERVED_FIELDS:
                            raise forms.ValidationError(_("'%s' contact field has '%s' key which is reserved name. "
                                                          "Column cannot be imported") % (value, existing_key))

                        used_labels.append(field_label)

                return self.cleaned_data

            class Meta:
                model = ImportTask
                fields = '__all__'

        model = ImportTask
        form_class = CustomizeForm

        def pre_process(self, request, *args, **kwargs):
            pre_process = super(ContactCRUDL.Customize, self).pre_process(request, *args, **kwargs)
            if pre_process is not None:  # pragma: needs cover
                return pre_process

            headers = Contact.get_org_import_file_headers(self.get_object().csv_file.file, self.derive_org())

            if not headers:
                task = self.get_object()
                self.post_save(task)
                return HttpResponseRedirect(reverse("contacts.contact_import") + "?task=%d" % task.pk)

            self.headers = headers
            return None

        def create_column_controls(self, column_headers):
            """
            Adds fields to the form for extra columns found in the spreadsheet. Returns a list of dictionaries
            containing the column label and the names of the fields
            """
            org = self.derive_org()
            column_controls = []
            for header in column_headers:
                header_key = slugify_with(header)

                include_field = forms.BooleanField(label=' ', required=False, initial=True)
                include_field_name = 'column_%s_include' % header_key

                label_initial = ContactField.get_by_label(org, header.title())

                label_field_initial = header.title()
                if label_initial:
                    label_field_initial = label_initial.label

                label_field = forms.CharField(initial=label_field_initial, required=False, label=' ')

                label_field_name = 'column_%s_label' % header_key

                type_field_initial = None
                if label_initial:
                    type_field_initial = label_initial.value_type

                type_field = forms.ChoiceField(label=' ', choices=Value.TYPE_CHOICES, required=True,
                                               initial=type_field_initial)
                type_field_name = 'column_%s_type' % header_key

                fields = [
                    (include_field_name, include_field),
                    (label_field_name, label_field),
                    (type_field_name, type_field)
                ]

                self.form.fields = OrderedDict(self.form.fields.items() + fields)

                column_controls.append(dict(header=header,
                                            include_field=include_field_name,
                                            label_field=label_field_name,
                                            type_field=type_field_name))

            return column_controls

        def get_context_data(self, **kwargs):
            context = super(ContactCRUDL.Customize, self).get_context_data(**kwargs)

            org = self.derive_org()

            context['column_controls'] = self.column_controls
            context['task'] = self.get_object()

            contact_fields = sorted([dict(id=elt['label'], text=elt['label']) for elt in ContactField.objects.filter(org=org, is_active=True).values('label')], key=lambda k: k['text'].lower())
            context['contact_fields'] = json.dumps(contact_fields)

            return context

        def get_form_kwargs(self):
            kwargs = super(ContactCRUDL.Customize, self).get_form_kwargs()
            kwargs['org'] = self.derive_org()
            return kwargs

        def get_form(self):
            form = super(ContactCRUDL.Customize, self).get_form()
            form.fields.clear()

            self.column_controls = self.create_column_controls(self.headers)

            return form

        def pre_save(self, task):
            extra_fields = []
            cleaned_data = self.form.cleaned_data

            # enumerate the columns which the user has chosen to include as fields
            for column in self.column_controls:
                if cleaned_data[column['include_field']]:
                    label = cleaned_data[column['label_field']]
                    if label.startswith("[_NEW_]"):
                        label = label[7:]

                    label = label.strip()
                    value_type = cleaned_data[column['type_field']]
                    org = self.derive_org()

                    field_key = slugify_with(label)

                    existing_field = ContactField.get_by_label(org, label)
                    if existing_field:
                        field_key = existing_field.key
                        value_type = existing_field.value_type

                    extra_fields.append(dict(key=field_key, header=column['header'], label=label, type=value_type))

            # update the extra_fields in the task's params
            params = json.loads(task.import_params)
            params['extra_fields'] = extra_fields
            task.import_params = json.dumps(params)

            return task

        def post_save(self, task):

            if not task.done():
                task.start()

            return task

        def derive_success_message(self):
            return None

        def get_success_url(self):
            return reverse("contacts.contact_import") + "?task=%d" % self.object.pk

    class Import(OrgPermsMixin, SmartCSVImportView):
        class ImportForm(forms.ModelForm):
            def __init__(self, *args, **kwargs):
                self.org = kwargs['org']
                del kwargs['org']
                super(ContactCRUDL.Import.ImportForm, self).__init__(*args, **kwargs)

            def clean_csv_file(self):
                if not regex.match(r'^[A-Za-z0-9_.\-*() ]+$', self.cleaned_data['csv_file'].name, regex.V0):
                    raise forms.ValidationError('Please make sure the file name only contains '
                                                'alphanumeric characters [0-9a-zA-Z] and '
                                                'special characters in -, _, ., (, )')

                try:
                    Contact.get_org_import_file_headers(ContentFile(self.cleaned_data['csv_file'].read()), self.org)
                except Exception as e:
                    raise forms.ValidationError(str(e))

                return self.cleaned_data['csv_file']

            class Meta:
                model = ImportTask
                fields = '__all__'

        form_class = ImportForm
        model = ImportTask
        fields = ('csv_file',)
        success_message = ''

        def pre_save(self, task):
            super(ContactCRUDL.Import, self).pre_save(task)

            previous_import = ImportTask.objects.filter(created_by=self.request.user).order_by('-created_on').first()
            if previous_import and previous_import.created_on < timezone.now() - timedelta(hours=24):  # pragma: needs cover
                analytics.track(self.request.user.username, 'temba.contact_imported')

            return task

        def post_save(self, task):
            # configure import params with current org and timezone
            org = self.derive_org()
            params = dict(org_id=org.id, timezone=six.text_type(org.timezone), extra_fields=[], original_filename=self.form.cleaned_data['csv_file'].name)
            params_dump = json.dumps(params)
            ImportTask.objects.filter(pk=task.pk).update(import_params=params_dump)

            return task

        def get_form_kwargs(self):
            kwargs = super(ContactCRUDL.Import, self).get_form_kwargs()
            kwargs['org'] = self.derive_org()
            return kwargs

        def get_context_data(self, **kwargs):
            context = super(ContactCRUDL.Import, self).get_context_data(**kwargs)
            context['task'] = None
            context['group'] = None
            context['show_form'] = True

            task_id = self.request.GET.get('task', None)
            if task_id:
                tasks = ImportTask.objects.filter(pk=task_id, created_by=self.request.user)

                if tasks:
                    task = tasks[0]
                    context['task'] = task
                    context['show_form'] = False
                    context['results'] = json.loads(task.import_results) if task.import_results else dict()

                    groups = ContactGroup.user_groups.filter(import_task=task)

                    if groups:
                        context['group'] = groups[0]

                    elif not task.status() in ['PENDING', 'RUNNING', 'STARTED']:  # pragma: no cover
                        context['show_form'] = True

            return context

        def derive_refresh(self):
            task_id = self.request.GET.get('task', None)
            if task_id:
                tasks = ImportTask.objects.filter(pk=task_id, created_by=self.request.user)
                if tasks and tasks[0].status() in ['PENDING', 'RUNNING', 'STARTED']:  # pragma: no cover
                    return 3000
                elif not ContactGroup.user_groups.filter(import_task__id=task_id).exists():
                    return 3000
            return 0

        def derive_success_message(self):
            return None

        def get_success_url(self):
            return reverse("contacts.contact_customize", args=[self.object.pk])

    class Omnibox(OrgPermsMixin, SmartListView):
        paginate_by = 75
        fields = ('id', 'text')

        def get_queryset(self, **kwargs):
            org = self.derive_org()

            return omnibox_query(org, **{k: v for k, v in self.request.GET.items()})

        def render_to_response(self, context, **response_kwargs):
            org = self.derive_org()
            page = context['page_obj']
            object_list = context['object_list']

            results = omnibox_results_to_dict(org, object_list)

            json_result = {'results': results, 'more': page.has_next(), 'total': len(results), 'err': 'nil'}

            return HttpResponse(json.dumps(json_result), content_type='application/json')

    class Read(OrgObjPermsMixin, SmartReadView):
        slug_url_kwarg = 'uuid'
        fields = ('name',)

        def derive_title(self):
            return self.object.get_display()

        def get_queryset(self):
            return Contact.objects.filter(is_active=True, is_test=False)

        def get_context_data(self, **kwargs):
            context = super(ContactCRUDL.Read, self).get_context_data(**kwargs)

            contact = self.object

            # the users group membership
            context['contact_groups'] = contact.user_groups.extra(select={'lower_name': 'lower(name)'}).order_by('lower_name')

            # event fires
            event_fires = contact.fire_events.filter(scheduled__gte=timezone.now()).order_by('scheduled')
            scheduled_messages = contact.get_scheduled_messages()

            merged_upcoming_events = []
            for fire in event_fires:
                merged_upcoming_events.append(dict(event_type=fire.event.event_type,
                                                   message=fire.event.get_message(contact=contact),
                                                   flow_uuid=fire.event.flow.uuid, flow_name=fire.event.flow.name,
                                                   scheduled=fire.scheduled))

            for sched_broadcast in scheduled_messages:
                merged_upcoming_events.append(dict(repeat_period=sched_broadcast.schedule.repeat_period, event_type='M',
                                                   message=sched_broadcast.get_translated_text(contact, org=contact.org),
                                                   flow_uuid=None, flow_name=None,
                                                   scheduled=sched_broadcast.schedule.next_fire))

            # upcoming scheduled events
            context['upcoming_events'] = sorted(merged_upcoming_events, key=lambda k: k['scheduled'], reverse=True)

            # divide contact's URNs into those we can send to, and those we can't
            from temba.channels.models import Channel
            sendable_schemes = contact.org.get_schemes(Channel.ROLE_SEND)

            urns = contact.get_urns()
            has_sendable_urn = False

            for urn in urns:
                if urn.scheme in sendable_schemes:
                    urn.sendable = True
                    has_sendable_urn = True

            context['contact_urns'] = urns
            context['has_sendable_urn'] = has_sendable_urn

            # load our contacts values
            Contact.bulk_cache_initialize(contact.org, [contact])

            # lookup all of our contact fields
            contact_fields = []
            fields = ContactField.objects.filter(org=contact.org, is_active=True).order_by('label', 'pk')
            for field in fields:
                value = getattr(contact, '__field__%s' % field.key)
                if value:
                    display = Contact.get_field_display_for_value(field, value)
                    contact_fields.append(dict(id=field.id, label=field.label, value=display, featured=field.show_in_table))

            # stuff in the contact's language in the fields as well
            if contact.language:
                lang = languages.get_language_name(contact.language)
                if not lang:
                    lang = contact.language
                contact_fields.append(dict(label='Language', value=lang, featured=True))

            context['contact_fields'] = sorted(contact_fields, key=lambda f: f['label'])

            # calculate time after which timeline should be repeatedly refreshed - five minutes ago lets us pick up
            # status changes on new messages
            context['recent_start'] = datetime_to_ms(timezone.now() - timedelta(minutes=5))
            return context

        def post(self, request, *args, **kwargs):
            form = RemoveContactForm(self.request.POST, org=request.user.get_org(), user=request.user)
            if form.is_valid():
                result = form.execute()
                return HttpResponse(json.dumps(result))

            # shouldn't ever happen
            else:  # pragma: no cover
                raise forms.ValidationError(_("Invalid group or contact id"))

        def get_gear_links(self):
            links = []

            if self.has_org_perm("msgs.broadcast_send") and not self.object.is_blocked and not self.object.is_stopped:
                links.append(dict(title=_('Send Message'),
                                  style='btn-primary',
                                  href='#',
                                  js_class='contact-send-button'))

            if self.has_org_perm("contacts.contact_update"):

                links.append(dict(title=_('Edit'), style='btn-primary', js_class='update-contact', href="#"))

                links.append(dict(title=_('Custom Fields'), style='btn-primary', js_class='update-contact-fields', href="#"))

                if self.has_org_perm("contacts.contact_block") and not self.object.is_blocked:
                    links.append(dict(title=_('Block'), style='btn-primary', js_class='posterize',
                                      href=reverse('contacts.contact_block', args=(self.object.pk,))))

                if self.has_org_perm("contacts.contact_unblock") and self.object.is_blocked:
                    links.append(dict(title=_('Unblock'), style='btn-primary', js_class='posterize',
                                      href=reverse('contacts.contact_unblock', args=(self.object.pk,))))

                if self.has_org_perm("contacts.contact_unstop") and self.object.is_stopped:
                    links.append(dict(title=_('Unstop'), style='btn-primary', js_class='posterize',
                                      href=reverse('contacts.contact_unstop', args=(self.object.pk,))))

                if self.has_org_perm("contacts.contact_delete"):
                    links.append(dict(title=_('Delete'), style='btn-primary',
                                      js_class='contact-delete-button', href='#'))

            return links

    class History(OrgObjPermsMixin, SmartReadView):
        slug_url_kwarg = 'uuid'

        def get_queryset(self):
            return Contact.objects.filter(is_active=True, is_test=False)

        def get_context_data(self, *args, **kwargs):
            context = super(ContactCRUDL.History, self).get_context_data(*args, **kwargs)
            contact = self.get_object()

            # since we create messages with timestamps from external systems, always a chance a contact's initial
            # message has a timestamp slightly earlier than the contact itself.
            contact_creation = contact.created_on - timedelta(hours=1)

            before = int(self.request.GET.get('before', 0))
            after = int(self.request.GET.get('after', 0))

            # if we want an expanding window, or just all the recent activity
            recent_only = False
            if not before:
                recent_only = True
                before = timezone.now()
            else:
                before = ms_to_datetime(before)

            if not after:
                after = before - timedelta(days=90)
            else:
                after = ms_to_datetime(after)

            # keep looking further back until we get at least 20 items
            while True:
                activity = contact.get_activity(after, before)
                if recent_only or len(activity) >= 20 or after == contact_creation:
                    break
                else:
                    after = max(after - timedelta(days=90), contact_creation)

            # check if there are more pages to fetch
            if not recent_only:
                if before > contact.created_on:
                    context['has_older'] = bool(contact.get_activity(contact_creation, after))
                context['before'] = datetime_to_ms(after)
                context['after'] = datetime_to_ms(max(after - timedelta(days=90), contact_creation))

            context['activity'] = activity
            return context

    class List(ContactActionMixin, ContactListView):
        title = _("Contacts")
        system_group = ContactGroup.TYPE_ALL

        def get_gear_links(self):
            links = []

            if self.has_org_perm('contacts.contactgroup_create') and self.request.GET.get('search') and not self.search_error:
                links.append(dict(title=_('Save as Group'), js_class='add-dynamic-group', href="#"))

            if self.has_org_perm('contacts.contactfield_managefields'):
                links.append(dict(title=_('Manage Fields'), js_class='manage-fields', href="#"))

            if self.has_org_perm('contacts.contact_export'):
                links.append(dict(title=_('Export'), href=self.derive_export_url()))
            return links

        def get_context_data(self, *args, **kwargs):
            context = super(ContactCRUDL.List, self).get_context_data(*args, **kwargs)
            org = self.request.user.get_org()

            context['actions'] = ('label', 'block')
            context['contact_fields'] = ContactField.objects.filter(org=org, is_active=True).order_by('pk')
            return context

    class Blocked(ContactActionMixin, ContactListView):
        title = _("Blocked Contacts")
        template_name = 'contacts/contact_list.haml'
        system_group = ContactGroup.TYPE_BLOCKED

        def get_context_data(self, *args, **kwargs):
            context = super(ContactCRUDL.Blocked, self).get_context_data(*args, **kwargs)
            context['actions'] = ('unblock', 'delete') if self.has_org_perm("contacts.contact_delete") else ('unblock',)
            context['reply_disabled'] = True
            return context

    class Stopped(ContactActionMixin, ContactListView):
        title = _("Stopped Contacts")
        template_name = 'contacts/contact_stopped.haml'
        system_group = ContactGroup.TYPE_STOPPED

        def get_context_data(self, *args, **kwargs):
            context = super(ContactCRUDL.Stopped, self).get_context_data(*args, **kwargs)
            context['actions'] = ['block', 'unstop']
            context['reply_disabled'] = True
            return context

    class Filter(ContactActionMixin, ContactListView):
        template_name = "contacts/contact_filter.haml"

        def get_gear_links(self):
            links = []

            if self.has_org_perm('contacts.contactfield_managefields'):
                links.append(dict(title=_('Manage Fields'),
                                  js_class='manage-fields',
                                  href="#"))

            if self.has_org_perm('contacts.contactgroup_update'):
                links.append(dict(title=_('Edit Group'),
                                  js_class='update-contactgroup',
                                  href="#"))

            if self.has_org_perm('contacts.contact_export'):
                links.append(dict(title=_('Export'), href=self.derive_export_url()))

            if self.has_org_perm('contacts.contactgroup_delete'):
                links.append(dict(title=_('Delete Group'),
                                  js_class='delete-contactgroup',
                                  href="#"))
            return links

        def get_context_data(self, *args, **kwargs):
            context = super(ContactCRUDL.Filter, self).get_context_data(*args, **kwargs)

            group = self.derive_group()
            org = self.request.user.get_org()

            if group.is_dynamic:
                actions = ('block', 'label')
            else:
                actions = ('block', 'label', 'unlabel')

            context['actions'] = actions
            context['current_group'] = group
            context['contact_fields'] = ContactField.objects.filter(org=org, is_active=True).order_by('pk')
            return context

        @classmethod
        def derive_url_pattern(cls, path, action):
            return r'^%s/%s/(?P<group>[^/]+)/$' % (path, action)

        def derive_group(self):
            return ContactGroup.user_groups.get(uuid=self.kwargs['group'])

    class Create(ModalMixin, OrgPermsMixin, SmartCreateView):
        form_class = ContactForm
        exclude = ('is_active', 'uuid', 'language', 'org', 'fields', 'is_blocked', 'is_stopped',
                   'created_by', 'modified_by', 'is_test', 'channel')
        success_message = ''
        submit_button_name = _("Create")

        def get_form_kwargs(self, *args, **kwargs):
            form_kwargs = super(ContactCRUDL.Create, self).get_form_kwargs(*args, **kwargs)
            form_kwargs['user'] = self.request.user
            return form_kwargs

        def get_form(self):
            return super(ContactCRUDL.Create, self).get_form()

        def pre_save(self, obj):
            obj = super(ContactCRUDL.Create, self).pre_save(obj)
            obj.org = self.request.user.get_org()
            return obj

        def save(self, obj):
            urns = []
            for field_key, value in six.iteritems(self.form.cleaned_data):
                if field_key.startswith('urn__') and value:
                    scheme = field_key.split('__')[1]
                    urns.append(URN.from_parts(scheme, value))

            Contact.get_or_create(obj.org, self.request.user, obj.name, urns)

    class Update(ModalMixin, OrgObjPermsMixin, SmartUpdateView):
        form_class = UpdateContactForm
        exclude = ('is_active', 'uuid', 'org', 'fields', 'is_blocked', 'is_stopped',
                   'created_by', 'modified_by', 'is_test', 'channel')
        success_url = 'uuid@contacts.contact_read'
        success_message = ''
        submit_button_name = _("Save Changes")

        def derive_queryset(self):
            qs = super(ContactCRUDL.Update, self).derive_queryset()
            return qs.filter(is_test=False)

        def derive_exclude(self):
            obj = self.get_object()
            exclude = []
            exclude.extend(self.exclude)

            if not obj.org.primary_language:
                exclude.append('language')

            if obj.is_blocked:
                exclude.append('groups')

            return exclude

        def get_form_kwargs(self, *args, **kwargs):
            form_kwargs = super(ContactCRUDL.Update, self).get_form_kwargs(*args, **kwargs)
            form_kwargs['user'] = self.request.user
            return form_kwargs

        def get_form(self):
            return super(ContactCRUDL.Update, self).get_form()

        def save(self, obj):
            super(ContactCRUDL.Update, self).save(obj)

            new_groups = self.form.cleaned_data.get('groups')
            if new_groups is not None:
                obj.update_static_groups(self.request.user, new_groups)

        def get_context_data(self, **kwargs):
            context = super(ContactCRUDL.Update, self).get_context_data(**kwargs)
            context['schemes'] = ContactURN.SCHEME_CHOICES
            return context

        def post_save(self, obj):
            obj = super(ContactCRUDL.Update, self).post_save(obj)

            if not self.org.is_anon:
                urns = []

                for field_key, value in six.iteritems(self.form.data):
                    if field_key.startswith('urn__') and value:
                        parts = field_key.split('__')
                        scheme = parts[1]

                        order = int(self.form.data.get('order__' + field_key, "0"))
                        urns.append((order, URN.from_parts(scheme, value)))

                new_scheme = self.form.cleaned_data.get('new_scheme', None)
                new_path = self.form.cleaned_data.get('new_path', None)

                if new_scheme and new_path:
                    urns.append((len(urns), URN.from_parts(new_scheme, new_path)))

                # sort our urns by the supplied order
                urns = [urn[1] for urn in sorted(urns, key=lambda x: x[0])]
                obj.update_urns(self.request.user, urns)

            return obj

    class UpdateFields(ModalMixin, OrgObjPermsMixin, SmartUpdateView):
        form_class = ContactFieldForm
        exclude = ('is_active', 'uuid', 'org', 'fields', 'is_blocked', 'is_stopped',
                   'created_by', 'modified_by', 'is_test', 'channel', 'name', 'language')
        success_url = 'uuid@contacts.contact_read'
        success_message = ''
        submit_button_name = _("Save Changes")

        def get_form_kwargs(self, *args, **kwargs):
            return super(ContactCRUDL.UpdateFields, self).get_form_kwargs(*args, **kwargs)

        def get_context_data(self, **kwargs):
            context = super(ContactCRUDL.UpdateFields, self).get_context_data(**kwargs)
            org = self.request.user.get_org()
            field_id = self.request.GET.get('field', 0)
            if field_id:
                context['contact_field'] = org.contactfields.get(id=field_id)
            return context

        def post_save(self, obj):
            obj = super(ContactCRUDL.UpdateFields, self).post_save(obj)
            contact_field = obj.org.contactfields.get(id=self.form.cleaned_data.get('contact_field'))
            if contact_field:
                obj.set_field(self.request.user, contact_field.key, self.form.cleaned_data.get('field_value', ''))
            return obj

    class UpdateFieldsInput(OrgObjPermsMixin, SmartReadView):
        """
        Simple view for displaying a form rendered input of a contact field value. This is a helper
        view for UpdateFields to show different inputs based on the selected field.
        """
        def get_context_data(self, **kwargs):
            context = super(ContactCRUDL.UpdateFieldsInput, self).get_context_data(**kwargs)
            field_id = self.request.GET.get('field', 0)
            if field_id:
                contact_field = ContactField.objects.filter(id=field_id).first()
                context['contact_field'] = contact_field
                if contact_field:
                    context['value'] = self.get_object().get_field_display(contact_field.key)
            return context

    class Block(OrgPermsMixin, SmartUpdateView):
        """
        Block this contact
        """
        fields = ()
        success_url = 'uuid@contacts.contact_read'
        success_message = _("Contact blocked")

        def save(self, obj):
            obj.block(self.request.user)
            return obj

    class Unblock(OrgPermsMixin, SmartUpdateView):
        """
        Unblock this contact
        """
        fields = ()
        success_url = 'uuid@contacts.contact_read'
        success_message = _("Contact unblocked")

        def save(self, obj):
            obj.unblock(self.request.user)
            return obj

    class Unstop(OrgPermsMixin, SmartUpdateView):
        """
        Unstops this contact
        """
        fields = ()
        success_url = 'uuid@contacts.contact_read'
        success_message = _("Contact unstopped")

        def save(self, obj):
            obj.unstop(self.request.user)
            return obj

    class Delete(OrgPermsMixin, SmartUpdateView):
        """
        Delete this contact (can't be undone)
        """
        fields = ()
        success_url = '@contacts.contact_list'
        success_message = ''

        def save(self, obj):
            obj.release(self.request.user)
            return obj


class ContactGroupCRUDL(SmartCRUDL):
    model = ContactGroup
    actions = ('create', 'update', 'delete')

    class Create(ModalMixin, OrgPermsMixin, SmartCreateView):
        form_class = ContactGroupForm
        fields = ('name', 'preselected_contacts', 'group_query')
        success_url = "uuid@contacts.contact_filter"
        success_message = ''
        submit_button_name = _("Create")

        def save(self, obj):
            org = self.request.user.get_org()
            user = self.request.user
            name = self.form.cleaned_data.get('name')
            query = self.form.cleaned_data.get('group_query')
            preselected_contacts = self.form.cleaned_data.get('preselected_contacts')

            if query:
                self.object = ContactGroup.create_dynamic(org, user, name, query)
            else:
                self.object = ContactGroup.create_static(org, user, name)

                if preselected_contacts:
                    preselected_ids = [int(c_id) for c_id in preselected_contacts.split(',') if c_id.isdigit()]
                    contacts = Contact.objects.filter(org=org, pk__in=preselected_ids, is_active=True)

                    self.object.update_contacts(user, contacts, add=True)

        def get_form_kwargs(self):
            kwargs = super(ContactGroupCRUDL.Create, self).get_form_kwargs()
            kwargs['user'] = self.request.user
            return kwargs

    class Update(ModalMixin, OrgObjPermsMixin, SmartUpdateView):
        form_class = ContactGroupForm
        fields = ('name',)
        success_url = 'uuid@contacts.contact_filter'
        success_message = ''

        def derive_fields(self):
            return ('name', 'query') if self.get_object().is_dynamic else ('name',)

        def get_form_kwargs(self):
            kwargs = super(ContactGroupCRUDL.Update, self).get_form_kwargs()
            kwargs['user'] = self.request.user
            return kwargs

        def post_save(self, obj):
            obj = super(ContactGroupCRUDL.Update, self).post_save(obj)
            if obj.query:
                obj.update_query(obj.query)
            return obj

    class Delete(ModalMixin, OrgObjPermsMixin, SmartDeleteView):
        cancel_url = 'uuid@contacts.contact_filter'
        redirect_url = '@contacts.contact_list'
        success_message = ''
        fields = ('id',)

        def get_context_data(self, **kwargs):
            context = super(ContactGroupCRUDL.Delete, self).get_context_data(**kwargs)
            context['triggers'] = self.get_object().trigger_set.filter(is_archived=False)
            return context

        def get_success_url(self):
            return reverse("contacts.contact_list")

        def post(self, request, *args, **kwargs):
            # we need a self.object for get_context_data
            self.object = self.get_object()
            group = self.object

            # if there are still dependencies, give up
            triggers = group.trigger_set.filter(is_archived=False)
            if triggers.count() > 0:
                return HttpResponseRedirect(smart_url(self.cancel_url, group))
            from temba.flows.models import Flow
            flows = Flow.objects.filter(org=group.org, group_dependencies__in=[group])
            if flows.count():
                return HttpResponseRedirect(smart_url(self.cancel_url, group))

            # remove our group
            group.release()

            # make is_active False for all its triggers too
            group.trigger_set.all().update(is_active=False)

            # we can't just redirect so as to make our modal do the right thing
            response = self.render_to_response(self.get_context_data(success_url=self.get_success_url(),
                                                                     success_script=getattr(self, 'success_script', None)))
            response['Temba-Success'] = self.get_success_url()
            return response


class ManageFieldsForm(forms.Form):

    def __init__(self, *args, **kwargs):
        self.org = kwargs['org']
        del kwargs['org']
        super(ManageFieldsForm, self).__init__(*args, **kwargs)

    def clean(self):
        used_labels = []
        for key in self.cleaned_data:
            if key.startswith('field_'):
                idx = key[6:]
                field = self.cleaned_data[key]
                label = self.cleaned_data["label_%s" % idx]

                if label:
                    if not ContactField.is_valid_label(label):
                        raise forms.ValidationError(_("Field names can only contain letters, numbers and hypens"))

                    if label.lower() in used_labels:
                        raise forms.ValidationError(_("Field names must be unique. '%s' is duplicated") % label)

                    elif not ContactField.is_valid_key(ContactField.make_key(label)):
                        raise forms.ValidationError(_("Field name '%s' is a reserved word") % label)
                    used_labels.append(label.lower())
<<<<<<< HEAD
                else:
                    # don't allow fields that are dependencies for flows be removed
                    if field != '__new_field':
                        from temba.flows.models import Flow
                        flow = Flow.objects.filter(org=self.org, field_dependencies__in=[field]).first()
                        if flow:
                            raise forms.ValidationError(_('The field "%s" cannot be removed while it is still used in the flow "%s"' % (field.label, flow.name)))

=======
>>>>>>> f393537c
        return self.cleaned_data


class ContactFieldCRUDL(SmartCRUDL):
    model = ContactField
    actions = ('list', 'managefields', 'json')

    class List(OrgPermsMixin, SmartListView):
        def get_queryset(self, **kwargs):
            qs = super(ContactFieldCRUDL.List, self).get_queryset(**kwargs)
            qs = qs.filter(org=self.request.user.get_org(), is_active=True)

            query = self.request.GET.get('search', None)
            if query:
                qs = qs.filter(Q(key__icontains=query) | Q(label__icontains=query))

            qs = qs.order_by('label')
            return qs

    class Json(OrgPermsMixin, SmartListView):
        paginate_by = None

        def get_queryset(self, **kwargs):
            qs = super(ContactFieldCRUDL.Json, self).get_queryset(**kwargs)
            qs = qs.filter(org=self.request.user.get_org(), is_active=True)
            return qs

        def render_to_response(self, context, **response_kwargs):
            results = []
            for obj in context['object_list']:
                result = dict(id=obj.pk, key=obj.key, label=obj.label)
                results.append(result)

            sorted_results = sorted(results, key=lambda k: k['label'].lower())

            sorted_results.insert(0, dict(key='groups', label='Groups'))

            for config in reversed(URN_SCHEME_CONFIG):
                sorted_results.insert(0, dict(key=config[3], label=six.text_type(config[1])))

            sorted_results.insert(0, dict(key='name', label='Full name'))

            return HttpResponse(json.dumps(sorted_results), content_type='application/json')

    class Managefields(ModalMixin, OrgPermsMixin, SmartFormView):
        title = _("Manage Contact Fields")
        submit_button_name = _("Update Fields")
        success_url = "@contacts.contact_list"
        form_class = ManageFieldsForm

        def get_context_data(self, **kwargs):
            context = super(ContactFieldCRUDL.Managefields, self).get_context_data(**kwargs)
            num_fields = ContactField.objects.filter(org=self.request.user.get_org(), is_active=True).count()

            contact_fields = []
            for field_idx in range(1, num_fields + 2):
                contact_field = dict(show='show_%d' % field_idx,
                                     type='type_%d' % field_idx,
                                     label='label_%d' % field_idx,
                                     field='field_%d' % field_idx)
                contact_fields.append(contact_field)

            context['contact_fields'] = contact_fields
            return context

        def get_form_kwargs(self):
            kwargs = super(ContactFieldCRUDL.Managefields, self).get_form_kwargs()
            kwargs['org'] = self.derive_org()
            return kwargs

        def get_form(self):
            form = super(ContactFieldCRUDL.Managefields, self).get_form()
            form.fields.clear()

            org = self.request.user.get_org()
            contact_fields = ContactField.objects.filter(org=org, is_active=True).order_by('pk')

            added_fields = []

            i = 1
            for contact_field in contact_fields:
                form_field_label = _("@contact.%(key)s") % {'key': contact_field.key}
                added_fields.append(("show_%d" % i, forms.BooleanField(initial=contact_field.show_in_table, required=False)))
                added_fields.append(("type_%d" % i, forms.ChoiceField(label=' ', choices=Value.TYPE_CHOICES, initial=contact_field.value_type, required=True)))
                added_fields.append(("label_%d" % i, forms.CharField(label=' ', max_length=36, help_text=form_field_label, initial=contact_field.label, required=False)))
                added_fields.append(("field_%d" % i, forms.ModelChoiceField(contact_fields, widget=forms.HiddenInput(), initial=contact_field)))
                i += 1

            # add a last field for the user to add one
            added_fields.append(("show_%d" % i, forms.BooleanField(label=_("show"), initial=False, required=False)))
            added_fields.append(("type_%d" % i, forms.ChoiceField(choices=Value.TYPE_CHOICES, initial=Value.TYPE_TEXT, required=True)))
            added_fields.append(("label_%d" % i, forms.CharField(max_length=36, required=False)))
            added_fields.append(("field_%d" % i, forms.CharField(widget=forms.HiddenInput(), initial="__new_field")))

            form.fields = OrderedDict(form.fields.items() + added_fields)

            return form

        def form_valid(self, form):
            try:
                cleaned_data = form.cleaned_data
                user = self.request.user
                org = user.get_org()

                for key in cleaned_data:
                    if key.startswith('field_'):
                        idx = key[6:]
                        label = cleaned_data["label_%s" % idx]
                        field = cleaned_data[key]
                        show_in_table = cleaned_data["show_%s" % idx]
                        value_type = cleaned_data['type_%s' % idx]

                        if field == '__new_field':
                            if label:
                                analytics.track(user.username, 'temba.contactfield_created')
                                key = ContactField.make_key(label)
                                ContactField.get_or_create(org, user, key, label, show_in_table=show_in_table, value_type=value_type)
                        else:
                            if label:
                                ContactField.get_or_create(org, user, field.key, label, show_in_table=show_in_table, value_type=value_type)
                            else:
                                ContactField.hide_field(org, user, field.key)

                if 'HTTP_X_PJAX' not in self.request.META:
                    return HttpResponseRedirect(self.get_success_url())
                else:  # pragma: no cover
                    return self.render_to_response(self.get_context_data(form=form,
                                                                         success_url=self.get_success_url(),
                                                                         success_script=getattr(self, 'success_script', None)))

            except (IntegrityError, ValueError) as e:  # pragma: no cover
                message = str(e).capitalize()
                errors = self.form._errors.setdefault(forms.forms.NON_FIELD_ERRORS, forms.utils.ErrorList())
                errors.append(message)
                return self.render_to_response(self.get_context_data(form=form))<|MERGE_RESOLUTION|>--- conflicted
+++ resolved
@@ -1252,7 +1252,6 @@
                     elif not ContactField.is_valid_key(ContactField.make_key(label)):
                         raise forms.ValidationError(_("Field name '%s' is a reserved word") % label)
                     used_labels.append(label.lower())
-<<<<<<< HEAD
                 else:
                     # don't allow fields that are dependencies for flows be removed
                     if field != '__new_field':
@@ -1261,8 +1260,6 @@
                         if flow:
                             raise forms.ValidationError(_('The field "%s" cannot be removed while it is still used in the flow "%s"' % (field.label, flow.name)))
 
-=======
->>>>>>> f393537c
         return self.cleaned_data
 
 
