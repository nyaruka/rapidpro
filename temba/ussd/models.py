from __future__ import absolute_import, unicode_literals

import six

from django.db import models
<<<<<<< HEAD
from django.conf import settings
from django.utils import timezone
from django.contrib.auth.models import User
=======
from django.utils import timezone
>>>>>>> 64c2929c
from temba.channels.models import ChannelSession
from temba.contacts.models import Contact, URN, ContactURN
from temba.triggers.models import Trigger


class USSDQuerySet(models.QuerySet):
    def get(self, *args, **kwargs):
        kwargs.update(dict(session_type=USSDSession.USSD))
        return super(USSDQuerySet, self).get(*args, **kwargs)

    def create(self, **kwargs):
        if kwargs.get('channel'):
            user = kwargs.get('channel').created_by
        else:  # testing purposes (eg. simulator)
            user = User.objects.get(username=settings.ANONYMOUS_USER_NAME)

        kwargs.update(dict(session_type=USSDSession.USSD, created_by=user, modified_by=user))
        return super(USSDQuerySet, self).create(**kwargs)

    def get_initiated_push_session(self, contact):
        return self.filter(direction=USSDSession.USSD_PUSH, status=USSDSession.INITIATED, contact=contact).first()

    def get_session_with_status_only(self, session_id):
        return self.only('status').filter(id=session_id).first()


class USSDSession(ChannelSession):
    USSD_PULL = INCOMING = 'I'
    USSD_PUSH = OUTGOING = 'O'

    objects = USSDQuerySet.as_manager()

    class Meta:
        proxy = True

<<<<<<< HEAD
    @property
    def should_end(self):
        return self.status == self.ENDING

    def mark_ending(self):  # session to be ended
        if self.status != self.ENDING:
            self.status = self.ENDING
            self.save(update_fields=['status'])

    def close(self):  # session has successfully ended
        if self.status == self.ENDING:
            self.status = self.COMPLETED
        else:
            self.status = self.INTERRUPTED

        self.ended_on = timezone.now()
        self.save(update_fields=['status', 'ended_on'])

    def start_session_async(self, flow):
        flow.start([], [self.contact], start_msg=None, restart_participants=True, session=self)

    def handle_session_async(self, urn, content, date, message_id):
        from temba.msgs.models import Msg, USSD
        Msg.create_incoming(channel=self.channel, org=self.org, urn=urn, external_id=message_id,
                            text=content or '', date=date, session=self, msg_type=USSD)
=======
    def start_session_async(self, flow, urn, content, date, message_id):
        from temba.msgs.models import Msg, USSD
        message = Msg.objects.create(
            channel=self.channel, contact=self.contact, contact_urn=self.contact_urn,
            sent_on=date, session=self, msg_type=USSD, external_id=message_id,
            created_on=timezone.now(), modified_on=timezone.now(), org=self.channel.org)
        flow.start([], [self.contact], start_msg=message, restart_participants=True, session=self)

    def handle_session_async(self, urn, content, date, message_id):
        from temba.msgs.models import Msg, USSD
        Msg.create_incoming(
            channel=self.channel, urn=urn, text=content or '', date=date, session=self,
            msg_type=USSD, external_id=message_id)
>>>>>>> 64c2929c

    def handle_ussd_session_sync(self):  # pragma: needs cover
        # TODO: implement for InfoBip and other sync APIs
        pass

    @classmethod
    def handle_incoming(cls, channel, urn, date, external_id, contact=None, message_id=None, status=None,
                        content=None, starcode=None, org=None, async=True):

        trigger = None
        contact_urn = None

        # handle contact with channel
        urn = URN.from_tel(urn)

        if not contact:
            contact = Contact.get_or_create(channel.org, channel.created_by, urns=[urn], channel=channel)
            contact_urn = contact.urn_objects[urn]
        elif urn:
            contact_urn = ContactURN.get_or_create(org, contact, urn, channel=channel)

        contact.set_preferred_channel(channel)

        if contact_urn:
            contact_urn.update_affinity(channel)

        # setup session
        defaults = dict(channel=channel, contact=contact, contact_urn=contact_urn,
                        org=channel.org if channel else contact.org)

        if status == cls.TRIGGERED:
            trigger = Trigger.find_trigger_for_ussd_session(contact, starcode)
            if not trigger:
                return False
            defaults.update(dict(started_on=date, direction=cls.USSD_PULL, status=status))

        elif status == cls.INTERRUPTED:
            defaults.update(dict(ended_on=date, status=status))

        else:
            defaults.update(dict(status=cls.IN_PROGRESS))

        # check if there's an initiated PUSH session
        session = cls.objects.get_initiated_push_session(contact)

        if not session:
            session, created = cls.objects.update_or_create(external_id=external_id, defaults=defaults)
        else:
            defaults.update(dict(external_id=external_id))
            for key, value in six.iteritems(defaults):
                setattr(session, key, value)
            session.save()
            created = None

        # start session
        if created and async and trigger:
            session.start_session_async(trigger.flow, urn, content, date, message_id)

        # resume session, deal with incoming content and all the other states
        else:
            session.handle_session_async(urn, content, date, message_id)

        return session<|MERGE_RESOLUTION|>--- conflicted
+++ resolved
@@ -3,13 +3,9 @@
 import six
 
 from django.db import models
-<<<<<<< HEAD
 from django.conf import settings
 from django.utils import timezone
 from django.contrib.auth.models import User
-=======
-from django.utils import timezone
->>>>>>> 64c2929c
 from temba.channels.models import ChannelSession
 from temba.contacts.models import Contact, URN, ContactURN
 from temba.triggers.models import Trigger
@@ -45,7 +41,6 @@
     class Meta:
         proxy = True
 
-<<<<<<< HEAD
     @property
     def should_end(self):
         return self.status == self.ENDING
@@ -64,15 +59,7 @@
         self.ended_on = timezone.now()
         self.save(update_fields=['status', 'ended_on'])
 
-    def start_session_async(self, flow):
-        flow.start([], [self.contact], start_msg=None, restart_participants=True, session=self)
-
-    def handle_session_async(self, urn, content, date, message_id):
-        from temba.msgs.models import Msg, USSD
-        Msg.create_incoming(channel=self.channel, org=self.org, urn=urn, external_id=message_id,
-                            text=content or '', date=date, session=self, msg_type=USSD)
-=======
-    def start_session_async(self, flow, urn, content, date, message_id):
+    def start_session_async(self, flow, date, message_id):
         from temba.msgs.models import Msg, USSD
         message = Msg.objects.create(
             channel=self.channel, contact=self.contact, contact_urn=self.contact_urn,
@@ -83,9 +70,8 @@
     def handle_session_async(self, urn, content, date, message_id):
         from temba.msgs.models import Msg, USSD
         Msg.create_incoming(
-            channel=self.channel, urn=urn, text=content or '', date=date, session=self,
+            channel=self.channel, org=self.org, urn=urn, text=content or '', date=date, session=self,
             msg_type=USSD, external_id=message_id)
->>>>>>> 64c2929c
 
     def handle_ussd_session_sync(self):  # pragma: needs cover
         # TODO: implement for InfoBip and other sync APIs
@@ -142,10 +128,10 @@
 
         # start session
         if created and async and trigger:
-            session.start_session_async(trigger.flow, urn, content, date, message_id)
+            session.start_session_async(trigger.flow, date, message_id)
 
         # resume session, deal with incoming content and all the other states
         else:
             session.handle_session_async(urn, content, date, message_id)
 
-        return session+        return session
