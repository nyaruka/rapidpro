import pyotp

from django.conf import settings
from django.contrib.auth.models import AbstractBaseUser, PermissionsMixin, UserManager as AuthUserManager
from django.core.files.storage import storages
from django.db import models
from django.utils import timezone
from django.utils.functional import cached_property
from django.utils.translation import gettext_lazy as _

from temba.utils.fields import UploadToIdPathAndRename
from temba.utils.text import generate_secret, generate_token
from temba.utils.uuid import uuid4


class RecoveryToken(models.Model):
    user = models.ForeignKey(settings.AUTH_USER_MODEL, on_delete=models.PROTECT, related_name="recovery_tokens")
    token = models.CharField(max_length=32, unique=True)
    created_on = models.DateTimeField(default=timezone.now)


class FailedLogin(models.Model):
    username = models.CharField(max_length=256)
    failed_on = models.DateTimeField(default=timezone.now)


class BackupToken(models.Model):
    """
    A 2FA backup token for a user
    """

    user = models.ForeignKey(settings.AUTH_USER_MODEL, related_name="backup_tokens", on_delete=models.PROTECT)
    token = models.CharField(max_length=18, unique=True, default=generate_token)
    is_used = models.BooleanField(default=False)
    created_on = models.DateTimeField(default=timezone.now)

    @classmethod
    def generate_for_user(cls, user, count: int = 10):
        # delete any existing tokens for this user
        user.backup_tokens.all().delete()

        return [cls.objects.create(user=user) for i in range(count)]

    def __str__(self):
        return self.token


class UserManager(AuthUserManager):
    """
    Overrides the default user manager to make username lookups case insensitive
    """

    def get_by_natural_key(self, username):
        return self.get(**{f"{self.model.USERNAME_FIELD}__iexact": username})


class User(AbstractBaseUser, PermissionsMixin):
    SYSTEM = {"username": "system", "first_name": "System"}

    STATUS_UNVERIFIED = "U"
    STATUS_VERIFIED = "V"
    STATUS_FAILING = "F"
    STATUS_CHOICES = (
        (STATUS_UNVERIFIED, _("Unverified")),
        (STATUS_VERIFIED, _("Verified")),
        (STATUS_FAILING, _("Failing")),
    )

    EMAIL_FIELD = "email"
    USERNAME_FIELD = "email"
    REQUIRED_FIELDS = []

    # username is on its way out
    username = models.CharField(_("username"), max_length=150, null=True)

    first_name = models.CharField(_("first name"), max_length=150, blank=True)
    last_name = models.CharField(_("last name"), max_length=150, blank=True)
    email = models.EmailField(_("email address"), unique=True)
    language = models.CharField(max_length=8, choices=settings.LANGUAGES, default=settings.DEFAULT_LANGUAGE)
    avatar = models.ImageField(upload_to=UploadToIdPathAndRename("avatars/"), storage=storages["public"], null=True)

    date_joined = models.DateTimeField(default=timezone.now)
    last_auth_on = models.DateTimeField(null=True)
    is_system = models.BooleanField(default=False)
    is_staff = models.BooleanField(default=False)
    is_active = models.BooleanField(default=True)

    # email verification
    email_status = models.CharField(max_length=1, default=STATUS_UNVERIFIED, choices=STATUS_CHOICES)
    email_verification_secret = models.CharField(max_length=64, db_index=True)

    # 2FA support
    two_factor_enabled = models.BooleanField(default=False)
    two_factor_secret = models.CharField(max_length=16)

    # optional customer support fields
    external_id = models.CharField(max_length=128, null=True)
    verification_token = models.CharField(max_length=64, null=True)

    objects = UserManager()

    def clean(self):
        super().clean()

        self.email = self.__class__.objects.normalize_email(self.email)

    def save(self, **kwargs):
        if not self.id:
            self.two_factor_secret = pyotp.random_base32()
            self.email_verification_secret = generate_secret(64)

        return super().save(**kwargs)

    @classmethod
    def create(cls, email: str, first_name: str, last_name: str, password: str, language: str = None):
        assert not cls.get_by_email(email), "user with this email already exists"

        return cls.objects.create_user(
            username=email,
            email=email,
            first_name=first_name,
            last_name=last_name,
            password=password,
            language=language or settings.DEFAULT_LANGUAGE,
        )

    @classmethod
    def get_or_create(cls, email: str, first_name: str, last_name: str, password: str, language: str = None):
        obj = cls.get_by_email(email)
        if obj:
            obj.first_name = first_name
            obj.last_name = last_name
            obj.save(update_fields=("first_name", "last_name"))
            return obj

        return cls.create(email, first_name, last_name, password=password, language=language)

    @classmethod
    def get_by_email(cls, email: str):
        return cls.objects.filter(username__iexact=email).first()

    @classmethod
    def get_orgs_for_request(cls, request):
        """
        Gets the orgs that the logged in user has a membership of.
        """

        return request.user.orgs.filter(is_active=True).order_by("name")

    @classmethod
    def get_system_user(cls):
<<<<<<< HEAD
<<<<<<< HEAD
        user = cls.objects.filter(email=cls.SYSTEM_USER_USERNAME).first()
        if not user:
            user = cls.objects.create_user(
                cls.SYSTEM_USER_USERNAME, email=cls.SYSTEM_USER_USERNAME, first_name="System", last_name="Update"
            )
        return user
=======
=======

>>>>>>> b3262454
        """
        Gets the system user
        """
        return cls.objects.get(username=cls.SYSTEM["username"])

    @classmethod
    def _create_system_user(cls):
        """
        Creates the system user
        """
        cls.objects.create_user(cls.SYSTEM["username"], first_name=cls.SYSTEM["first_name"], is_system=True)
>>>>>>> main

    @property
    def name(self) -> str:
        return self.get_full_name()

    def get_full_name(self):
        """
        Return the first_name plus the last_name, with a space in between.
        """
        full_name = "%s %s" % (self.first_name, self.last_name)
        return full_name.strip()

    def get_orgs(self):
        return self.orgs.filter(is_active=True).order_by("name")

    def get_owned_orgs(self):
        """
        Gets the orgs where this user is the only user.
        """
        owned_orgs = []
        for org in self.get_orgs():
            if not org.users.exclude(id=self.id).exists():
                owned_orgs.append(org)
        return owned_orgs

    def record_auth(self):
        """
        Records that this user authenticated
        """

        self.last_auth_on = timezone.now()
        self.save(update_fields=("last_auth_on",))

    def enable_2fa(self):
        """
        Enables 2FA for this user
        """

        self.two_factor_enabled = True
        self.save(update_fields=("two_factor_enabled",))

        BackupToken.generate_for_user(self)

    def disable_2fa(self):
        """
        Disables 2FA for this user
        """

        self.two_factor_enabled = False
        self.save(update_fields=("two_factor_enabled",))

        self.backup_tokens.all().delete()

    def verify_2fa(self, *, otp: str = None, backup_token: str = None) -> bool:
        """
        Verifies a user using a 2FA mechanism (OTP or backup token)
        """
        if otp:
            return pyotp.TOTP(self.two_factor_secret).verify(otp, valid_window=2)
        elif backup_token:
            token = self.backup_tokens.filter(token=backup_token, is_used=False).first()
            if token:
                token.is_used = True
                token.save(update_fields=("is_used",))
                return True

        return False

    @cached_property
    def is_alpha(self) -> bool:
        return self.groups.filter(name="Alpha").exists()

    @cached_property
    def is_beta(self) -> bool:
        return self.groups.filter(name="Beta").exists()

    def has_org_perm(self, org, permission: str) -> bool:
        """
        Determines if a user has the given permission in the given org.
        """

        # has it innately? e.g. Granter group
        if self.has_perm(permission):
            return True

        role = org.get_user_role(self)
        if not role:
            return False

        return role.has_perm(permission)

    def get_api_tokens(self, org):
        """
        Gets this users active API tokens for the given org
        """
        return self.api_tokens.filter(org=org, is_active=True)

    def as_engine_ref(self) -> dict:
        return {"email": self.email, "name": self.name}

    def release(self, user):
        """
        Releases this user, and any orgs of which they are the sole owner.
        """
        self.first_name = ""
        self.last_name = ""
        self.email = f"{str(uuid4())}@rapidpro.io"
        self.password = ""
        self.is_active = False
        self.save()

        # release any API tokens
        self.api_tokens.update(is_active=False)

        # release any orgs we own
        for org in self.get_owned_orgs():
            org.release(user, release_users=False)

        # remove user from all roles on other orgs
        for org in self.get_orgs():
            org.remove_user(self)

    def __str__(self):
        return self.name or self.username

    class Meta:
        verbose_name = _("user")
        verbose_name_plural = _("users")<|MERGE_RESOLUTION|>--- conflicted
+++ resolved
@@ -149,30 +149,10 @@
 
     @classmethod
     def get_system_user(cls):
-<<<<<<< HEAD
-<<<<<<< HEAD
-        user = cls.objects.filter(email=cls.SYSTEM_USER_USERNAME).first()
-        if not user:
-            user = cls.objects.create_user(
-                cls.SYSTEM_USER_USERNAME, email=cls.SYSTEM_USER_USERNAME, first_name="System", last_name="Update"
-            )
-        return user
-=======
-=======
-
->>>>>>> b3262454
         """
         Gets the system user
         """
-        return cls.objects.get(username=cls.SYSTEM["username"])
-
-    @classmethod
-    def _create_system_user(cls):
-        """
-        Creates the system user
-        """
-        cls.objects.create_user(cls.SYSTEM["username"], first_name=cls.SYSTEM["first_name"], is_system=True)
->>>>>>> main
+        return cls.objects.get(email=cls.SYSTEM["username"])
 
     @property
     def name(self) -> str:
