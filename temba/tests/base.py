--- conflicted
+++ resolved
@@ -680,13 +680,11 @@
         expires_on = created_on + timezone.timedelta(days=7)
 
         client = dynamo.get_client()
-<<<<<<< HEAD
 
         if new_table:
+            pk, sk = ChannelLog._get_key(channel, uuid)
             table = client.Table(dynamo.table_name(ChannelLog.DYNAMO_TABLE))
-            pk, sk = ChannelLog._get_key(channel, uuid)
             table.put_item(
-                TableName=dynamo.table_name(ChannelLog.DYNAMO_TABLE),
                 Item={
                     "PK": pk,
                     "SK": sk,
@@ -702,9 +700,8 @@
                 },
             )
         else:
-            table = client.Table(dynamo.table_name(ChannelLog.DYNAMO_TABLE))
+            table = client.Table(dynamo.table_name(ChannelLog.OLD_TABLE))
             table.put_item(
-                TableName=dynamo.table_name(ChannelLog.OLD_TABLE),
                 Item={
                     "UUID": str(uuid),
                     "Type": log_type,
@@ -714,18 +711,6 @@
                     "ExpiresOn": int(expires_on.timestamp()),
                 },
             )
-=======
-        client.Table(dynamo.table_name(ChannelLog.DYNAMO_TABLE)).put_item(
-            Item={
-                "UUID": str(uuid),
-                "Type": log_type,
-                "DataGZ": dynamo.dump_jsongz({"http_logs": http_logs, "errors": errors}),
-                "ElapsedMS": 12,
-                "CreatedOn": int(created_on.timestamp()),
-                "ExpiresOn": int(expires_on.timestamp()),
-            },
-        )
->>>>>>> c7088e2e
 
         return namedtuple("ChannelLog", ["uuid", "created_on"])(uuid, created_on)
 
