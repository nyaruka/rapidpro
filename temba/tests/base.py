import shutil
from datetime import datetime
from pathlib import Path
from unittest.mock import patch

import pytz
import redis
from smartmin.tests import SmartminTest, SmartminTestMixin

from django.conf import settings
from django.contrib.auth.models import Group, User
from django.core import mail
from django.core.files.uploadedfile import SimpleUploadedFile
from django.db import connection
from django.db.migrations.executor import MigrationExecutor
from django.test import TransactionTestCase
from django.utils import timezone

from temba.archives.models import Archive
from temba.channels.models import Channel, ChannelEvent, ChannelLog
from temba.contacts.models import URN, Contact, ContactField, ContactGroup, ContactImport, ContactURN
from temba.flows.models import Flow, FlowRun, FlowSession, clear_flow_users
from temba.ivr.models import IVRCall
from temba.locations.models import AdminBoundary, BoundaryAlias
from temba.msgs.models import Broadcast, Label, Msg
from temba.orgs.models import Org, OrgRole
from temba.tickets.models import Ticket, TicketEvent
from temba.utils import json
from temba.utils.uuid import UUID, uuid4

from .mailroom import create_contact_locally, decrement_credit, update_field_locally
from .s3 import jsonlgz_encode


def add_testing_flag_to_context(*args):
    return dict(testing=settings.TESTING)


class TembaTestMixin:
    databases = ("default", "readonly")

    def setUpOrgs(self):
        # make sure we start off without any service users
        Group.objects.get(name="Service Users").user_set.clear()

        self.clear_cache()

        self.create_anonymous_user()

        self.superuser = User.objects.create_superuser(username="super", email="super@user.com", password="super")

        # create different user types
        self.non_org_user = self.create_user("NonOrg")
        self.admin = self.create_user("Administrator")
        self.editor = self.create_user("Editor")
        self.user = self.create_user("User", ("Viewers",))
        self.agent = self.create_user("Agent")
        self.surveyor = self.create_user("Surveyor")
        self.customer_support = self.create_user("support", ("Customer Support",))

        self.org = Org.objects.create(
            name="Temba",
            timezone=pytz.timezone("Africa/Kigali"),
            brand=settings.DEFAULT_BRAND,
            created_by=self.user,
            modified_by=self.user,
        )
        self.org.initialize(topup_size=1000)

        # add users to the org
        self.user.set_org(self.org)
        self.org.viewers.add(self.user)

        self.editor.set_org(self.org)
        self.org.editors.add(self.editor)

        self.admin.set_org(self.org)
        self.org.administrators.add(self.admin)

        self.agent.set_org(self.org)
        self.org.agents.add(self.agent)

        self.surveyor.set_org(self.org)
        self.org.surveyors.add(self.surveyor)

        # setup a second org with a single admin
        self.admin2 = self.create_user("Administrator2")
        self.org2 = Org.objects.create(
            name="Trileet Inc.",
            timezone=pytz.timezone("Africa/Kigali"),
            brand="rapidpro.io",
            created_by=self.admin2,
            modified_by=self.admin2,
        )
        self.org2.initialize(topup_size=1000)

        self.org2.administrators.add(self.admin2)
        self.admin2.set_org(self.org)

        self.superuser.set_org(self.org)

        # a single Android channel
        self.channel = Channel.create(
            self.org,
            self.user,
            "RW",
            "A",
            name="Test Channel",
            address="+250785551212",
            device="Nexus 5X",
            secret="12345",
            config={Channel.CONFIG_FCM_ID: "123"},
        )

        # don't cache anon user between tests
        from temba import utils

        utils._anon_user = None

        clear_flow_users()

    def setUpLocations(self):
        """
        Installs some basic test location data for Rwanda
        """
        self.country = AdminBoundary.create(osm_id="171496", name="Rwanda", level=0)
        self.state1 = AdminBoundary.create(osm_id="1708283", name="Kigali City", level=1, parent=self.country)
        self.state2 = AdminBoundary.create(osm_id="171591", name="Eastern Province", level=1, parent=self.country)
        self.district1 = AdminBoundary.create(osm_id="R1711131", name="Gatsibo", level=2, parent=self.state2)
        self.district2 = AdminBoundary.create(osm_id="1711163", name="Kayônza", level=2, parent=self.state2)
        self.district3 = AdminBoundary.create(osm_id="3963734", name="Nyarugenge", level=2, parent=self.state1)
        self.district4 = AdminBoundary.create(osm_id="1711142", name="Rwamagana", level=2, parent=self.state2)
        self.ward1 = AdminBoundary.create(osm_id="171113181", name="Kageyo", level=3, parent=self.district1)
        self.ward2 = AdminBoundary.create(osm_id="171116381", name="Kabare", level=3, parent=self.district2)
        self.ward3 = AdminBoundary.create(osm_id="VMN.49.1_1", name="Bukure", level=3, parent=self.district4)

        BoundaryAlias.create(self.org, self.admin, self.state1, "Kigari")

        self.country.update_path()

        self.org.country = self.country
        self.org.save(update_fields=("country",))

    def make_beta(self, user):
        user.groups.add(Group.objects.get(name="Beta"))

    def clear_cache(self):
        """
        Clears the redis cache. We are extra paranoid here and check that redis host is 'localhost'
        Redis 10 is our testing redis db
        """
        if settings.REDIS_HOST != "localhost":
            raise ValueError(f"Expected redis test server host to be: 'localhost', got '{settings.REDIS_HOST}'")

        r = redis.StrictRedis(host=settings.REDIS_HOST, port=settings.REDIS_PORT, db=10)
        r.flushdb()

    def clear_storage(self):
        """
        If a test has written files to storage, it should remove them by calling this
        """
        shutil.rmtree("%s/%s" % (settings.MEDIA_ROOT, settings.STORAGE_ROOT_DIR), ignore_errors=True)

    def login(self, user, update_last_auth_on: bool = True):
        self.assertTrue(
            self.client.login(username=user.username, password=user.username),
            "Couldn't login as %(user)s:%(user)s" % dict(user=user.username),
        )
        if update_last_auth_on:
            user.record_auth()

    def import_file(self, filename, site="http://rapidpro.io", substitutions=None):
        data = self.get_import_json(filename, substitutions=substitutions)
        self.org.import_app(data, self.admin, site=site)

    def get_import_json(self, filename, substitutions=None):
        handle = open("%s/test_flows/%s.json" % (settings.MEDIA_ROOT, filename), "r+")
        data = handle.read()
        handle.close()

        if substitutions:
            for k, v in substitutions.items():
                print('Replacing "%s" with "%s"' % (k, v))
                data = data.replace(k, str(v))

        return json.loads(data)

    def get_flow(self, filename, substitutions=None, name=None):
        now = timezone.now()

        self.import_file(filename, substitutions=substitutions)

        imported_flows = Flow.objects.filter(org=self.org, saved_on__gt=now)
        flow = imported_flows.filter(name=name).first() if name else imported_flows.order_by("id").last()

        assert flow, f"no flow imported from {filename}.json"

        flow.org = self.org
        return flow

    def get_flow_json(self, filename, substitutions=None):
        data = self.get_import_json(filename, substitutions=substitutions)
        return data["flows"][0]

    def create_contact(
        self,
        name=None,
        *,
        language=None,
        phone=None,
        urns=None,
        fields=None,
        org=None,
        user=None,
        status=Contact.STATUS_ACTIVE,
        last_seen_on=None,
    ):
        """
        Create a new contact
        """

        org = org or self.org
        user = user or self.user
        urns = [URN.from_tel(phone)] if phone else urns

        return create_contact_locally(
            org,
            user,
            name,
            language,
            urns or [],
            fields or {},
            group_uuids=[],
            status=status,
            last_seen_on=last_seen_on,
        )

    def create_group(self, name, contacts=(), query=None, org=None):
        assert not (contacts and query), "can't provide contact list for a smart group"

        if query:
            return ContactGroup.create_smart(org or self.org, self.user, name, query=query)
        else:
            group = ContactGroup.create_manual(org or self.org, self.user, name)
            if contacts:
                group.contacts.add(*contacts)
            return group

    def create_label(self, name, org=None):
        return Label.get_or_create(org or self.org, self.user, name)

    def create_field(self, key, name, value_type=ContactField.TYPE_TEXT, org=None):
        return ContactField.all_fields.create(
            org=org or self.org,
            key=key,
            name=name,
<<<<<<< HEAD
            label=name,
            is_system=False,
            field_type=ContactField.FIELD_TYPE_SYSTEM,
=======
            is_system=False,
>>>>>>> 2730f6c0
            value_type=value_type,
            created_by=self.admin,
            modified_by=self.admin,
            label=name,  # TODO remove
            field_type=ContactField.FIELD_TYPE_SYSTEM,  # TODO remove
        )

    def create_incoming_msg(
        self,
        contact,
        text,
        channel=None,
        msg_type=None,
        attachments=(),
        status=Msg.STATUS_HANDLED,
        visibility=Msg.VISIBILITY_VISIBLE,
        created_on=None,
        external_id=None,
        surveyor=False,
    ):
        assert not msg_type or status != Msg.STATUS_PENDING, "pending messages don't have a msg type"

        if status == Msg.STATUS_HANDLED and not msg_type:
            msg_type = Msg.TYPE_INBOX

        return self._create_msg(
            contact,
            text,
            Msg.DIRECTION_IN,
            channel,
            msg_type,
            attachments,
            status,
            created_on,
            visibility=visibility,
            external_id=external_id,
            surveyor=surveyor,
        )

    def create_incoming_msgs(self, contact, count):
        for m in range(count):
            self.create_incoming_msg(contact, f"Test {m}")

    def create_outgoing_msg(
        self,
        contact,
        text,
        channel=None,
        msg_type=Msg.TYPE_INBOX,
        attachments=(),
        quick_replies=(),
        status=Msg.STATUS_SENT,
        created_on=None,
        sent_on=None,
        high_priority=False,
        surveyor=False,
        next_attempt=None,
    ):
        if status in (Msg.STATUS_WIRED, Msg.STATUS_SENT, Msg.STATUS_DELIVERED) and not sent_on:
            sent_on = timezone.now()

        metadata = {}
        if quick_replies:
            metadata["quick_replies"] = quick_replies

        return self._create_msg(
            contact,
            text,
            Msg.DIRECTION_OUT,
            channel,
            msg_type,
            attachments,
            status,
            created_on,
            sent_on,
            high_priority=high_priority,
            surveyor=surveyor,
            metadata=metadata,
            next_attempt=next_attempt,
        )

    def _create_msg(
        self,
        contact,
        text,
        direction,
        channel,
        msg_type,
        attachments,
        status,
        created_on,
        sent_on=None,
        visibility=Msg.VISIBILITY_VISIBLE,
        external_id=None,
        high_priority=False,
        surveyor=False,
        broadcast=None,
        metadata=None,
        next_attempt=None,
    ):
        assert not (surveyor and channel), "surveyor messages don't have channels"
        assert not channel or channel.org == contact.org, "channel belong to different org than contact"

        org = contact.org

        if surveyor:
            contact_urn = None
            channel = None
            topup_id = None
        else:
            # a simplified version of how channels are chosen
            contact_urn = contact.get_urn()
            if not channel:
                if contact_urn and contact_urn.channel:
                    channel = contact_urn.channel
                else:
                    channel = org.channels.filter(is_active=True, schemes__contains=[contact_urn.scheme]).first()

            topup_id = decrement_credit(org)

        return Msg.objects.create(
            org=org,
            direction=direction,
            contact=contact,
            contact_urn=contact_urn,
            text=text,
            channel=channel,
            topup_id=topup_id,
            status=status,
            msg_type=msg_type,
            attachments=attachments,
            visibility=visibility,
            external_id=external_id,
            high_priority=high_priority,
            created_on=created_on or timezone.now(),
            sent_on=sent_on,
            broadcast=broadcast,
            metadata=metadata,
            next_attempt=next_attempt,
        )

    def create_broadcast(
        self,
        user,
        text,
        contacts=(),
        groups=(),
        msg_status=Msg.STATUS_SENT,
        parent=None,
        schedule=None,
    ):
        bcast = Broadcast.create(
            self.org,
            user,
            text,
            contacts=contacts,
            groups=groups,
            status=Msg.STATUS_SENT,
            parent=parent,
            schedule=schedule,
        )

        contacts = set(bcast.contacts.all())
        for group in bcast.groups.all():
            contacts.update(group.contacts.all())

        if not schedule:
            for contact in contacts:
                self._create_msg(
                    contact,
                    text,
                    Msg.DIRECTION_OUT,
                    channel=None,
                    msg_type=Msg.TYPE_INBOX,
                    attachments=(),
                    status=msg_status,
                    created_on=timezone.now(),
                    sent_on=timezone.now(),
                    broadcast=bcast,
                )

        return bcast

    def create_flow(self, name="Test Flow", *, flow_type=Flow.TYPE_MESSAGE, nodes=None, is_system=False, org=None):
        org = org or self.org
        flow = Flow.create(org, self.admin, name, flow_type=flow_type, is_system=is_system)
        if not nodes:
            nodes = [
                {
                    "uuid": "f3d5ccd0-fee0-4955-bcb7-21613f049eae",
                    "actions": [
                        {"uuid": "f661e3f0-5148-4397-92ef-925629ad444d", "type": "send_msg", "text": "Hey everybody!"}
                    ],
                    "exits": [{"uuid": "72a3f1da-bde1-4549-a986-d35809807be8"}],
                }
            ]
        definition = {
            "uuid": str(uuid4()),
            "name": name,
            "type": Flow.GOFLOW_TYPES[flow_type],
            "revision": 1,
            "spec_version": "13.1.0",
            "expire_after_minutes": Flow.EXPIRES_DEFAULTS[flow_type],
            "language": "eng",
            "nodes": nodes,
        }

        flow.version_number = definition["spec_version"]
        flow.save()

        json_flow = Flow.migrate_definition(definition, flow)
        flow.save_revision(self.admin, json_flow)

        return flow

    def create_incoming_call(self, flow, contact, status=IVRCall.STATUS_COMPLETED):
        """
        Create something that looks like an incoming IVR call handled by mailroom
        """
        call = IVRCall.objects.create(
            org=self.org,
            channel=self.channel,
            direction=IVRCall.DIRECTION_IN,
            contact=contact,
            contact_urn=contact.get_urn(),
            status=status,
            duration=15,
        )
        session = FlowSession.objects.create(
            uuid=uuid4(), org=contact.org, contact=contact, connection=call, wait_resume_on_expire=False
        )
        FlowRun.objects.create(org=self.org, flow=flow, contact=contact, session=session)
        Msg.objects.create(
            org=self.org,
            channel=self.channel,
            direction="O",
            contact=contact,
            contact_urn=contact.get_urn(),
            text="Hello",
            status="S",
            sent_on=timezone.now(),
            created_on=timezone.now(),
        )
        ChannelLog.objects.create(
            channel=self.channel,
            connection=call,
            request='{"say": "Hello"}',
            response='{"status": "%s"}' % ("error" if status == IVRCall.STATUS_FAILED else "OK"),
            url="https://acme-calls.com/reply",
            method="POST",
            is_error=status == IVRCall.STATUS_FAILED,
            response_status=200,
            description="Looks good",
        )
        return call

    def create_archive(
        self, archive_type, period, start_date, records=(), needs_deletion=False, rollup_of=(), s3=None, org=None
    ):
        org = org or self.org
        body, md5, size = jsonlgz_encode(records)
        bucket = "s3-bucket"
        type_code = "run" if archive_type == Archive.TYPE_FLOWRUN else "message"
        date_code = start_date.strftime("%Y%m") if period == "M" else start_date.strftime("%Y%m%d")
        key = f"{org.id}/{type_code}_{period}{date_code}_{md5}.jsonl.gz"

        if s3:
            s3.put_object(bucket, key, body)

        archive = Archive.objects.create(
            org=org,
            archive_type=archive_type,
            size=size,
            hash=md5,
            url=f"http://{bucket}.aws.com/{key}",
            record_count=len(records),
            start_date=start_date,
            period=period,
            build_time=23425,
            needs_deletion=needs_deletion,
        )
        if rollup_of:
            Archive.objects.filter(id__in=[a.id for a in rollup_of]).update(rollup=archive)
        return archive

    def create_contact_import(self, path):
        with open(path, "rb") as f:
            mappings, num_records = ContactImport.try_to_parse(self.org, f, path)
            return ContactImport.objects.create(
                org=self.org,
                original_filename=path,
                file=SimpleUploadedFile(f.name, f.read()),
                mappings=mappings,
                num_records=num_records,
                group_name=Path(path).stem.title(),
                created_by=self.admin,
                modified_by=self.admin,
            )

    def create_channel(
        self,
        channel_type: str,
        name: str,
        address: str,
        role=None,
        schemes=None,
        country=None,
        secret=None,
        config=None,
        org=None,
    ):
        channel_type = Channel.get_type_from_code(channel_type)

        return Channel.objects.create(
            org=org or self.org,
            country=country,
            channel_type=channel_type.code,
            name=name,
            address=address,
            config=config or {},
            role=role or Channel.DEFAULT_ROLE,
            secret=secret,
            schemes=schemes or channel_type.schemes,
            created_by=self.admin,
            modified_by=self.admin,
        )

    def create_channel_event(self, channel, urn, event_type, occurred_on=None, extra=None):
        urn_obj = ContactURN.lookup(channel.org, urn, country_code=channel.country)
        if urn_obj:
            contact = urn_obj.contact
        else:
            contact = self.create_contact(urns=[urn])
            urn_obj = contact.urns.get()

        return ChannelEvent.objects.create(
            org=channel.org,
            channel=channel,
            contact=contact,
            contact_urn=urn_obj,
            occurred_on=occurred_on or timezone.now(),
            event_type=event_type,
            extra=extra,
        )

    def create_ticket(
        self,
        ticketer,
        contact,
        body: str,
        topic=None,
        assignee=None,
        opened_on=None,
        opened_by=None,
        closed_on=None,
        closed_by=None,
    ):
        if not opened_on:
            opened_on = timezone.now()

        ticket = Ticket.objects.create(
            org=ticketer.org,
            ticketer=ticketer,
            contact=contact,
            topic=topic or ticketer.org.default_ticket_topic,
            body=body,
            status=Ticket.STATUS_CLOSED if closed_on else Ticket.STATUS_OPEN,
            assignee=assignee,
            opened_on=opened_on,
            closed_on=closed_on,
        )
        TicketEvent.objects.create(
            org=ticket.org, contact=contact, ticket=ticket, event_type=TicketEvent.TYPE_OPENED, created_by=opened_by
        )
        if assignee:
            TicketEvent.objects.create(
                org=ticket.org,
                contact=contact,
                ticket=ticket,
                event_type=TicketEvent.TYPE_ASSIGNED,
                created_by=opened_by,
            )
        if closed_on:
            TicketEvent.objects.create(
                org=ticket.org,
                contact=contact,
                ticket=ticket,
                event_type=TicketEvent.TYPE_CLOSED,
                created_by=closed_by,
            )

        return ticket

    def set_contact_field(self, contact, key, value):
        update_field_locally(self.admin, contact, key, value)

    def assertOutbox(self, outbox_index, from_email, subject, body, recipients):
        self.assertEqual(len(mail.outbox), outbox_index + 1)
        email = mail.outbox[outbox_index]
        self.assertEqual(email.from_email, from_email)
        self.assertEqual(email.subject, subject)
        self.assertEqual(email.body, body)
        self.assertEqual(email.recipients(), recipients)

    def assertExcelRow(self, sheet, row_num, values, tz=None):
        """
        Asserts the cell values in the given worksheet row. Date values are converted using the provided timezone.
        """

        row = tuple(sheet.rows)[row_num]

        for index, expected in enumerate(values):
            actual = row[index].value if index < len(row) else None
            if actual is None:
                actual = ""

            # if expected value is datetime, localize and remove microseconds since Excel doesn't have that accuracy
            if tz and isinstance(expected, datetime):
                expected = expected.astimezone(tz).replace(microsecond=0, tzinfo=None)

            if isinstance(expected, UUID):
                expected = str(expected)

            self.assertEqual(expected, actual, f"mismatch in cell {chr(index+65)}{row_num+1}")

    def assertExcelSheet(self, sheet, rows, tz=None):
        """
        Asserts the row values in the given worksheet
        """
        self.assertEqual(len(list(sheet.rows)), len(rows))

        for r, row in enumerate(rows):
            self.assertExcelRow(sheet, r, row, tz)

    def assertPathValue(self, container: dict, path: str, expected, msg: str):
        """
        Asserts a value at a path in a container, e.g.
          assertPathValue({"foo": "bar", "zed": 123}, "foo", "bar")
          assertPathValue({"foo": {"bar": 123}}, "foo__bar", 123)
        """
        actual = container
        for key in path.split("__"):
            if key not in actual:
                self.fail(self._formatMessage(msg, f"path {path} not found in {json.dumps(container)}"))
            actual = actual[key]
        self.assertEqual(actual, expected, self._formatMessage(msg, f"value mismatch at {path}"))

    def assertResponseError(self, response, field, message, status_code=400):
        self.assertEqual(status_code, response.status_code)
        body = response.json()
        self.assertIn(field, body)
        self.assertTrue(message, isinstance(body[field], (list, tuple)))
        self.assertIn(message, body[field])


class TembaTest(TembaTestMixin, SmartminTest):
    """
    Base class for tests where each test executes in a DB transaction
    """

    def setUp(self):
        self.setUpOrgs()

        # OrgRole.group is a cached property so get that cached before test starts to avoid query count differences
        # when a test is first to request it and when it's not.
        for role in OrgRole:
            role.group  # noqa

    def tearDown(self):
        clear_flow_users()

    def mockReadOnly(self, assert_models: set = None):
        return MockReadOnly(self, assert_models=assert_models)


class TembaNonAtomicTest(TembaTestMixin, SmartminTestMixin, TransactionTestCase):
    """
    Base class for tests that can't be wrapped in DB transactions
    """

    pass


class AnonymousOrg:
    """
    Makes the given org temporarily anonymous
    """

    def __init__(self, org):
        self.org = org

    def __enter__(self):
        self.org.is_anon = True
        self.org.save(update_fields=("is_anon",))

    def __exit__(self, exc_type, exc_val, exc_tb):
        self.org.is_anon = False
        self.org.save(update_fields=("is_anon",))


class MockReadOnly:
    """
    Context manager which mocks calls to .using("readonly") on querysets and records the model types.
    """

    def __init__(self, test_class, assert_models: set = None):
        self.test_class = test_class
        self.assert_models = assert_models
        self.actual_models = set()

    def __enter__(self):
        self.patch_using = patch("django.db.models.query.QuerySet.using", autospec=True)
        mock_using = self.patch_using.start()

        def using(qs, alias):
            if alias == "readonly":
                self.actual_models.add(qs.model)
            return qs

        mock_using.side_effect = using

    def __exit__(self, exc_type, exc_val, exc_tb):
        self.patch_using.stop()

        if self.assert_models:
            self.test_class.assertEqual(self.assert_models, self.actual_models)


class MigrationTest(TembaTest):
    app = None
    migrate_from = None
    migrate_to = None

    def setUp(self):
        assert (
            self.migrate_from and self.migrate_to
        ), "TestCase '{}' must define migrate_from and migrate_to properties".format(type(self).__name__)

        # set up our temba test
        super().setUp()

        self.migrate_from = [(self.app, self.migrate_from)]
        self.migrate_to = [(self.app, self.migrate_to)]
        executor = MigrationExecutor(connection)
        old_apps = executor.loader.project_state(self.migrate_from).apps

        # Reverse to the original migration
        executor.migrate(self.migrate_from)

        self.setUpBeforeMigration(old_apps)

        # Run the migration to test
        executor = MigrationExecutor(connection)
        executor.loader.build_graph()  # reload.
        executor.migrate(self.migrate_to)

        self.apps = executor.loader.project_state(self.migrate_to).apps

    def setUpBeforeMigration(self, apps):
        pass<|MERGE_RESOLUTION|>--- conflicted
+++ resolved
@@ -254,18 +254,10 @@
             org=org or self.org,
             key=key,
             name=name,
-<<<<<<< HEAD
-            label=name,
             is_system=False,
-            field_type=ContactField.FIELD_TYPE_SYSTEM,
-=======
-            is_system=False,
->>>>>>> 2730f6c0
             value_type=value_type,
             created_by=self.admin,
             modified_by=self.admin,
-            label=name,  # TODO remove
-            field_type=ContactField.FIELD_TYPE_SYSTEM,  # TODO remove
         )
 
     def create_incoming_msg(
