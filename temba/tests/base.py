--- conflicted
+++ resolved
@@ -37,7 +37,6 @@
 from temba.users.models import User
 from temba.utils import dynamo, json
 from temba.utils.uuid import UUID, uuid4, uuid7
-from temba.utils.dynamo import testing as dytest
 
 from .dynamo import dynamo_truncate
 from .mailroom import (
@@ -57,9 +56,6 @@
 
     databases = ("default", "readonly")
     default_password = "Qwerty123"
-
-    reset_valkey = True
-    reset_dynamo = False
 
     def setUp(self):
         super().setUp()
@@ -147,19 +143,6 @@
         self.org.country = self.country
         self.org.save(update_fields=("country",))
 
-<<<<<<< HEAD
-    def tearDown(self):
-        super().tearDown()
-
-        if self.reset_valkey:
-            r = get_valkey_connection()
-            r.flushdb()
-        if self.reset_dynamo:
-            dytest.truncate(dynamo.HISTORY)
-            dytest.truncate(dynamo.MAIN)
-
-=======
->>>>>>> c4d1bfbf
     def login(self, user, *, choose_org=None):
         self.assertTrue(
             self.client.login(username=user.email, password=self.default_password),
