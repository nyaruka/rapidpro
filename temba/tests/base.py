--- conflicted
+++ resolved
@@ -678,9 +678,8 @@
         uuid = uuid7()
         created_on = timezone.now()
         expires_on = created_on + timezone.timedelta(days=7)
-
-<<<<<<< HEAD
         pk, sk = ChannelLog._get_key(channel, uuid)
+
         dynamo.MAIN.put_item(
             Item={
                 "PK": pk,
@@ -695,37 +694,6 @@
                 "DataGZ": dynamo.dump_jsongz({"http_logs": http_logs, "errors": errors}),
             },
         )
-=======
-        if new_table:
-            pk, sk = ChannelLog._get_key(channel, uuid)
-            dynamo.MAIN.put_item(
-                Item={
-                    "PK": pk,
-                    "SK": sk,
-                    "OrgID": channel.org_id,
-                    "TTL": int(expires_on.timestamp()),
-                    "Data": {
-                        "type": log_type,
-                        "elapsed_ms": 12,
-                        "created_on": created_on.isoformat(),
-                    },
-                    "DataGZ": dynamo.dump_jsongz({"http_logs": http_logs, "errors": errors}),
-                },
-            )
-
-        else:
-            table = dynamo.get_client().Table(settings.DYNAMO_TABLE_PREFIX + "ChannelLogs")
-            table.put_item(
-                Item={
-                    "UUID": str(uuid),
-                    "Type": log_type,
-                    "DataGZ": dynamo.dump_jsongz({"http_logs": http_logs, "errors": errors}),
-                    "ElapsedMS": 12,
-                    "CreatedOn": int(created_on.timestamp()),
-                    "ExpiresOn": int(expires_on.timestamp()),
-                },
-            )
->>>>>>> 2b547ba2
 
         return namedtuple("ChannelLog", ["uuid", "created_on"])(uuid, created_on)
 
