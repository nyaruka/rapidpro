import shutil
from datetime import datetime
from pathlib import Path
from unittest.mock import patch

import pytz
import redis
from smartmin.tests import SmartminTest, SmartminTestMixin

from django.conf import settings
from django.contrib.auth.models import Group, User
from django.core import mail
from django.core.files.uploadedfile import SimpleUploadedFile
from django.db import connection
from django.db.migrations.executor import MigrationExecutor
from django.test import TransactionTestCase
from django.utils import timezone

from temba.archives.models import Archive
from temba.channels.models import Channel, ChannelEvent, ChannelLog
from temba.contacts.models import URN, Contact, ContactField, ContactGroup, ContactImport, ContactURN
from temba.flows.models import Flow, FlowRun, FlowSession, clear_flow_users
from temba.ivr.models import IVRCall
from temba.locations.models import AdminBoundary, BoundaryAlias
from temba.msgs.models import Broadcast, Label, Msg
from temba.orgs.models import Org, OrgRole
from temba.tickets.models import Ticket, TicketEvent
from temba.utils import json
from temba.utils.uuid import UUID, uuid4

from .mailroom import create_contact_locally, decrement_credit, update_field_locally
from .s3 import jsonlgz_encode


def add_testing_flag_to_context(*args):
    return dict(testing=settings.TESTING)


class TembaTestMixin:
    databases = ("default", "readonly")

    def setUpOrgs(self):
        # make sure we start off without any service users
        Group.objects.get(name="Service Users").user_set.clear()

        self.clear_cache()

        self.create_anonymous_user()

        self.superuser = User.objects.create_superuser(username="super", email="super@user.com", password="super")

        # create different user types
        self.non_org_user = self.create_user("NonOrg")
        self.admin = self.create_user("Administrator")
        self.editor = self.create_user("Editor")
        self.user = self.create_user("User", ("Viewers",))
        self.agent = self.create_user("Agent")
        self.surveyor = self.create_user("Surveyor")
        self.customer_support = self.create_user("support", ("Customer Support",))

        self.org = Org.objects.create(
            name="Temba",
            timezone=pytz.timezone("Africa/Kigali"),
            brand=settings.DEFAULT_BRAND,
            created_by=self.user,
            modified_by=self.user,
        )
        self.org.initialize(topup_size=1000)

        # add users to the org
        self.user.set_org(self.org)
        self.org.viewers.add(self.user)

        self.editor.set_org(self.org)
        self.org.editors.add(self.editor)

        self.admin.set_org(self.org)
        self.org.administrators.add(self.admin)

        self.agent.set_org(self.org)
        self.org.agents.add(self.agent)

        self.surveyor.set_org(self.org)
        self.org.surveyors.add(self.surveyor)

        # setup a second org with a single admin
        self.admin2 = self.create_user("Administrator2")
        self.org2 = Org.objects.create(
            name="Trileet Inc.",
            timezone=pytz.timezone("Africa/Kigali"),
            brand="rapidpro.io",
            created_by=self.admin2,
            modified_by=self.admin2,
        )
        self.org2.initialize(topup_size=1000)

        self.org2.administrators.add(self.admin2)
        self.admin2.set_org(self.org)

        self.superuser.set_org(self.org)

        # a single Android channel
        self.channel = Channel.create(
            self.org,
            self.user,
            "RW",
            "A",
            name="Test Channel",
            address="+250785551212",
            device="Nexus 5X",
            secret="12345",
            config={Channel.CONFIG_FCM_ID: "123"},
        )

        # don't cache anon user between tests
        from temba import utils

        utils._anon_user = None

        clear_flow_users()

    def setUpLocations(self):
        """
        Installs some basic test location data for Rwanda
        """
        self.country = AdminBoundary.create(osm_id="171496", name="Rwanda", level=0)
        self.state1 = AdminBoundary.create(osm_id="1708283", name="Kigali City", level=1, parent=self.country)
        self.state2 = AdminBoundary.create(osm_id="171591", name="Eastern Province", level=1, parent=self.country)
        self.district1 = AdminBoundary.create(osm_id="R1711131", name="Gatsibo", level=2, parent=self.state2)
        self.district2 = AdminBoundary.create(osm_id="1711163", name="Kayônza", level=2, parent=self.state2)
        self.district3 = AdminBoundary.create(osm_id="3963734", name="Nyarugenge", level=2, parent=self.state1)
        self.district4 = AdminBoundary.create(osm_id="1711142", name="Rwamagana", level=2, parent=self.state2)
        self.ward1 = AdminBoundary.create(osm_id="171113181", name="Kageyo", level=3, parent=self.district1)
        self.ward2 = AdminBoundary.create(osm_id="171116381", name="Kabare", level=3, parent=self.district2)
        self.ward3 = AdminBoundary.create(osm_id="VMN.49.1_1", name="Bukure", level=3, parent=self.district4)

        BoundaryAlias.create(self.org, self.admin, self.state1, "Kigari")

        self.country.update_path()

        self.org.country = self.country
        self.org.save(update_fields=("country",))

    def make_beta(self, user):
        user.groups.add(Group.objects.get(name="Beta"))

    def clear_cache(self):
        """
        Clears the redis cache. We are extra paranoid here and check that redis host is 'localhost'
        Redis 10 is our testing redis db
        """
        if settings.REDIS_HOST != "localhost":
            raise ValueError(f"Expected redis test server host to be: 'localhost', got '{settings.REDIS_HOST}'")

        r = redis.StrictRedis(host=settings.REDIS_HOST, port=settings.REDIS_PORT, db=10)
        r.flushdb()

    def clear_storage(self):
        """
        If a test has written files to storage, it should remove them by calling this
        """
        shutil.rmtree("%s/%s" % (settings.MEDIA_ROOT, settings.STORAGE_ROOT_DIR), ignore_errors=True)

    def login(self, user, update_last_auth_on: bool = True):
        self.assertTrue(
            self.client.login(username=user.username, password=user.username),
            "Couldn't login as %(user)s:%(user)s" % dict(user=user.username),
        )
        if update_last_auth_on:
            user.record_auth()

    def import_file(self, filename, site="http://rapidpro.io", substitutions=None):
        data = self.get_import_json(filename, substitutions=substitutions)
        self.org.import_app(data, self.admin, site=site)

    def get_import_json(self, filename, substitutions=None):
        handle = open("%s/test_flows/%s.json" % (settings.MEDIA_ROOT, filename), "r+")
        data = handle.read()
        handle.close()

        if substitutions:
            for k, v in substitutions.items():
                print('Replacing "%s" with "%s"' % (k, v))
                data = data.replace(k, str(v))

        return json.loads(data)

    def get_flow(self, filename, substitutions=None, name=None):
        now = timezone.now()

        self.import_file(filename, substitutions=substitutions)

        imported_flows = Flow.objects.filter(org=self.org, saved_on__gt=now)
        flow = imported_flows.filter(name=name).first() if name else imported_flows.order_by("id").last()

        assert flow, f"no flow imported from {filename}.json"

        flow.org = self.org
        return flow

    def get_flow_json(self, filename, substitutions=None):
        data = self.get_import_json(filename, substitutions=substitutions)
        return data["flows"][0]

    def create_contact(
        self,
        name=None,
        *,
        language=None,
        phone=None,
        urns=None,
        fields=None,
        org=None,
        user=None,
        status=Contact.STATUS_ACTIVE,
        last_seen_on=None,
    ):
        """
        Create a new contact
        """

        org = org or self.org
        user = user or self.user
        urns = [URN.from_tel(phone)] if phone else urns

        return create_contact_locally(
            org,
            user,
            name,
            language,
            urns or [],
            fields or {},
            group_uuids=[],
            status=status,
            last_seen_on=last_seen_on,
        )

    def create_group(self, name, contacts=(), query=None, org=None):
        assert not (contacts and query), "can't provide contact list for a smart group"

        if query:
            return ContactGroup.create_smart(org or self.org, self.user, name, query=query)
        else:
            group = ContactGroup.create_manual(org or self.org, self.user, name)
            if contacts:
                group.contacts.add(*contacts)
            return group

    def create_label(self, name, *, folder=None, org=None):
<<<<<<< HEAD
        return Label.create(org or self.org, self.admin, name, folder=folder)
=======
        label = Label.create(org or self.org, self.admin, name)
        if folder:
            label.folder = folder
            label.save(update_fields=("folder",))
        return label
>>>>>>> 658f8ad9

    def create_field(self, key, name, value_type=ContactField.TYPE_TEXT, priority=0, show_in_table=False, org=None):
        org = org or self.org

        assert not org.fields.filter(key=key, is_active=True).exists(), f"field with key {key} already exists"

        return ContactField.objects.create(
            org=org,
            key=key,
            name=name,
            is_system=False,
            value_type=value_type,
            priority=priority,
            show_in_table=show_in_table,
            created_by=self.admin,
            modified_by=self.admin,
        )

    def create_incoming_msg(
        self,
        contact,
        text,
        channel=None,
        msg_type=None,
        attachments=(),
        status=Msg.STATUS_HANDLED,
        visibility=Msg.VISIBILITY_VISIBLE,
        created_on=None,
        external_id=None,
        surveyor=False,
        flow=None,
    ):
        assert not msg_type or status != Msg.STATUS_PENDING, "pending messages don't have a msg type"

        if status == Msg.STATUS_HANDLED and not msg_type:
            msg_type = Msg.TYPE_INBOX

        return self._create_msg(
            contact,
            text,
            Msg.DIRECTION_IN,
            channel,
            msg_type,
            attachments,
            status,
            created_on,
            visibility=visibility,
            external_id=external_id,
            surveyor=surveyor,
            flow=flow,
        )

    def create_incoming_msgs(self, contact, count):
        for m in range(count):
            self.create_incoming_msg(contact, f"Test {m}")

    def create_outgoing_msg(
        self,
        contact,
        text,
        channel=None,
        msg_type=Msg.TYPE_INBOX,
        attachments=(),
        quick_replies=(),
        status=Msg.STATUS_SENT,
        created_on=None,
        sent_on=None,
        high_priority=False,
        surveyor=False,
        next_attempt=None,
        flow=None,
    ):
        if status in (Msg.STATUS_WIRED, Msg.STATUS_SENT, Msg.STATUS_DELIVERED) and not sent_on:
            sent_on = timezone.now()

        metadata = {}
        if quick_replies:
            metadata["quick_replies"] = quick_replies

        return self._create_msg(
            contact,
            text,
            Msg.DIRECTION_OUT,
            channel,
            msg_type,
            attachments,
            status,
            created_on,
            sent_on,
            high_priority=high_priority,
            surveyor=surveyor,
            flow=flow,
            metadata=metadata,
            next_attempt=next_attempt,
        )

    def _create_msg(
        self,
        contact,
        text,
        direction,
        channel,
        msg_type,
        attachments,
        status,
        created_on,
        sent_on=None,
        visibility=Msg.VISIBILITY_VISIBLE,
        external_id=None,
        high_priority=False,
        surveyor=False,
        flow=None,
        broadcast=None,
        metadata=None,
        next_attempt=None,
    ):
        assert not (surveyor and channel), "surveyor messages don't have channels"
        assert not channel or channel.org == contact.org, "channel belong to different org than contact"

        org = contact.org

        if surveyor:
            contact_urn = None
            channel = None
            topup_id = None
        else:
            # a simplified version of how channels are chosen
            contact_urn = contact.get_urn()
            if not channel:
                if contact_urn and contact_urn.channel:
                    channel = contact_urn.channel
                else:
                    channel = org.channels.filter(is_active=True, schemes__contains=[contact_urn.scheme]).first()

            topup_id = decrement_credit(org)

        return Msg.objects.create(
            org=org,
            direction=direction,
            contact=contact,
            contact_urn=contact_urn,
            text=text,
            channel=channel,
            topup_id=topup_id,
            status=status,
            msg_type=msg_type,
            attachments=attachments,
            visibility=visibility,
            external_id=external_id,
            high_priority=high_priority,
            created_on=created_on or timezone.now(),
            sent_on=sent_on,
            broadcast=broadcast,
            flow=flow,
            metadata=metadata,
            next_attempt=next_attempt,
        )

    def create_broadcast(
        self,
        user,
        text,
        contacts=(),
        groups=(),
        msg_status=Msg.STATUS_SENT,
        parent=None,
        schedule=None,
        ticket=None,
        created_on=None,
    ):
        bcast = Broadcast.create(
            self.org,
            user,
            text,
            contacts=contacts,
            groups=groups,
            status=Msg.STATUS_SENT,
            parent=parent,
            schedule=schedule,
            ticket=ticket,
            created_on=created_on or timezone.now(),
        )

        contacts = set(bcast.contacts.all())
        for group in bcast.groups.all():
            contacts.update(group.contacts.all())

        if not schedule:
            for contact in contacts:
                self._create_msg(
                    contact,
                    text,
                    Msg.DIRECTION_OUT,
                    channel=None,
                    msg_type=Msg.TYPE_INBOX,
                    attachments=(),
                    status=msg_status,
                    created_on=timezone.now(),
                    sent_on=timezone.now(),
                    broadcast=bcast,
                )

        return bcast

    def create_flow(self, name: str, *, flow_type=Flow.TYPE_MESSAGE, nodes=None, is_system=False, org=None):
        org = org or self.org
        flow = Flow.create(org, self.admin, name, flow_type=flow_type, is_system=is_system)
        if not nodes:
            nodes = [
                {
                    "uuid": "f3d5ccd0-fee0-4955-bcb7-21613f049eae",
                    "actions": [
                        {"uuid": "f661e3f0-5148-4397-92ef-925629ad444d", "type": "send_msg", "text": "Hey everybody!"}
                    ],
                    "exits": [{"uuid": "72a3f1da-bde1-4549-a986-d35809807be8"}],
                }
            ]
        definition = {
            "uuid": str(uuid4()),
            "name": name,
            "type": Flow.GOFLOW_TYPES[flow_type],
            "revision": 1,
            "spec_version": "13.1.0",
            "expire_after_minutes": Flow.EXPIRES_DEFAULTS[flow_type],
            "language": "eng",
            "nodes": nodes,
        }

        flow.version_number = definition["spec_version"]
        flow.save()

        json_flow = Flow.migrate_definition(definition, flow)
        flow.save_revision(self.admin, json_flow)

        return flow

    def create_incoming_call(self, flow, contact, status=IVRCall.STATUS_COMPLETED):
        """
        Create something that looks like an incoming IVR call handled by mailroom
        """
        call = IVRCall.objects.create(
            org=self.org,
            channel=self.channel,
            direction=IVRCall.DIRECTION_IN,
            contact=contact,
            contact_urn=contact.get_urn(),
            status=status,
            duration=15,
        )
        session = FlowSession.objects.create(
            uuid=uuid4(), org=contact.org, contact=contact, connection=call, wait_resume_on_expire=False
        )
        FlowRun.objects.create(org=self.org, flow=flow, contact=contact, session=session)
        Msg.objects.create(
            org=self.org,
            channel=self.channel,
            direction="O",
            contact=contact,
            contact_urn=contact.get_urn(),
            text="Hello",
            status="S",
            sent_on=timezone.now(),
            created_on=timezone.now(),
        )
        ChannelLog.objects.create(
            channel=self.channel,
            connection=call,
            request='{"say": "Hello"}',
            response='{"status": "%s"}' % ("error" if status == IVRCall.STATUS_FAILED else "OK"),
            url="https://acme-calls.com/reply",
            method="POST",
            is_error=status == IVRCall.STATUS_FAILED,
            response_status=200,
            description="Looks good",
        )
        return call

    def create_archive(
        self, archive_type, period, start_date, records=(), needs_deletion=False, rollup_of=(), s3=None, org=None
    ):
        org = org or self.org
        body, md5, size = jsonlgz_encode(records)
        bucket = "s3-bucket"
        type_code = "run" if archive_type == Archive.TYPE_FLOWRUN else "message"
        date_code = start_date.strftime("%Y%m") if period == "M" else start_date.strftime("%Y%m%d")
        key = f"{org.id}/{type_code}_{period}{date_code}_{md5}.jsonl.gz"

        if s3:
            s3.put_object(bucket, key, body)

        archive = Archive.objects.create(
            org=org,
            archive_type=archive_type,
            size=size,
            hash=md5,
            url=f"http://{bucket}.aws.com/{key}",
            record_count=len(records),
            start_date=start_date,
            period=period,
            build_time=23425,
            needs_deletion=needs_deletion,
        )
        if rollup_of:
            Archive.objects.filter(id__in=[a.id for a in rollup_of]).update(rollup=archive)
        return archive

    def create_contact_import(self, path):
        with open(path, "rb") as f:
            mappings, num_records = ContactImport.try_to_parse(self.org, f, path)
            return ContactImport.objects.create(
                org=self.org,
                original_filename=path,
                file=SimpleUploadedFile(f.name, f.read()),
                mappings=mappings,
                num_records=num_records,
                group_name=Path(path).stem.title(),
                created_by=self.admin,
                modified_by=self.admin,
            )

    def create_channel(
        self,
        channel_type: str,
        name: str,
        address: str,
        role=None,
        schemes=None,
        country=None,
        secret=None,
        config=None,
        org=None,
    ):
        channel_type = Channel.get_type_from_code(channel_type)

        return Channel.objects.create(
            org=org or self.org,
            country=country,
            channel_type=channel_type.code,
            name=name,
            address=address,
            config=config or {},
            role=role or Channel.DEFAULT_ROLE,
            secret=secret,
            schemes=schemes or channel_type.schemes,
            created_by=self.admin,
            modified_by=self.admin,
        )

    def create_channel_event(self, channel, urn, event_type, occurred_on=None, extra=None):
        urn_obj = ContactURN.lookup(channel.org, urn, country_code=channel.country)
        if urn_obj:
            contact = urn_obj.contact
        else:
            contact = self.create_contact(urns=[urn])
            urn_obj = contact.urns.get()

        return ChannelEvent.objects.create(
            org=channel.org,
            channel=channel,
            contact=contact,
            contact_urn=urn_obj,
            occurred_on=occurred_on or timezone.now(),
            event_type=event_type,
            extra=extra,
        )

    def create_ticket(
        self,
        ticketer,
        contact,
        body: str,
        topic=None,
        assignee=None,
        opened_on=None,
        opened_by=None,
        closed_on=None,
        closed_by=None,
    ):
        if not opened_on:
            opened_on = timezone.now()

        ticket = Ticket.objects.create(
            org=ticketer.org,
            ticketer=ticketer,
            contact=contact,
            topic=topic or ticketer.org.default_ticket_topic,
            body=body,
            status=Ticket.STATUS_CLOSED if closed_on else Ticket.STATUS_OPEN,
            assignee=assignee,
            opened_on=opened_on,
            closed_on=closed_on,
        )
        TicketEvent.objects.create(
            org=ticket.org,
            contact=contact,
            ticket=ticket,
            event_type=TicketEvent.TYPE_OPENED,
            assignee=assignee,
            created_by=opened_by,
            created_on=opened_on,
        )
        if closed_on:
            TicketEvent.objects.create(
                org=ticket.org,
                contact=contact,
                ticket=ticket,
                event_type=TicketEvent.TYPE_CLOSED,
                created_by=closed_by,
                created_on=closed_on,
            )

        return ticket

    def set_contact_field(self, contact, key, value):
        update_field_locally(self.admin, contact, key, value)

    def assertOutbox(self, outbox_index, from_email, subject, body, recipients):
        self.assertEqual(len(mail.outbox), outbox_index + 1)
        email = mail.outbox[outbox_index]
        self.assertEqual(email.from_email, from_email)
        self.assertEqual(email.subject, subject)
        self.assertEqual(email.body, body)
        self.assertEqual(email.recipients(), recipients)

    def assertExcelRow(self, sheet, row_num, values, tz=None):
        """
        Asserts the cell values in the given worksheet row. Date values are converted using the provided timezone.
        """

        expected = []
        for val in values:
            # if expected value is datetime, localize and remove microseconds since Excel doesn't have that accuracy
            if tz and isinstance(val, datetime):
                val = val.astimezone(tz).replace(microsecond=0, tzinfo=None)
            elif isinstance(val, UUID):
                val = str(val)

            expected.append(val)

        actual = []
        for val in list(list(sheet.rows)[row_num]):
            val = val.value
            if val is None:
                val = ""

            actual.append(val)

        self.assertEqual(expected, actual, f"mismatch in row {row_num+1}")

    def assertExcelSheet(self, sheet, rows, tz=None):
        """
        Asserts the row values in the given worksheet
        """
        self.assertEqual(len(list(sheet.rows)), len(rows))

        for r, row in enumerate(rows):
            self.assertExcelRow(sheet, r, row, tz)

    def assertPathValue(self, container: dict, path: str, expected, msg: str):
        """
        Asserts a value at a path in a container, e.g.
          assertPathValue({"foo": "bar", "zed": 123}, "foo", "bar")
          assertPathValue({"foo": {"bar": 123}}, "foo__bar", 123)
        """
        actual = container
        for key in path.split("__"):
            if key not in actual:
                self.fail(self._formatMessage(msg, f"path {path} not found in {json.dumps(container)}"))
            actual = actual[key]
        self.assertEqual(actual, expected, self._formatMessage(msg, f"value mismatch at {path}"))

    def assertResponseError(self, response, field, message, status_code=400):
        self.assertEqual(status_code, response.status_code)
        body = response.json()
        self.assertIn(field, body)
        self.assertTrue(message, isinstance(body[field], (list, tuple)))
        self.assertIn(message, body[field])


class TembaTest(TembaTestMixin, SmartminTest):
    """
    Base class for tests where each test executes in a DB transaction
    """

    def setUp(self):
        self.setUpOrgs()

        # OrgRole.group is a cached property so get that cached before test starts to avoid query count differences
        # when a test is first to request it and when it's not.
        for role in OrgRole:
            role.group  # noqa

    def tearDown(self):
        clear_flow_users()

    def mockReadOnly(self, assert_models: set = None):
        return MockReadOnly(self, assert_models=assert_models)


class TembaNonAtomicTest(TembaTestMixin, SmartminTestMixin, TransactionTestCase):
    """
    Base class for tests that can't be wrapped in DB transactions
    """

    pass


class AnonymousOrg:
    """
    Makes the given org temporarily anonymous
    """

    def __init__(self, org):
        self.org = org

    def __enter__(self):
        self.org.is_anon = True
        self.org.save(update_fields=("is_anon",))

    def __exit__(self, exc_type, exc_val, exc_tb):
        self.org.is_anon = False
        self.org.save(update_fields=("is_anon",))


class MockReadOnly:
    """
    Context manager which mocks calls to .using("readonly") on querysets and records the model types.
    """

    def __init__(self, test_class, assert_models: set = None):
        self.test_class = test_class
        self.assert_models = assert_models
        self.actual_models = set()

    def __enter__(self):
        self.patch_using = patch("django.db.models.query.QuerySet.using", autospec=True)
        mock_using = self.patch_using.start()

        def using(qs, alias):
            if alias == "readonly":
                self.actual_models.add(qs.model)
            return qs

        mock_using.side_effect = using

    def __exit__(self, exc_type, exc_val, exc_tb):
        self.patch_using.stop()

        if self.assert_models:
            self.test_class.assertEqual(self.assert_models, self.actual_models)


class MigrationTest(TembaTest):
    app = None
    migrate_from = None
    migrate_to = None

    def setUp(self):
        assert (
            self.migrate_from and self.migrate_to
        ), "TestCase '{}' must define migrate_from and migrate_to properties".format(type(self).__name__)

        # set up our temba test
        super().setUp()

        self.migrate_from = [(self.app, self.migrate_from)]
        self.migrate_to = [(self.app, self.migrate_to)]
        executor = MigrationExecutor(connection)
        old_apps = executor.loader.project_state(self.migrate_from).apps

        # Reverse to the original migration
        executor.migrate(self.migrate_from)

        self.setUpBeforeMigration(old_apps)

        # Run the migration to test
        executor = MigrationExecutor(connection)
        executor.loader.build_graph()  # reload.
        executor.migrate(self.migrate_to)

        self.apps = executor.loader.project_state(self.migrate_to).apps

    def setUpBeforeMigration(self, apps):
        pass<|MERGE_RESOLUTION|>--- conflicted
+++ resolved
@@ -247,15 +247,11 @@
             return group
 
     def create_label(self, name, *, folder=None, org=None):
-<<<<<<< HEAD
-        return Label.create(org or self.org, self.admin, name, folder=folder)
-=======
         label = Label.create(org or self.org, self.admin, name)
         if folder:
             label.folder = folder
             label.save(update_fields=("folder",))
         return label
->>>>>>> 658f8ad9
 
     def create_field(self, key, name, value_type=ContactField.TYPE_TEXT, priority=0, show_in_table=False, org=None):
         org = org or self.org
