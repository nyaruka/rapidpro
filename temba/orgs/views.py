--- conflicted
+++ resolved
@@ -970,13 +970,8 @@
 
     class Choose(SmartFormView):
         class ChooseForm(forms.Form):
-<<<<<<< HEAD
             organization = forms.ModelChoiceField(queryset=Org.objects.all() ,empty_label=None)
 
-=======
-            organization = forms.ModelChoiceField(queryset=Org.objects.all(), empty_label=None)
-        
->>>>>>> 66fbb7d5
         form_class = ChooseForm
         success_url = '@msgs.msg_inbox'
         fields = ('organization',)
