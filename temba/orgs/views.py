--- conflicted
+++ resolved
@@ -2603,12 +2603,6 @@
             if self.has_org_perm("orgs.org_create_sub_org") and org.is_multi_org:
                 menu.add_modax(_("New Workspace"), "new-workspace", reverse("orgs.org_create_sub_org"))
 
-<<<<<<< HEAD
-            if self.has_org_perm("orgs.org_transfer_credits") and org.uses_topups:
-                menu.add_modax(_("Transfer Credits"), "transfer-credits", reverse("orgs.org_transfer_credits"))
-
-=======
->>>>>>> d9dcaf0e
         def get_manage(self, obj):  # pragma: needs cover
             if obj == self.get_object():
                 return mark_safe(
@@ -3333,7 +3327,7 @@
                 menu.add_link(_("New Classifier"), reverse("classifiers.classifier_connect"))
             if self.has_org_perm("tickets.ticketer_connect") and "ticketers" in settings.FEATURES:
                 menu.add_link(_("New Ticketing Service"), reverse("tickets.ticketer_connect"))
-            if self.has_org_perm("orgs.org_create_sub_org") and org.is_multi_org:
+            if self.has_org_perm("orgs.org_create_sub_org") and self.request.org.is_multi_org:
                 menu.add_modax(_("New Workspace"), "new-workspace", reverse("orgs.org_create_sub_org"))
 
             menu.new_group()
