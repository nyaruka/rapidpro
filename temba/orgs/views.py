import itertools
import logging
import random
import smtplib
import string
from collections import OrderedDict
from datetime import timedelta
from email.utils import parseaddr
from urllib.parse import parse_qs, quote, quote_plus, unquote, urlparse

import iso8601
import pyotp
import requests
from packaging.version import Version
from smartmin.users.models import FailedLogin, PasswordHistory, RecoveryToken
from smartmin.users.views import Login, UserUpdateForm
from smartmin.views import (
    SmartCreateView,
    SmartCRUDL,
    SmartDeleteView,
    SmartFormView,
    SmartListView,
    SmartModelActionView,
    SmartModelFormView,
    SmartReadView,
    SmartTemplateView,
    SmartUpdateView,
)

from django import forms
from django.conf import settings
from django.contrib import messages
from django.contrib.auth import authenticate, login, logout
from django.contrib.auth.models import Group
from django.contrib.auth.password_validation import validate_password
from django.contrib.auth.views import LoginView as AuthLoginView
from django.core.exceptions import ValidationError
from django.core.validators import validate_email
from django.db import IntegrityError
from django.forms import Form, ModelChoiceField
from django.http import Http404, HttpResponse, HttpResponseRedirect, JsonResponse
from django.shortcuts import resolve_url
from django.urls import reverse, reverse_lazy
from django.utils import timezone
from django.utils.encoding import DjangoUnicodeDecodeError, force_str
from django.utils.html import escape
from django.utils.safestring import mark_safe
from django.utils.text import slugify
from django.utils.translation import gettext_lazy as _
from django.views.decorators.csrf import csrf_exempt

from temba.api.models import APIToken, Resthook
from temba.campaigns.models import Campaign
from temba.channels.models import Channel
from temba.classifiers.models import Classifier
from temba.flows.models import Flow
from temba.formax import FormaxMixin
from temba.utils import analytics, get_anonymous_user, json, languages
from temba.utils.email import is_valid_address, send_template_email
from temba.utils.fields import (
    ArbitraryJsonChoiceField,
    CheckboxWidget,
    InputWidget,
    SelectMultipleWidget,
    SelectWidget,
)
from temba.utils.http import http_headers
from temba.utils.timezones import TimeZoneFormField
from temba.utils.views import (
    ComponentFormMixin,
    ContentMenuMixin,
    NonAtomicMixin,
    RequireRecentAuthMixin,
    SpaMixin,
    StaffOnlyMixin,
)

from .models import BackupToken, IntegrationType, Invitation, Org, OrgRole, User

# session key for storing a two-factor enabled user's id once we've checked their password
TWO_FACTOR_USER_SESSION_KEY = "_two_factor_user_id"
TWO_FACTOR_STARTED_SESSION_KEY = "_two_factor_started_on"
TWO_FACTOR_LIMIT_SECONDS = 5 * 60


def switch_to_org(request, org):
    request.session["org_id"] = org.id if org else None


def check_login(request):
    """
    Simple view that checks whether we actually need to log in.  This is needed on the live site
    because we serve the main page as http:// but the logged in pages as https:// and only store
    the cookies on the SSL connection.  This view will be called in https:// land where we will
    check whether we are logged in, if so then we will redirect to the LOGIN_URL, otherwise we take
    them to the normal user login page
    """
    if request.user.is_authenticated:
        return HttpResponseRedirect(settings.LOGIN_REDIRECT_URL)
    else:
        return HttpResponseRedirect(settings.LOGIN_URL)


class OrgPermsMixin:
    """
    Get the organization and the user within the inheriting view so that it be come easy to decide
    whether this user has a certain permission for that particular organization to perform the view's actions
    """

    def get_user(self):
        return self.request.user

    def derive_org(self):
        return self.request.org

    def has_org_perm(self, permission):
        if self.org:
            return self.get_user().has_org_perm(self.org, permission)
        return False

    def has_permission(self, request, *args, **kwargs):
        """
        Figures out if the current user has permissions for this view.
        """
        self.kwargs = kwargs
        self.args = args
        self.request = request
        self.org = self.derive_org()

        if self.get_user().is_staff and self.org:
            return True

        if self.get_user().is_anonymous:
            return False

        if self.get_user().has_perm(self.permission):  # pragma: needs cover
            return True

        return self.has_org_perm(self.permission)

    def dispatch(self, request, *args, **kwargs):
        # non admin authenticated users without orgs get the org chooser
        user = self.get_user()
        if user.is_authenticated and not user.is_staff:
            if not self.derive_org():
                return HttpResponseRedirect(reverse("orgs.org_choose"))

        return super().dispatch(request, *args, **kwargs)


class OrgFilterMixin:
    """
    Simple mixin to filter a view's queryset by the request org
    """

    def derive_queryset(self, *args, **kwargs):
        queryset = super().derive_queryset(*args, **kwargs)

        if not self.request.user.is_authenticated:
            return queryset.none()  # pragma: no cover
        else:
            return queryset.filter(org=self.request.org)


class OrgObjPermsMixin(OrgPermsMixin):
    def get_object_org(self):
        return self.get_object().org

    def has_org_perm(self, codename):
        has_org_perm = super().has_org_perm(codename)
        if has_org_perm:
            return self.request.org == self.get_object_org()

        return False

    def has_permission(self, request, *args, **kwargs):
        user = self.request.user
        if user.is_staff:
            return True

        has_perm = super().has_permission(request, *args, **kwargs)
        if has_perm:
            return self.request.org == self.get_object_org()

    def pre_process(self, request, *args, **kwargs):
        self.org = self.get_object_org()
        if request.user.is_staff and self.request.org != self.org:
            return HttpResponseRedirect(
                f"{reverse('orgs.org_service')}?next={quote_plus(request.path)}&other_org={self.org.pk}"
            )


class ModalMixin(SmartFormView):
    def get_context_data(self, **kwargs):
        context = super().get_context_data(**kwargs)

        if "HTTP_X_PJAX" in self.request.META and "HTTP_X_FORMAX" not in self.request.META:  # pragma: no cover
            context["base_template"] = "smartmin/modal.html"
            context["is_modal"] = True
        if "success_url" in kwargs:  # pragma: no cover
            context["success_url"] = kwargs["success_url"]

        pairs = [quote(k) + "=" + quote(v) for k, v in self.request.GET.items() if k != "_"]
        context["action_url"] = self.request.path + "?" + ("&".join(pairs))

        return context

    def render_modal_response(self, form=None):
        success_url = self.get_success_url()
        response = self.render_to_response(
            self.get_context_data(
                form=form,
                success_url=self.get_success_url(),
                success_script=getattr(self, "success_script", None),
            )
        )

        response["Temba-Success"] = success_url
        return response

    def form_valid(self, form):
        if isinstance(form, forms.ModelForm):
            self.object = form.save(commit=False)

        try:
            if isinstance(self, SmartModelFormView):
                self.object = self.pre_save(self.object)
                self.save(self.object)
                self.object = self.post_save(self.object)

            elif isinstance(self, SmartModelActionView):
                self.execute_action()

            messages.success(self.request, self.derive_success_message())

            if "HTTP_X_PJAX" not in self.request.META:
                return HttpResponseRedirect(self.get_success_url())
            else:  # pragma: no cover
                return self.render_modal_response(form)

        except (IntegrityError, ValueError, ValidationError) as e:
            message = getattr(e, "message", str(e).capitalize())
            self.form.add_error(None, message)
            return self.render_to_response(self.get_context_data(form=form))


class IntegrationViewMixin(OrgPermsMixin):
    permission = "orgs.org_manage_integrations"
    integration_type = None

    def __init__(self, integration_type):
        self.integration_type = integration_type
        super().__init__()

    def get_context_data(self, **kwargs):
        context = super().get_context_data(**kwargs)
        context["integration_type"] = self.integration_type
        context["integration_connected"] = self.integration_type.is_connected(self.request.org)
        return context


class IntegrationFormaxView(IntegrationViewMixin, ComponentFormMixin, SmartFormView):
    class Form(forms.Form):
        def __init__(self, request, integration_type, **kwargs):
            self.request = request
            self.channel_type = integration_type
            super().__init__(**kwargs)

    success_url = "@orgs.org_workspace"

    def get_form_kwargs(self):
        kwargs = super().get_form_kwargs()
        kwargs["request"] = self.request
        kwargs["integration_type"] = self.integration_type
        return kwargs

    def form_valid(self, form):
        response = self.render_to_response(self.get_context_data(form=form))
        response["REDIRECT"] = self.get_success_url()
        return response


class DependencyModalMixin(OrgObjPermsMixin):
    dependent_order = {"campaign_event": ("relative_to__name",), "trigger": ("trigger_type", "created_on")}
    dependent_select_related = {"campaign_event": ("campaign", "relative_to")}

    def get_dependents(self, obj) -> dict:
        dependents = {}
        for type_key, type_qs in obj.get_dependents().items():
            # only include dependency types which we have at least one dependent of
            if type_qs.exists():
                type_qs = type_qs.order_by(*self.dependent_order.get(type_key, ("name",)))

                type_select_related = self.dependent_select_related.get(type_key, ())
                if type_select_related:
                    type_qs = type_qs.select_related(*type_select_related)

                dependents[type_key] = type_qs
        return dependents


class DependencyUsagesModal(DependencyModalMixin, SmartReadView):
    """
    Base view for usage modals of flow dependencies
    """

    slug_url_kwarg = "uuid"
    template_name = "orgs/dependency_usages_modal.haml"

    def get_context_data(self, **kwargs):
        context = super().get_context_data(**kwargs)
        context["dependents"] = self.get_dependents(self.object)
        return context


class DependencyDeleteModal(DependencyModalMixin, ModalMixin, SmartDeleteView):
    """
    Base view for delete modals of flow dependencies
    """

    slug_url_kwarg = "uuid"
    fields = ("uuid",)
    success_message = ""
    submit_button_name = _("Delete")
    template_name = "orgs/dependency_delete_modal.haml"

    # warnings for soft dependencies
    type_warnings = {
        "flow": _("these may not work as expected"),  # always soft
        "campaign_event": _("these will be removed"),  # soft for fields and flows
        "trigger": _("these will be removed"),  # soft for flows
    }

    def get_context_data(self, **kwargs):
        context = super().get_context_data(**kwargs)

        # get dependents and sort by soft vs hard
        all_dependents = self.get_dependents(self.object)
        soft_dependents = {}
        hard_dependents = {}
        for type_key, type_qs in all_dependents.items():
            if type_key in self.object.soft_dependent_types:
                soft_dependents[type_key] = type_qs
            else:
                hard_dependents[type_key] = type_qs

        context["soft_dependents"] = soft_dependents
        context["hard_dependents"] = hard_dependents
        context["type_warnings"] = self.type_warnings
        return context

    def post(self, request, *args, **kwargs):
        obj = self.get_object()
        obj.release(request.user)

        messages.info(request, self.derive_success_message())
        response = HttpResponse()
        response["Temba-Success"] = self.get_success_url()
        return response


class OrgSignupForm(forms.ModelForm):
    """
    Signup for new organizations
    """

    first_name = forms.CharField(
        max_length=User._meta.get_field("first_name").max_length,
        widget=InputWidget(attrs={"widget_only": True, "placeholder": _("First name")}),
    )
    last_name = forms.CharField(
        max_length=User._meta.get_field("last_name").max_length,
        widget=InputWidget(attrs={"widget_only": True, "placeholder": _("Last name")}),
    )
    email = forms.EmailField(
        max_length=User._meta.get_field("username").max_length,
        widget=InputWidget(attrs={"widget_only": True, "placeholder": _("name@domain.com")}),
    )

    timezone = TimeZoneFormField(help_text=_("The timezone for your workspace"), widget=forms.widgets.HiddenInput())

    password = forms.CharField(
        widget=InputWidget(attrs={"hide_label": True, "password": True, "placeholder": _("Password")}),
        validators=[validate_password],
        help_text=_("At least eight characters or more"),
    )

    name = forms.CharField(
        label=_("Workspace"),
        help_text=_("A workspace is usually the name of a company or project"),
        widget=InputWidget(attrs={"widget_only": False, "placeholder": _("My Company, Inc.")}),
    )

    def clean_email(self):
        email = self.cleaned_data["email"]
        if email:
            if User.objects.filter(username__iexact=email):
                raise forms.ValidationError(_("That email address is already used"))

        return email.lower()

    class Meta:
        model = Org
        fields = ("first_name", "last_name", "email", "timezone", "password", "name")


class OrgGrantForm(forms.ModelForm):
    first_name = forms.CharField(
        help_text=_("The first name of the workspace administrator"),
        max_length=User._meta.get_field("first_name").max_length,
    )
    last_name = forms.CharField(
        help_text=_("Your last name of the workspace administrator"),
        max_length=User._meta.get_field("last_name").max_length,
    )
    email = forms.EmailField(
        help_text=_("Their email address"), max_length=User._meta.get_field("username").max_length
    )
    timezone = TimeZoneFormField(help_text=_("The timezone for the workspace"))
    password = forms.CharField(
        widget=forms.PasswordInput,
        required=False,
        help_text=_("Their password, at least eight letters please. (leave blank for existing login)"),
    )
    name = forms.CharField(label=_("Workspace"), help_text=_("The name of the new workspace"))

    def clean(self):
        data = self.cleaned_data

        email = data.get("email", None)
        password = data.get("password", None)

        # for granting new accounts, either the email maps to an existing user (and their existing password is used)
        # or both email and password must be included
        if email:
            user = User.objects.filter(username__iexact=email).first()
            if user:
                if password:
                    raise ValidationError(_("Login already exists, please do not include password."))
            else:
                if not password:
                    raise ValidationError(_("Password required for new login."))

                validate_password(password)

        return data

    class Meta:
        model = Org
        fields = ("first_name", "last_name", "email", "timezone", "password", "name")


class LoginView(Login):
    """
    Overrides the smartmin login view to redirect users with 2FA enabled to a second verification view.
    """

    template_name = "orgs/login/login.haml"

    def form_valid(self, form):
        user = form.get_user()

        if user.settings.two_factor_enabled:
            self.request.session[TWO_FACTOR_USER_SESSION_KEY] = str(user.id)
            self.request.session[TWO_FACTOR_STARTED_SESSION_KEY] = timezone.now().isoformat()

            verify_url = reverse("users.two_factor_verify")
            redirect_url = self.get_redirect_url()
            if redirect_url:
                verify_url += f"?{self.redirect_field_name}={quote(redirect_url)}"

            return HttpResponseRedirect(verify_url)

        user.record_auth()
        return super().form_valid(form)


class BaseTwoFactorView(AuthLoginView):
    def dispatch(self, request, *args, **kwargs):
        # redirect back to login view if user hasn't completed that yet
        user = self.get_user()
        if not user:
            return HttpResponseRedirect(reverse("users.login"))

        return super().dispatch(request, *args, **kwargs)

    def get_user(self):
        user_id = self.request.session.get(TWO_FACTOR_USER_SESSION_KEY)
        started_on = self.request.session.get(TWO_FACTOR_STARTED_SESSION_KEY)
        if user_id and started_on:
            # only return user if two factor process was started recently
            started_on = iso8601.parse_date(started_on)
            if started_on >= timezone.now() - timedelta(seconds=TWO_FACTOR_LIMIT_SECONDS):
                return User.objects.filter(id=user_id, is_active=True).first()
        return None

    def get_form_kwargs(self):
        kwargs = super().get_form_kwargs()
        kwargs["user"] = self.get_user()
        return kwargs

    def form_invalid(self, form):
        user = self.get_user()

        # apply the same limits on failed attempts that smartmin uses for regular logins
        lockout_timeout = getattr(settings, "USER_LOCKOUT_TIMEOUT", 10)
        failed_login_limit = getattr(settings, "USER_FAILED_LOGIN_LIMIT", 5)

        FailedLogin.objects.create(username=user.username)

        bad_interval = timezone.now() - timedelta(minutes=lockout_timeout)
        failures = FailedLogin.objects.filter(username__iexact=user.username)

        # if the failures reset after a period of time, then limit our query to that interval
        if lockout_timeout > 0:
            failures = failures.filter(failed_on__gt=bad_interval)

        # if there are too many failed logins, take them to the failed page
        if failures.count() >= failed_login_limit:
            self.reset_user()

            return HttpResponseRedirect(reverse("users.user_failed"))

        return super().form_invalid(form)

    def form_valid(self, form):
        user = self.get_user()

        # set the user as actually authenticated now
        login(self.request, user)
        user.record_auth()

        # remove our session key so if the user comes back this page they'll get directed to the login view
        self.reset_user()

        # cleanup any failed logins
        FailedLogin.objects.filter(username__iexact=user.username).delete()

        return HttpResponseRedirect(self.get_success_url())

    def reset_user(self):
        self.request.session.pop(TWO_FACTOR_USER_SESSION_KEY, None)
        self.request.session.pop(TWO_FACTOR_STARTED_SESSION_KEY, None)


class TwoFactorVerifyView(BaseTwoFactorView):
    """
    View to let users with 2FA enabled verify their identity via an OTP from a device.
    """

    class Form(forms.Form):
        otp = forms.CharField(max_length=6, required=True)

        def __init__(self, request, user, *args, **kwargs):
            self.user = user
            super().__init__(*args, **kwargs)

        def clean_otp(self):
            data = self.cleaned_data["otp"]
            if not self.user.verify_2fa(otp=data):
                raise ValidationError(_("Incorrect OTP. Please try again."))
            return data

    form_class = Form
    template_name = "orgs/login/two_factor_verify.haml"


class TwoFactorBackupView(BaseTwoFactorView):
    """
    View to let users with 2FA enabled verify their identity using a backup token.
    """

    class Form(forms.Form):
        token = forms.CharField(max_length=8, required=True)

        def __init__(self, request, user, *args, **kwargs):
            self.user = user
            super().__init__(*args, **kwargs)

        def clean_token(self):
            data = self.cleaned_data["token"]
            if not self.user.verify_2fa(backup_token=data):
                raise ValidationError(_("Invalid backup token. Please try again."))
            return data

    form_class = Form
    template_name = "orgs/login/two_factor_backup.haml"


class ConfirmAccessView(Login):
    """
    Overrides the smartmin login view to provide a view for an already logged in user to re-authenticate.
    """

    class Form(forms.Form):
        password = forms.CharField(
            label=" ", widget=InputWidget(attrs={"placeholder": _("Password"), "password": True}), required=True
        )

        def __init__(self, request, *args, **kwargs):
            super().__init__(*args, **kwargs)

            self.user = request.user

        def clean_password(self):
            data = self.cleaned_data["password"]
            if not self.user.check_password(data):
                raise forms.ValidationError(_("Password incorrect."))
            return data

        def get_user(self):
            return self.user

    template_name = "orgs/login/confirm_access.haml"
    form_class = Form

    def dispatch(self, request, *args, **kwargs):
        if not self.request.user.is_authenticated:
            return HttpResponseRedirect(resolve_url(settings.LOGIN_URL))

        return super().dispatch(request, *args, **kwargs)

    def get_username(self, form):
        return self.request.user.username

    def form_valid(self, form):
        form.get_user().record_auth()

        return super().form_valid(form)


class InferOrgMixin:
    @classmethod
    def derive_url_pattern(cls, path, action):
        return r"^%s/%s/$" % (path, action)

    def get_object(self, *args, **kwargs):
        return self.request.org


class UserCRUDL(SmartCRUDL):
    model = User
    actions = (
        "list",
        "update",
        "edit",
        "delete",
        "read",
        "forget",
        "two_factor_enable",
        "two_factor_disable",
        "two_factor_tokens",
        "account",
    )

    class Read(StaffOnlyMixin, ContentMenuMixin, SpaMixin, SmartReadView):
        fields = ("email", "date_joined")
        menu_path = "/staff/users/all"

        def build_content_menu(self, menu):
            obj = self.get_object()
            menu.add_modax(
                _("Edit"),
                "user-update",
                reverse("orgs.user_update", args=[obj.id]),
                title=_("Edit User"),
                as_button=True,
            )

            menu.add_modax(
                _("Delete"),
                "user-delete",
                reverse("orgs.user_delete", args=[obj.id]),
                title=_("Delete User"),
            )

    class List(StaffOnlyMixin, SpaMixin, SmartListView):
        fields = ("email", "name", "date_joined")
        ordering = ("-date_joined",)
        search_fields = ("email__icontains", "first_name__icontains", "last_name__icontains")
        filters = (("all", _("All")), ("beta", _("Beta")), ("staff", _("Staff")))

        def derive_menu_path(self):
            return f"/staff/users/{self.request.GET.get('filter', 'all')}"

        @csrf_exempt
        def dispatch(self, *args, **kwargs):
            return super().dispatch(*args, **kwargs)

        def derive_queryset(self, **kwargs):
            qs = super().derive_queryset(**kwargs).filter(is_active=True).exclude(id=get_anonymous_user().id)
            obj_filter = self.request.GET.get("filter")
            if obj_filter == "beta":
                qs = qs.filter(groups__name="Beta")
            elif obj_filter == "staff":
                qs = qs.filter(is_staff=True)
            return qs

        def get_context_data(self, **kwargs):
            context = super().get_context_data(**kwargs)
            context["filter"] = self.request.GET.get("filter", "all")
            context["filters"] = self.filters
            return context

    class Update(StaffOnlyMixin, SpaMixin, ModalMixin, ComponentFormMixin, ContentMenuMixin, SmartUpdateView):
        class Form(UserUpdateForm):
            groups = forms.ModelMultipleChoiceField(
                widget=SelectMultipleWidget(
                    attrs={"placeholder": _("Optional: Select permissions groups."), "searchable": True}
                ),
                queryset=Group.objects.all(),
                required=False,
            )

            class Meta:
                model = User
                fields = ("email", "new_password", "first_name", "last_name", "groups")
                help_texts = {"new_password": _("You can reset the user's password by entering a new password here")}

        form_class = Form
        success_message = "User updated successfully."
        title = "Update User"

        def pre_save(self, obj):
            obj.username = obj.email
            return obj

        def post_save(self, obj):
            """
            Make sure our groups are up-to-date
            """
            if "groups" in self.form.cleaned_data:
                obj.groups.clear()
                for group in self.form.cleaned_data["groups"]:
                    obj.groups.add(group)

            # if a new password was set, reset our failed logins
            if "new_password" in self.form.cleaned_data and self.form.cleaned_data["new_password"]:
                FailedLogin.objects.filter(username__iexact=self.object.username).delete()
                PasswordHistory.objects.create(user=obj, password=obj.password)

            return obj

    class Delete(StaffOnlyMixin, SpaMixin, ModalMixin, SmartDeleteView):
        fields = ("id",)
        permission = "orgs.user_update"
        submit_button_name = _("Delete")
        cancel_url = "@orgs.user_list"

        def get_context_data(self, **kwargs):
            brand = self.request.branding.get("brand")

            context = super().get_context_data(**kwargs)
            context["owned_orgs"] = self.get_object().get_owned_orgs(brand=brand)
            return context

        def post(self, request, *args, **kwargs):
            user = self.get_object()

            brand = self.request.branding.get("brand")
            user.release(self.request.user, brand=brand)

            messages.info(request, self.derive_success_message())
            response = HttpResponse()
            response["Temba-Success"] = reverse("orgs.user_list")
            return response

    class Forget(SmartFormView):
        class ForgetForm(forms.Form):
            email = forms.EmailField(required=True, label=_("Your Email"), widget=InputWidget())

            def clean_email(self):
                email = self.cleaned_data["email"].lower().strip()
                return email

        title = _("Password Recovery")
        form_class = ForgetForm
        permission = None
        success_message = _("An email has been sent to your account with further instructions.")
        success_url = "@users.user_login"
        fields = ("email",)

        def form_valid(self, form):
            email = form.cleaned_data["email"]
            user = User.objects.filter(email__iexact=email).first()

            if user:
                subject = _("Password Recovery Request")
                template = "orgs/email/user_forget"

                token = "".join(random.choice(string.ascii_uppercase + string.digits) for x in range(32))
                RecoveryToken.objects.create(token=token, user=user)
                FailedLogin.objects.filter(username__iexact=user.username).delete()

                context = dict(user=user, path=f'{reverse("users.user_recover", args=[token])}')
                send_template_email(email, subject, template, context, self.request.branding)

            else:
                # No user, check if we have an invite for the email and resend that
                existing_invite = Invitation.objects.filter(is_active=True, email__iexact=email).first()
                if existing_invite:
                    existing_invite.send()

            return super().form_valid(form)

    class Edit(SmartUpdateView):
        class EditForm(forms.ModelForm):
            first_name = forms.CharField(
                label=_("First Name"), widget=InputWidget(attrs={"placeholder": _("Required")})
            )
            last_name = forms.CharField(label=_("Last Name"), widget=InputWidget(attrs={"placeholder": _("Required")}))
            email = forms.EmailField(required=True, label=_("Email"), widget=InputWidget())
            current_password = forms.CharField(
                required=False,
                label=_("Current Password"),
                widget=InputWidget({"widget_only": True, "placeholder": _("Password Required"), "password": True}),
            )
            new_password = forms.CharField(
                required=False,
                label=_("New Password"),
                widget=InputWidget(attrs={"placeholder": _("Optional"), "password": True}),
            )
            language = forms.ChoiceField(
                choices=settings.LANGUAGES, required=True, label=_("Website Language"), widget=SelectWidget()
            )

            def clean_new_password(self):
                password = self.cleaned_data["new_password"]
                if password and not len(password) >= 8:
                    raise forms.ValidationError(_("Passwords must have at least 8 letters."))
                return password

            def clean_current_password(self):
                user = self.instance
                password = self.cleaned_data.get("current_password", None)

                # password is required to change your email address or set a new password
                if self.data.get("new_password", None) or self.data.get("email", None) != user.email:
                    if not user.check_password(password):
                        raise forms.ValidationError(_("Please enter your password to save changes."))

                return password

            def clean_email(self):
                user = self.instance
                email = self.cleaned_data["email"].lower()

                if User.objects.filter(username=email).exclude(pk=user.pk):
                    raise forms.ValidationError(_("Sorry, that email address is already taken."))

                return email

            class Meta:
                model = User
                fields = ("first_name", "last_name", "email", "current_password", "new_password", "language")

        form_class = EditForm
        permission = "orgs.org_profile"
        success_message = ""

        @classmethod
        def derive_url_pattern(cls, path, action):
            return r"^%s/%s/$" % (path, action)

        def get_object(self, *args, **kwargs):
            return self.request.user

        def derive_initial(self):
            initial = super().derive_initial()
            initial["language"] = self.get_object().settings.language
            return initial

        def pre_save(self, obj):
            obj = super().pre_save(obj)

            # keep our username and email in sync
            obj.username = obj.email

            if self.form.cleaned_data["new_password"]:
                obj.set_password(self.form.cleaned_data["new_password"])

            return obj

        def post_save(self, obj):
            # save the user settings as well
            obj = super().post_save(obj)
            obj.settings.language = self.form.cleaned_data["language"]
            obj.settings.save()
            return obj

        def has_permission(self, request, *args, **kwargs):
            user = self.request.user

            if user.is_anonymous:
                return False

            if request.org:
                if not user.is_authenticated:  # pragma: needs cover
                    return False

                if request.org.has_user(user):
                    return True

            return False  # pragma: needs cover

    class TwoFactorEnable(SpaMixin, ComponentFormMixin, InferOrgMixin, OrgPermsMixin, SmartFormView):
        class Form(forms.Form):
            otp = forms.CharField(
                label="The generated OTP",
                widget=InputWidget(attrs={"placeholder": _("6-digit code")}),
                max_length=6,
                required=True,
            )
            password = forms.CharField(
                label="Your current login password",
                widget=InputWidget(attrs={"placeholder": _("Current password"), "password": True}),
                required=True,
            )

            def __init__(self, user, *args, **kwargs):
                super().__init__(*args, **kwargs)

                self.user = user

            def clean_otp(self):
                data = self.cleaned_data["otp"]
                if not self.user.verify_2fa(otp=data):
                    raise forms.ValidationError(_("OTP incorrect. Please try again."))
                return data

            def clean_password(self):
                data = self.cleaned_data["password"]
                if not self.user.check_password(data):
                    raise forms.ValidationError(_("Password incorrect."))
                return data

        form_class = Form
        success_url = "@orgs.user_two_factor_tokens"
        success_message = _("Two-factor authentication enabled")
        submit_button_name = _("Enable")
        permission = "orgs.org_two_factor"
        title = _("Enable Two-factor Authentication")
        menu_path = "/settings/2fa"

        def get_form_kwargs(self):
            kwargs = super().get_form_kwargs()
            kwargs["user"] = self.request.user
            return kwargs

        def get_context_data(self, **kwargs):
            context = super().get_context_data(**kwargs)

            brand = self.request.branding["name"]
            user = self.request.user
            secret_url = pyotp.TOTP(user.settings.otp_secret).provisioning_uri(user.username, issuer_name=brand)
            context["secret_url"] = secret_url
            return context

        def form_valid(self, form):
            self.request.user.enable_2fa()
            self.request.user.record_auth()

            return super().form_valid(form)

    class TwoFactorDisable(SpaMixin, ComponentFormMixin, InferOrgMixin, OrgPermsMixin, SmartFormView):
        class Form(forms.Form):
            password = forms.CharField(
                label=" ",
                widget=InputWidget(attrs={"placeholder": _("Current password"), "password": True}),
                required=True,
            )

            def __init__(self, user, *args, **kwargs):
                super().__init__(*args, **kwargs)

                self.user = user

            def clean_password(self):
                data = self.cleaned_data["password"]
                if not self.user.check_password(data):
                    raise forms.ValidationError(_("Password incorrect."))
                return data

        form_class = Form
        success_url = "@orgs.org_workspace"
        success_message = _("Two-factor authentication disabled")
        submit_button_name = _("Disable")
        permission = "orgs.org_two_factor"
        title = _("Disable Two-factor Authentication")
        menu_path = "/settings/2fa"

        def get_form_kwargs(self):
            kwargs = super().get_form_kwargs()
            kwargs["user"] = self.request.user
            return kwargs

        def form_valid(self, form):
            self.request.user.disable_2fa()
            self.request.user.record_auth()

            return super().form_valid(form)

    class TwoFactorTokens(SpaMixin, RequireRecentAuthMixin, InferOrgMixin, OrgPermsMixin, SmartTemplateView):
        permission = "orgs.org_two_factor"
        title = _("Two-factor Authentication")
        menu_path = "/settings/2fa"

        def pre_process(self, request, *args, **kwargs):
            # if 2FA isn't enabled for this user, take them to the enable view instead
            if not self.request.user.settings.two_factor_enabled:
                return HttpResponseRedirect(reverse("orgs.user_two_factor_enable"))

            return super().pre_process(request, *args, **kwargs)

        def post(self, request, *args, **kwargs):
            BackupToken.generate_for_user(self.request.user)
            messages.info(request, _("Two-factor authentication backup tokens changed."))

            return super().get(request, *args, **kwargs)

        def get_context_data(self, **kwargs):
            context = super().get_context_data(**kwargs)
            context["backup_tokens"] = self.request.user.backup_tokens.order_by("id")
            return context

    class Account(SpaMixin, FormaxMixin, InferOrgMixin, OrgPermsMixin, SmartReadView):
        title = _("Account")
        permission = "orgs.org_account"
        menu_path = "/settings/account"

        def get_context_data(self, **kwargs):
            context = super().get_context_data(**kwargs)
            context["two_factor_enabled"] = self.request.user.settings.two_factor_enabled
            return context

        def derive_formax_sections(self, formax, context):
            if self.has_org_perm("orgs.org_profile"):
                formax.add_section("org", reverse("orgs.user_edit"), icon="icon-user")


class MenuMixin(OrgPermsMixin):
    def create_divider(self):
        return {"type": "divider"}

    def create_space(self):  # pragma: no cover
        return {"type": "space"}

    def create_section(self, name, items=()):  # pragma: no cover
        return {"id": slugify(name), "name": name, "type": "section", "items": items}

    # TODO: Decide whether we want to keep this at all
    def create_modax_button(self, name, href, icon=None, on_submit=None):  # pragma: no cover
        menu_item = {"id": slugify(name), "name": name, "type": "modax-button"}
        if href:
            if href[0] == "/":  # pragma: no cover
                menu_item["href"] = href
            elif self.has_org_perm(href):
                menu_item["href"] = reverse(href)

        if on_submit:
            menu_item["on_submit"] = on_submit

        if icon:  # pragma: no cover
            menu_item["icon"] = icon

        if "href" not in menu_item:  # pragma: no cover
            return None

        return menu_item

    def create_menu_item(
        self,
        menu_id=None,
        name=None,
        icon=None,
        avatar=None,
        endpoint=None,
        href=None,
        count=None,
        perm=None,
        items=[],
        inline=False,
        bottom=False,
        popup=False,
        event=False,
        posterize=False,
    ):
        if perm and not self.has_org_perm(perm):  # pragma: no cover
            return

        menu_item = {"name": name, "inline": inline}
        menu_item["id"] = menu_id if menu_id else slugify(name)
        menu_item["bottom"] = bottom
        menu_item["popup"] = popup
        menu_item["avatar"] = avatar
        menu_item["posterize"] = posterize

        if icon:
            menu_item["icon"] = icon

        if count is not None:
            menu_item["count"] = count

        if endpoint:
            if endpoint[0] == "/":  # pragma: no cover
                menu_item["endpoint"] = endpoint
            elif perm or self.has_org_perm(endpoint):
                menu_item["endpoint"] = reverse(endpoint)

        if href:
            if href[0] == "/":
                menu_item["href"] = href
            elif perm or self.has_org_perm(href):
                menu_item["href"] = reverse(href)

        if items:  # pragma: no cover
            menu_item["items"] = [item for item in items if item is not None]

        # only include the menu item if we have somewhere to go
        if "href" not in menu_item and "endpoint" not in menu_item and not inline and not popup and not event:
            return None

        return menu_item

    def get_menu(self):
        return [item for item in self.derive_menu() if item is not None]

    def render_to_response(self, context, **response_kwargs):
        return JsonResponse({"results": self.get_menu()})


class OrgCRUDL(SmartCRUDL):
    actions = (
        "signup",
        "start",
        "home",
        "read",
        "token",
        "edit",
        "edit_sub_org",
        "join",
        "join_accept",
        "grant",
        "accounts",
        "create_login",
        "choose",
        "delete",
        "manage_accounts",
        "manage_accounts_sub_org",
        "manage",
        "menu",
        "update",
        "country",
        "languages",
        "vonage_account",
        "vonage_connect",
        "sub_orgs",
        "create",
        "export",
        "import",
        "plivo_connect",
        "whatsapp_cloud_connect",
        "prometheus",
        "resthooks",
        "service",
        "surveyor",
        "smtp_server",
        "workspace",
    )

    model = Org

    class Menu(MenuMixin, InferOrgMixin, SmartTemplateView):
        @classmethod
        def derive_url_pattern(cls, path, action):
            return r"^%s/%s/((?P<submenu>[A-z]+)/)?$" % (path, action)

        def has_permission(self, request, *args, **kwargs):
            self.org = self.request.org

            if self.request.user.is_staff:
                return True
            return super().has_permission(request, *args, **kwargs)

        def derive_menu(self):
            submenu = self.kwargs.get("submenu")

            # how this menu is made up is a wip
            # TODO: remove pragma
            if submenu == "settings":  # pragma: no cover
                menu = []
                menu.append(
                    self.create_menu_item(
                        menu_id="workspace", name=self.org.name, icon="icon.settings", href="orgs.org_workspace"
                    )
                )

                if self.has_org_perm("orgs.org_sub_orgs") and Org.FEATURE_CHILD_ORGS in self.org.features:
                    children = Org.objects.filter(parent=self.org, is_active=True).count()
                    item = self.create_menu_item(name=_("Workspaces"), icon="icon.children", href="orgs.org_sub_orgs")
                    if children:
                        item["count"] = children
                    menu.append(item)

                if self.has_org_perm("orgs.org_dashboard") and Org.FEATURE_CHILD_ORGS in self.org.features:
                    menu.append(
                        self.create_menu_item(
                            menu_id="dashboard",
                            name=_("Dashboard"),
                            icon="icon.dashboard",
                            href="dashboard.dashboard_home",
                        )
                    )

                if self.request.user.settings.two_factor_enabled:
                    menu.append(
                        self.create_menu_item(
                            menu_id="2fa",
                            name=_("Security"),
                            icon="icon.two_factor_enabled",
                            href=reverse("orgs.user_two_factor_tokens"),
                            perm="orgs.org_two_factor",
                        )
                    )
                else:
                    menu.append(
                        self.create_menu_item(
                            menu_id="2fa",
                            name=_("Enable 2FA"),
                            icon="icon.two_factor_disabled",
                            href=reverse("orgs.user_two_factor_enable"),
                            perm="orgs.org_two_factor",
                        )
                    )

                if self.has_org_perm("orgs.org_account"):
                    menu.append(
                        self.create_menu_item(
                            menu_id="account",
                            name=_("Account"),
                            icon="icon.account",
                            href=reverse("orgs.user_account"),
                        )
                    )

                if self.has_org_perm("orgs.org_accounts") and Org.FEATURE_USERS in self.org.features:
                    menu.append(
                        self.create_menu_item(name=_("Users"), icon="icon.users", href="orgs.org_manage_accounts")
                    )

                menu.append(
                    self.create_menu_item(name=_("Resthooks"), icon="icon.resthooks", href="orgs.org_resthooks")
                )

                if self.has_org_perm("channels.channel_read"):
                    from temba.channels.views import get_channel_read_url

                    items = []
                    channels = Channel.objects.filter(org=self.org, is_active=True, parent=None).order_by("-role")
                    for channel in channels:
                        icon = channel.type.icon.replace("icon-", "")
                        icon = icon.replace("power-cord", "icon.channel")
                        items.append(
                            self.create_menu_item(
                                menu_id=f"{channel.uuid}",
                                name=channel.name,
                                href=get_channel_read_url(channel),
                                icon=icon,
                            )
                        )

                    if len(items):
                        menu.append(self.create_menu_item(name=_("Channels"), items=items, inline=True))

                if self.has_org_perm("classifiers.classifier_read"):
                    items = []
                    classifiers = Classifier.objects.filter(org=self.org, is_active=True).order_by("-created_on")
                    for classifier in classifiers:
                        items.append(
                            self.create_menu_item(
                                menu_id=classifier.uuid,
                                name=classifier.name,
                                href=reverse("classifiers.classifier_read", args=[classifier.uuid]),
                                icon=classifier.get_type().icon.replace("icon-", ""),
                            )
                        )

                    if len(items):
                        menu.append(self.create_menu_item(name=_("Classifiers"), items=items, inline=True))

                if self.has_org_perm("archives.archive_message"):
                    items = [
                        self.create_menu_item(
                            menu_id="message",
                            name=_("Messages"),
                            icon="icon.message",
                            href=reverse("archives.archive_message"),
                        ),
                        self.create_menu_item(
                            menu_id="run",
                            name=_("Flow Runs"),
                            icon="icon.flow",
                            href=reverse("archives.archive_run"),
                        ),
                    ]

                    menu.append(self.create_menu_item(name=_("Archives"), items=items, inline=True))

                return menu

            if submenu == "staff":
                return [
                    self.create_menu_item(
                        menu_id="workspaces",
                        name=_("Workspaces"),
                        icon="icon.workspace",
                        href=reverse("orgs.org_manage"),
                    ),
                    self.create_menu_item(
                        menu_id="users",
                        name=_("Users"),
                        icon="icon.users",
                        href=reverse("orgs.user_list"),
                    ),
                ]

            menu = []
            if self.org:
                other_orgs = self.request.user.get_orgs().exclude(id=self.org.id).order_by("-parent", "name")
                other_org_items = [
                    self.create_menu_item(menu_id=other_org.id, name=other_org.name, avatar=other_org.name, event=True)
                    for other_org in other_orgs
                ]

                if len(other_org_items):
                    other_org_items.insert(0, self.create_divider())

                if self.has_org_perm("orgs.org_create"):
                    if Org.FEATURE_NEW_ORGS in self.org.features and Org.FEATURE_CHILD_ORGS not in self.org.features:
                        other_org_items.append(self.create_divider())
                        other_org_items.append(
                            self.create_modax_button(name=_("New Workspace"), href="orgs.org_create")
                        )

                menu += [
                    self.create_menu_item(
                        menu_id="workspace",
                        name=_("Workspace"),
                        avatar=self.org.name,
                        popup=True,
                        items=[
                            self.create_space(),
                            self.create_menu_item(
                                menu_id="settings", name=self.org.name, avatar=self.org.name, event=True
                            ),
                            self.create_divider(),
                            self.create_menu_item(
                                menu_id="logout",
                                name=_("Sign Out"),
                                icon="icon.logout",
                                posterize=True,
                                href=f"{reverse('users.user_logout')}?next={reverse('users.user_login')}",
                            ),
                            *other_org_items,
                        ],
                    )
                ]

            menu += [
                self.create_space(),
                self.create_menu_item(
                    menu_id="msg",
                    name=_("Messages"),
                    icon="icon.messages",
                    endpoint="msgs.msg_menu",
                    href="msgs.msg_inbox",
                    perm="msgs.msg_list",
                ),
                self.create_menu_item(
                    menu_id="contact",
                    name=_("Contacts"),
                    icon="icon.contacts",
                    endpoint="contacts.contact_menu",
                    href="contacts.contact_list",
                    perm="contacts.contact_list",
                ),
                self.create_menu_item(
                    menu_id="flow",
                    name=_("Flows"),
                    icon="icon.flows",
                    endpoint="flows.flow_menu",
                    href="flows.flow_list",
                    perm="flows.flow_list",
                ),
                self.create_menu_item(
                    menu_id="trigger",
                    name=_("Triggers"),
                    icon="icon.triggers",
                    endpoint="triggers.trigger_menu",
                    href="triggers.trigger_list",
                    perm="triggers.trigger_list",
                ),
                self.create_menu_item(
                    menu_id="campaign",
                    name=_("Campaigns"),
                    icon="icon.campaigns",
                    endpoint="campaigns.campaign_menu",
                    href="campaigns.campaign_list",
                    perm="campaigns.campaign_list",
                ),
                self.create_menu_item(
                    menu_id="ticket",
                    name=_("Tickets"),
                    icon="icon.tickets",
                    endpoint="tickets.ticket_menu",
                    href="tickets.ticket_list",
                ),
            ]

            if self.org:
                menu.append(
                    {
                        "id": "settings",
                        "name": _("Settings"),
                        "icon": "icon.home",
                        "endpoint": f"{reverse('orgs.org_menu')}settings/",
                        "bottom": True,
                        "show_header": True,
                    }
                )

            if self.request.user.is_staff:
                menu.append(
                    self.create_menu_item(
                        menu_id="staff",
                        name=_("Staff"),
                        icon="icon.staff",
                        endpoint=f"{reverse('orgs.org_menu')}staff/",
                        bottom=True,
                    )
                )

            return menu

            # Other Plugins:
            # Wit.ai, Luis, Bothub, ZenDesk, DT One, Chatbase, Prometheus, Zapier/Resthooks

    class Import(SpaMixin, NonAtomicMixin, InferOrgMixin, OrgPermsMixin, SmartFormView):
        menu_path = "/settings/workspace"

        class FlowImportForm(Form):
            import_file = forms.FileField(help_text=_("The import file"))
            update = forms.BooleanField(help_text=_("Update all flows and campaigns"), required=False)

            def __init__(self, *args, **kwargs):
                self.org = kwargs["org"]
                del kwargs["org"]
                super().__init__(*args, **kwargs)

            def clean_import_file(self):
                # check that it isn't too old
                data = self.cleaned_data["import_file"].read()
                try:
                    json_data = json.loads(force_str(data))
                except (DjangoUnicodeDecodeError, ValueError):
                    raise ValidationError(_("This file is not a valid flow definition file."))

                if Version(str(json_data.get("version", 0))) < Version(Org.EARLIEST_IMPORT_VERSION):
                    raise ValidationError(
                        _("This file is no longer valid. Please export a new version and try again.")
                    )

                return data

        success_message = _("Import successful")
        form_class = FlowImportForm
        title = _("Import Flows")

        def get_success_url(self):  # pragma: needs cover
            return reverse("flows.flow_list")

        def get_form_kwargs(self):
            kwargs = super().get_form_kwargs()
            kwargs["org"] = self.request.org
            return kwargs

        def form_valid(self, form):
            try:
                org = self.request.org
                data = json.loads(form.cleaned_data["import_file"])
                org.import_app(data, self.request.user, self.request.branding["link"])
            except Exception as e:
                # this is an unexpected error, report it to sentry
                logger = logging.getLogger(__name__)
                logger.error("Exception on app import: %s" % str(e), exc_info=True)
                form._errors["import_file"] = form.error_class([_("Sorry, your import file is invalid.")])
                return self.form_invalid(form)

            return super().form_valid(form)  # pragma: needs cover

    class Export(SpaMixin, InferOrgMixin, OrgPermsMixin, SmartTemplateView):
        title = _("Create Export")
        menu_path = "/settings/workspace"

        def post(self, request, *args, **kwargs):
            org = self.get_object()

            flow_ids = [elt for elt in self.request.POST.getlist("flows") if elt]
            campaign_ids = [elt for elt in self.request.POST.getlist("campaigns") if elt]

            # fetch the selected flows and campaigns
            flows = Flow.objects.filter(id__in=flow_ids, org=org, is_active=True)
            campaigns = Campaign.objects.filter(id__in=campaign_ids, org=org, is_active=True)

            components = set(itertools.chain(flows, campaigns))

            # add triggers for the selected flows
            for flow in flows:
                components.update(flow.triggers.filter(is_active=True, is_archived=False))

            export = org.export_definitions(request.branding["link"], components)
            response = JsonResponse(export, json_dumps_params=dict(indent=2))
            response["Content-Disposition"] = "attachment; filename=%s.json" % slugify(org.name)
            return response

        def get_context_data(self, **kwargs):
            context = super().get_context_data(**kwargs)

            org = self.get_object()
            include_archived = bool(int(self.request.GET.get("archived", 0)))

            buckets, singles = self.generate_export_buckets(org, include_archived)

            context["archived"] = include_archived
            context["buckets"] = buckets
            context["singles"] = singles

            context["flow_id"] = int(self.request.GET.get("flow", 0))
            context["campaign_id"] = int(self.request.GET.get("campaign", 0))

            return context

        def generate_export_buckets(self, org, include_archived):
            """
            Generates a set of buckets of related exportable flows and campaigns
            """
            dependencies = org.generate_dependency_graph(include_archived=include_archived)

            unbucketed = set(dependencies.keys())
            buckets = []

            # helper method to add a component and its dependencies to a bucket
            def collect_component(c, bucket):
                if c in bucket:  # pragma: no cover
                    return

                unbucketed.remove(c)
                bucket.add(c)

                for d in dependencies[c]:
                    if d in unbucketed:
                        collect_component(d, bucket)

            while unbucketed:
                component = next(iter(unbucketed))

                bucket = set()
                buckets.append(bucket)

                collect_component(component, bucket)

            # collections with only one non-group component should be merged into a single "everything else" collection
            non_single_buckets = []
            singles = set()

            # items within buckets are sorted by type and name
            def sort_key(c):
                return c.__class__.__name__, c.name.lower()

            # buckets with a single item are merged into a special singles bucket
            for b in buckets:
                if len(b) > 1:
                    sorted_bucket = sorted(list(b), key=sort_key)
                    non_single_buckets.append(sorted_bucket)
                else:
                    singles.update(b)

            # put the buckets with the most items first
            non_single_buckets = sorted(non_single_buckets, key=lambda b: len(b), reverse=True)

            # sort singles
            singles = sorted(list(singles), key=sort_key)

            return non_single_buckets, singles

    class VonageAccount(InferOrgMixin, ComponentFormMixin, OrgPermsMixin, SmartUpdateView):
        class Form(forms.ModelForm):
            api_key = forms.CharField(max_length=128, label=_("API Key"), required=False)
            api_secret = forms.CharField(max_length=128, label=_("API Secret"), required=False)
            disconnect = forms.CharField(widget=forms.HiddenInput, max_length=6, required=True)

            def clean(self):
                super().clean()
                if self.cleaned_data.get("disconnect", "false") == "false":
                    api_key = self.cleaned_data.get("api_key", None)
                    api_secret = self.cleaned_data.get("api_secret", None)

                    if not api_key:
                        raise ValidationError(_("You must enter your account API Key"))

                    if not api_secret:  # pragma: needs cover
                        raise ValidationError(_("You must enter your account API Secret"))

                    from temba.channels.types.vonage.client import VonageClient

                    if not VonageClient(api_key, api_secret).check_credentials():
                        raise ValidationError(
                            _("Your API key and secret seem invalid. Please check them again and retry.")
                        )

                return self.cleaned_data

            class Meta:
                model = Org
                fields = ("api_key", "api_secret", "disconnect")

        form_class = Form
        success_message = ""
        menu_path = "/settings/workspace"

        def derive_initial(self):
            initial = super().derive_initial()
            org = self.get_object()
            config = org.config
            initial["api_key"] = config.get(Org.CONFIG_VONAGE_KEY, "")
            initial["api_secret"] = config.get(Org.CONFIG_VONAGE_SECRET, "")
            initial["disconnect"] = "false"
            return initial

        def form_valid(self, form):
            disconnect = form.cleaned_data.get("disconnect", "false") == "true"
            user = self.request.user
            org = self.request.org

            if disconnect:
                org.remove_vonage_account(user)
                return HttpResponseRedirect(reverse("orgs.org_home"))
            else:
                api_key = form.cleaned_data["api_key"]
                api_secret = form.cleaned_data["api_secret"]

                org.connect_vonage(api_key, api_secret, user)
                return super().form_valid(form)

        def get_context_data(self, **kwargs):
            context = super().get_context_data(**kwargs)

            org = self.get_object()
            client = org.get_vonage_client()
            if client:
                config = org.config
                context["api_key"] = config.get(Org.CONFIG_VONAGE_KEY, "--")

            return context

    class VonageConnect(SpaMixin, ModalMixin, InferOrgMixin, OrgPermsMixin, SmartFormView):
        class Form(forms.Form):
            api_key = forms.CharField(help_text=_("Your Vonage API key"), widget=InputWidget())
            api_secret = forms.CharField(help_text=_("Your Vonage API secret"), widget=InputWidget())

            def clean(self):
                super().clean()

                api_key = self.cleaned_data.get("api_key")
                api_secret = self.cleaned_data.get("api_secret")

                from temba.channels.types.vonage.client import VonageClient

                if not VonageClient(api_key, api_secret).check_credentials():
                    raise ValidationError(
                        _("Your API key and secret seem invalid. Please check them again and retry.")
                    )

                return self.cleaned_data

        form_class = Form
        submit_button_name = "Save"
        success_message = "Vonage Account successfully connected."
        menu_path = "/settings/workspace"

        def form_valid(self, form):
            api_key = form.cleaned_data["api_key"]
            api_secret = form.cleaned_data["api_secret"]

            org = self.get_object()

            org.connect_vonage(api_key, api_secret, self.request.user)

            org.save()

            return HttpResponseRedirect(self.get_success_url())

    class WhatsappCloudConnect(SpaMixin, InferOrgMixin, OrgPermsMixin, SmartFormView):
        class WhatsappCloudConnectForm(forms.Form):
            user_access_token = forms.CharField(min_length=32, required=True)

            def clean(self):
                try:
                    auth_token = self.cleaned_data.get("user_access_token", None)

                    app_id = settings.FACEBOOK_APPLICATION_ID
                    app_secret = settings.FACEBOOK_APPLICATION_SECRET

                    url = "https://graph.facebook.com/v13.0/debug_token"
                    params = {"access_token": f"{app_id}|{app_secret}", "input_token": auth_token}

                    response = requests.get(url, params=params)
                    if response.status_code != 200:  # pragma: no cover
                        raise Exception("Failed to debug user token")

                    response_json = response.json()

                    for perm in ["business_management", "whatsapp_business_management", "whatsapp_business_messaging"]:
                        if perm not in response_json.get("data", dict()).get("scopes", []):
                            raise Exception(
                                'Missing permission, we need all the following permissions "business_management", "whatsapp_business_management", "whatsapp_business_messaging"'
                            )
                except Exception:
                    raise forms.ValidationError(
                        _("Sorry account could not be connected. Please try again"), code="invalid"
                    )

                return self.cleaned_data

        form_class = WhatsappCloudConnectForm
        success_url = "@channels.types.whatsapp_cloud.claim"
        field_config = dict(api_key=dict(label=""), api_secret=dict(label=""))
        menu_path = "/settings/workspace"

        def pre_process(self, request, *args, **kwargs):
            session_token = self.request.session.get(Channel.CONFIG_WHATSAPP_CLOUD_USER_TOKEN, None)
            if session_token:
                return HttpResponseRedirect(self.get_success_url())

            return super().pre_process(request, *args, **kwargs)

        def form_valid(self, form):
            auth_token = form.cleaned_data["user_access_token"]

            # add the credentials to the session
            self.request.session[Channel.CONFIG_WHATSAPP_CLOUD_USER_TOKEN] = auth_token
            return HttpResponseRedirect(self.get_success_url())

        def get_context_data(self, **kwargs):
            context = super().get_context_data(**kwargs)
            context["connect_url"] = reverse("orgs.org_whatsapp_cloud_connect")
            context["facebook_app_id"] = settings.FACEBOOK_APPLICATION_ID

            claim_error = None
            if context["form"].errors:
                claim_error = context["form"].errors.get("__all__", [""])[0]
            context["claim_error"] = claim_error

            return context

    class PlivoConnect(ModalMixin, ComponentFormMixin, InferOrgMixin, OrgPermsMixin, SmartFormView):
        class PlivoConnectForm(forms.Form):
            auth_id = forms.CharField(help_text=_("Your Plivo auth ID"))
            auth_token = forms.CharField(help_text=_("Your Plivo auth token"))

            def clean(self):
                super().clean()

                auth_id = self.cleaned_data.get("auth_id", None)
                auth_token = self.cleaned_data.get("auth_token", None)

                headers = http_headers(extra={"Content-Type": "application/json"})

                response = requests.get(
                    "https://api.plivo.com/v1/Account/%s/" % auth_id, headers=headers, auth=(auth_id, auth_token)
                )

                if response.status_code != 200:
                    raise ValidationError(
                        _("Your Plivo auth ID and auth token seem invalid. Please check them again and retry.")
                    )

                return self.cleaned_data

        form_class = PlivoConnectForm
        submit_button_name = "Save"
        success_url = "@channels.types.plivo.claim"
        field_config = dict(auth_id=dict(label=""), auth_token=dict(label=""))
        success_message = "Plivo credentials verified. You can now add a Plivo channel."

        def form_valid(self, form):
            auth_id = form.cleaned_data["auth_id"]
            auth_token = form.cleaned_data["auth_token"]

            # add the credentials to the session
            self.request.session[Channel.CONFIG_PLIVO_AUTH_ID] = auth_id
            self.request.session[Channel.CONFIG_PLIVO_AUTH_TOKEN] = auth_token

            return HttpResponseRedirect(self.get_success_url())

    class SmtpServer(InferOrgMixin, OrgPermsMixin, SmartUpdateView):
        class Form(forms.ModelForm):
            from_email = forms.CharField(
                max_length=128,
                label=_("Email Address"),
                required=False,
                help_text=_("The from email address, can contain a name: ex: Jane Doe <jane@example.org>"),
                widget=InputWidget(),
            )
            smtp_host = forms.CharField(
                max_length=128,
                required=False,
                widget=InputWidget(attrs={"widget_only": True, "placeholder": _("SMTP Host")}),
            )
            smtp_username = forms.CharField(max_length=128, label=_("Username"), required=False, widget=InputWidget())
            smtp_password = forms.CharField(
                max_length=128,
                label=_("Password"),
                required=False,
                help_text=_("Leave blank to keep the existing set password if one exists"),
                widget=InputWidget(attrs={"password": True}),
            )
            smtp_port = forms.CharField(
                max_length=128,
                required=False,
                widget=InputWidget(attrs={"widget_only": True, "placeholder": _("Port")}),
            )
            disconnect = forms.CharField(widget=forms.HiddenInput, max_length=6, required=True)

            def clean(self):
                super().clean()
                if self.cleaned_data.get("disconnect", "false") == "false":
                    from_email = self.cleaned_data.get("from_email", None)
                    smtp_host = self.cleaned_data.get("smtp_host", None)
                    smtp_username = self.cleaned_data.get("smtp_username", None)
                    smtp_password = self.cleaned_data.get("smtp_password", None)
                    smtp_port = self.cleaned_data.get("smtp_port", None)

                    config = self.instance.config
                    existing_smtp_server = urlparse(config.get("smtp_server", ""))
                    existing_username = ""
                    if existing_smtp_server.username:
                        existing_username = unquote(existing_smtp_server.username)
                    if not smtp_password and existing_username == smtp_username and existing_smtp_server.password:
                        smtp_password = unquote(existing_smtp_server.password)

                    if not from_email:
                        raise ValidationError(_("You must enter a from email"))

                    parsed = parseaddr(from_email)
                    if not is_valid_address(parsed[1]):
                        raise ValidationError(_("Please enter a valid email address"))

                    if not smtp_host:
                        raise ValidationError(_("You must enter the SMTP host"))

                    if not smtp_username:
                        raise ValidationError(_("You must enter the SMTP username"))

                    if not smtp_password:
                        raise ValidationError(_("You must enter the SMTP password"))

                    if not smtp_port:
                        raise ValidationError(_("You must enter the SMTP port"))

                    self.cleaned_data["smtp_password"] = smtp_password

                    try:
                        from temba.utils.email import send_custom_smtp_email

                        admin_emails = [admin.email for admin in self.instance.get_admins().order_by("email")]

                        branding = self.instance.branding
                        subject = _("%(name)s SMTP configuration test") % branding
                        body = (
                            _(
                                "This email is a test to confirm the custom SMTP server configuration added to your %(name)s account."
                            )
                            % branding
                        )

                        send_custom_smtp_email(
                            admin_emails,
                            subject,
                            body,
                            from_email,
                            smtp_host,
                            smtp_port,
                            smtp_username,
                            smtp_password,
                            use_tls=True,
                        )

                    except smtplib.SMTPException as e:
                        raise ValidationError(
                            _("Failed to send email with STMP server configuration with error '%s'") % str(e)
                        )
                    except Exception:
                        raise ValidationError(_("Failed to send email with STMP server configuration"))

                return self.cleaned_data

            class Meta:
                model = Org
                fields = ("from_email", "smtp_host", "smtp_username", "smtp_password", "smtp_port", "disconnect")

        form_class = Form
        success_message = ""

        def derive_initial(self):
            initial = super().derive_initial()
            org = self.get_object()
            smtp_server = org.config.get(Org.CONFIG_SMTP_SERVER)
            parsed_smtp_server = urlparse(smtp_server)
            smtp_username = ""
            if parsed_smtp_server.username:
                smtp_username = unquote(parsed_smtp_server.username)
            smtp_password = ""
            if parsed_smtp_server.password:
                smtp_password = unquote(parsed_smtp_server.password)

            initial["from_email"] = parse_qs(parsed_smtp_server.query).get("from", [None])[0]
            initial["smtp_host"] = parsed_smtp_server.hostname
            initial["smtp_username"] = smtp_username
            initial["smtp_password"] = smtp_password
            initial["smtp_port"] = parsed_smtp_server.port
            initial["disconnect"] = "false"
            return initial

        def form_valid(self, form):
            disconnect = form.cleaned_data.get("disconnect", "false") == "true"
            user = self.request.user
            org = self.request.org

            if disconnect:
                org.remove_smtp_config(user)
                return HttpResponseRedirect(reverse("orgs.org_home"))
            else:
                smtp_from_email = form.cleaned_data["from_email"]
                smtp_host = form.cleaned_data["smtp_host"]
                smtp_username = form.cleaned_data["smtp_username"]
                smtp_password = form.cleaned_data["smtp_password"]
                smtp_port = form.cleaned_data["smtp_port"]

                org.add_smtp_config(smtp_from_email, smtp_host, smtp_username, smtp_password, smtp_port, user)

            return super().form_valid(form)

        def get_context_data(self, **kwargs):
            context = super().get_context_data(**kwargs)
            org = self.get_object()
            from_email_custom = None

            if org.has_smtp_config():
                smtp_server = org.config.get(Org.CONFIG_SMTP_SERVER)
                parsed_smtp_server = urlparse(smtp_server)
                from_email_params = parse_qs(parsed_smtp_server.query).get("from")
                if from_email_params:
                    from_email_custom = parseaddr(from_email_params[0])[1]  # extract address only

            context["from_email_default"] = parseaddr(settings.FLOW_FROM_EMAIL)[1]
            context["from_email_custom"] = from_email_custom
            return context

    class Read(StaffOnlyMixin, SpaMixin, ContentMenuMixin, SmartReadView):
        def build_content_menu(self, menu):
            obj = self.get_object()
            if not obj.is_active:
                return

            menu.add_modax(
                _("Edit"),
                "update-workspace",
                reverse("orgs.org_update", args=[obj.id]),
                title=_("Edit Workspace"),
                as_button=True,
                on_submit="handleWorkspaceUpdated()",
            )

            if not obj.is_flagged:
                menu.add_url_post(_("Flag"), f"{reverse('orgs.org_update', args=[obj.id])}?action=flag")
            else:
                menu.add_url_post(_("Unflag"), f"{reverse('orgs.org_update', args=[obj.id])}?action=unflag")

            if not obj.is_child:
                if not obj.is_suspended:
                    menu.add_url_post(_("Suspend"), f"{reverse('orgs.org_update', args=[obj.id])}?action=suspend")
                else:
                    menu.add_url_post(_("Unsuspend"), f"{reverse('orgs.org_update', args=[obj.id])}?action=unsuspend")

            if not obj.is_verified:
                menu.add_url_post(_("Verify"), f"{reverse('orgs.org_update', args=[obj.id])}?action=verify")

            menu.new_group()
            menu.add_modax(
                _("Delete"),
                "delete-org",
                reverse("orgs.org_delete", args=[obj.id]),
                title=_("Delete Workspace"),
                disabled=True,
            )

            menu.new_group()
            menu.add_url_post(
                _("Service"),
                f'{reverse("orgs.org_service")}?other_org={obj.id}&next={reverse("msgs.msg_inbox", args=[])}',
            )

        def get_context_data(self, **kwargs):
            context = super().get_context_data(**kwargs)

            org = self.get_object()

            users_roles = []
            for role in OrgRole:
                role_users = list(org.get_users(roles=[role]).values("id", "email"))
                if role_users:
                    users_roles.append(dict(role_display=role.display_plural, users=role_users))

            context["users_roles"] = users_roles
            context["children"] = Org.objects.filter(parent=org, is_active=True).order_by("-created_on", "name")
            return context

    class Manage(StaffOnlyMixin, SpaMixin, SmartListView):
        fields = ("name", "owner", "timezone", "created_on")
        default_order = ("-created_on",)
        search_fields = ("name__icontains", "created_by__email__iexact", "config__icontains")
        link_fields = ("name", "owner")
        filters = (
            ("all", _("All"), dict(), ("-created_on",)),
            ("anon", _("Anonymous"), dict(is_anon=True, is_suspended=False), None),
            ("flagged", _("Flagged"), dict(is_flagged=True, is_suspended=False), None),
            ("suspended", _("Suspended"), dict(is_suspended=True), None),
            ("verified", _("Verified"), dict(config__verified=True, is_suspended=False), None),
        )

        @csrf_exempt
        def dispatch(self, *args, **kwargs):
            return super().dispatch(*args, **kwargs)

        def get_filter(self):
            obj_filter = self.request.GET.get("filter", "all")
            for filter in self.filters:
                if filter[0] == obj_filter:
                    return filter

        def derive_title(self):
            filter = self.get_filter()
            if filter:
                return filter[1]
            return super().derive_title()

        def derive_menu_path(self):
            return f"/staff/{self.request.GET.get('filter', 'all')}"

        def get_owner(self, obj):
            owner = obj.get_owner()
            return f"{owner.name} ({owner.email})"

        def derive_queryset(self, **kwargs):
            qs = super().derive_queryset(**kwargs).filter(is_active=True)
            qs = qs.filter(brand=self.request.branding["slug"])
            filter = self.get_filter()
            if filter:
                _, _, filter_kwargs, ordering = filter
                qs = qs.filter(**filter_kwargs)
                if ordering:
                    qs = qs.order_by(*ordering)
                else:
                    qs = qs.order_by(*self.default_order)
            else:
                qs = qs.filter(is_suspended=False).order_by(*self.default_order)

            return qs

        def derive_ordering(self):
            # we do this in derive queryset for simplicity
            return None

        def get_context_data(self, **kwargs):
            context = super().get_context_data(**kwargs)
            context["filter"] = self.request.GET.get("filter", "all")
            context["filters"] = self.filters
            return context

        def lookup_field_link(self, context, field, obj):
            if field == "owner":
                owner = obj.get_owner()
                return reverse("orgs.user_update", args=[owner.pk])
            return super().lookup_field_link(context, field, obj)

    class Update(StaffOnlyMixin, SpaMixin, ModalMixin, ComponentFormMixin, SmartUpdateView):
        ACTION_FLAG = "flag"
        ACTION_UNFLAG = "unflag"
        ACTION_SUSPEND = "suspend"
        ACTION_UNSUSPEND = "unsuspend"
        ACTION_VERIFY = "verify"

        class Form(forms.ModelForm):
            features = forms.MultipleChoiceField(
                choices=Org.FEATURES_CHOICES, widget=SelectMultipleWidget(), required=False
            )

            def __init__(self, org, *args, **kwargs):
                super().__init__(*args, **kwargs)

                self.limits_rows = []
                self.add_limits_fields(org)

            def clean(self):
                super().clean()

                limits = dict()
                for row in self.limits_rows:
                    if self.cleaned_data.get(row["limit_field_key"]):
                        limits[row["limit_type"]] = self.cleaned_data.get(row["limit_field_key"])

                self.cleaned_data["limits"] = limits

                return self.cleaned_data

            def add_limits_fields(self, org: Org):
                for limit_type in settings.ORG_LIMIT_DEFAULTS.keys():
                    field = forms.IntegerField(
                        label=limit_type.capitalize(),
                        required=False,
                        initial=org.limits.get(limit_type),
                        widget=forms.TextInput(attrs={"placeholder": _("Limit")}),
                    )
                    field_key = f"{limit_type}_limit"

                    self.fields.update(OrderedDict([(field_key, field)]))
                    self.limits_rows.append({"limit_type": limit_type, "limit_field_key": field_key})

            class Meta:
                model = Org
                fields = ("name", "features", "is_anon")

        form_class = Form
        success_url = "hide"

        def derive_title(self):
            return None

        def get_form_kwargs(self):
            kwargs = super().get_form_kwargs()
            kwargs["org"] = self.get_object()
            return kwargs

        def post(self, request, *args, **kwargs):
            if "action" in request.POST:
                action = request.POST["action"]
                obj = self.get_object()

                if action == self.ACTION_FLAG:
                    obj.flag()
                elif action == self.ACTION_UNFLAG:
                    obj.unflag()
                elif action == self.ACTION_SUSPEND:
                    obj.suspend()
                elif action == self.ACTION_UNSUSPEND:
                    obj.unsuspend()
                elif action == self.ACTION_VERIFY:
                    obj.verify()

                return HttpResponseRedirect(reverse("orgs.org_read", args=[obj.id]))

            return super().post(request, *args, **kwargs)

        def pre_save(self, obj):
            obj = super().pre_save(obj)

            cleaned_data = self.form.cleaned_data

            obj.limits = cleaned_data["limits"]
            return obj

    class Delete(SpaMixin, OrgObjPermsMixin, ModalMixin, SmartDeleteView):
        cancel_url = "id@orgs.org_update"
        success_url = "@orgs.org_sub_orgs"
        fields = ("id",)
        submit_button_name = _("Delete")

        # we don't want to reroute delete requests
        def pre_process(self, request, *args, **kwargs):
            return

        def has_org_perm(self, codename):
            # users can't delete the primary org
            org = self.get_object()
            if not org.is_child:
                return False

            return super().has_org_perm(codename)

        def get_object_org(self):
            # child orgs work in the context of their parent
            org = self.get_object()
            return org if not org.is_child else org.parent

        def get_context_data(self, **kwargs):
            context = super().get_context_data(**kwargs)
            context["delete_on"] = timezone.now() + timedelta(days=Org.DELETE_DELAY_DAYS)
            return context

        def post(self, request, *args, **kwargs):
            self.object = self.get_object()
            self.object.release(request.user)
            return self.render_modal_response()

    class Accounts(InferOrgMixin, OrgPermsMixin, SmartUpdateView):
        class PasswordForm(forms.ModelForm):
            surveyor_password = forms.CharField(
                max_length=128, widget=InputWidget(attrs={"placeholder": "Surveyor Password", "widget_only": True})
            )

            def clean_surveyor_password(self):  # pragma: needs cover
                password = self.cleaned_data.get("surveyor_password", "")
                existing = Org.objects.filter(surveyor_password=password).exclude(pk=self.instance.pk).first()
                if existing:
                    raise forms.ValidationError(_("This password is not valid. Choose a new password and try again."))
                return password

            class Meta:
                model = Org
                fields = ("surveyor_password",)

        form_class = PasswordForm
        success_url = "@orgs.org_home"
        success_message = ""
        submit_button_name = _("Save Changes")
        title = "Logins"
        fields = ("surveyor_password",)

        def get_context_data(self, **kwargs):
            context = super().get_context_data(**kwargs)

            org = self.get_object()
            role_summary = []
            for role in OrgRole:
                num_users = org.get_users(roles=[role]).count()
                if num_users == 1:
                    role_summary.append(f"1 {role.display}")
                elif num_users > 1:
                    role_summary.append(f"{num_users} {role.display_plural}")

            context["role_summary"] = role_summary
            return context

    class ManageAccounts(SpaMixin, ContentMenuMixin, InferOrgMixin, OrgPermsMixin, SmartUpdateView):
        class AccountsForm(forms.ModelForm):
            invite_emails = forms.CharField(
                required=False, widget=InputWidget(attrs={"widget_only": True, "placeholder": _("Email Address")})
            )
            invite_role = forms.ChoiceField(
                choices=[], required=True, initial="V", label=_("Role"), widget=SelectWidget()
            )

            def __init__(self, org, *args, **kwargs):
                super().__init__(*args, **kwargs)

                role_choices = [(r.code, r.display) for r in OrgRole]

                self.fields["invite_role"].choices = role_choices

                self.org = org
                self.user_rows = []
                self.invite_rows = []
                self.add_per_user_fields(org, role_choices)
                self.add_per_invite_fields(org)

            def add_per_user_fields(self, org: Org, role_choices: list):
                for user in org.users.order_by("email"):
                    role_field = forms.ChoiceField(
                        choices=role_choices,
                        required=True,
                        initial=org.get_user_role(user).code,
                        label=" ",
                        widget=SelectWidget(),
                    )
                    remove_field = forms.BooleanField(
                        required=False, label=" ", widget=CheckboxWidget(attrs={"widget_only": True})
                    )

                    self.fields.update(
                        OrderedDict([(f"user_{user.id}_role", role_field), (f"user_{user.id}_remove", remove_field)])
                    )
                    self.user_rows.append(
                        {"user": user, "role_field": f"user_{user.id}_role", "remove_field": f"user_{user.id}_remove"}
                    )

            def add_per_invite_fields(self, org: Org):
                for invite in org.invitations.filter(is_active=True).order_by("email"):
                    role_field = forms.ChoiceField(
                        choices=[(r.code, r.display) for r in OrgRole],
                        required=True,
                        initial=invite.role.code,
                        label=" ",
                        widget=SelectWidget(),
                        disabled=True,
                    )
                    remove_field = forms.BooleanField(
                        required=False, label=" ", widget=CheckboxWidget(attrs={"widget_only": True})
                    )

                    self.fields.update(
                        OrderedDict(
                            [(f"invite_{invite.id}_role", role_field), (f"invite_{invite.id}_remove", remove_field)]
                        )
                    )
                    self.invite_rows.append(
                        {
                            "invite": invite,
                            "role_field": f"invite_{invite.id}_role",
                            "remove_field": f"invite_{invite.id}_remove",
                        }
                    )

            def clean_invite_emails(self):
                emails = self.cleaned_data["invite_emails"].lower().strip()
                existing_users_emails = set(
                    list(self.org.users.values_list("username", flat=True))
                    + list(self.org.invitations.filter(is_active=True).values_list("email", flat=True))
                )
                cleaned_emails = []
                if emails:
                    email_list = emails.split(",")
                    for email in email_list:
                        email = email.strip()
                        try:
                            validate_email(email)
                        except ValidationError:
                            raise forms.ValidationError(_("One of the emails you entered is invalid."))

                        if email in existing_users_emails:
                            raise forms.ValidationError(
                                _("One of the emails you entered has an existing user on the workspace.")
                            )

                        if email in cleaned_emails:
                            raise forms.ValidationError(_("One of the emails you entered is duplicated."))

                        cleaned_emails.append(email)

                return ",".join(cleaned_emails)

            def get_submitted_roles(self) -> dict:
                """
                Returns a dict of users to roles from the current form data. None role means removal.
                """
                roles = {}

                for row in self.user_rows:
                    role = self.cleaned_data.get(row["role_field"])
                    remove = self.cleaned_data.get(row["remove_field"])
                    roles[row["user"]] = OrgRole.from_code(role) if not remove else None
                return roles

            def get_submitted_invite_removals(self) -> list:
                """
                Returns a list of invites to be removed.
                """
                invites = []
                for row in self.invite_rows:
                    if self.cleaned_data[row["remove_field"]]:
                        invites.append(row["invite"])
                return invites

            def clean(self):
                super().clean()

                new_roles = self.get_submitted_roles()
                has_admin = False
                for new_role in new_roles.values():
                    if new_role == OrgRole.ADMINISTRATOR:
                        has_admin = True
                        break

                if not has_admin:
                    raise forms.ValidationError(_("A workspace must have at least one administrator."))

            class Meta:
                model = Invitation
                fields = ("invite_emails", "invite_role")

        form_class = AccountsForm
        success_url = "@orgs.org_manage_accounts"
        success_message = ""
        submit_button_name = _("Save Changes")
        title = _("Users")
        menu_path = "/settings/users"

        def pre_process(self, request, *args, **kwargs):
            if Org.FEATURE_USERS not in request.org.features:
                return HttpResponseRedirect(reverse("orgs.org_home"))

        def derive_title(self):
            if self.object.is_child and self.is_spa():
                return self.object.name
            else:
                return super().derive_title()

        def build_content_menu(self, menu):
            self.object = self.get_object()
            other_org = self.request.org.id != self.object.id

            if not self.is_spa():
                if other_org:
                    menu.add_link(_("Workspaces"), reverse("orgs.org_sub_orgs"))

                menu.add_link(_("Home"), reverse("orgs.org_home"))

        def get_form_kwargs(self):
            kwargs = super().get_form_kwargs()
            kwargs["org"] = self.get_object()
            return kwargs

        def post_save(self, obj):
            obj = super().post_save(obj)

            cleaned_data = self.form.cleaned_data
            org = self.get_object()

            # delete any invitations which have been checked for removal
            for invite in self.form.get_submitted_invite_removals():
                org.invitations.filter(id=invite.id).delete()

            # handle any requests for new invitations
            invite_emails = cleaned_data["invite_emails"]
            if invite_emails:
                invite_role = OrgRole.from_code(cleaned_data["invite_role"])
                Invitation.bulk_create_or_update(org, self.request.user, invite_emails.split(","), invite_role)

            # update org users with new roles
            for user, new_role in self.form.get_submitted_roles().items():
                if not new_role:
                    org.remove_user(user)
                elif org.get_user_role(user) != new_role:
                    org.add_user(user, new_role)

                # when a user's role changes, delete any API tokens they're no longer allowed to have
                for token in APIToken.objects.filter(org=org, user=user):
                    if not token.is_valid():
                        token.release()

            return obj

        def get_context_data(self, **kwargs):
            context = super().get_context_data(**kwargs)
            org = self.get_object()
            context["org"] = org
            context["has_invites"] = org.invitations.filter(is_active=True).exists()
            return context

        def get_success_url(self):
            still_in_org = self.get_object().has_user(self.request.user)

            # if current user no longer belongs to this org, redirect to org chooser
            return reverse("orgs.org_manage_accounts") if still_in_org else reverse("orgs.org_choose")

    class ManageAccountsSubOrg(ManageAccounts):
        def pre_process(self, request, *args, **kwargs):
            pass

        def get_context_data(self, **kwargs):
            context = super().get_context_data(**kwargs)
            org_id = self.request.GET.get("org")
            context["parent"] = Org.objects.filter(id=org_id, parent=self.request.org).first()
            return context

        def get_object(self, *args, **kwargs):
            org_id = self.request.GET.get("org")
            return Org.objects.filter(id=org_id, parent=self.request.org).first()

        def get_success_url(self):  # pragma: needs cover
            org_id = self.request.GET.get("org")
            return "%s?org=%s" % (reverse("orgs.org_manage_accounts_sub_org"), org_id)

    class Service(StaffOnlyMixin, SmartFormView):
        class ServiceForm(forms.Form):
            other_org = ModelChoiceField(queryset=Org.objects.all(), widget=forms.HiddenInput())
            next = forms.CharField(widget=forms.HiddenInput(), required=False)

        form_class = ServiceForm
        fields = ("other_org", "next")

        def get_context_data(self, **kwargs):
            context = super().get_context_data(**kwargs)
            context["other_org"] = Org.objects.filter(id=self.request.GET.get("other_org")).first()
            context["next"] = self.request.GET.get("next", "")
            return context

        def derive_initial(self):
            initial = super().derive_initial()
            initial["other_org"] = self.request.GET.get("other_org", "")
            initial["next"] = self.request.GET.get("next", "")
            return initial

        # valid form means we set our org and redirect to their inbox
        def form_valid(self, form):
            switch_to_org(self.request, form.cleaned_data["other_org"])
            success_url = form.cleaned_data["next"] or reverse("msgs.msg_inbox")
            return HttpResponseRedirect(success_url)

        # invalid form login 'logs out' the user from the org and takes them to the org manage page
        def form_invalid(self, form):
            switch_to_org(self.request, None)
            return HttpResponseRedirect(reverse("orgs.org_manage"))

    class SubOrgs(SpaMixin, ContentMenuMixin, OrgPermsMixin, InferOrgMixin, SmartListView):
        fields = ("name", "contacts", "manage", "created_on")
        title = _("Workspaces")
        link_fields = []
        menu_path = "/settings/workspaces"

        def build_content_menu(self, menu):
            org = self.get_object()

            if self.is_spa():
                if self.has_org_perm("orgs.org_create") and Org.FEATURE_CHILD_ORGS in org.features:
                    menu.add_modax(_("New Workspace"), "new_workspace", reverse("orgs.org_create"))
            else:
                if self.has_org_perm("orgs.org_dashboard"):
                    menu.add_link(_("Dashboard"), reverse("dashboard.dashboard_home"))

        def get_manage(self, obj):  # pragma: needs cover
            if obj == self.get_object():
                return mark_safe(
                    f'<a href="{reverse("orgs.org_manage_accounts")}" class="float-right pr-4"><div class="button-light inline-block ">{_("Manage Logins")}</div></a>'
                )

            if obj.is_child:
                return mark_safe(
                    f'<a href="{reverse("orgs.org_manage_accounts_sub_org")}?org={obj.id}" class="float-right pr-4"><div class="button-light inline-block">{_("Manage Logins")}</div></a>'
                )
            return ""

        def get_contacts(self, obj):
            return obj.get_contact_count()

        def get_name(self, obj):
            if self.has_org_perm("orgs.org_edit_sub_org") and obj.is_child:  # pragma: needs cover
                return mark_safe(
                    f"<temba-modax header={_('Update')} endpoint={reverse('orgs.org_edit_sub_org')}?org={obj.id} ><div class='child-org-name linked'>{escape(obj.name)}</div><div class='org-timezone'>{obj.timezone}</div></temba-modax>"
                )

        def derive_queryset(self, **kwargs):
            queryset = super().derive_queryset(**kwargs)

            # all our children
            org = self.get_object()
            ids = [child.id for child in Org.objects.filter(parent=org)]

            return queryset.filter(id__in=ids, is_active=True).order_by("-parent", "name")

        def get_context_data(self, **kwargs):
            context = super().get_context_data(**kwargs)
            org = self.get_object()
            if self.has_org_perm("orgs.org_accounts") and Org.FEATURE_USERS in org.features:
                context["manage_users"] = True

            return context

        def get_created_by(self, obj):  # pragma: needs cover
            return "%s %s - %s" % (obj.created_by.first_name, obj.created_by.last_name, obj.created_by.email)

    class Create(NonAtomicMixin, SpaMixin, OrgPermsMixin, ModalMixin, InferOrgMixin, SmartCreateView):
        class Form(forms.ModelForm):
            TYPE_CHILD = "child"
            TYPE_NEW = "new"
            TYPE_CHOICES = ((TYPE_CHILD, _("As child workspace")), (TYPE_NEW, _("As separate workspace")))

            type = forms.ChoiceField(initial=TYPE_CHILD, widget=SelectWidget(attrs={"widget_only": True}))
            name = forms.CharField(label=_("Name"), widget=InputWidget())
            timezone = TimeZoneFormField(widget=SelectWidget(attrs={"searchable": True}))

            def __init__(self, org, *args, **kwargs):
                super().__init__(*args, **kwargs)

                self.fields["type"].choices = self.TYPE_CHOICES
                self.fields["timezone"].initial = org.timezone

            class Meta:
                model = Org
                fields = ("type", "name", "timezone")

        form_class = Form

        def pre_process(self, request, *args, **kwargs):
            # if org has neither feature then redirect
            features = self.request.org.features
            if Org.FEATURE_NEW_ORGS not in features and Org.FEATURE_CHILD_ORGS not in features:
                return HttpResponseRedirect(reverse("orgs.org_home"))

        def get_form_kwargs(self):
            kwargs = super().get_form_kwargs()
            kwargs["org"] = self.request.org
            return kwargs

        def derive_fields(self):
            # if org supports creating both new and child orgs, need to show type as option
            features = self.request.org.features
            show_type = Org.FEATURE_NEW_ORGS in features and Org.FEATURE_CHILD_ORGS in features
            return ["type", "name", "timezone"] if show_type else ["name", "timezone"]

        def get_success_url(self):
            # if we created a child org, redirect to its management
            if self.object.is_child:
                return reverse("orgs.org_sub_orgs")

            # if we created a new separate org, switch to it
            switch_to_org(self.request, self.object)
            return reverse("msgs.msg_inbox")

        def form_valid(self, form):
            default_type = form.TYPE_CHILD if Org.FEATURE_CHILD_ORGS in self.request.org.features else form.TYPE_NEW

            self.object = self.org.create_new(
                self.request.user,
                form.cleaned_data["name"],
                tz=form.cleaned_data["timezone"],
                as_child=form.cleaned_data.get("type", default_type) == form.TYPE_CHILD,
            )

            if "HTTP_X_PJAX" not in self.request.META:
                return HttpResponseRedirect(self.get_success_url())
            else:  # pragma: no cover
                success_url = self.get_success_url()

                response = self.render_to_response(
                    self.get_context_data(
                        form=form,
                        success_url=success_url,
                        success_script=getattr(self, "success_script", None),
                    )
                )

                response["Temba-Success"] = success_url
                return response

    class StartMixin:
        start_urls = {
            OrgRole.ADMINISTRATOR: "msgs.msg_inbox",
            OrgRole.EDITOR: "msgs.msg_inbox",
            OrgRole.VIEWER: "msgs.msg_inbox",
            OrgRole.AGENT: "tickets.ticket_list",
            OrgRole.SURVEYOR: "orgs.org_surveyor",
        }

        def get_start_redirect(self):
            user = self.request.user
            org = self.request.org

            if not org and user.is_staff:
                return HttpResponseRedirect(reverse("orgs.org_manage"))

            role = org.get_user_role(user)
            return HttpResponseRedirect(reverse(self.start_urls[role]))

    class Start(StartMixin, OrgPermsMixin, SmartTemplateView):
        def has_permission(self, request, *args, **kwargs):
            return self.request.user.is_authenticated

        def pre_process(self, request, *args, **kwargs):
            return self.get_start_redirect()

    class Choose(StartMixin, SpaMixin, SmartFormView):
        class Form(forms.Form):
            organization = forms.ModelChoiceField(queryset=Org.objects.none(), empty_label=None)

            def __init__(self, orgs, *args, **kwargs):
                super().__init__(*args, **kwargs)

                self.fields["organization"].queryset = orgs

        form_class = Form
        fields = ("organization",)
        title = _("Select your Workspace")

        def get_user_orgs(self):
            return self.request.user.get_orgs(brand=self.request.branding["slug"])

        def pre_process(self, request, *args, **kwargs):
            user = self.request.user
            if user.is_authenticated:
                user_orgs = self.get_user_orgs()
                if user_orgs.count() == 1:
                    org = user_orgs[0]
                    switch_to_org(self.request, org)
                    self.request.org = org
                    analytics.identify(user, self.request.branding, org)
                    return self.get_start_redirect()

                elif user_orgs.count() == 0:
                    if user.is_staff:
                        return HttpResponseRedirect(reverse("orgs.org_manage"))

                    # for regular users, if there's no orgs, log them out with a message
                    messages.info(request, _("No organizations for this account, please contact your administrator."))
                    logout(request)
                    return HttpResponseRedirect(reverse("users.user_login"))
            return None

        def get_context_data(self, **kwargs):
            context = super().get_context_data(**kwargs)
            context["orgs"] = self.get_user_orgs()
            return context

        def get_form_kwargs(self):
            kwargs = super().get_form_kwargs()
            kwargs["orgs"] = self.get_user_orgs()
            return kwargs

        def has_permission(self, request, *args, **kwargs):
            return self.request.user.is_authenticated

        def form_valid(self, form):
            org = form.cleaned_data["organization"]
            switch_to_org(self.request, org)
            analytics.identify(self.request.user, self.request.branding, org)
            self.request.org = org
            return self.get_start_redirect()

    class CreateLogin(SmartUpdateView):
        title = ""
        form_class = OrgSignupForm
        fields = ("first_name", "last_name", "password")
        success_message = ""
        success_url = "@msgs.msg_inbox"
        submit_button_name = _("Create")
        permission = False

        def pre_process(self, request, *args, **kwargs):
            org = self.get_object()
            if not org:
                messages.info(
                    request, _("Your invitation link is invalid. Please contact your workspace administrator.")
                )
                return HttpResponseRedirect(reverse("public.public_index"))

            invite = self.get_invitation()
            secret = self.kwargs.get("secret")
            has_user = User.objects.filter(username=invite.email).exists()
            if has_user:
                return HttpResponseRedirect(reverse("orgs.org_join_accept", args=[secret]))

            return None

        def pre_save(self, obj):
            obj = super().pre_save(obj)
            self.invitation = self.get_invitation()
            email = self.invitation.email

            user = User.create(
                email,
                self.form.cleaned_data["first_name"],
                self.form.cleaned_data["last_name"],
                password=self.form.cleaned_data["password"],
                language=obj.language,
            )

            # log the user in
            user = authenticate(username=user.username, password=self.form.cleaned_data["password"])
            login(self.request, user)

            role = OrgRole.from_code(self.invitation.user_group) or OrgRole.VIEWER
            obj.add_user(user, role)

            # make the invitation inactive
            self.invitation.is_active = False
            self.invitation.save()

            return obj

        def get_success_url(self):
            if self.invitation.user_group == "S":
                return reverse("orgs.org_surveyor")
            return super().get_success_url()

        @classmethod
        def derive_url_pattern(cls, path, action):
            return r"^%s/%s/(?P<secret>\w+)/$" % (path, action)

        def get_invitation(self, **kwargs):
            secret = self.kwargs.get("secret")
            return Invitation.objects.filter(secret=secret, is_active=True).first()

        def get_object(self, **kwargs):
            invitation = self.get_invitation()
            if invitation:
                return invitation.org
            return None  # pragma: needs cover

        def derive_title(self):
            org = self.get_object()
            return _("Join %(name)s") % {"name": org.name}

        def get_context_data(self, **kwargs):
            context = super().get_context_data(**kwargs)

            context["secret"] = self.kwargs.get("secret")
            context["org"] = self.get_object()
            invitation = self.get_invitation()
            context["email"] = invitation.email

            return context

    class Join(SmartTemplateView):
        title = _("Sign in with your account to accept the invitation")
        permission = False

        def pre_process(self, request, *args, **kwargs):
            secret = self.kwargs.get("secret")

            invite = self.get_invitation()
            if invite:
                has_user = User.objects.filter(username=invite.email).exists()
                if has_user and invite.email == request.user.username:
                    return HttpResponseRedirect(reverse("orgs.org_join_accept", args=[secret]))

                logout(request)
                if not has_user:
                    return HttpResponseRedirect(reverse("orgs.org_create_login", args=[secret]))

            else:
                messages.info(
                    request, _("Your invitation link has expired. Please contact your workspace administrator.")
                )
                return HttpResponseRedirect(reverse("users.user_login"))

        def get_context_data(self, **kwargs):
            context = super().get_context_data(**kwargs)

            context["secret"] = self.kwargs.get("secret")
            invitation = self.get_invitation()
            context["email"] = invitation.email

            return context

        def get_invitation(self, **kwargs):  # pragma: needs cover
            secret = self.kwargs.get("secret")
            return Invitation.objects.filter(secret=secret, is_active=True).first()

        @classmethod
        def derive_url_pattern(cls, path, action):
            return r"^%s/%s/(?P<secret>\w+)/$" % (path, action)

    class JoinAccept(SmartUpdateView):
        class JoinAcceptForm(forms.ModelForm):
            class Meta:
                model = Org
                fields = ()

        success_message = ""
        title = ""
        form_class = JoinAcceptForm
        success_url = "@msgs.msg_inbox"
        submit_button_name = _("Join")

        def has_permission(self, request, *args, **kwargs):
            return request.user.is_authenticated

        def pre_process(self, request, *args, **kwargs):
            org = self.get_object()
            invitation = self.get_invitation()
            if not (invitation and org):
                messages.info(
                    request, _("Your invitation link has expired. Please contact your workspace administrator.")
                )
                return HttpResponseRedirect(reverse("public.public_index"))

            secret = self.kwargs.get("secret")

            invitation_email = invitation.email
            has_user = User.objects.filter(username=invitation_email).exists()
            if has_user and invitation_email != request.user.username:
                logout(request)
                return HttpResponseRedirect(reverse("orgs.org_join", args=[secret]))

            return None

        def derive_title(self):  # pragma: needs cover
            org = self.get_object()
            return _("Join %(name)s") % {"name": org.name}

        def save(self, org):  # pragma: needs cover
            org = self.get_object()
            self.invitation = self.get_invitation()
            if org:
                role = OrgRole.from_code(self.invitation.user_group) or OrgRole.VIEWER
                org.add_user(self.request.user, role)

                # make the invitation inactive
                self.invitation.is_active = False
                self.invitation.save()

                switch_to_org(self.request, org)

        def get_success_url(self):  # pragma: needs cover
            if self.invitation.user_group == "S":
                return reverse("orgs.org_surveyor")

            return super().get_success_url()

        @classmethod
        def derive_url_pattern(cls, path, action):
            return r"^%s/%s/(?P<secret>\w+)/$" % (path, action)

        def get_invitation(self, **kwargs):  # pragma: needs cover
            secret = self.kwargs.get("secret")
            return Invitation.objects.filter(secret=secret, is_active=True).first()

        def get_object(self, **kwargs):  # pragma: needs cover
            invitation = self.get_invitation()
            if invitation:
                return invitation.org

        def get_context_data(self, **kwargs):  # pragma: needs cover
            context = super().get_context_data(**kwargs)

            context["org"] = self.get_object()
            return context

    class Surveyor(SmartFormView):
        class PasswordForm(forms.Form):
            surveyor_password = forms.CharField(widget=forms.PasswordInput(attrs={"placeholder": "Password"}))

            def clean_surveyor_password(self):
                password = self.cleaned_data["surveyor_password"]
                org = Org.objects.filter(surveyor_password=password).first()
                if not org:
                    raise forms.ValidationError(
                        _("Invalid surveyor password, please check with your project leader and try again.")
                    )
                self.cleaned_data["org"] = org
                return password

        class RegisterForm(PasswordForm):
            surveyor_password = forms.CharField(widget=forms.HiddenInput())
            first_name = forms.CharField(
                help_text=_("Your first name"), widget=forms.TextInput(attrs={"placeholder": "First Name"})
            )
            last_name = forms.CharField(
                help_text=_("Your last name"), widget=forms.TextInput(attrs={"placeholder": "Last Name"})
            )
            email = forms.EmailField(
                help_text=_("Your email address"), widget=forms.TextInput(attrs={"placeholder": "Email"})
            )
            password = forms.CharField(
                widget=forms.PasswordInput(attrs={"placeholder": "Password"}),
                required=True,
                validators=[validate_password],
                help_text=_("Your password, at least eight letters please"),
            )

            def __init__(self, *args, **kwargs):
                super().__init__(*args, **kwargs)

            def clean_email(self):
                email = self.cleaned_data["email"]
                if email:
                    if User.objects.filter(username__iexact=email):
                        raise forms.ValidationError(_("That email address is already used"))

                return email.lower()

        permission = None
        form_class = PasswordForm

        def derive_initial(self):
            initial = super().derive_initial()
            initial["surveyor_password"] = self.request.POST.get("surveyor_password", "")
            return initial

        def get_context_data(self, **kwargs):
            context = super().get_context_data()
            context["form"] = self.form
            context["step"] = self.get_step()

            for key, field in self.form.fields.items():
                context[key] = field

            return context

        def get_success_url(self):
            return reverse("orgs.org_surveyor")

        def get_form_class(self):
            if self.get_step() == 2:
                return OrgCRUDL.Surveyor.RegisterForm
            else:
                return OrgCRUDL.Surveyor.PasswordForm

        def get_step(self):
            return 2 if "first_name" in self.request.POST else 1

        def form_valid(self, form):
            if self.get_step() == 1:
                org = self.form.cleaned_data.get("org", None)

                context = self.get_context_data()
                context["step"] = 2
                context["org"] = org

                self.form = OrgCRUDL.Surveyor.RegisterForm(initial=self.derive_initial())
                context["form"] = self.form

                return self.render_to_response(context)
            else:
                org = self.form.cleaned_data["org"]

                # create our user
                user = User.create(
                    self.form.cleaned_data["email"],
                    self.form.cleaned_data["first_name"],
                    self.form.cleaned_data["last_name"],
                    password=self.form.cleaned_data["password"],
                    language=org.language,
                )

                # log the user in
                user = authenticate(username=user.username, password=self.form.cleaned_data["password"])
                login(self.request, user)

                org.add_user(user, OrgRole.SURVEYOR)

                token = APIToken.get_or_create(org, user, role=OrgRole.SURVEYOR)
                org_name = quote(org.name)

                return HttpResponseRedirect(
                    f"{self.get_success_url()}?org={org_name}&uuid={str(org.uuid)}&token={token}&user={user.email}"
                )

        def form_invalid(self, form):
            return super().form_invalid(form)

        def derive_title(self):
            return _("Welcome!")

        def get_template_names(self):
            if (
                "android" in self.request.META.get("HTTP_X_REQUESTED_WITH", "")
                or "mobile" in self.request.GET
                or "Android" in self.request.META.get("HTTP_USER_AGENT", "")
            ):
                return ["orgs/org_surveyor_mobile.haml"]
            else:
                return super().get_template_names()

    class Grant(NonAtomicMixin, SmartCreateView):
        title = _("Create Workspace Account")
        form_class = OrgGrantForm
        success_message = "Workspace successfully created."
        submit_button_name = _("Create")
        success_url = "@orgs.org_grant"

        def save(self, obj):
            self.object = Org.create(
                self.request.user,
                self.request.branding,
                self.form.cleaned_data["name"],
                self.form.cleaned_data["timezone"],
            )

            user = User.get_or_create(
                self.form.cleaned_data["email"],
                self.form.cleaned_data["first_name"],
                self.form.cleaned_data["last_name"],
                self.form.cleaned_data["password"],
                language=settings.DEFAULT_LANGUAGE,
            )
            self.object.add_user(user, OrgRole.ADMINISTRATOR)
            return self.object

    class Signup(ComponentFormMixin, NonAtomicMixin, SmartCreateView):
        title = _("Sign Up")
        form_class = OrgSignupForm
        permission = None
        success_message = ""
        submit_button_name = _("Save")

        def get_success_url(self):
            return "%s?start" % reverse("public.public_welcome")

        def pre_process(self, request, *args, **kwargs):
            # if our brand doesn't allow signups, then redirect to the homepage
            if not request.branding.get("allow_signups", False):  # pragma: needs cover
                return HttpResponseRedirect(reverse("public.public_index"))

            else:
                return super().pre_process(request, *args, **kwargs)

        def derive_initial(self):
            initial = super().get_initial()
            initial["email"] = self.request.POST.get("email", self.request.GET.get("email", None))
            return initial

        def save(self, obj):
            new_user = User.create(
                self.form.cleaned_data["email"],
                self.form.cleaned_data["first_name"],
                self.form.cleaned_data["last_name"],
                self.form.cleaned_data["password"],
                language=settings.DEFAULT_LANGUAGE,
            )

            self.object = Org.create(
                new_user,
                self.request.branding,
                self.form.cleaned_data["name"],
                self.form.cleaned_data["timezone"],
            )

            analytics.identify(new_user, brand=self.request.branding, org=obj)
            analytics.track(new_user, "temba.org_signup", properties=dict(org=self.object.name))

            switch_to_org(self.request, obj)
            login(self.request, new_user)
            return obj

    class Resthooks(SpaMixin, ComponentFormMixin, InferOrgMixin, OrgPermsMixin, SmartUpdateView):
        class ResthookForm(forms.ModelForm):
            new_slug = forms.SlugField(
                required=False,
                label=_("New Event"),
                help_text="Enter a name for your event. ex: new-registration",
                widget=InputWidget(),
                max_length=Resthook._meta.get_field("slug").max_length,
            )

            def add_remove_fields(self):
                resthooks = []
                field_mapping = []

                for resthook in self.instance.get_resthooks():
                    check_field = forms.BooleanField(required=False, widget=CheckboxWidget())
                    field_name = "resthook_%d" % resthook.id

                    field_mapping.append((field_name, check_field))
                    resthooks.append(dict(resthook=resthook, field=field_name))

                self.fields = OrderedDict(list(self.fields.items()) + field_mapping)
                return resthooks

            def clean_new_slug(self):
                new_slug = self.data.get("new_slug")

                if new_slug:
                    if self.instance.resthooks.filter(is_active=True, slug__iexact=new_slug):
                        raise ValidationError("This event name has already been used.")

                return new_slug

            class Meta:
                model = Org
                fields = ("id", "new_slug")

        form_class = ResthookForm
        success_message = ""
        title = _("Resthooks")
        success_url = "@orgs.org_resthooks"
        menu_path = "/settings/resthooks"

        def get_form(self):
            form = super().get_form()
            self.current_resthooks = form.add_remove_fields()
            return form

        def get_context_data(self, **kwargs):
            context = super().get_context_data(**kwargs)
            context["current_resthooks"] = self.current_resthooks
            return context

        def pre_save(self, obj):
            new_slug = self.form.data.get("new_slug")
            if new_slug:
                Resthook.get_or_create(obj, new_slug, self.request.user)

            # release any resthooks that the user removed
            for resthook in self.current_resthooks:
                if self.form.data.get(resthook["field"]):
                    resthook["resthook"].release(self.request.user)

            return super().pre_save(obj)

    class Token(InferOrgMixin, OrgPermsMixin, SmartUpdateView):
        class TokenForm(forms.ModelForm):
            class Meta:
                model = Org
                fields = ("id",)

        form_class = TokenForm
        success_url = "@orgs.org_home"
        success_message = ""

        def get_context_data(self, **kwargs):
            context = super().get_context_data(**kwargs)
            context["api_token"] = self.request.user.get_api_token(self.request.org)
            return context

    class Prometheus(InferOrgMixin, OrgPermsMixin, SmartUpdateView):
        class ToggleForm(forms.ModelForm):
            class Meta:
                model = Org
                fields = ("id",)

        form_class = ToggleForm
        success_url = "@orgs.org_home"
        success_message = ""

        def post_save(self, obj):
            # if org has an existing Prometheus token, disable it, otherwise create one
            org = self.request.org
            existing = self.get_token(org)
            if existing:
                existing.release()
            else:
                APIToken.get_or_create(self.request.org, self.request.user, prometheus=True)

        def get_context_data(self, **kwargs):
            context = super().get_context_data(**kwargs)
            org = self.request.org
            token = self.get_token(org)
            if token:
                context["prometheus_token"] = token.key
                context["prometheus_url"] = f"https://{org.branding['domain']}/mr/org/{org.uuid}/metrics"

            return context

        def get_token(self, org):
            return APIToken.objects.filter(is_active=True, org=org, role=Group.objects.get(name="Prometheus")).first()

    class Workspace(SpaMixin, FormaxMixin, ContentMenuMixin, InferOrgMixin, OrgPermsMixin, SmartReadView):
        title = _("Workspace")
        menu_path = "/settings/workspace"

        def build_content_menu(self, menu):
            menu.add_link(_("New Channel"), reverse("channels.channel_claim"), as_button=True)

            if self.has_org_perm("classifiers.classifier_connect"):
                menu.add_link(_("New Classifier"), reverse("classifiers.classifier_connect"))
            if self.has_org_perm("tickets.ticketer_connect") and "ticketers" in settings.FEATURES:
                menu.add_link(_("New Ticketing Service"), reverse("tickets.ticketer_connect"))

            menu.new_group()

            if self.has_org_perm("orgs.org_export"):
                menu.add_link(_("Export"), reverse("orgs.org_export"))

            if self.has_org_perm("orgs.org_import"):
                menu.add_link(_("Import"), reverse("orgs.org_import"))

            menu.new_group()
            menu.add_link(_("Sign Out"), f"{reverse('users.user_logout')}?next={reverse('users.user_login')}")

        def derive_formax_sections(self, formax, context):
            org = self.request.org

            if self.has_org_perm("orgs.org_edit"):
                formax.add_section("org", reverse("orgs.org_edit"), icon="icon-office")

            vonage_client = org.get_vonage_client()
            if vonage_client:  # pragma: needs cover
                formax.add_section("vonage", reverse("orgs.org_vonage_account"), icon="icon-vonage")

            if self.has_org_perm("orgs.org_accounts") and Org.FEATURE_USERS in org.features:
                formax.add_section("accounts", reverse("orgs.org_accounts"), icon="icon-users")

            if self.has_org_perm("orgs.org_languages"):
                formax.add_section("languages", reverse("orgs.org_languages"), icon="icon-language")

            if self.has_org_perm("orgs.org_country") and "locations" in settings.FEATURES:
                formax.add_section("country", reverse("orgs.org_country"), icon="icon-location2")

            if self.has_org_perm("orgs.org_smtp_server"):
                formax.add_section("email", reverse("orgs.org_smtp_server"), icon="icon-envelop")

            if self.has_org_perm("orgs.org_token"):
                formax.add_section("token", reverse("orgs.org_token"), icon="icon-cloud-upload", nobutton=True)

            if self.has_org_perm("orgs.org_prometheus"):
                formax.add_section("prometheus", reverse("orgs.org_prometheus"), icon="icon-prometheus", nobutton=True)

            if self.has_org_perm("orgs.org_manage_integrations"):
                for integration in IntegrationType.get_all():
                    if integration.is_available_to(self.request.user):
                        integration.management_ui(self.object, formax)

    class Home(SpaMixin, FormaxMixin, InferOrgMixin, OrgPermsMixin, SmartReadView):
        title = _("Your Account")

        def pre_process(self, request, *args, **kwargs):
            # home is not valid in the new interface, we use workspace instead
            if self.is_spa():
                return HttpResponseRedirect(reverse("orgs.org_workspace"))
            return super().pre_process(request, *args, **kwargs)

        def derive_formax_sections(self, formax, context):
            # add the channel option if we have one
            user = self.request.user
            org = self.request.org

            if self.has_org_perm("channels.channel_update"):
<<<<<<< HEAD
                twilio_client = org.get_twilio_client()
                if twilio_client:  # pragma: needs cover
                    formax.add_section("twilio", reverse("orgs.org_twilio_account"), icon="icon-channel-twilio")
=======
                # get any channel thats not a delegate
                channels = Channel.objects.filter(org=org, is_active=True, parent=None).order_by("-role")
                for channel in channels:
                    self.add_channel_section(formax, channel)
>>>>>>> d3845a60

                vonage_client = org.get_vonage_client()
                if vonage_client:  # pragma: needs cover
                    formax.add_section("vonage", reverse("orgs.org_vonage_account"), icon="icon-vonage")

            if self.has_org_perm("orgs.org_profile"):
                formax.add_section("user", reverse("orgs.user_edit"), icon="icon-user", action="redirect")

            if self.has_org_perm("orgs.org_edit"):
                formax.add_section("org", reverse("orgs.org_edit"), icon="icon-office")

            if self.has_org_perm("orgs.org_accounts") and Org.FEATURE_USERS in org.features:
                formax.add_section("accounts", reverse("orgs.org_accounts"), icon="icon-users", action="redirect")

            if self.has_org_perm("orgs.org_languages"):
                formax.add_section("languages", reverse("orgs.org_languages"), icon="icon-language")

            if self.has_org_perm("orgs.org_country") and "locations" in settings.FEATURES:
                formax.add_section("country", reverse("orgs.org_country"), icon="icon-location2")

            if self.has_org_perm("orgs.org_smtp_server"):
                formax.add_section("email", reverse("orgs.org_smtp_server"), icon="icon-envelop")

            if self.has_org_perm("orgs.org_manage_integrations"):
                for integration in IntegrationType.get_all():
                    if integration.is_available_to(user):
                        integration.management_ui(self.object, formax)

            if self.has_org_perm("orgs.org_token"):
                formax.add_section("token", reverse("orgs.org_token"), icon="icon-cloud-upload", nobutton=True)

            if self.has_org_perm("orgs.org_prometheus"):
                formax.add_section("prometheus", reverse("orgs.org_prometheus"), icon="icon-prometheus", nobutton=True)

<<<<<<< HEAD
    class TwilioAccount(ComponentFormMixin, InferOrgMixin, OrgPermsMixin, SmartUpdateView):
        success_message = ""

        class TwilioKeys(forms.ModelForm):
            account_sid = forms.CharField(max_length=128, label=_("Account SID"), required=False)
            account_token = forms.CharField(max_length=128, label=_("Account Token"), required=False)
            disconnect = forms.CharField(widget=forms.HiddenInput, max_length=6, required=True)

            def clean(self):
                super().clean()
                if self.cleaned_data.get("disconnect", "false") == "false":
                    account_sid = self.cleaned_data.get("account_sid", None)
                    account_token = self.cleaned_data.get("account_token", None)

                    if not account_sid:
                        raise ValidationError(_("You must enter your Twilio Account SID"))

                    if not account_token:  # pragma: needs cover
                        raise ValidationError(_("You must enter your Twilio Account Token"))

                    try:
                        client = Client(account_sid, account_token)

                        # get the actual primary auth tokens from twilio and use them
                        account = client.api.account.fetch()
                        self.cleaned_data["account_sid"] = account.sid
                        self.cleaned_data["account_token"] = account.auth_token
                    except Exception:  # pragma: needs cover
                        raise ValidationError(
                            _("The Twilio account SID and Token seem invalid. Please check them again and retry.")
                        )

                return self.cleaned_data

            class Meta:
                model = Org
                fields = ("account_sid", "account_token", "disconnect")

        form_class = TwilioKeys

        def get_context_data(self, **kwargs):
            context = super().get_context_data(**kwargs)
            client = self.object.get_twilio_client()
            if client:
                account_sid = client.auth[0]
                sid_length = len(account_sid)
                context["account_sid"] = "%s%s" % ("\u066D" * (sid_length - 16), account_sid[-16:])
            return context

        def derive_initial(self):
            initial = super().derive_initial()
            config = self.object.config
            initial["account_sid"] = config[Org.CONFIG_TWILIO_SID]
            initial["account_token"] = config[Org.CONFIG_TWILIO_TOKEN]
            initial["disconnect"] = "false"
            return initial

        def form_valid(self, form):
            disconnect = form.cleaned_data.get("disconnect", "false") == "true"
            user = self.request.user
            org = self.request.org

            if disconnect:
                org.remove_twilio_account(user)
                return HttpResponseRedirect(reverse("orgs.org_home"))
            else:
                account_sid = form.cleaned_data["account_sid"]
                account_token = form.cleaned_data["account_token"]

                org.connect_twilio(account_sid, account_token, user)
                return super().form_valid(form)
=======
            if self.has_org_perm("orgs.org_resthooks"):
                formax.add_section(
                    "resthooks",
                    reverse("orgs.org_resthooks"),
                    icon="icon-cloud-lightning",
                    wide="true",
                )

            if self.has_org_perm("orgs.org_two_factor"):
                if user.settings.two_factor_enabled:
                    formax.add_section(
                        "two_factor", reverse("orgs.user_two_factor_tokens"), icon="icon-two-factor", action="link"
                    )
                else:
                    formax.add_section(
                        "two_factor", reverse("orgs.user_two_factor_enable"), icon="icon-two-factor", action="link"
                    )

            # show globals and archives
            formax.add_section("globals", reverse("globals.global_list"), icon="icon-global", action="link")
            formax.add_section("archives", reverse("archives.archive_message"), icon="icon-box", action="link")
>>>>>>> d3845a60

    class Edit(InferOrgMixin, OrgPermsMixin, SmartUpdateView):
        class Form(forms.ModelForm):
            name = forms.CharField(max_length=128, label=_("Workspace Name"), help_text="", widget=InputWidget())
            timezone = TimeZoneFormField(
                label=_("Timezone"), help_text="", widget=SelectWidget(attrs={"searchable": True})
            )

            class Meta:
                model = Org
                fields = ("name", "timezone", "date_format", "language")
                widgets = {"date_format": SelectWidget(), "language": SelectWidget()}

        success_message = ""
        form_class = Form

        def has_permission(self, request, *args, **kwargs):
            self.org = self.derive_org()
            return self.has_org_perm("orgs.org_edit")

        def get_context_data(self, **kwargs):
            context = super().get_context_data(**kwargs)

            org = self.get_object()
            context["sub_orgs"] = org.children.filter(is_active=True)
            context["is_spa"] = self.request.COOKIES.get("nav") == "2"
            return context

    class EditSubOrg(SpaMixin, ModalMixin, Edit):
        success_url = "@orgs.org_sub_orgs"

        def get_success_url(self):
            return super().get_success_url()

        def get_object(self, *args, **kwargs):
            try:
                return self.request.org.children.get(id=int(self.request.GET.get("org")))
            except Org.DoesNotExist:
                raise Http404(_("No such child workspace"))

    class Country(InferOrgMixin, OrgPermsMixin, SmartUpdateView):
        class CountryForm(forms.ModelForm):
            country = forms.ModelChoiceField(
                Org.get_possible_countries(),
                required=False,
                label=_("The country used for location values. (optional)"),
                help_text="State and district names will be searched against this country.",
                widget=SelectWidget(),
            )

            class Meta:
                model = Org
                fields = ("country",)

        success_message = ""
        form_class = CountryForm

        def has_permission(self, request, *args, **kwargs):
            self.org = self.derive_org()
            return self.request.user.has_perm("orgs.org_country") or self.has_org_perm("orgs.org_country")

    class Languages(InferOrgMixin, OrgPermsMixin, SmartUpdateView):
        class Form(forms.ModelForm):
            primary_lang = ArbitraryJsonChoiceField(
                required=True,
                label=_("Default Flow Language"),
                help_text=_("Used for contacts with no language preference."),
                widget=SelectWidget(
                    attrs={
                        "placeholder": _("Select a language"),
                        "searchable": True,
                        "queryParam": "q",
                        "endpoint": reverse_lazy("orgs.org_languages"),
                    }
                ),
            )
            other_langs = ArbitraryJsonChoiceField(
                required=False,
                label=_("Additional Languages"),
                help_text=_("The languages that your flows can be translated into."),
                widget=SelectMultipleWidget(
                    attrs={
                        "placeholder": _("Select languages"),
                        "searchable": True,
                        "queryParam": "q",
                        "endpoint": reverse_lazy("orgs.org_languages"),
                    }
                ),
            )

            def __init__(self, org, *args, **kwargs):
                super().__init__(*args, **kwargs)
                self.org = org

            class Meta:
                model = Org
                fields = ("primary_lang", "other_langs")

        success_message = ""
        form_class = Form

        def get_form_kwargs(self):
            kwargs = super().get_form_kwargs()
            kwargs["org"] = self.request.org
            return kwargs

        def derive_initial(self):
            initial = super().derive_initial()
            org = self.get_object()

            def lang_json(code):
                return {"value": code, "name": languages.get_name(code)}

            non_primary_langs = org.flow_languages[1:] if len(org.flow_languages) > 1 else []
            initial["other_langs"] = [lang_json(ln) for ln in non_primary_langs]
            initial["primary_lang"] = [lang_json(org.flow_languages[0])]
            return initial

        def get_context_data(self, **kwargs):
            context = super().get_context_data(**kwargs)
            org = self.get_object()

            primary_lang = languages.get_name(org.flow_languages[0])
            other_langs = sorted([languages.get_name(code) for code in org.flow_languages[1:]])

            context["primary_lang"] = primary_lang
            context["other_langs"] = other_langs
            return context

        def get(self, request, *args, **kwargs):
            if self.request.META.get("HTTP_X_REQUESTED_WITH") == "XMLHttpRequest":
                initial = self.request.GET.get("initial", "").split(",")
                matches = []

                if len(initial) > 0:
                    for iso_code in initial:
                        if iso_code:
                            lang = languages.get_name(iso_code)
                            matches.append({"value": iso_code, "name": lang})

                if len(matches) == 0:
                    search = self.request.GET.get("search", self.request.GET.get("q", "")).strip().lower()
                    matches += languages.search_by_name(search)
                return JsonResponse(dict(results=matches))

            return super().get(request, *args, **kwargs)

        def form_valid(self, form):
            user = self.request.user
            codes = [form.cleaned_data["primary_lang"]["value"]]

            for lang in form.cleaned_data["other_langs"]:
                if lang["value"] and lang["value"] not in codes:
                    codes.append(lang["value"])

            self.object.set_flow_languages(user, codes)

            return super().form_valid(form)

        def has_permission(self, request, *args, **kwargs):
            perm = "orgs.org_country"

            if self.request.META.get("HTTP_X_REQUESTED_WITH") == "XMLHttpRequest" and self.request.method == "GET":
                perm = "orgs.org_languages"

            self.org = self.derive_org()
            return self.request.user.has_perm(perm) or self.has_org_perm(perm)<|MERGE_RESOLUTION|>--- conflicted
+++ resolved
@@ -3306,17 +3306,6 @@
             org = self.request.org
 
             if self.has_org_perm("channels.channel_update"):
-<<<<<<< HEAD
-                twilio_client = org.get_twilio_client()
-                if twilio_client:  # pragma: needs cover
-                    formax.add_section("twilio", reverse("orgs.org_twilio_account"), icon="icon-channel-twilio")
-=======
-                # get any channel thats not a delegate
-                channels = Channel.objects.filter(org=org, is_active=True, parent=None).order_by("-role")
-                for channel in channels:
-                    self.add_channel_section(formax, channel)
->>>>>>> d3845a60
-
                 vonage_client = org.get_vonage_client()
                 if vonage_client:  # pragma: needs cover
                     formax.add_section("vonage", reverse("orgs.org_vonage_account"), icon="icon-vonage")
@@ -3349,102 +3338,6 @@
 
             if self.has_org_perm("orgs.org_prometheus"):
                 formax.add_section("prometheus", reverse("orgs.org_prometheus"), icon="icon-prometheus", nobutton=True)
-
-<<<<<<< HEAD
-    class TwilioAccount(ComponentFormMixin, InferOrgMixin, OrgPermsMixin, SmartUpdateView):
-        success_message = ""
-
-        class TwilioKeys(forms.ModelForm):
-            account_sid = forms.CharField(max_length=128, label=_("Account SID"), required=False)
-            account_token = forms.CharField(max_length=128, label=_("Account Token"), required=False)
-            disconnect = forms.CharField(widget=forms.HiddenInput, max_length=6, required=True)
-
-            def clean(self):
-                super().clean()
-                if self.cleaned_data.get("disconnect", "false") == "false":
-                    account_sid = self.cleaned_data.get("account_sid", None)
-                    account_token = self.cleaned_data.get("account_token", None)
-
-                    if not account_sid:
-                        raise ValidationError(_("You must enter your Twilio Account SID"))
-
-                    if not account_token:  # pragma: needs cover
-                        raise ValidationError(_("You must enter your Twilio Account Token"))
-
-                    try:
-                        client = Client(account_sid, account_token)
-
-                        # get the actual primary auth tokens from twilio and use them
-                        account = client.api.account.fetch()
-                        self.cleaned_data["account_sid"] = account.sid
-                        self.cleaned_data["account_token"] = account.auth_token
-                    except Exception:  # pragma: needs cover
-                        raise ValidationError(
-                            _("The Twilio account SID and Token seem invalid. Please check them again and retry.")
-                        )
-
-                return self.cleaned_data
-
-            class Meta:
-                model = Org
-                fields = ("account_sid", "account_token", "disconnect")
-
-        form_class = TwilioKeys
-
-        def get_context_data(self, **kwargs):
-            context = super().get_context_data(**kwargs)
-            client = self.object.get_twilio_client()
-            if client:
-                account_sid = client.auth[0]
-                sid_length = len(account_sid)
-                context["account_sid"] = "%s%s" % ("\u066D" * (sid_length - 16), account_sid[-16:])
-            return context
-
-        def derive_initial(self):
-            initial = super().derive_initial()
-            config = self.object.config
-            initial["account_sid"] = config[Org.CONFIG_TWILIO_SID]
-            initial["account_token"] = config[Org.CONFIG_TWILIO_TOKEN]
-            initial["disconnect"] = "false"
-            return initial
-
-        def form_valid(self, form):
-            disconnect = form.cleaned_data.get("disconnect", "false") == "true"
-            user = self.request.user
-            org = self.request.org
-
-            if disconnect:
-                org.remove_twilio_account(user)
-                return HttpResponseRedirect(reverse("orgs.org_home"))
-            else:
-                account_sid = form.cleaned_data["account_sid"]
-                account_token = form.cleaned_data["account_token"]
-
-                org.connect_twilio(account_sid, account_token, user)
-                return super().form_valid(form)
-=======
-            if self.has_org_perm("orgs.org_resthooks"):
-                formax.add_section(
-                    "resthooks",
-                    reverse("orgs.org_resthooks"),
-                    icon="icon-cloud-lightning",
-                    wide="true",
-                )
-
-            if self.has_org_perm("orgs.org_two_factor"):
-                if user.settings.two_factor_enabled:
-                    formax.add_section(
-                        "two_factor", reverse("orgs.user_two_factor_tokens"), icon="icon-two-factor", action="link"
-                    )
-                else:
-                    formax.add_section(
-                        "two_factor", reverse("orgs.user_two_factor_enable"), icon="icon-two-factor", action="link"
-                    )
-
-            # show globals and archives
-            formax.add_section("globals", reverse("globals.global_list"), icon="icon-global", action="link")
-            formax.add_section("archives", reverse("archives.archive_message"), icon="icon-box", action="link")
->>>>>>> d3845a60
 
     class Edit(InferOrgMixin, OrgPermsMixin, SmartUpdateView):
         class Form(forms.ModelForm):
