import io
import smtplib
from datetime import date, datetime, timedelta, timezone as tzone
from unittest.mock import call, patch
from urllib.parse import urlencode
from zoneinfo import ZoneInfo

from django_redis import get_redis_connection
from smartmin.users.models import FailedLogin, RecoveryToken

from django.conf import settings
from django.contrib.auth.models import Group
from django.core import mail
from django.core.files.storage import default_storage
from django.db.models import F, Model
from django.test.utils import override_settings
from django.urls import reverse
from django.utils import timezone

from temba import mailroom
from temba.api.models import APIToken, Resthook, WebHookEvent
from temba.archives.models import Archive
from temba.campaigns.models import Campaign, CampaignEvent, EventFire
from temba.channels.models import Channel, ChannelLog, SyncEvent
from temba.classifiers.models import Classifier
from temba.classifiers.types.wit import WitType
from temba.contacts.models import (
    URN,
    Contact,
    ContactExport,
    ContactField,
    ContactGroup,
    ContactImport,
    ContactImportBatch,
)
from temba.flows.models import Flow, FlowLabel, FlowRun, FlowSession, FlowStart, FlowStartCount, ResultsExport
from temba.globals.models import Global
from temba.locations.models import AdminBoundary
from temba.msgs.models import Label, MessageExport, Msg
from temba.notifications.incidents.builtin import ChannelDisconnectedIncidentType
from temba.notifications.types.builtin import ExportFinishedNotificationType
from temba.request_logs.models import HTTPLog
from temba.schedules.models import Schedule
from temba.templates.models import TemplateTranslation
from temba.tests import CRUDLTestMixin, TembaTest, matchers, mock_mailroom
from temba.tests.base import get_contact_search
from temba.tickets.models import TicketExport
from temba.triggers.models import Trigger
from temba.utils import json, languages
from temba.utils.uuid import uuid4

from .context_processors import RolePermsWrapper
from .models import (
    BackupToken,
    DefinitionExport,
    Export,
    Invitation,
    Org,
    OrgImport,
    OrgMembership,
    OrgRole,
    User,
    UserSettings,
)
from .tasks import (
    delete_released_orgs,
    expire_invitations,
    restart_stalled_exports,
    send_user_verification_email,
    trim_exports,
)


class OrgRoleTest(TembaTest):
    def test_from_code(self):
        self.assertEqual(OrgRole.EDITOR, OrgRole.from_code("E"))
        self.assertIsNone(OrgRole.from_code("X"))

    def test_from_group(self):
        self.assertEqual(OrgRole.EDITOR, OrgRole.from_group(Group.objects.get(name="Editors")))
        self.assertIsNone(OrgRole.from_group(Group.objects.get(name="Beta")))

    def test_group(self):
        self.assertEqual(Group.objects.get(name="Editors"), OrgRole.EDITOR.group)
        self.assertEqual(Group.objects.get(name="Agents"), OrgRole.AGENT.group)


class OrgContextProcessorTest(TembaTest):
    def test_group_perms_wrapper(self):
        perms = RolePermsWrapper(OrgRole.ADMINISTRATOR)

        self.assertTrue(perms["msgs"]["msg_list"])
        self.assertTrue(perms["contacts"]["contact_update"])
        self.assertTrue(perms["orgs"]["org_country"])
        self.assertTrue(perms["orgs"]["org_manage_accounts"])
        self.assertTrue(perms["orgs"]["org_delete_child"])

        perms = RolePermsWrapper(OrgRole.EDITOR)

        self.assertTrue(perms["msgs"]["msg_list"])
        self.assertTrue(perms["contacts"]["contact_update"])
        self.assertFalse(perms["orgs"]["org_manage_accounts"])
        self.assertFalse(perms["orgs"]["org_delete_child"])

        perms = RolePermsWrapper(OrgRole.VIEWER)

        self.assertTrue(perms["msgs"]["msg_list"])
        self.assertFalse(perms["contacts"]["contact_update"])
        self.assertFalse(perms["orgs"]["org_manage_accounts"])
        self.assertFalse(perms["orgs"]["org_delete_child"])

        self.assertFalse(perms["msgs"]["foo"])  # no blow up if perm doesn't exist
        self.assertFalse(perms["chickens"]["foo"])  # or app doesn't exist

        with self.assertRaises(TypeError):
            list(perms)


class InvitationTest(TembaTest):
    def test_model(self):
        invitation = Invitation.create(self.org, self.admin, "invitededitor@nyaruka.com", OrgRole.EDITOR)

        self.assertEqual(OrgRole.EDITOR, invitation.role)

        invitation.send()

        self.assertEqual(1, len(mail.outbox))
        self.assertEqual(["invitededitor@nyaruka.com"], mail.outbox[0].recipients())
        self.assertEqual("RapidPro Invitation", mail.outbox[0].subject)
        self.assertIn(f"https://app.rapidpro.io/org/join/{invitation.secret}/", mail.outbox[0].body)

        user = User.create("invitededitor@nyaruka.com", "Bob", "", "Qwerty123", "en-US")
        invitation.accept(user)

        self.assertEqual(1, self.admin.notifications.count())
        self.assertFalse(invitation.is_active)

    def test_expire_task(self):
        invitation1 = Invitation.objects.create(
            org=self.org,
            user_group="E",
            email="neweditor@nyaruka.com",
            created_by=self.admin,
            created_on=timezone.now() - timedelta(days=31),
            modified_by=self.admin,
        )
        invitation2 = Invitation.objects.create(
            org=self.org,
            user_group="T",
            email="newagent@nyaruka.com",
            created_by=self.admin,
            created_on=timezone.now() - timedelta(days=29),
            modified_by=self.admin,
        )

        expire_invitations()

        invitation1.refresh_from_db()
        invitation2.refresh_from_db()

        self.assertFalse(invitation1.is_active)
        self.assertTrue(invitation2.is_active)


class UserTest(TembaTest):
    def test_model(self):
        user = User.create("jim@rapidpro.io", "Jim", "McFlow", password="super")

        self.assertTrue(UserSettings.objects.filter(user=user).exists())  # created by signal

        with self.assertNumQueries(0):
            self.assertIsNone(user.settings.last_auth_on)

        # reload the user instance - now accessing settings should lazily trigger a query
        user = User.objects.get(id=user.id)
        with self.assertNumQueries(1):
            self.assertIsNone(user.settings.last_auth_on)
        with self.assertNumQueries(0):
            self.assertIsNone(user.settings.last_auth_on)

        # unless we prefetch
        user = User.objects.select_related("settings").get(id=user.id)
        with self.assertNumQueries(0):
            self.assertIsNone(user.settings.last_auth_on)

        self.org.add_user(user, OrgRole.EDITOR)
        self.org2.add_user(user, OrgRole.AGENT)

        self.assertEqual("Jim McFlow", user.name)
        self.assertFalse(user.is_alpha)
        self.assertFalse(user.is_beta)
        self.assertEqual({"email": "jim@rapidpro.io", "name": "Jim McFlow"}, user.as_engine_ref())
        self.assertEqual([self.org, self.org2], list(user.get_orgs().order_by("id")))

        user.last_name = ""
        user.save(update_fields=("last_name",))

        self.assertEqual("Jim", user.name)
        self.assertEqual({"email": "jim@rapidpro.io", "name": "Jim"}, user.as_engine_ref())

    def test_has_org_perm(self):
        granter = self.create_user("jim@rapidpro.io", group_names=("Granters",))

        tests = (
            (
                self.org,
                "contacts.contact_list",
                {
                    self.agent: False,
                    self.user: True,
                    self.admin: True,
                    self.admin2: False,
                    self.customer_support: True,
                },
            ),
            (
                self.org2,
                "contacts.contact_list",
                {
                    self.agent: False,
                    self.user: False,
                    self.admin: False,
                    self.admin2: True,
                    self.customer_support: True,
                },
            ),
            (
                self.org2,
                "contacts.contact_read",
                {
                    self.agent: False,
                    self.user: False,
                    self.admin: False,
                    self.admin2: True,
                    self.customer_support: True,  # needed for servicing
                },
            ),
            (
                self.org,
                "orgs.org_edit",
                {
                    self.agent: False,
                    self.user: False,
                    self.admin: True,
                    self.admin2: False,
                    self.customer_support: True,
                },
            ),
            (
                self.org2,
                "orgs.org_edit",
                {
                    self.agent: False,
                    self.user: False,
                    self.admin: False,
                    self.admin2: True,
                    self.customer_support: True,
                },
            ),
            (
                self.org,
                "orgs.org_grant",
                {
                    self.agent: False,
                    self.user: False,
                    self.admin: False,
                    self.admin2: False,
                    self.customer_support: True,
                    granter: True,
                },
            ),
            (
                self.org,
                "xxx.yyy_zzz",
                {
                    self.agent: False,
                    self.user: False,
                    self.admin: False,
                    self.admin2: False,
                    self.customer_support: True,  # staff have implicit all perm access
                },
            ),
        )
        for org, perm, checks in tests:
            for user, has_perm in checks.items():
                self.assertEqual(
                    has_perm,
                    user.has_org_perm(org, perm),
                    f"expected {user} to{'' if has_perm else ' not'} have perm {perm} in org {org.name}",
                )

    def test_login(self):
        login_url = reverse("users.user_login")
        verify_url = reverse("users.two_factor_verify")
        backup_url = reverse("users.two_factor_backup")

        self.assertIsNone(self.admin.settings.last_auth_on)

        # try to access a non-public page
        response = self.client.get(reverse("msgs.msg_inbox"))
        self.assertLoginRedirect(response)
        self.assertTrue(response.url.endswith("?next=/msg/"))

        # view login page
        response = self.client.get(login_url)
        self.assertEqual(200, response.status_code)

        # submit incorrect username and password
        response = self.client.post(login_url, {"username": "jim", "password": "pass123"})
        self.assertEqual(200, response.status_code)
        self.assertFormError(
            response.context["form"],
            None,
            "Please enter a correct username and password. Note that both fields may be case-sensitive.",
        )

        # submit correct username and password
        response = self.client.post(login_url, {"username": "admin@nyaruka.com", "password": "Qwerty123"})
        self.assertRedirect(response, reverse("orgs.org_choose"))

        self.admin.settings.refresh_from_db()
        self.assertIsNotNone(self.admin.settings.last_auth_on)

        # logout and enable 2FA
        self.client.logout()
        self.admin.enable_2fa()

        # can't access two-factor verify page yet
        response = self.client.get(verify_url)
        self.assertLoginRedirect(response)

        # login via login page again
        response = self.client.post(
            login_url + "?next=/msg/", {"username": "admin@nyaruka.com", "password": "Qwerty123"}
        )
        self.assertRedirect(response, verify_url)
        self.assertTrue(response.url.endswith("?next=/msg/"))

        # view two-factor verify page
        response = self.client.get(verify_url)
        self.assertEqual(200, response.status_code)
        self.assertEqual(["otp"], list(response.context["form"].fields.keys()))
        self.assertContains(response, backup_url)

        # enter invalid OTP
        response = self.client.post(verify_url, {"otp": "nope"})
        self.assertFormError(response.context["form"], "otp", "Incorrect OTP. Please try again.")

        # enter valid OTP
        with patch("pyotp.TOTP.verify", return_value=True):
            response = self.client.post(verify_url, {"otp": "123456"})
        self.assertRedirect(response, reverse("orgs.org_choose"))

        self.client.logout()

        # login via login page again
        response = self.client.post(login_url, {"username": "admin@nyaruka.com", "password": "Qwerty123"})
        self.assertRedirect(response, verify_url)

        # but this time we've lost our phone so go to the page for backup tokens
        response = self.client.get(backup_url)
        self.assertEqual(200, response.status_code)
        self.assertEqual(["token"], list(response.context["form"].fields.keys()))

        # enter invalid backup token
        response = self.client.post(backup_url, {"token": "nope"})
        self.assertFormError(response.context["form"], "token", "Invalid backup token. Please try again.")

        # enter valid backup token
        response = self.client.post(backup_url, {"token": self.admin.backup_tokens.first()})
        self.assertRedirect(response, reverse("orgs.org_choose"))

        self.assertEqual(9, len(self.admin.backup_tokens.filter(is_used=False)))

    @override_settings(USER_LOCKOUT_TIMEOUT=1, USER_FAILED_LOGIN_LIMIT=3)
    def test_login_lockouts(self):
        login_url = reverse("users.user_login")
        verify_url = reverse("users.two_factor_verify")
        backup_url = reverse("users.two_factor_backup")
        failed_url = reverse("users.user_failed")

        # submit incorrect username and password 3 times
        self.client.post(login_url, {"username": "admin@nyaruka.com", "password": "pass123"})
        self.client.post(login_url, {"username": "admin@nyaruka.com", "password": "pass123"})
        response = self.client.post(login_url, {"username": "admin@nyaruka.com", "password": "pass123"})

        self.assertRedirect(response, failed_url)
        self.assertRedirect(self.client.get(reverse("msgs.msg_inbox")), login_url)

        # simulate failed logins timing out by making them older
        FailedLogin.objects.all().update(failed_on=timezone.now() - timedelta(minutes=3))

        # now we're allowed to make failed logins again
        response = self.client.post(login_url, {"username": "admin@nyaruka.com", "password": "pass123"})
        self.assertFormError(
            response.context["form"],
            None,
            "Please enter a correct username and password. Note that both fields may be case-sensitive.",
        )

        # and successful logins
        response = self.client.post(login_url, {"username": "admin@nyaruka.com", "password": "Qwerty123"})
        self.assertRedirect(response, reverse("orgs.org_choose"))

        # try again with 2FA enabled
        self.client.logout()
        self.admin.enable_2fa()

        # submit incorrect username and password 3 times
        self.client.post(login_url, {"username": "admin@nyaruka.com", "password": "pass123"})
        self.client.post(login_url, {"username": "admin@nyaruka.com", "password": "pass123"})
        response = self.client.post(login_url, {"username": "admin@nyaruka.com", "password": "pass123"})

        self.assertRedirect(response, failed_url)
        self.assertRedirect(self.client.get(reverse("msgs.msg_inbox")), login_url)

        # login correctly
        FailedLogin.objects.all().delete()
        response = self.client.post(login_url, {"username": "admin@nyaruka.com", "password": "Qwerty123"})
        self.assertRedirect(response, verify_url)

        # now enter a backup token 3 times incorrectly
        self.client.post(backup_url, {"token": "nope"})
        self.client.post(backup_url, {"token": "nope"})
        response = self.client.post(backup_url, {"token": "nope"})

        self.assertRedirect(response, failed_url)
        self.assertRedirect(self.client.get(verify_url), login_url)
        self.assertRedirect(self.client.get(backup_url), login_url)
        self.assertRedirect(self.client.get(reverse("msgs.msg_inbox")), login_url)

        # simulate failed logins timing out by making them older
        FailedLogin.objects.all().update(failed_on=timezone.now() - timedelta(minutes=3))

        # we can't enter backup tokens again without going thru regular login first
        response = self.client.post(backup_url, {"token": "nope"})
        self.assertRedirect(response, login_url)

        response = self.client.post(login_url, {"username": "admin@nyaruka.com", "password": "Qwerty123"})
        self.assertRedirect(response, verify_url)

        response = self.client.post(backup_url, {"token": self.admin.backup_tokens.first()})
        self.assertRedirect(response, reverse("orgs.org_choose"))

    def test_two_factor(self):
        self.assertFalse(self.admin.settings.two_factor_enabled)

        self.admin.enable_2fa()

        self.assertTrue(self.admin.settings.two_factor_enabled)
        self.assertEqual(10, len(self.admin.backup_tokens.filter(is_used=False)))

        # try to verify with.. nothing
        self.assertFalse(self.admin.verify_2fa())

        # try to verify with an invalid OTP
        self.assertFalse(self.admin.verify_2fa(otp="nope"))

        # try to verify with a valid OTP
        with patch("pyotp.TOTP.verify", return_value=True):
            self.assertTrue(self.admin.verify_2fa(otp="123456"))

        # try to verify with an invalid backup token
        self.assertFalse(self.admin.verify_2fa(backup_token="nope"))

        # try to verify with a valid backup token
        token = self.admin.backup_tokens.first().token
        self.assertTrue(self.admin.verify_2fa(backup_token=token))

        self.assertEqual(9, len(self.admin.backup_tokens.filter(is_used=False)))

        # can't verify again with same backup token
        self.assertFalse(self.admin.verify_2fa(backup_token=token))

        self.admin.disable_2fa()

        self.assertFalse(self.admin.settings.two_factor_enabled)

    def test_two_factor_views(self):
        enable_url = reverse("orgs.user_two_factor_enable")
        tokens_url = reverse("orgs.user_two_factor_tokens")
        disable_url = reverse("orgs.user_two_factor_disable")

        self.login(self.admin, update_last_auth_on=True)

        # view form to enable 2FA
        response = self.client.get(enable_url)
        self.assertEqual(["otp", "confirm_password", "loc"], list(response.context["form"].fields.keys()))

        # try to submit with no OTP or password
        response = self.client.post(enable_url, {})
        self.assertFormError(response.context["form"], "otp", "This field is required.")
        self.assertFormError(response.context["form"], "confirm_password", "This field is required.")

        # try to submit with invalid OTP and password
        response = self.client.post(enable_url, {"otp": "nope", "confirm_password": "wrong"})
        self.assertFormError(response.context["form"], "otp", "OTP incorrect. Please try again.")
        self.assertFormError(response.context["form"], "confirm_password", "Password incorrect.")

        # submit with valid OTP and password
        with patch("pyotp.TOTP.verify", return_value=True):
            response = self.client.post(enable_url, {"otp": "123456", "confirm_password": "Qwerty123"})
        self.assertRedirect(response, tokens_url)

        self.admin.settings.refresh_from_db()
        self.assertTrue(self.admin.settings.two_factor_enabled)

        # view backup tokens page
        response = self.client.get(tokens_url)
        self.assertContains(response, "Regenerate Tokens")

        tokens = [t.token for t in response.context["backup_tokens"]]

        # posting to that page regenerates tokens
        response = self.client.post(tokens_url)
        self.assertToast(response, "info", "Two-factor authentication backup tokens changed.")
        self.assertNotEqual(tokens, [t.token for t in response.context["backup_tokens"]])

        # view form to disable 2FA
        response = self.client.get(disable_url)
        self.assertEqual(["confirm_password", "loc"], list(response.context["form"].fields.keys()))

        # try to submit with no password
        response = self.client.post(disable_url, {})
        self.assertFormError(response.context["form"], "confirm_password", "This field is required.")

        # try to submit with invalid password
        response = self.client.post(disable_url, {"confirm_password": "wrong"})
        self.assertFormError(response.context["form"], "confirm_password", "Password incorrect.")

        # submit with valid password
        response = self.client.post(disable_url, {"confirm_password": "Qwerty123"})
        self.assertRedirect(response, reverse("orgs.user_account"))

        self.admin.settings.refresh_from_db()
        self.assertFalse(self.admin.settings.two_factor_enabled)

        # trying to view the tokens page now takes us to the enable form
        response = self.client.get(tokens_url)
        self.assertRedirect(response, enable_url)

    def test_two_factor_time_limit(self):
        login_url = reverse("users.user_login")
        verify_url = reverse("users.two_factor_verify")
        backup_url = reverse("users.two_factor_backup")

        self.admin.enable_2fa()

        # simulate a login for a 2FA user 10 minutes ago
        with patch("django.utils.timezone.now", return_value=timezone.now() - timedelta(minutes=10)):
            response = self.client.post(login_url, {"username": "admin@nyaruka.com", "password": "Qwerty123"})
            self.assertRedirect(response, verify_url)

            response = self.client.get(verify_url)
            self.assertEqual(200, response.status_code)

        # if they access the verify or backup page now, they are redirected back to the login page
        response = self.client.get(verify_url)
        self.assertRedirect(response, login_url)

        response = self.client.get(backup_url)
        self.assertRedirect(response, login_url)

    def test_two_factor_confirm_access(self):
        tokens_url = reverse("orgs.user_two_factor_tokens")

        self.admin.enable_2fa()
        self.login(self.admin, update_last_auth_on=False)

        # but navigating to tokens page redirects to confirm auth
        response = self.client.get(tokens_url)
        self.assertEqual(302, response.status_code)
        self.assertTrue(response.url.endswith("/users/confirm-access/?next=/user/two_factor_tokens/"))

        confirm_url = response.url

        # view confirm access page
        response = self.client.get(confirm_url)
        self.assertEqual(["password"], list(response.context["form"].fields.keys()))

        # try to submit with incorrect password
        response = self.client.post(confirm_url, {"password": "nope"})
        self.assertFormError(response.context["form"], "password", "Password incorrect.")

        # submit with real password
        response = self.client.post(confirm_url, {"password": "Qwerty123"})
        self.assertRedirect(response, tokens_url)

        response = self.client.get(tokens_url)
        self.assertEqual(200, response.status_code)

    @override_settings(USER_LOCKOUT_TIMEOUT=1, USER_FAILED_LOGIN_LIMIT=3)
    def test_confirm_access(self):
        confirm_url = reverse("users.confirm_access") + "?next=/msg/"
        failed_url = reverse("users.user_failed")

        # try to access before logging in
        response = self.client.get(confirm_url)
        self.assertLoginRedirect(response)

        self.login(self.admin)

        response = self.client.get(confirm_url)
        self.assertEqual(["password"], list(response.context["form"].fields.keys()))

        # try to submit with incorrect password
        response = self.client.post(confirm_url, {"password": "nope"})
        self.assertFormError(response.context["form"], "password", "Password incorrect.")

        # 2 more times..
        self.client.post(confirm_url, {"password": "nope"})
        response = self.client.post(confirm_url, {"password": "nope"})
        self.assertRedirect(response, failed_url)

        # even correct password now redirects to failed page
        response = self.client.post(confirm_url, {"password": "Qwerty123"})
        self.assertRedirect(response, failed_url)

        FailedLogin.objects.all().delete()

        # can once again submit incorrect passwords
        response = self.client.post(confirm_url, {"password": "nope"})
        self.assertFormError(response.context["form"], "password", "Password incorrect.")

        # and also correct ones
        response = self.client.post(confirm_url, {"password": "Qwerty123"})
        self.assertRedirect(response, "/msg/")

    @mock_mailroom
    def test_release(self, mr_mocks):
        token = APIToken.create(self.org, self.admin)

        # admin doesn't "own" any orgs
        self.assertEqual(0, len(self.admin.get_owned_orgs()))

        # release all but our admin
        self.editor.release(self.customer_support)
        self.user.release(self.customer_support)
        self.agent.release(self.customer_support)

        # still a user left, our org remains active
        self.org.refresh_from_db()
        self.assertTrue(self.org.is_active)

        # now that we are the last user, we own it now
        self.assertEqual(1, len(self.admin.get_owned_orgs()))
        self.admin.release(self.customer_support)

        # and we take our org with us
        self.org.refresh_from_db()
        self.assertFalse(self.org.is_active)

        token.refresh_from_db()
        self.assertFalse(token.is_active)


class OrgTest(TembaTest):
    def test_create(self):
        new_org = Org.create(self.admin, "Cool Stuff", ZoneInfo("Africa/Kigali"))
        self.assertEqual("Cool Stuff", new_org.name)
        self.assertEqual(self.admin, new_org.created_by)
        self.assertEqual("en-us", new_org.language)
        self.assertEqual(["eng"], new_org.flow_languages)
        self.assertEqual("D", new_org.date_format)
        self.assertEqual(str(new_org.timezone), "Africa/Kigali")
        self.assertIn(self.admin, self.org.get_admins())
        self.assertEqual(f'<Org: id={new_org.id} name="Cool Stuff">', repr(new_org))

        # if timezone is US, should get MMDDYYYY dates
        new_org = Org.create(self.admin, "Cool Stuff", ZoneInfo("America/Los_Angeles"))
        self.assertEqual("M", new_org.date_format)
        self.assertEqual(str(new_org.timezone), "America/Los_Angeles")

    def test_get_users(self):
        admin3 = self.create_user("bob@nyaruka.com")

        self.org.add_user(admin3, OrgRole.ADMINISTRATOR)
        self.org2.add_user(self.admin, OrgRole.ADMINISTRATOR)

        self.assertEqual(
            [self.admin, self.editor, admin3],
            list(self.org.get_users(roles=[OrgRole.ADMINISTRATOR, OrgRole.EDITOR]).order_by("id")),
        )
        self.assertEqual([self.user], list(self.org.get_users(roles=[OrgRole.VIEWER]).order_by("id")))
        self.assertEqual(
            [self.admin, self.admin2],
            list(self.org2.get_users(roles=[OrgRole.ADMINISTRATOR, OrgRole.EDITOR]).order_by("id")),
        )

        self.assertEqual(
            [self.admin, self.editor, self.agent, admin3],
            list(self.org.get_users(with_perm="tickets.ticket_assignee").order_by("id")),
        )
        self.assertEqual(
            [self.admin, self.admin2], list(self.org2.get_users(with_perm="tickets.ticket_assignee").order_by("id"))
        )

        self.assertEqual([self.admin, admin3], list(self.org.get_admins().order_by("id")))
        self.assertEqual([self.admin, self.admin2], list(self.org2.get_admins().order_by("id")))

    def test_get_owner(self):
        self.org.created_by = self.user
        self.org.save(update_fields=("created_by",))

        # admins take priority
        self.assertEqual(self.admin, self.org.get_owner())

        OrgMembership.objects.filter(org=self.org, role_code="A").delete()

        # then editors etc
        self.assertEqual(self.editor, self.org.get_owner())

        OrgMembership.objects.filter(org=self.org, role_code=OrgRole.EDITOR.code).delete()
        OrgMembership.objects.filter(org=self.org, role_code=OrgRole.VIEWER.code).delete()
        OrgMembership.objects.filter(org=self.org, role_code=OrgRole.AGENT.code).delete()

        # finally defaulting to org creator
        self.assertEqual(self.user, self.org.get_owner())

    def test_get_unique_slug(self):
        self.org.slug = "allo"
        self.org.save()

        self.assertEqual(Org.get_unique_slug("foo"), "foo")
        self.assertEqual(Org.get_unique_slug("Which part?"), "which-part")
        self.assertEqual(Org.get_unique_slug("Allo"), "allo-2")

    def test_suspend_and_unsuspend(self):
        def assert_org(org, is_suspended):
            org.refresh_from_db()
            self.assertEqual(is_suspended, org.is_suspended)

        self.org.features += [Org.FEATURE_CHILD_ORGS]
        org1_child1 = self.org.create_new(self.admin, "Child 1", tzone.utc, as_child=True)
        org1_child2 = self.org.create_new(self.admin, "Child 2", tzone.utc, as_child=True)

        self.org.suspend()

        assert_org(self.org, is_suspended=True)
        assert_org(org1_child1, is_suspended=True)
        assert_org(org1_child2, is_suspended=True)
        assert_org(self.org2, is_suspended=False)

        self.assertEqual(1, self.org.incidents.filter(incident_type="org:suspended", ended_on=None).count())
        self.assertEqual(1, self.admin.notifications.filter(notification_type="incident:started").count())

        self.org.suspend()  # noop

        assert_org(self.org, is_suspended=True)

        self.assertEqual(1, self.org.incidents.filter(incident_type="org:suspended", ended_on=None).count())

        self.org.unsuspend()

        assert_org(self.org, is_suspended=False)
        assert_org(org1_child1, is_suspended=False)
        assert_org(self.org2, is_suspended=False)

        self.assertEqual(0, self.org.incidents.filter(incident_type="org:suspended", ended_on=None).count())

    def test_set_flow_languages(self):
        self.org.set_flow_languages(self.admin, ["eng", "fra"])
        self.org.refresh_from_db()
        self.assertEqual(["eng", "fra"], self.org.flow_languages)

        self.org.set_flow_languages(self.admin, ["kin", "eng"])
        self.org.refresh_from_db()
        self.assertEqual(["kin", "eng"], self.org.flow_languages)

        with self.assertRaises(AssertionError):
            self.org.set_flow_languages(self.admin, ["eng", "xyz"])
        with self.assertRaises(AssertionError):
            self.org.set_flow_languages(self.admin, ["eng", "eng"])

    def test_country_view(self):
        self.setUpLocations()

        settings_url = reverse("orgs.org_workspace")
        country_url = reverse("orgs.org_country")

        rwanda = AdminBoundary.objects.get(name="Rwanda")

        # can't see this page if not logged in
        self.assertLoginRedirect(self.client.get(country_url))

        # login as admin instead
        self.login(self.admin)
        response = self.client.get(country_url)
        self.assertEqual(200, response.status_code)

        # save with Rwanda as a country
        self.client.post(country_url, {"country": rwanda.id})

        # assert it has changed
        self.org.refresh_from_db()
        self.assertEqual("Rwanda", str(self.org.country))
        self.assertEqual("RW", self.org.default_country_code)

        response = self.client.get(settings_url)
        self.assertContains(response, "Rwanda")

        # if location support is disabled in the settings, don't display country formax
        with override_settings(FEATURES=[]):
            response = self.client.get(settings_url)
            self.assertNotContains(response, "Rwanda")

    def test_default_country(self):
        # if country boundary is set and name is valid country, that has priority
        self.org.country = AdminBoundary.create(osm_id="171496", name="Ecuador", level=0)
        self.org.timezone = "Africa/Nairobi"
        self.org.save(update_fields=("country", "timezone"))

        self.assertEqual("EC", self.org.default_country.alpha_2)

        del self.org.default_country

        # if country name isn't valid, we'll try timezone
        self.org.country.name = "Fantasia"
        self.org.country.save(update_fields=("name",))

        self.assertEqual("KE", self.org.default_country.alpha_2)

        del self.org.default_country

        # not all timezones have countries in which case we look at channels
        self.org.timezone = "UTC"
        self.org.save(update_fields=("timezone",))

        self.assertEqual("RW", self.org.default_country.alpha_2)

        del self.org.default_country

        # but if we don't have any channels.. no more backdowns
        self.org.channels.all().delete()

        self.assertIsNone(self.org.default_country)

    @patch("temba.flows.models.FlowStart.async_start")
    @mock_mailroom
    def test_org_flagging_and_suspending(self, mr_mocks, mock_async_start):
        self.login(self.admin)

        mark = self.create_contact("Mark", phone="+12065551212")
        flow = self.create_flow("Test")

        def send_broadcast_via_api():
            url = reverse("api.v2.broadcasts")
            data = dict(contacts=[mark.uuid], text="You are a distant cousin to a wealthy person.")
            return self.client.post(
                url + ".json", json.dumps(data), content_type="application/json", HTTP_X_FORWARDED_HTTPS="https"
            )

        def start_flow_via_api():
            url = reverse("api.v2.flow_starts")
            data = dict(flow=flow.uuid, urns=["tel:+250788123123"])
            return self.client.post(
                url + ".json", json.dumps(data), content_type="application/json", HTTP_X_FORWARDED_HTTPS="https"
            )

        self.org.flag()
        self.org.refresh_from_db()
        self.assertTrue(self.org.is_flagged)

        expected_message = "Sorry, your workspace is currently flagged. To re-enable starting flows and sending messages, please contact support."

        # while we are flagged, we can't send broadcasts
        send_url = reverse("msgs.broadcast_to_node") + "?node=123&count=3"
        response = self.client.get(send_url)
        self.assertContains(response, expected_message)

        start_url = f"{reverse('flows.flow_start', args=[])}?flow={flow.id}"
        # we also can't start flows
        self.assertRaises(
            AssertionError,
            self.client.post,
            start_url,
            {"flow": flow.id, "contact_search": get_contact_search(query='uuid="{mark.uuid}"')},
        )

        response = send_broadcast_via_api()
        self.assertContains(response, expected_message, status_code=400)

        response = start_flow_via_api()
        self.assertContains(response, expected_message, status_code=400)

        # unflag org and suspend it instead
        self.org.unflag()
        self.org.is_suspended = True
        self.org.save(update_fields=("is_suspended",))

        expected_message = "Sorry, your workspace is currently suspended. To re-enable starting flows and sending messages, please contact support."

        response = self.client.get(send_url)
        self.assertContains(response, expected_message)

        # we also can't start flows
        self.assertRaises(
            AssertionError,
            self.client.post,
            start_url,
            {"flow": flow.id, "contact_search": get_contact_search(query='uuid="{mark.uuid}"')},
        )

        response = send_broadcast_via_api()
        self.assertContains(response, expected_message, status_code=400)

        response = start_flow_via_api()
        self.assertContains(response, expected_message, status_code=400)

        # check our inbox page
        response = self.client.get(reverse("msgs.msg_inbox"))
        self.assertContains(response, "Your workspace is suspended")

        # still no messages or flow starts
        self.assertEqual(Msg.objects.all().count(), 0)
        mock_async_start.assert_not_called()

        # unsuspend our org and start a flow
        self.org.is_suspended = False
        self.org.save(update_fields=("is_suspended",))

        self.client.post(
            start_url,
            {"flow": flow.id, "contact_search": get_contact_search(query='uuid="{mark.uuid}"')},
        )

        mock_async_start.assert_called_once()

    def test_prometheus(self):
        # visit as viewer, no prometheus section
        self.login(self.user)
        settings_url = reverse("orgs.org_workspace")
        response = self.client.get(settings_url)

        self.assertNotContains(response, "Prometheus")

        # admin can see it though
        self.login(self.admin)

        response = self.client.get(settings_url)
        self.assertContains(response, "Prometheus")
        self.assertContains(response, "Enable")

        # enable it
        prometheus_url = reverse("orgs.org_prometheus")
        response = self.client.post(prometheus_url, {}, follow=True)
        self.assertContains(response, "Disable")

        # make sure our token is set
        self.org.refresh_from_db()
        self.assertIsNotNone(self.org.prometheus_token)

        # other admin sees it enabled too
        self.other_admin = self.create_user("other_admin@nyaruka.com")
        self.org.add_user(self.other_admin, OrgRole.ADMINISTRATOR)
        self.login(self.other_admin)

        response = self.client.get(settings_url)
        self.assertContains(response, "Prometheus")
        self.assertContains(response, "Disable")

        # now disable it
        response = self.client.post(prometheus_url, {}, follow=True)
        self.assertContains(response, "Enable")

        self.org.refresh_from_db()
        self.assertIsNone(self.org.prometheus_token)

    def test_resthooks(self):
        resthook_url = reverse("orgs.org_resthooks")

        # no hitting this page without auth
        response = self.client.get(resthook_url)
        self.assertLoginRedirect(response)

        self.login(self.admin)

        # get our resthook management page
        response = self.client.get(resthook_url)

        # shouldn't have any resthooks listed yet
        self.assertFalse(response.context["current_resthooks"])

        # try to create one with name that's too long
        response = self.client.post(resthook_url, {"new_slug": "x" * 100})
        self.assertFormError(
            response.context["form"], "new_slug", "Ensure this value has at most 50 characters (it has 100)."
        )

        # now try to create with valid name/slug
        response = self.client.post(resthook_url, {"new_slug": "mother-registration "})
        self.assertEqual(302, response.status_code)

        # should now have a resthook
        mother_reg = Resthook.objects.get()
        self.assertEqual(mother_reg.slug, "mother-registration")
        self.assertEqual(mother_reg.org, self.org)
        self.assertEqual(mother_reg.created_by, self.admin)

        # fetch our read page, should have have our resthook
        response = self.client.get(resthook_url)
        self.assertEqual(
            [{"field": f"resthook_{mother_reg.id}", "resthook": mother_reg}],
            list(response.context["current_resthooks"]),
        )

        # let's try to create a repeat, should fail due to duplicate slug
        response = self.client.post(resthook_url, {"new_slug": "Mother-Registration"})
        self.assertFormError(response.context["form"], "new_slug", "This event name has already been used.")

        # add a subscriber
        subscriber = mother_reg.add_subscriber("http://foo", self.admin)

        # finally, let's remove that resthook
        self.client.post(resthook_url, {"resthook_%d" % mother_reg.id: "checked"})

        mother_reg.refresh_from_db()
        self.assertFalse(mother_reg.is_active)

        subscriber.refresh_from_db()
        self.assertFalse(subscriber.is_active)

        # no more resthooks!
        response = self.client.get(resthook_url)
        self.assertEqual([], list(response.context["current_resthooks"]))

    def test_org_get_limit(self):
        self.assertEqual(self.org.get_limit(Org.LIMIT_FIELDS), 250)
        self.assertEqual(self.org.get_limit(Org.LIMIT_GROUPS), 250)
        self.assertEqual(self.org.get_limit(Org.LIMIT_GLOBALS), 250)

        self.org.limits = dict(fields=500, groups=500)
        self.org.save()

        self.assertEqual(self.org.get_limit(Org.LIMIT_FIELDS), 500)
        self.assertEqual(self.org.get_limit(Org.LIMIT_GROUPS), 500)
        self.assertEqual(self.org.get_limit(Org.LIMIT_GLOBALS), 250)

    def test_org_api_rates(self):
        self.assertEqual(self.org.api_rates, {})

        self.org.api_rates = {"v2.contacts": "10000/hour"}
        self.org.save()

        self.assertEqual(self.org.api_rates, {"v2.contacts": "10000/hour"})

    def test_child_management(self):
        # error if an org without this feature tries to create a child
        with self.assertRaises(AssertionError):
            self.org.create_new(self.admin, "Sub Org", self.org.timezone, as_child=True)

        # enable feature and try again
        self.org.features = [Org.FEATURE_CHILD_ORGS]
        self.org.save(update_fields=("features",))

        sub_org = self.org.create_new(self.admin, "Sub Org", self.org.timezone, as_child=True)

        # we should be linked to our parent
        self.assertEqual(self.org, sub_org.parent)
        self.assertEqual(self.admin, sub_org.created_by)

        # default values should be the same as parent
        self.assertEqual(self.org.timezone, sub_org.timezone)

    @patch("temba.orgs.tasks.perform_export.delay")
    def test_restart_stalled_exports(self, mock_org_export_task):
        mock_org_export_task.return_value = None

        message_export1 = MessageExport.create(org=self.org, user=self.admin, start_date=None, end_date=None)
        message_export1.status = Export.STATUS_FAILED
        message_export1.save(update_fields=("status",))

        message_export2 = MessageExport.create(org=self.org, user=self.admin, start_date=None, end_date=None)
        message_export2.status = Export.STATUS_COMPLETE
        message_export2.save(update_fields=("status",))

        MessageExport.create(org=self.org, user=self.admin, start_date=None, end_date=None)

        results_export1 = ResultsExport.create(org=self.org, user=self.admin, start_date=None, end_date=None)
        results_export1.status = Export.STATUS_FAILED
        results_export1.save(update_fields=("status",))

        results_export2 = ResultsExport.create(org=self.org, user=self.admin, start_date=None, end_date=None)
        results_export2.status = Export.STATUS_COMPLETE
        results_export2.save(update_fields=("status",))

        ResultsExport.create(org=self.org, user=self.admin, start_date=None, end_date=None)

        contact_export1 = ContactExport.create(org=self.org, user=self.admin)
        contact_export1.status = Export.STATUS_FAILED
        contact_export1.save(update_fields=("status",))
        contact_export2 = ContactExport.create(org=self.org, user=self.admin)
        contact_export2.status = Export.STATUS_COMPLETE
        contact_export2.save(update_fields=("status",))
        ContactExport.create(org=self.org, user=self.admin)

        two_hours_ago = timezone.now() - timedelta(hours=2)

        Export.objects.all().update(modified_on=two_hours_ago)

        restart_stalled_exports()

        self.assertEqual(3, mock_org_export_task.call_count)


class OrgDeleteTest(TembaTest):
    def create_content(self, org, user) -> list:
        # add child workspaces
        org.features = [Org.FEATURE_CHILD_ORGS]
        org.save(update_fields=("features",))
        org.create_new(user, "Child 1", "Africa/Kigali", as_child=True)
        org.create_new(user, "Child 2", "Africa/Kigali", as_child=True)

        content = []

        def add(obj):
            content.append(obj)
            return obj

        channels = self._create_channel_content(org, add)
        contacts, fields, groups = self._create_contact_content(org, add)
        flows = self._create_flow_content(org, user, channels, contacts, groups, add)
        labels = self._create_message_content(org, user, channels, contacts, groups, add)
        self._create_campaign_content(org, user, fields, groups, flows, contacts, add)
        self._create_ticket_content(org, user, contacts, flows, add)
        self._create_export_content(org, user, flows, groups, fields, labels, add)
        self._create_archive_content(org, add)

        # suspend and flag org to generate incident and notifications
        org.suspend()
        org.unsuspend()
        org.flag()
        org.unflag()
        for incident in org.incidents.all():
            add(incident)

        return content

    def _create_channel_content(self, org, add) -> tuple:
        channel1 = add(self.create_channel("TG", "Telegram", "+250785551212", org=org))
        channel2 = add(self.create_channel("A", "Android", "+1234567890", org=org))
        add(
            SyncEvent.create(
                channel2,
                dict(pending=[], retry=[], power_source="P", power_status="full", power_level="100", network_type="W"),
                [],
            )
        )
        add(ChannelDisconnectedIncidentType.get_or_create(channel2))
        add(ChannelLog.objects.create(channel=channel1, log_type=ChannelLog.LOG_TYPE_MSG_SEND))
        add(
            HTTPLog.objects.create(
                org=org, channel=channel2, log_type=HTTPLog.WHATSAPP_TEMPLATES_SYNCED, request_time=10, is_error=False
            )
        )

        return (channel1, channel2)

    def _create_flow_content(self, org, user, channels, contacts, groups, add) -> tuple:
        flow1 = add(self.create_flow("Registration", org=org))
        flow2 = add(self.create_flow("Goodbye", org=org))

        start1 = add(FlowStart.objects.create(org=org, flow=flow1))
        add(FlowStartCount.objects.create(start=start1, count=1))

        add(
            Trigger.create(
                org,
                user,
                flow=flow1,
                trigger_type=Trigger.TYPE_KEYWORD,
                keywords=["color"],
                match_type=Trigger.MATCH_FIRST_WORD,
                groups=groups,
            )
        )
        add(
            Trigger.create(
                org,
                user,
                flow=flow1,
                trigger_type=Trigger.TYPE_NEW_CONVERSATION,
                channel=channels[0],
                groups=groups,
            )
        )
        session1 = add(
            FlowSession.objects.create(
                uuid=uuid4(),
                org=org,
                contact=contacts[0],
                current_flow=flow1,
                status=FlowSession.STATUS_WAITING,
                output_url="http://sessions.com/123.json",
                wait_started_on=datetime(2022, 1, 1, 0, 0, 0, 0, tzone.utc),
                wait_expires_on=datetime(2022, 1, 2, 0, 0, 0, 0, tzone.utc),
                wait_resume_on_expire=False,
            )
        )
        add(
            FlowRun.objects.create(
                org=org,
                flow=flow1,
                contact=contacts[0],
                session=session1,
                status=FlowRun.STATUS_COMPLETED,
                exited_on=timezone.now(),
            )
        )
        contacts[0].current_flow = flow1
        contacts[0].save(update_fields=("current_flow",))

        flow_label1 = add(FlowLabel.create(org, user, "Cool Flows"))
        flow_label2 = add(FlowLabel.create(org, user, "Crazy Flows"))
        flow1.labels.add(flow_label1)
        flow2.labels.add(flow_label2)

        global1 = add(Global.get_or_create(org, user, "org_name", "Org Name", "Acme Ltd"))
        flow1.global_dependencies.add(global1)

        classifier1 = add(Classifier.create(org, user, WitType.slug, "Booker", {}, sync=False))
        add(
            HTTPLog.objects.create(
                classifier=classifier1,
                url="http://org2.bar/zap",
                request="GET /zap",
                response=" OK 200",
                is_error=False,
                log_type=HTTPLog.CLASSIFIER_CALLED,
                request_time=10,
                org=org,
            )
        )
        flow1.classifier_dependencies.add(classifier1)

        resthook = add(Resthook.get_or_create(org, "registration", user))
        resthook.subscribers.create(target_url="http://foo.bar", created_by=user, modified_by=user)

        add(WebHookEvent.objects.create(org=org, resthook=resthook, data={}))

        template = add(
            self.create_template(
                "hello",
                [
                    TemplateTranslation(
                        channel=channels[0],
                        locale="eng-US",
                        status=TemplateTranslation.STATUS_APPROVED,
                        external_id="1234",
                        external_locale="en_US",
                    )
                ],
                org=org,
            )
        )
        flow1.template_dependencies.add(template)

        return (flow1, flow2)

    def _create_contact_content(self, org, add) -> tuple[tuple]:
        contact1 = add(self.create_contact("Bob", phone="+5931234111111", org=org))
        contact2 = add(self.create_contact("Jim", phone="+5931234222222", org=org))

        field1 = add(self.create_field("age", "Age", org=org))
        field2 = add(self.create_field("joined", "Joined", value_type=ContactField.TYPE_DATETIME, org=org))

        group1 = add(self.create_group("Adults", query="age >= 18", org=org))
        group2 = add(self.create_group("Testers", contacts=[contact1, contact2], org=org))

        # create a contact import
        group3 = add(self.create_group("Imported", contacts=[], org=org))
        imp = ContactImport.objects.create(
            org=self.org, group=group3, mappings={}, num_records=0, created_by=self.admin, modified_by=self.admin
        )
        ContactImportBatch.objects.create(contact_import=imp, specs={}, record_start=0, record_end=0)

        return (contact1, contact2), (field1, field2), (group1, group2, group3)

    def _create_message_content(self, org, user, channels, contacts, groups, add) -> tuple:
        msg1 = add(self.create_incoming_msg(contact=contacts[0], text="hi", channel=channels[0]))
        add(self.create_outgoing_msg(contact=contacts[0], text="cool story", channel=channels[0]))
        add(self.create_outgoing_msg(contact=contacts[0], text="synced", channel=channels[1]))

        add(self.create_broadcast(user, {"eng": {"text": "Announcement"}}, contacts=contacts, groups=groups, org=org))

        scheduled = add(
            self.create_broadcast(
                user,
                {"eng": {"text": "Reminder"}},
                contacts=contacts,
                groups=groups,
                org=org,
                schedule=Schedule.create(org, timezone.now(), Schedule.REPEAT_DAILY),
            )
        )
        add(
            self.create_broadcast(
                user, {"eng": {"text": "Reminder"}}, contacts=contacts, groups=groups, org=org, parent=scheduled
            )
        )

        label1 = add(self.create_label("Spam", org=org))
        label2 = add(self.create_label("Important", org=org))

        label1.toggle_label([msg1], add=True)
        label2.toggle_label([msg1], add=True)

        return (label1, label2)

    def _create_campaign_content(self, org, user, fields, groups, flows, contacts, add):
        campaign = add(Campaign.create(org, user, "Reminders", groups[0]))
        event1 = add(
            CampaignEvent.create_flow_event(
                org, user, campaign, fields[1], offset=1, unit="W", flow=flows[0], delivery_hour="13"
            )
        )
        add(EventFire.objects.create(event=event1, contact=contacts[0], scheduled=timezone.now()))
        start1 = add(FlowStart.objects.create(org=org, flow=flows[0], campaign_event=event1))
        add(FlowStartCount.objects.create(start=start1, count=1))

    def _create_ticket_content(self, org, user, contacts, flows, add):
        ticket1 = add(self.create_ticket(contacts[0]))
        ticket1.events.create(org=org, contact=contacts[0], event_type="N", note="spam", created_by=user)

        add(self.create_ticket(contacts[0], opened_in=flows[0]))

    def _create_export_content(self, org, user, flows, groups, fields, labels, add):
        results = add(
            ResultsExport.create(
                org,
                user,
                start_date=date.today(),
                end_date=date.today(),
                flows=flows,
                with_fields=fields,
                with_groups=groups,
                responded_only=True,
                extra_urns=(),
            )
        )
        ExportFinishedNotificationType.create(results)

        contacts = add(ContactExport.create(org, user, group=groups[0]))
        ExportFinishedNotificationType.create(contacts)

        messages = add(MessageExport.create(org, user, start_date=date.today(), end_date=date.today(), label=labels[0]))
        ExportFinishedNotificationType.create(messages)

        tickets = add(
            TicketExport.create(
                org, user, start_date=date.today(), end_date=date.today(), with_groups=groups, with_fields=fields
            )
        )
        ExportFinishedNotificationType.create(tickets)

    def _create_archive_content(self, org, add):
        daily = add(self.create_archive(Archive.TYPE_MSG, Archive.PERIOD_DAILY, timezone.now(), [{"id": 1}], org=org))
        add(
            self.create_archive(
                Archive.TYPE_MSG, Archive.PERIOD_MONTHLY, timezone.now(), [{"id": 1}], rollup_of=(daily,), org=org
            )
        )

        # extra S3 file in archive dir
        Archive.storage().save(f"{org.id}/extra_file.json", io.StringIO("[]"))

    def _exists(self, obj) -> bool:
        return obj._meta.model.objects.filter(id=obj.id).exists()

    def assertOrgActive(self, org, org_content=()):
        org.refresh_from_db()

        self.assertTrue(org.is_active)
        self.assertIsNone(org.released_on)
        self.assertIsNone(org.deleted_on)

        for o in org_content:
            self.assertTrue(self._exists(o), f"{repr(o)} should still exist")

    def assertOrgReleased(self, org, org_content=()):
        org.refresh_from_db()

        self.assertFalse(org.is_active)
        self.assertIsNotNone(org.released_on)
        self.assertIsNone(org.deleted_on)

        for o in org_content:
            self.assertTrue(self._exists(o), f"{repr(o)} should still exist")

    def assertOrgDeleted(self, org, org_content=()):
        org.refresh_from_db()

        self.assertFalse(org.is_active)
        self.assertEqual({}, org.config)
        self.assertIsNotNone(org.released_on)
        self.assertIsNotNone(org.deleted_on)

        for o in org_content:
            self.assertFalse(self._exists(o), f"{repr(o)} shouldn't still exist")

    def assertUserActive(self, user):
        user.refresh_from_db()

        self.assertTrue(user.is_active)
        self.assertNotEqual("", user.password)

    def assertUserReleased(self, user):
        user.refresh_from_db()

        self.assertFalse(user.is_active)
        self.assertEqual("", user.password)

    @mock_mailroom
    def test_release_and_delete(self, mr_mocks):
        org1_content = self.create_content(self.org, self.admin)
        org2_content = self.create_content(self.org2, self.admin2)

        org1_child1 = self.org.children.get(name="Child 1")
        org1_child2 = self.org.children.get(name="Child 2")

        # add editor to second org as agent
        self.org2.add_user(self.editor, OrgRole.AGENT)

        # can't delete an org that wasn't previously released
        with self.assertRaises(AssertionError):
            self.org.delete()

        self.assertOrgActive(self.org, org1_content)
        self.assertOrgActive(self.org2, org2_content)

        self.org.release(self.customer_support)

        # org and its children should be marked for deletion
        self.assertOrgReleased(self.org, org1_content)
        self.assertOrgReleased(org1_child1)
        self.assertOrgReleased(org1_child2)
        self.assertOrgActive(self.org2, org2_content)

        self.assertUserReleased(self.admin)
        self.assertUserActive(self.editor)  # because they're also in org #2
        self.assertUserReleased(self.user)
        self.assertUserReleased(self.agent)
        self.assertUserReleased(self.admin)
        self.assertUserActive(self.admin2)

        delete_released_orgs()

        self.assertOrgReleased(self.org, org1_content)  # deletion hasn't occured yet because releasing was too soon
        self.assertOrgReleased(org1_child1)
        self.assertOrgReleased(org1_child2)
        self.assertOrgActive(self.org2, org2_content)

        # make it look like released orgs were released over a week ago
        Org.objects.exclude(released_on=None).update(released_on=F("released_on") - timedelta(days=8))

        delete_released_orgs()

        self.assertOrgDeleted(self.org, org1_content)
        self.assertOrgDeleted(org1_child1)
        self.assertOrgDeleted(org1_child2)
        self.assertOrgActive(self.org2, org2_content)

        # only org 2 files left in S3
        for archive in self.org2.archives.all():
            self.assertTrue(Archive.storage().exists(archive.get_storage_location()[1]))

        self.assertTrue(Archive.storage().exists(f"{self.org2.id}/extra_file.json"))
        self.assertFalse(Archive.storage().exists(f"{self.org.id}/extra_file.json"))

        # check we've initiated search de-indexing for all deleted orgs
        self.assertEqual([call(org1_child1), call(org1_child2), call(self.org)], mr_mocks.calls["org_deindex"])

        # we don't actually delete org objects but at this point there should be no related fields preventing that
        Model.delete(org1_child1)
        Model.delete(org1_child2)
        Model.delete(self.org)

        # releasing an already released org won't do anything
        prev_released_on = self.org.released_on
        self.org.release(self.customer_support)
        self.assertEqual(prev_released_on, self.org.released_on)


class AnonOrgTest(TembaTest):
    """
    Tests the case where our organization is marked as anonymous, that is the phone numbers are masked
    for users.
    """

    def setUp(self):
        super().setUp()

        self.org.is_anon = True
        self.org.save()

    def test_contacts(self):
        # are there real phone numbers on the contact list page?
        contact = self.create_contact(None, phone="+250788123123")
        self.login(self.admin)

        anon_id = f"{contact.id:010}"

        response = self.client.get(reverse("contacts.contact_list"))

        # phone not in the list
        self.assertNotContains(response, "788 123 123")

        # but the id is
        self.assertContains(response, anon_id)

        # create an outgoing message, check number doesn't appear in outbox
        msg1 = self.create_outgoing_msg(contact, "hello", status="Q")

        response = self.client.get(reverse("msgs.msg_outbox"))

        self.assertEqual(set(response.context["object_list"]), {msg1})
        self.assertNotContains(response, "788 123 123")
        self.assertContains(response, anon_id)

        # create an incoming message, check number doesn't appear in inbox
        msg2 = self.create_incoming_msg(contact, "ok")

        response = self.client.get(reverse("msgs.msg_inbox"))

        self.assertEqual(set(response.context["object_list"]), {msg2})
        self.assertNotContains(response, "788 123 123")
        self.assertContains(response, anon_id)

        # create an incoming flow message, check number doesn't appear in inbox
        flow = self.create_flow("Test")
        msg3 = self.create_incoming_msg(contact, "ok", flow=flow)

        response = self.client.get(reverse("msgs.msg_flow"))

        self.assertEqual(set(response.context["object_list"]), {msg3})
        self.assertNotContains(response, "788 123 123")
        self.assertContains(response, anon_id)

        # check contact detail page
        response = self.client.get(reverse("contacts.contact_read", args=[contact.uuid]))
        self.assertNotContains(response, "788 123 123")
        self.assertContains(response, anon_id)


class OrgCRUDLTest(TembaTest, CRUDLTestMixin):
    def test_manage_accounts(self):
        accounts_url = reverse("orgs.org_manage_accounts")
        settings_url = reverse("orgs.org_workspace")

        # nobody can access if we don't have users feature
        self.login(self.admin)
        self.assertRedirect(self.client.get(accounts_url), settings_url)

        self.org.features = [Org.FEATURE_USERS]
        self.org.save(update_fields=("features",))

        # create invitations
        invitation1 = Invitation.create(self.org, self.admin, "norkans7@gmail.com", OrgRole.ADMINISTRATOR)
        invitation2 = Invitation.create(self.org, self.admin, "bob@tickets.com", OrgRole.AGENT)

        # add a second editor to the org
        editor2 = self.create_user("editor2@nyaruka.com", first_name="Edwina")
        self.org.add_user(editor2, OrgRole.EDITOR)

        # only admins can access
        self.assertRequestDisallowed(accounts_url, [None, self.user, self.editor])

        # order should be users by email, then invitations by email
        expected_fields = []
        for user in self.org.users.order_by("email"):
            expected_fields.extend([f"user_{user.id}_role", f"user_{user.id}_remove"])
        for inv in self.org.invitations.order_by("email"):
            expected_fields.extend([f"invite_{inv.id}_role", f"invite_{inv.id}_remove"])

        response = self.assertUpdateFetch(accounts_url, [self.admin], form_fields=expected_fields)

        self.assertEqual("A", response.context["form"].fields[f"user_{self.admin.id}_role"].initial)
        self.assertEqual("E", response.context["form"].fields[f"user_{self.editor.id}_role"].initial)
        self.assertEqual("V", response.context["form"].fields[f"user_{self.user.id}_role"].initial)
        self.assertEqual("T", response.context["form"].fields[f"user_{self.agent.id}_role"].initial)

        # only a user which is already a viewer has the option to stay a viewer
        self.assertEqual(
            [("A", "Administrator"), ("E", "Editor"), ("T", "Agent")],
            response.context["form"].fields[f"user_{self.admin.id}_role"].choices,
        )
        self.assertEqual(
            [("A", "Administrator"), ("E", "Editor"), ("T", "Agent"), ("V", "Viewer")],
            response.context["form"].fields[f"user_{self.user.id}_role"].choices,
        )

        self.assertContains(response, "norkans7@gmail.com")

        # give users an API token
        APIToken.create(self.org, self.admin)
        APIToken.create(self.org, self.editor)
        APIToken.create(self.org, editor2)

        # leave admin, editor and agent as is, but change user to an editor too, and remove the second editor
        response = self.assertUpdateSubmit(
            accounts_url,
            self.admin,
            {
                f"user_{self.admin.id}_role": "A",
                f"user_{self.editor.id}_role": "E",
                f"user_{self.user.id}_role": "E",
                f"user_{editor2.id}_role": "E",
                f"user_{editor2.id}_remove": "1",
                f"user_{self.agent.id}_role": "T",
            },
        )
        self.assertRedirect(response, reverse("orgs.org_manage_accounts"))

        self.assertEqual({self.admin, self.agent, self.editor, self.user}, set(self.org.users.all()))
        self.assertEqual({self.admin}, set(self.org.get_users(roles=[OrgRole.ADMINISTRATOR])))
        self.assertEqual({self.user, self.editor}, set(self.org.get_users(roles=[OrgRole.EDITOR])))
        self.assertEqual(set(), set(self.org.get_users(roles=[OrgRole.VIEWER])))
        self.assertEqual({self.agent}, set(self.org.get_users(roles=[OrgRole.AGENT])))

        # pretend our first invite was acted on
        invitation1.release()

        # no longer appears in list
        response = self.client.get(accounts_url)
        self.assertNotContains(response, "norkans7@gmail.com")

        # try to remove ourselves as admin
        response = self.assertUpdateSubmit(
            accounts_url,
            self.admin,
            {
                f"user_{self.admin.id}_role": "A",
                f"user_{self.admin.id}_remove": "1",
                f"user_{self.editor.id}_role": "E",
                f"user_{self.user.id}_role": "E",
                f"user_{self.agent.id}_role": "T",
            },
            form_errors={"__all__": "A workspace must have at least one administrator."},
            object_unchanged=self.org,
        )

        # try to downgrade ourselves to an editor
        response = self.assertUpdateSubmit(
            accounts_url,
            self.admin,
            {
                f"user_{self.admin.id}_role": "E",
                f"user_{self.editor.id}_role": "E",
                f"user_{self.user.id}_role": "E",
                f"user_{self.agent.id}_role": "T",
            },
            form_errors={"__all__": "A workspace must have at least one administrator."},
            object_unchanged=self.org,
        )

        # finally upgrade agent to admin, downgrade editor to agent, remove ourselves entirely and remove last invite
        response = self.assertUpdateSubmit(
            accounts_url,
            self.admin,
            {
                f"user_{self.admin.id}_role": "A",
                f"user_{self.admin.id}_remove": "1",
                f"user_{self.editor.id}_role": "T",
                f"user_{self.user.id}_role": "E",
                f"user_{self.agent.id}_role": "A",
                f"invite_{invitation2.id}_remove": "1",
            },
        )

        # we should be redirected to chooser page
        self.assertRedirect(response, reverse("orgs.org_choose"))

        self.assertEqual(0, self.org.invitations.filter(is_active=True).count())

        # and removed from this org
        self.org.refresh_from_db()
        self.assertEqual(set(self.org.users.all()), {self.agent, self.editor, self.user})
        self.assertEqual({self.agent}, set(self.org.get_users(roles=[OrgRole.ADMINISTRATOR])))
        self.assertEqual({self.user}, set(self.org.get_users(roles=[OrgRole.EDITOR])))
        self.assertEqual(set(), set(self.org.get_users(roles=[OrgRole.VIEWER])))
        self.assertEqual({self.editor}, set(self.org.get_users(roles=[OrgRole.AGENT])))

    def test_menu(self):
        menu_url = reverse("orgs.org_menu")

        self.child = Org.objects.create(
            name="Child Workspace",
            timezone=ZoneInfo("US/Pacific"),
            flow_languages=["eng"],
            created_by=self.admin,
            modified_by=self.admin,
            parent=self.org,
        )
        self.child.initialize()
        self.child.add_user(self.admin, OrgRole.ADMINISTRATOR)

        self.assertPageMenu(
            menu_url,
            self.admin,
            [
                ("Workspace", ["Nyaruka", "Sign Out", "Child Workspace"]),
                "Messages",
                "Contacts",
                "Flows",
                "Triggers",
                "Campaigns",
                "Tickets",
                ("Notifications", []),
                "Settings",
            ],
            choose_org=self.org,
        )
        self.assertPageMenu(
            f"{menu_url}settings/",
            self.admin,
            [
                "Nyaruka",
                "Account",
                "Resthooks",
                "Incidents",
                "Export",
                "Import",
                ("Channels", ["New Channel", "Test Channel"]),
                ("Classifiers", ["New Classifier"]),
                ("Archives", ["Messages", "Flow Runs"]),
            ],
            choose_org=self.org,
        )

        # agents should only see tickets and settings
        self.assertPageMenu(
            menu_url,
            self.agent,
            [
                ("Workspace", ["Nyaruka", "Sign Out"]),
                "Tickets",
                ("Notifications", []),
                "Settings",
            ],
        )

        # customer support without an org will see settings as profile, and staff section
        self.assertPageMenu(menu_url, self.customer_support, ["Settings", "Staff"])

        self.assertPageMenu(f"{menu_url}staff/", self.customer_support, ["Workspaces", "Users"])

        # if our org has new orgs but not child orgs, we should have a New Workspace button in the menu
        self.org.features = [Org.FEATURE_NEW_ORGS]
        self.org.save()

        self.assertPageMenu(
            menu_url,
            self.admin,
            [
                ("Workspace", ["Nyaruka", "Sign Out", "Child Workspace", "New Workspace"]),
                "Messages",
                "Contacts",
                "Flows",
                "Triggers",
                "Campaigns",
                "Tickets",
                ("Notifications", []),
                "Settings",
            ],
            choose_org=self.org,
        )

        # confirm no notifications
        self.login(self.admin)
        menu = self.client.get(menu_url).json()["results"]
        self.assertEqual(None, menu[8].get("bubble"))

        # flag our org to create a notification
        self.org.flag()
        menu = self.client.get(menu_url).json()["results"]
        self.assertEqual("tomato", menu[8]["bubble"])

    def test_workspace(self):
        workspace_url = reverse("orgs.org_workspace")

        self.assertRequestDisallowed(workspace_url, [None, self.agent])
        response = self.assertListFetch(workspace_url, [self.user, self.editor, self.admin])

        # make sure we have the appropriate number of sections
        self.assertEqual(6, len(response.context["formax"].sections))

        self.assertPageMenu(
            f"{reverse('orgs.org_menu')}settings/",
            self.admin,
            [
                "Nyaruka",
                "Account",
                "Resthooks",
                "Incidents",
                "Export",
                "Import",
                ("Channels", ["New Channel", "Test Channel"]),
                ("Classifiers", ["New Classifier"]),
                ("Archives", ["Messages", "Flow Runs"]),
            ],
        )

        # enable child workspaces and users
        self.org.features = [Org.FEATURE_USERS, Org.FEATURE_CHILD_ORGS]
        self.org.save(update_fields=("features",))

        self.child_org = Org.objects.create(
            name="Child Org",
            timezone=ZoneInfo("Africa/Kigali"),
            country=self.org.country,
            created_by=self.user,
            modified_by=self.user,
            parent=self.org,
        )

        with self.assertNumQueries(9):
            response = self.client.get(workspace_url)

        # should have an extra menu options for workspaces and users
        self.assertPageMenu(
            f"{reverse('orgs.org_menu')}settings/",
            self.admin,
            [
                "Nyaruka",
                "Workspaces (1)",
                "Dashboard",
                "Account",
                "Users (4)",
                "Resthooks",
                "Incidents",
                "Export",
                "Import",
                ("Channels", ["New Channel", "Test Channel"]),
                ("Classifiers", ["New Classifier"]),
                ("Archives", ["Messages", "Flow Runs"]),
            ],
        )

    def test_flow_smtp(self):
        self.login(self.admin)

        settings_url = reverse("orgs.org_workspace")
        config_url = reverse("orgs.org_flow_smtp")

        # orgs without SMTP settings see default from address
        response = self.client.get(settings_url)
        self.assertContains(response, "Emails sent from flows will be sent from <b>no-reply@temba.io</b>.")
        self.assertEqual("no-reply@temba.io", response.context["from_email_default"])  # from settings
        self.assertEqual(None, response.context["from_email_custom"])

        # make org a child to a parent that alsos doesn't have SMTP settings
        self.org.parent = self.org2
        self.org.save(update_fields=("parent",))

        response = self.client.get(config_url)
        self.assertContains(response, "You can add your own SMTP settings for emails sent from flows.")
        self.assertEqual("no-reply@temba.io", response.context["from_email_default"])
        self.assertIsNone(response.context["from_email_custom"])

        # give parent custom SMTP settings
        self.org2.flow_smtp = "smtp://bob%40acme.com:secret@example.com/?from=bob%40acme.com&tls=true"
        self.org2.save(update_fields=("flow_smtp",))

        response = self.client.get(settings_url)
        self.assertContains(response, "Emails sent from flows will be sent from <b>bob@acme.com</b>.")

        response = self.client.get(config_url)
        self.assertContains(response, "You can add your own SMTP settings for emails sent from flows.")
        self.assertEqual("bob@acme.com", response.context["from_email_default"])
        self.assertIsNone(response.context["from_email_custom"])

        # try submitting without any data
        response = self.client.post(config_url, {})
        self.assertFormError(response.context["form"], "from_email", "This field is required.")
        self.assertFormError(response.context["form"], "host", "This field is required.")
        self.assertFormError(response.context["form"], "username", "This field is required.")
        self.assertFormError(response.context["form"], "password", "This field is required.")
        self.assertFormError(response.context["form"], "port", "This field is required.")
        self.assertEqual(len(mail.outbox), 0)

        # try submitting an invalid from address
        response = self.client.post(config_url, {"from_email": "foobar.com"})
        self.assertFormError(response.context["form"], "from_email", "Not a valid email address.")
        self.assertEqual(len(mail.outbox), 0)

        # mock email sending so test send fails
        with patch("temba.utils.email.send.send_email") as mock_send:
            mock_send.side_effect = smtplib.SMTPException("boom")

            response = self.client.post(
                config_url,
                {
                    "from_email": "foo@bar.com",
                    "host": "smtp.example.com",
                    "username": "support@example.com",
                    "password": "secret",
                    "port": "465",
                },
            )
            self.assertFormError(response.context["form"], None, "SMTP settings test failed with error: boom")
            self.assertEqual(len(mail.outbox), 0)

            mock_send.side_effect = Exception("Unexpected Error")
            response = self.client.post(
                config_url,
                {
                    "from_email": "foo@bar.com",
                    "host": "smtp.example.com",
                    "username": "support@example.com",
                    "password": "secret",
                    "port": "465",
                },
                follow=True,
            )
            self.assertFormError(response.context["form"], None, "SMTP settings test failed.")
            self.assertEqual(len(mail.outbox), 0)

        # submit with valid fields
        self.client.post(
            config_url,
            {
                "from_email": "  foo@bar.com  ",  # check trimming
                "host": "smtp.example.com",
                "username": "support@example.com",
                "password": " secret ",
                "port": "465",
            },
        )
        self.assertEqual(len(mail.outbox), 1)

        self.org.refresh_from_db()
        self.assertEqual(
            r"smtp://support%40example.com:secret@smtp.example.com:465/?from=foo%40bar.com&tls=true", self.org.flow_smtp
        )

        response = self.client.get(settings_url)
        self.assertContains(response, "Emails sent from flows will be sent from <b>foo@bar.com</b>.")

        response = self.client.get(config_url)
        self.assertContains(response, "If you no longer want to use these SMTP settings")
        self.assertEqual("bob@acme.com", response.context["from_email_default"])
        self.assertEqual("foo@bar.com", response.context["from_email_custom"])

        # submit with disconnect flag
        self.client.post(config_url, {"disconnect": "true"})

        self.org.refresh_from_db()
        self.assertIsNone(self.org.flow_smtp)

        response = self.client.get(settings_url)
        self.assertContains(response, "Emails sent from flows will be sent from <b>bob@acme.com</b>.")

    def test_join(self):
        # if invitation secret is invalid, redirect to root
        response = self.client.get(reverse("orgs.org_join", args=["invalid"]))
        self.assertRedirect(response, reverse("public.public_index"))

        invitation = Invitation.create(self.org, self.admin, "edwin@nyaruka.com", OrgRole.EDITOR)

        join_url = reverse("orgs.org_join", args=[invitation.secret])
        join_signup_url = reverse("orgs.org_join_signup", args=[invitation.secret])
        join_accept_url = reverse("orgs.org_join_accept", args=[invitation.secret])

        # if no user exists then we redirect to the join signup page
        response = self.client.get(join_url)
        self.assertRedirect(response, join_signup_url)

        user = self.create_user("edwin@nyaruka.com")
        self.login(user)

        response = self.client.get(join_url)
        self.assertRedirect(response, join_accept_url)

        # but only if they're the currently logged in user
        self.login(self.admin)

        response = self.client.get(join_url)
        self.assertContains(response, "Sign in to join the <b>Nyaruka</b> workspace")
        self.assertContains(response, f"/users/login/?next={join_accept_url}")

        # should be logged out as the other user
        self.assertEqual(0, len(self.client.session.keys()))

        # invitation with mismatching case email
        invitation2 = Invitation.create(self.org2, self.admin, "eDwin@nyaruka.com", OrgRole.EDITOR)

        join_accept_url = reverse("orgs.org_join_accept", args=[invitation2.secret])
        join_url = reverse("orgs.org_join", args=[invitation2.secret])

        self.login(user)

        response = self.client.get(join_url)
        self.assertRedirect(response, join_accept_url)

        # but only if they're the currently logged in user
        self.login(self.admin)

        response = self.client.get(join_url)
        self.assertContains(response, "Sign in to join the <b>Trileet Inc.</b> workspace")
        self.assertContains(response, f"/users/login/?next={join_accept_url}")

    def test_join_signup(self):
        # if invitation secret is invalid, redirect to root
        response = self.client.get(reverse("orgs.org_join_signup", args=["invalid"]))
        self.assertRedirect(response, reverse("public.public_index"))

        invitation = Invitation.create(self.org, self.admin, "administrator@trileet.com", OrgRole.ADMINISTRATOR)

        join_signup_url = reverse("orgs.org_join_signup", args=[invitation.secret])
        join_url = reverse("orgs.org_join", args=[invitation.secret])

        # if user already exists then we redirect back to join
        response = self.client.get(join_signup_url)
        self.assertRedirect(response, join_url)

        invitation = Invitation.create(self.org, self.admin, "edwin@nyaruka.com", OrgRole.EDITOR)

        join_signup_url = reverse("orgs.org_join_signup", args=[invitation.secret])
        join_url = reverse("orgs.org_join", args=[invitation.secret])

        response = self.client.get(join_signup_url)
        self.assertContains(response, "edwin@nyaruka.com")
        self.assertEqual(["first_name", "last_name", "password", "loc"], list(response.context["form"].fields.keys()))

        response = self.client.post(join_signup_url, {})
        self.assertFormError(response.context["form"], "first_name", "This field is required.")
        self.assertFormError(response.context["form"], "last_name", "This field is required.")
        self.assertFormError(response.context["form"], "password", "This field is required.")

        response = self.client.post(join_signup_url, {"first_name": "Ed", "last_name": "Edits", "password": "Flows123"})
        self.assertRedirect(response, "/org/start/")

        invitation.refresh_from_db()
        self.assertFalse(invitation.is_active)

        self.assertEqual(1, self.admin.notifications.filter(notification_type="invitation:accepted").count())
        self.assertEqual(2, self.org.get_users(roles=[OrgRole.EDITOR]).count())

    def test_join_accept(self):
        # only authenticated users can access page
        response = self.client.get(reverse("orgs.org_join_accept", args=["invalid"]))
        self.assertLoginRedirect(response)

        # if invitation secret is invalid, redirect to root
        self.login(self.admin)
        response = self.client.get(reverse("orgs.org_join_accept", args=["invalid"]))
        self.assertRedirect(response, reverse("public.public_index"))

        invitation = Invitation.create(self.org, self.admin, "edwin@nyaruka.com", OrgRole.EDITOR)

        join_accept_url = reverse("orgs.org_join_accept", args=[invitation.secret])
        join_url = reverse("orgs.org_join", args=[invitation.secret])

        # if user doesn't exist then redirect back to join
        response = self.client.get(join_accept_url)
        self.assertRedirect(response, join_url)

        user = self.create_user("edwin@nyaruka.com")

        # if user exists but we're logged in as other user, also redirect
        response = self.client.get(join_accept_url)
        self.assertRedirect(response, join_url)

        self.login(user)

        response = self.client.get(join_accept_url)
        self.assertContains(response, "You have been invited to join the <b>Nyaruka</b> workspace.")

        response = self.client.post(join_accept_url)
        self.assertRedirect(response, "/org/start/")

        invitation.refresh_from_db()
        self.assertFalse(invitation.is_active)

        self.assertEqual(1, self.admin.notifications.filter(notification_type="invitation:accepted").count())
        self.assertEqual(2, self.org.get_users(roles=[OrgRole.EDITOR]).count())

    def test_org_grant(self):
        grant_url = reverse("orgs.org_grant")
        response = self.client.get(grant_url)
        self.assertRedirect(response, "/users/login/")

        self.user = self.create_user("tito@nyaruka.com")

        self.login(self.user)
        response = self.client.get(grant_url)
        self.assertRedirect(response, "/users/login/")

        granters = Group.objects.get(name="Granters")
        self.user.groups.add(granters)

        response = self.client.get(grant_url)
        self.assertEqual(200, response.status_code)

        # fill out the form
        post_data = dict(
            email="john@carmack.com",
            first_name="John",
            last_name="Carmack",
            name="Oculus",
            timezone="Africa/Kigali",
            credits="100000",
            password="dukenukem",
        )
        response = self.client.post(grant_url, post_data, follow=True)
        self.assertToast(response, "info", "Workspace successfully created.")

        org = Org.objects.get(name="Oculus")
        self.assertEqual(org.date_format, Org.DATE_FORMAT_DAY_FIRST)

        # check user exists and is admin
        self.assertEqual(OrgRole.ADMINISTRATOR, org.get_user_role(User.objects.get(username="john@carmack.com")))
        self.assertEqual(OrgRole.ADMINISTRATOR, org.get_user_role(User.objects.get(username="tito@nyaruka.com")))

        # try a new org with a user that already exists instead
        del post_data["password"]
        post_data["name"] = "id Software"

        response = self.client.post(grant_url, post_data, follow=True)
        self.assertToast(response, "info", "Workspace successfully created.")

        org = Org.objects.get(name="id Software")
        self.assertEqual(org.date_format, Org.DATE_FORMAT_DAY_FIRST)

        self.assertEqual(OrgRole.ADMINISTRATOR, org.get_user_role(User.objects.get(username="john@carmack.com")))
        self.assertEqual(OrgRole.ADMINISTRATOR, org.get_user_role(User.objects.get(username="tito@nyaruka.com")))

        # try a new org with US timezone
        post_data["name"] = "Bulls"
        post_data["timezone"] = "America/Chicago"
        response = self.client.post(grant_url, post_data, follow=True)

        self.assertToast(response, "info", "Workspace successfully created.")

        org = Org.objects.get(name="Bulls")
        self.assertEqual(Org.DATE_FORMAT_MONTH_FIRST, org.date_format)
        self.assertEqual("en-us", org.language)
        self.assertEqual(["eng"], org.flow_languages)

    def test_org_grant_invalid_form(self):
        grant_url = reverse("orgs.org_grant")

        granters = Group.objects.get(name="Granters")
        self.admin.groups.add(granters)

        self.login(self.admin)

        post_data = dict(
            email="",
            first_name="John",
            last_name="Carmack",
            name="Oculus",
            timezone="Africa/Kigali",
            credits="100000",
            password="dukenukem",
        )
        response = self.client.post(grant_url, post_data)
        self.assertFormError(response.context["form"], "email", "This field is required.")

        post_data = dict(
            email="this-is-not-a-valid-email",
            first_name="John",
            last_name="Carmack",
            name="Oculus",
            timezone="Africa/Kigali",
            credits="100000",
            password="dukenukem",
        )
        response = self.client.post(grant_url, post_data)
        self.assertFormError(response.context["form"], "email", "Enter a valid email address.")

        response = self.client.post(
            grant_url,
            {
                "email": f"john@{'x' * 150}.com",
                "first_name": f"John@{'n' * 150}.com",
                "last_name": f"Carmack@{'k' * 150}.com",
                "name": f"Oculus{'s' * 130}",
                "timezone": "Africa/Kigali",
                "credits": "100000",
                "password": "dukenukem",
            },
        )
        self.assertFormError(
            response.context["form"], "first_name", "Ensure this value has at most 150 characters (it has 159)."
        )
        self.assertFormError(
            response.context["form"], "last_name", "Ensure this value has at most 150 characters (it has 162)."
        )
        self.assertFormError(
            response.context["form"], "name", "Ensure this value has at most 128 characters (it has 136)."
        )
        self.assertFormError(
            response.context["form"],
            "email",
            ["Enter a valid email address.", "Ensure this value has at most 150 characters (it has 159)."],
        )

    def test_org_grant_form_clean(self):
        grant_url = reverse("orgs.org_grant")

        granters = Group.objects.get(name="Granters")
        self.admin.groups.add(granters)

        self.login(self.admin)

        # user with email admin@nyaruka.com already exists and we set a password
        response = self.client.post(
            grant_url,
            {
                "email": "admin@nyaruka.com",
                "first_name": "John",
                "last_name": "Carmack",
                "name": "Oculus",
                "timezone": "Africa/Kigali",
                "credits": "100000",
                "password": "password",
            },
        )
        self.assertFormError(response.context["form"], None, "Login already exists, please do not include password.")

        # try to create a new user with empty password
        response = self.client.post(
            grant_url,
            {
                "email": "a_new_user@nyaruka.com",
                "first_name": "John",
                "last_name": "Carmack",
                "name": "Oculus",
                "timezone": "Africa/Kigali",
                "credits": "100000",
                "password": "",
            },
        )
        self.assertFormError(response.context["form"], None, "Password required for new login.")

        # try to create a new user with invalid password
        response = self.client.post(
            grant_url,
            {
                "email": "a_new_user@nyaruka.com",
                "first_name": "John",
                "last_name": "Carmack",
                "name": "Oculus",
                "timezone": "Africa/Kigali",
                "credits": "100000",
                "password": "pass",
            },
        )
        self.assertFormError(
            response.context["form"], None, "This password is too short. It must contain at least 8 characters."
        )

    @patch("temba.orgs.views.OrgCRUDL.Signup.pre_process")
    def test_new_signup_with_user_logged_in(self, mock_pre_process):
        mock_pre_process.return_value = None
        signup_url = reverse("orgs.org_signup")
        self.user = self.create_user("tito@nyaruka.com")

        self.login(self.user)

        response = self.client.get(signup_url)
        self.assertEqual(response.status_code, 200)

        response = self.client.post(
            signup_url,
            {
                "first_name": "Kellan",
                "last_name": "Alexander",
                "email": "kellan@example.com",
                "password": "HeyThere123",
                "name": "AlexCom",
                "timezone": "Africa/Kigali",
            },
        )
        self.assertEqual(response.status_code, 302)

        # should have a new user
        user = User.objects.get(username="kellan@example.com")
        self.assertEqual(user.first_name, "Kellan")
        self.assertEqual(user.last_name, "Alexander")
        self.assertEqual(user.email, "kellan@example.com")
        self.assertTrue(user.check_password("HeyThere123"))

        # should have a new org
        org = Org.objects.get(name="AlexCom")
        self.assertEqual(org.timezone, ZoneInfo("Africa/Kigali"))

        # of which our user is an administrator
        self.assertIn(user, org.get_admins())

        # not the logged in user at the signup time
        self.assertNotIn(self.user, org.get_admins())

    @override_settings(
        AUTH_PASSWORD_VALIDATORS=[
            {"NAME": "django.contrib.auth.password_validation.MinimumLengthValidator", "OPTIONS": {"min_length": 8}},
            {"NAME": "django.contrib.auth.password_validation.CommonPasswordValidator"},
            {"NAME": "django.contrib.auth.password_validation.NumericPasswordValidator"},
        ]
    )
    def test_signup(self):
        signup_url = reverse("orgs.org_signup")
        edit_url = reverse("orgs.user_edit")

        response = self.client.get(signup_url + "?%s" % urlencode({"email": "address@example.com"}))
        self.assertEqual(response.status_code, 200)
        self.assertIn("email", response.context["form"].fields)
        self.assertEqual(response.context["view"].derive_initial()["email"], "address@example.com")

        response = self.client.get(signup_url)
        self.assertEqual(response.status_code, 200)
        self.assertIn("name", response.context["form"].fields)

        # submit with missing fields
        response = self.client.post(signup_url, {})
        self.assertFormError(response.context["form"], "name", "This field is required.")
        self.assertFormError(response.context["form"], "first_name", "This field is required.")
        self.assertFormError(response.context["form"], "last_name", "This field is required.")
        self.assertFormError(response.context["form"], "email", "This field is required.")
        self.assertFormError(response.context["form"], "password", "This field is required.")
        self.assertFormError(response.context["form"], "timezone", "This field is required.")

        # submit with invalid password and email
        response = self.client.post(
            signup_url,
            {
                "first_name": "Eugene",
                "last_name": "Rwagasore",
                "email": "bad_email",
                "password": "badpass",
                "name": "Your Face",
                "timezone": "Africa/Kigali",
            },
        )
        self.assertFormError(response.context["form"], "email", "Enter a valid email address.")
        self.assertFormError(
            response.context["form"], "password", "This password is too short. It must contain at least 8 characters."
        )

        # submit with password that is too common
        response = self.client.post(
            signup_url,
            {
                "first_name": "Eugene",
                "last_name": "Rwagasore",
                "email": "eugene@temba.io",
                "password": "password",
                "name": "Your Face",
                "timezone": "Africa/Kigali",
            },
        )
        self.assertFormError(response.context["form"], "password", "This password is too common.")

        # submit with password that is all numerical
        response = self.client.post(
            signup_url,
            {
                "first_name": "Eugene",
                "last_name": "Rwagasore",
                "email": "eugene@temba.io",
                "password": "3464357358532",
                "name": "Your Face",
                "timezone": "Africa/Kigali",
            },
        )
        self.assertFormError(response.context["form"], "password", "This password is entirely numeric.")

        # submit with valid data (long email)
        response = self.client.post(
            signup_url,
            {
                "first_name": "Eugene",
                "last_name": "Rwagasore",
                "email": "myal12345678901234567890@relieves.org",
                "password": "HelloWorld1",
                "name": "Relieves World",
                "timezone": "Africa/Kigali",
            },
        )
        self.assertEqual(response.status_code, 302)

        # should have a new user
        user = User.objects.get(username="myal12345678901234567890@relieves.org")
        self.assertEqual(user.first_name, "Eugene")
        self.assertEqual(user.last_name, "Rwagasore")
        self.assertEqual(user.email, "myal12345678901234567890@relieves.org")
        self.assertTrue(user.check_password("HelloWorld1"))

        # should have a new org
        org = Org.objects.get(name="Relieves World")
        self.assertEqual(org.timezone, ZoneInfo("Africa/Kigali"))
        self.assertEqual(str(org), "Relieves World")

        # of which our user is an administrator
        self.assertIn(user, org.get_admins())

        # check default org content was created correctly
        system_fields = set(org.fields.filter(is_system=True).values_list("key", flat=True))
        system_groups = set(org.groups.filter(is_system=True).values_list("name", flat=True))
        sample_flows = set(org.flows.values_list("name", flat=True))

        self.assertEqual({"created_on", "last_seen_on"}, system_fields)
        self.assertEqual({"\\Active", "\\Archived", "\\Blocked", "\\Stopped", "Open Tickets"}, system_groups)
        self.assertEqual(
            {"Sample Flow - Order Status Checker", "Sample Flow - Satisfaction Survey", "Sample Flow - Simple Poll"},
            sample_flows,
        )

        # should now be able to go to channels page
        response = self.client.get(reverse("channels.channel_claim"))
        self.assertEqual(200, response.status_code)

        # can't signup again with same email
        response = self.client.post(
            signup_url,
            {
                "first_name": "Eugene",
                "last_name": "Rwagasore",
                "email": "myal12345678901234567890@relieves.org",
                "password": "HelloWorld1",
                "name": "Relieves World 2",
                "timezone": "Africa/Kigali",
            },
        )
        self.assertFormError(response.context["form"], "email", "That email address is already used")

        # if we hit /login we'll be taken back to the channel page
        response = self.client.get(reverse("users.user_check_login"))
        self.assertRedirect(response, reverse("orgs.org_choose"))

        # but if we log out, same thing takes us to the login page
        self.client.logout()

        response = self.client.get(reverse("users.user_check_login"))
        self.assertRedirect(response, reverse("users.user_login"))

        # try going to the org home page, no dice
        response = self.client.get(reverse("orgs.org_workspace"))
        self.assertRedirect(response, reverse("users.user_login"))

        # log in as the user
        self.client.login(username="myal12345678901234567890@relieves.org", password="HelloWorld1")
        response = self.client.get(reverse("orgs.org_workspace"))

        self.assertEqual(200, response.status_code)

        # try changing our username, wrong password
        response = self.client.post(edit_url, {"email": "myal@wr.org", "current_password": "HelloWorld"})
        self.assertEqual(200, response.status_code)
        self.assertFormError(
            response.context["form"],
            "current_password",
            "Please enter your password to save changes.",
        )

        # bad new password
        response = self.client.post(
            edit_url, {"email": "myal@wr.org", "current_password": "HelloWorld1", "new_password": "passwor"}
        )
        self.assertEqual(200, response.status_code)
        self.assertFormError(
            response.context["form"],
            "new_password",
            "This password is too short. It must contain at least 8 characters.",
        )

        User.objects.create(username="bill@msn.com", email="bill@msn.com")

        # dupe user
        response = self.client.post(edit_url, {"email": "bill@MSN.com", "current_password": "HelloWorld1"})
        self.assertEqual(200, response.status_code)
        self.assertFormError(response.context["form"], "email", "Sorry, that email address is already taken.")

        post_data = dict(
            email="myal@wr.org",
            first_name="Myal",
            last_name="Greene",
            language="en-us",
            current_password="HelloWorld1",
        )
        response = self.client.post(edit_url, post_data, HTTP_X_FORMAX=True)
        self.assertEqual(200, response.status_code)

        self.assertTrue(User.objects.get(username="myal@wr.org"))
        self.assertTrue(User.objects.get(email="myal@wr.org"))
        self.assertFalse(User.objects.filter(username="myal@relieves.org"))
        self.assertFalse(User.objects.filter(email="myal@relieves.org"))

    def test_create_new(self):
        children_url = reverse("orgs.org_sub_orgs")
        create_url = reverse("orgs.org_create")

        self.login(self.admin)

        # by default orgs don't have this feature
        response = self.client.get(children_url)
        self.assertContentMenu(children_url, self.admin, [])

        # trying to access the modal directly should redirect
        response = self.client.get(create_url)
        self.assertRedirect(response, "/org/workspace/")

        self.org.features = [Org.FEATURE_NEW_ORGS]
        self.org.save(update_fields=("features",))

        response = self.client.get(children_url)
        self.assertContentMenu(children_url, self.admin, ["New Workspace"])

        # give org2 the same feature
        self.org2.features = [Org.FEATURE_NEW_ORGS]
        self.org2.save(update_fields=("features",))

        # since we can only create new orgs, we don't show type as an option
        self.assertRequestDisallowed(create_url, [None, self.user, self.editor, self.agent])
        self.assertCreateFetch(create_url, [self.admin], form_fields=["name", "timezone"])

        # try to submit an empty form
        response = self.assertCreateSubmit(
            create_url,
            self.admin,
            {},
            form_errors={"name": "This field is required.", "timezone": "This field is required."},
        )

        # submit with valid values to create a new org...
        response = self.assertCreateSubmit(
            create_url,
            self.admin,
            {"name": "My Other Org", "timezone": "Africa/Nairobi"},
            new_obj_query=Org.objects.filter(name="My Other Org", parent=None),
        )

        new_org = Org.objects.get(name="My Other Org")
        self.assertEqual([], new_org.features)
        self.assertEqual("Africa/Nairobi", str(new_org.timezone))
        self.assertEqual(OrgRole.ADMINISTRATOR, new_org.get_user_role(self.admin))

        # should be now logged into that org
        self.assertRedirect(response, "/org/start/")
        response = self.client.get("/org/start/")
        self.assertEqual(str(new_org.id), response.headers["X-Temba-Org"])

    def test_create_child(self):
        children_url = reverse("orgs.org_sub_orgs")
        create_url = reverse("orgs.org_create")

        self.login(self.admin)

        # by default orgs don't have the new_orgs or child_orgs feature
        response = self.client.get(children_url)
        self.assertContentMenu(children_url, self.admin, [])

        # trying to access the modal directly should redirect
        response = self.client.get(create_url)
        self.assertRedirect(response, "/org/workspace/")

        self.org.features = [Org.FEATURE_CHILD_ORGS]
        self.org.save(update_fields=("features",))

        response = self.client.get(children_url)
        self.assertContentMenu(children_url, self.admin, ["New Workspace"])

        # give org2 the same feature
        self.org2.features = [Org.FEATURE_CHILD_ORGS]
        self.org2.save(update_fields=("features",))

        # since we can only create child orgs, we don't show type as an option
        self.assertRequestDisallowed(create_url, [None, self.user, self.editor, self.agent])
        self.assertCreateFetch(create_url, [self.admin], form_fields=["name", "timezone"])

        # try to submit an empty form
        response = self.assertCreateSubmit(
            create_url,
            self.admin,
            {},
            form_errors={"name": "This field is required.", "timezone": "This field is required."},
        )

        # submit with valid values to create a child org...
        response = self.assertCreateSubmit(
            create_url,
            self.admin,
            {"name": "My Child Org", "timezone": "Africa/Nairobi"},
            new_obj_query=Org.objects.filter(name="My Child Org", parent=self.org),
        )

        child_org = Org.objects.get(name="My Child Org")
        self.assertEqual([], child_org.features)
        self.assertEqual("Africa/Nairobi", str(child_org.timezone))
        self.assertEqual(OrgRole.ADMINISTRATOR, child_org.get_user_role(self.admin))

        # should have been redirected to child management page
        self.assertRedirect(response, "/org/sub_orgs/")

    def test_create_child_or_new(self):
        create_url = reverse("orgs.org_create")

        self.login(self.admin)

        self.org.features = [Org.FEATURE_NEW_ORGS, Org.FEATURE_CHILD_ORGS]
        self.org.save(update_fields=("features",))

        # give org2 the same feature
        self.org2.features = [Org.FEATURE_NEW_ORGS, Org.FEATURE_CHILD_ORGS]
        self.org2.save(update_fields=("features",))

        # because we can create both new orgs and child orgs, type is an option
        self.assertRequestDisallowed(create_url, [None, self.user, self.editor, self.agent])
        self.assertCreateFetch(create_url, [self.admin], form_fields=["type", "name", "timezone"])

        # create new org
        self.assertCreateSubmit(
            create_url,
            self.admin,
            {"type": "new", "name": "New Org", "timezone": "Africa/Nairobi"},
            new_obj_query=Org.objects.filter(name="New Org", parent=None),
        )

        # create child org
        self.assertCreateSubmit(
            create_url,
            self.admin,
            {"type": "child", "name": "Child Org", "timezone": "Africa/Nairobi"},
            new_obj_query=Org.objects.filter(name="Child Org", parent=self.org),
        )

    def test_create_child_spa(self):
        create_url = reverse("orgs.org_create")

        self.login(self.admin)

        self.org.features = [Org.FEATURE_CHILD_ORGS]
        self.org.save(update_fields=("features",))

        response = self.client.post(create_url, {"name": "Child Org", "timezone": "Africa/Nairobi"}, HTTP_TEMBA_SPA=1)

        self.assertRedirect(response, reverse("orgs.org_sub_orgs"))

    def test_child_management(self):
        sub_orgs_url = reverse("orgs.org_sub_orgs")
        menu_url = reverse("orgs.org_menu") + "settings/"

        self.login(self.admin)

        response = self.client.get(menu_url)
        self.assertNotContains(response, "Workspaces")
        self.assertNotContains(response, sub_orgs_url)

        # enable child orgs and create some child orgs
        self.org.features = [Org.FEATURE_CHILD_ORGS, Org.FEATURE_USERS]
        self.org.save(update_fields=("features",))
        child1 = self.org.create_new(self.admin, "Child Org 1", self.org.timezone, as_child=True)
        child2 = self.org.create_new(self.admin, "Child Org 2", self.org.timezone, as_child=True)

        # now we see the Workspaces menu item
        self.login(self.admin, choose_org=self.org)

        response = self.client.get(menu_url)
        self.assertContains(response, "Workspaces")
        self.assertContains(response, sub_orgs_url)

        response = self.assertListFetch(
            sub_orgs_url, [self.admin], context_objects=[child1, child2], choose_org=self.org
        )

        child1_edit_url = reverse("orgs.org_edit_sub_org") + f"?org={child1.id}"
        self.assertContains(response, "Child Org 1")

        # edit our sub org's details
        response = self.client.post(
            child1_edit_url,
            {"name": "New Child Name", "timezone": "Africa/Nairobi", "date_format": "Y", "language": "es"},
        )
        self.assertEqual(sub_orgs_url, response.url)

        child1.refresh_from_db()
        self.assertEqual("New Child Name", child1.name)
        self.assertEqual("/org/sub_orgs/", response.url)

        # edit our sub org's details in a spa view
        response = self.client.post(
            child1_edit_url,
            {"name": "Spa Child Name", "timezone": "Africa/Nairobi", "date_format": "Y", "language": "es"},
            HTTP_TEMBA_SPA=1,
        )

        self.assertEqual(reverse("orgs.org_sub_orgs"), response.url)

        child1.refresh_from_db()
        self.assertEqual("Spa Child Name", child1.name)
        self.assertEqual("Africa/Nairobi", str(child1.timezone))
        self.assertEqual("Y", child1.date_format)
        self.assertEqual("es", child1.language)

        # if org doesn't exist, 404
        response = self.client.get(f"{reverse('orgs.org_edit_sub_org')}?org=3464374")
        self.assertEqual(404, response.status_code)

        self.login(self.admin2)

        # same if it's not a child of the request org
        response = self.client.get(f"{reverse('orgs.org_edit_sub_org')}?org={child1.id}")
        self.assertEqual(404, response.status_code)

    def test_start(self):
        # the start view routes users based on their role
        start_url = reverse("orgs.org_start")

        # not authenticated, you should get a login redirect
        self.assertLoginRedirect(self.client.get(start_url))

        # now for all our roles
        self.assertRedirect(self.requestView(start_url, self.admin), "/msg/")
        self.assertRedirect(self.requestView(start_url, self.editor), "/msg/")
        self.assertRedirect(self.requestView(start_url, self.user), "/msg/")
        self.assertRedirect(self.requestView(start_url, self.agent), "/ticket/")

        # now try as customer support
        self.assertRedirect(self.requestView(start_url, self.customer_support), "/staff/org/")

        # if org isn't set, we redirect instead to choose view
        self.client.logout()
        self.org2.add_user(self.admin, OrgRole.ADMINISTRATOR)
        self.login(self.admin)
        self.assertRedirect(self.client.get(start_url), "/org/choose/")

    def test_choose(self):
        choose_url = reverse("orgs.org_choose")

        # create an inactive org which should never appear as an option
        org3 = Org.objects.create(
            name="Deactivated", timezone=tzone.utc, created_by=self.user, modified_by=self.user, is_active=False
        )
        org3.add_user(self.editor, OrgRole.EDITOR)

        # and another org that none of our users belong to
        org4 = Org.objects.create(name="Other", timezone=tzone.utc, created_by=self.user, modified_by=self.user)

        self.assertLoginRedirect(self.client.get(choose_url))

        # users with a single org are always redirected to the start page automatically
        self.assertRedirect(self.requestView(choose_url, self.admin), "/org/start/")
        self.assertRedirect(self.requestView(choose_url, self.editor), "/org/start/")
        self.assertRedirect(self.requestView(choose_url, self.user), "/org/start/")
        self.assertRedirect(self.requestView(choose_url, self.agent), "/org/start/")

        # users with no org are redirected back to the login page
        response = self.requestView(choose_url, self.non_org_user)
        self.assertLoginRedirect(response)
        response = self.client.get("/users/login/")
        self.assertContains(response, "No workspaces for this account, please contact your administrator.")

        # unless they are staff
        self.assertRedirect(self.requestView(choose_url, self.customer_support), "/staff/org/")

        # turn editor into a multi-org user
        self.org2.add_user(self.editor, OrgRole.EDITOR)

        # now we see a page to choose one of the two orgs
        response = self.requestView(choose_url, self.editor)
        self.assertEqual(["organization", "loc"], list(response.context["form"].fields.keys()))
        self.assertEqual({self.org, self.org2}, set(response.context["form"].fields["organization"].queryset))
        self.assertEqual({self.org, self.org2}, set(response.context["orgs"]))

        # try to submit for an org we don't belong to
        response = self.client.post(choose_url, {"organization": org4.id})
        self.assertFormError(
            response.context["form"],
            "organization",
            "Select a valid choice. That choice is not one of the available choices.",
        )

        # user clicks org 2...
        response = self.client.post(choose_url, {"organization": self.org2.id})
        self.assertRedirect(response, "/org/start/")

    def test_edit(self):
        edit_url = reverse("orgs.org_edit")

        self.assertLoginRedirect(self.client.get(edit_url))

        self.login(self.admin)

        response = self.client.get(edit_url)
        self.assertEqual(
            ["name", "timezone", "date_format", "language", "loc"], list(response.context["form"].fields.keys())
        )

        # language is only shown if there are multiple options
        with override_settings(LANGUAGES=(("en-us", "English"),)):
            response = self.client.get(edit_url)
            self.assertEqual(["name", "timezone", "date_format", "loc"], list(response.context["form"].fields.keys()))

        # try submitting with errors
        response = self.client.post(
            reverse("orgs.org_edit"),
            {"name": "", "timezone": "Bad/Timezone", "date_format": "X", "language": "klingon"},
        )
        self.assertFormError(response.context["form"], "name", "This field is required.")
        self.assertFormError(
            response.context["form"],
            "timezone",
            "Select a valid choice. Bad/Timezone is not one of the available choices.",
        )
        self.assertFormError(
            response.context["form"], "date_format", "Select a valid choice. X is not one of the available choices."
        )
        self.assertFormError(
            response.context["form"], "language", "Select a valid choice. klingon is not one of the available choices."
        )

        response = self.client.post(
            reverse("orgs.org_edit"),
            {"name": "New Name", "timezone": "Africa/Nairobi", "date_format": "Y", "language": "es"},
        )
        self.assertEqual(302, response.status_code)

        self.org.refresh_from_db()
        self.assertEqual("New Name", self.org.name)
        self.assertEqual("Africa/Nairobi", str(self.org.timezone))
        self.assertEqual("Y", self.org.date_format)
        self.assertEqual("es", self.org.language)

    def test_delete_child(self):
        self.org.features = [Org.FEATURE_CHILD_ORGS]
        self.org.save(update_fields=("features",))

        child = self.org.create_new(self.admin, "Child Workspace", self.org.timezone, as_child=True)
        delete_url = reverse("orgs.org_delete_child", args=[child.id])

        self.assertRequestDisallowed(delete_url, [None, self.user, self.editor, self.agent, self.admin2])
        self.assertDeleteFetch(delete_url, [self.admin], choose_org=self.org)

        # schedule for deletion
        response = self.client.get(delete_url)
        self.assertContains(response, "You are about to delete the workspace <b>Child Workspace</b>")

        # go through with it, redirects to main workspace page
        response = self.client.post(delete_url)
        self.assertEqual(reverse("orgs.org_sub_orgs"), response["Temba-Success"])

        child.refresh_from_db()
        self.assertFalse(child.is_active)

    def test_urn_schemes(self):
        # remove existing channels
        Channel.objects.all().update(is_active=False, org=None)

        self.assertEqual(set(), self.org.get_schemes(Channel.ROLE_SEND))
        self.assertEqual(set(), self.org.get_schemes(Channel.ROLE_RECEIVE))

        # add a receive only tel channel
        self.create_channel("T", "Twilio", "0785551212", country="RW", role="R")

        self.org = Org.objects.get(id=self.org.id)
        self.assertEqual(set(), self.org.get_schemes(Channel.ROLE_SEND))
        self.assertEqual({URN.TEL_SCHEME}, self.org.get_schemes(Channel.ROLE_RECEIVE))
        self.assertEqual({URN.TEL_SCHEME}, self.org.get_schemes(Channel.ROLE_RECEIVE))  # from cache

        # add a send/receive tel channel
        self.create_channel("T", "Twilio", "0785553434", country="RW", role="SR")

        self.org = Org.objects.get(pk=self.org.id)
        self.assertEqual({URN.TEL_SCHEME}, self.org.get_schemes(Channel.ROLE_SEND))
        self.assertEqual({URN.TEL_SCHEME}, self.org.get_schemes(Channel.ROLE_RECEIVE))

        # add a twitter channel
        self.create_channel("TWT", "Twitter", "nyaruka")
        self.org = Org.objects.get(pk=self.org.id)
        self.assertEqual(
            {URN.TEL_SCHEME, URN.TWITTER_SCHEME, URN.TWITTERID_SCHEME}, self.org.get_schemes(Channel.ROLE_SEND)
        )
        self.assertEqual(
            {URN.TEL_SCHEME, URN.TWITTER_SCHEME, URN.TWITTERID_SCHEME}, self.org.get_schemes(Channel.ROLE_RECEIVE)
        )

    def test_login_case_not_sensitive(self):
        login_url = reverse("users.user_login")

        response = self.client.post(login_url, {"username": "admin@nyaruka.com", "password": "Qwerty123"}, follow=True)
        self.assertEqual(response.request["PATH_INFO"], reverse("msgs.msg_inbox"))

        response = self.client.post(login_url, {"username": "ADMIN@nyaruka.com", "password": "Qwerty123"}, follow=True)
        self.assertEqual(response.request["PATH_INFO"], reverse("msgs.msg_inbox"))

        # passwords stay case sensitive
        response = self.client.post(login_url, {"username": "admin@nyaruka.com", "password": "QWERTY123"}, follow=True)
        self.assertIn("form", response.context)
        self.assertTrue(response.context["form"].errors)

    @mock_mailroom
    def test_service(self, mr_mocks):
        service_url = reverse("orgs.org_service")
        inbox_url = reverse("msgs.msg_inbox")

        # without logging in, try to service our main org
        response = self.client.get(service_url, {"other_org": self.org.id, "next": inbox_url})
        self.assertLoginRedirect(response)

        response = self.client.post(service_url, {"other_org": self.org.id})
        self.assertLoginRedirect(response)

        # try logging in with a normal user
        self.login(self.admin)

        # same thing, no permission
        response = self.client.get(service_url, {"other_org": self.org.id, "next": inbox_url})
        self.assertLoginRedirect(response)

        response = self.client.post(service_url, {"other_org": self.org.id})
        self.assertLoginRedirect(response)

        # ok, log in as our cs rep
        self.login(self.customer_support)

        # getting invalid org, has no service form
        response = self.client.get(service_url, {"other_org": 325253256, "next": inbox_url})
        self.assertContains(response, "Invalid org")

        # posting invalid org just redirects back to manage page
        response = self.client.post(service_url, {"other_org": 325253256})
        self.assertRedirect(response, "/staff/org/")

        # then service our org
        response = self.client.get(service_url, {"other_org": self.org.id})
        self.assertContains(response, "You are about to service the workspace, <b>Nyaruka</b>.")

        # requesting a next page has a slightly different message
        response = self.client.get(service_url, {"other_org": self.org.id, "next": inbox_url})
        self.assertContains(response, "The page you are requesting belongs to a different workspace, <b>Nyaruka</b>.")

        response = self.client.post(service_url, {"other_org": self.org.id})
        self.assertRedirect(response, "/msg/")
        self.assertEqual(self.org.id, self.client.session["org_id"])
        self.assertTrue(self.client.session["servicing"])

        # specify redirect_url
        response = self.client.post(service_url, {"other_org": self.org.id, "next": "/flow/"})
        self.assertRedirect(response, "/flow/")

        # create a new contact
        response = self.client.post(
            reverse("contacts.contact_create"), data=dict(name="Ben Haggerty", phone="0788123123")
        )
        self.assertNoFormErrors(response)

        # make sure that contact's created on is our cs rep
        contact = Contact.objects.get(urns__path="+250788123123", org=self.org)
        self.assertEqual(self.customer_support, contact.created_by)

        self.assertEqual(self.org.id, self.client.session["org_id"])
        self.assertTrue(self.client.session["servicing"])

        # stop servicing
        response = self.client.post(service_url, {})
        self.assertRedirect(response, "/staff/org/")
        self.assertIsNone(self.client.session["org_id"])
        self.assertFalse(self.client.session["servicing"])

    def test_languages(self):
        settings_url = reverse("orgs.org_workspace")
        langs_url = reverse("orgs.org_languages")

        self.org.set_flow_languages(self.admin, ["eng"])

        response = self.requestView(settings_url, self.admin)
        self.assertEqual("English", response.context["primary_lang"])
        self.assertEqual([], response.context["other_langs"])

        self.assertRequestDisallowed(langs_url, [None, self.user, self.editor, self.agent])
        self.assertUpdateFetch(langs_url, [self.admin], form_fields=["primary_lang", "other_langs", "input_collation"])

        # initial should do a match on code only
        response = self.client.get(f"{langs_url}?initial=fra", HTTP_X_REQUESTED_WITH="XMLHttpRequest")
        self.assertEqual([{"name": "French", "value": "fra"}], response.json()["results"])

        # try to submit as is (empty)
        self.assertUpdateSubmit(
            langs_url,
            self.admin,
            {},
            object_unchanged=self.org,
            form_errors={"primary_lang": "This field is required.", "input_collation": "This field is required."},
        )

        # give the org a primary language
        self.assertUpdateSubmit(
            langs_url,
            self.admin,
            {"primary_lang": '{"name":"French", "value":"fra"}', "input_collation": "confusables"},
        )

        self.org.refresh_from_db()
        self.assertEqual(["fra"], self.org.flow_languages)
        self.assertEqual("confusables", self.org.input_collation)

        # summary now includes this
        response = self.requestView(settings_url, self.admin)
        self.assertContains(response, "The default flow language is <b>French</b>.")
        self.assertNotContains(response, "Translations are provided in")

        # and now give it additional languages
        self.assertUpdateSubmit(
            langs_url,
            self.admin,
            {
                "primary_lang": '{"name":"French", "value":"fra"}',
                "other_langs": ['{"name":"Haitian", "value":"hat"}', '{"name":"Hausa", "value":"hau"}'],
                "input_collation": "confusables",
            },
        )

        self.org.refresh_from_db()
        self.assertEqual(["fra", "hat", "hau"], self.org.flow_languages)

        response = self.requestView(settings_url, self.admin)
        self.assertContains(response, "The default flow language is <b>French</b>.")
        self.assertContains(response, "Translations are provided in")
        self.assertContains(response, "<b>Hausa</b>")

        # searching languages should only return languages with 2-letter codes
        response = self.client.get("%s?search=Fr" % langs_url, HTTP_X_REQUESTED_WITH="XMLHttpRequest")
        self.assertEqual(
            [
                {"value": "afr", "name": "Afrikaans"},
                {"value": "fra", "name": "French"},
                {"value": "fry", "name": "Western Frisian"},
            ],
            response.json()["results"],
        )

        # unless they're explicitly included in settings
        with override_settings(NON_ISO6391_LANGUAGES={"frc"}):
            languages.reload()
            response = self.client.get("%s?search=Fr" % langs_url, HTTP_X_REQUESTED_WITH="XMLHttpRequest")
            self.assertEqual(
                [
                    {"value": "afr", "name": "Afrikaans"},
                    {"value": "frc", "name": "Cajun French"},
                    {"value": "fra", "name": "French"},
                    {"value": "fry", "name": "Western Frisian"},
                ],
                response.json()["results"],
            )

        languages.reload()


class UserCRUDLTest(TembaTest, CRUDLTestMixin):
    def test_list(self):
        list_url = reverse("orgs.user_list")

        # nobody can access if users feature not enabled
        response = self.requestView(list_url, self.admin)
        self.assertRedirect(response, reverse("orgs.org_workspace"))

        self.org.features = [Org.FEATURE_USERS]
        self.org.save(update_fields=("features",))

        self.assertRequestDisallowed(list_url, [None, self.user, self.editor, self.agent])

        self.assertListFetch(list_url, [self.admin], context_objects=[self.admin, self.agent, self.editor, self.user])

        # can search by name or email
        self.assertListFetch(list_url + "?search=andy", [self.admin], context_objects=[self.admin])
        self.assertListFetch(list_url + "?search=editor@nyaruka.com", [self.admin], context_objects=[self.editor])

    def test_update(self):
        update_url = reverse("orgs.user_update", args=[self.agent.id])

        # nobody can access if users feature not enabled
        response = self.requestView(update_url, self.admin)
        self.assertRedirect(response, reverse("orgs.org_workspace"))

        self.org.features = [Org.FEATURE_USERS]
        self.org.save(update_fields=("features",))

        self.assertRequestDisallowed(update_url, [None, self.user, self.editor, self.agent])

        self.assertUpdateFetch(update_url, [self.admin], form_fields={"role": "T"})

        # role field for viewers defaults to editor
        update_url = reverse("orgs.user_update", args=[self.user.id])

        self.assertUpdateFetch(update_url, [self.admin], form_fields={"role": "E"})

        response = self.assertUpdateSubmit(update_url, self.admin, {"role": "E"})
        self.assertRedirect(response, reverse("orgs.user_list"))

        self.assertEqual({self.user, self.editor}, set(self.org.get_users(roles=[OrgRole.EDITOR])))

        # try updating ourselves...
        update_url = reverse("orgs.user_update", args=[self.admin.id])

        # can't be updated because no other admins
        response = self.assertUpdateSubmit(update_url, self.admin, {"role": "E"}, object_unchanged=self.admin)
        self.assertRedirect(response, reverse("orgs.user_list"))
        self.assertEqual({self.user, self.editor}, set(self.org.get_users(roles=[OrgRole.EDITOR])))
        self.assertEqual({self.admin}, set(self.org.get_users(roles=[OrgRole.ADMINISTRATOR])))

        # add another admin to workspace and try again
        self.org.add_user(self.admin2, OrgRole.ADMINISTRATOR)

        response = self.assertUpdateSubmit(update_url, self.admin, {"role": "E"}, object_unchanged=self.admin)
        self.assertRedirect(response, reverse("orgs.org_start"))  # no longer have access to user list page

        self.assertEqual({self.user, self.editor, self.admin}, set(self.org.get_users(roles=[OrgRole.EDITOR])))
        self.assertEqual({self.admin2}, set(self.org.get_users(roles=[OrgRole.ADMINISTRATOR])))

    def test_delete(self):
        delete_url = reverse("orgs.user_delete", args=[self.agent.id])

        # nobody can access if users feature not enabled
        response = self.requestView(delete_url, self.admin)
        self.assertRedirect(response, reverse("orgs.org_workspace"))

        self.org.features = [Org.FEATURE_USERS]
        self.org.save(update_fields=("features",))

        self.assertRequestDisallowed(delete_url, [None, self.user, self.editor, self.agent])

        response = self.assertDeleteFetch(delete_url, [self.admin], as_modal=True)
        self.assertContains(
            response, "You are about to remove the user <b>Agnes</b> from your workspace. Are you sure?"
        )

        # submitting the delete doesn't actually delete the user - only removes them from the org
        response = self.assertDeleteSubmit(delete_url, self.admin, object_unchanged=self.agent)

        self.assertRedirect(response, reverse("orgs.user_list"))
        self.assertEqual({self.user, self.editor, self.admin}, set(self.org.get_users()))

        # try deleting ourselves..
        delete_url = reverse("orgs.user_delete", args=[self.admin.id])

        # can't be removed because no other admins
        response = self.assertDeleteSubmit(delete_url, self.admin, object_unchanged=self.admin)
        self.assertRedirect(response, reverse("orgs.user_list"))
        self.assertEqual({self.user, self.editor, self.admin}, set(self.org.get_users()))

        # add another admin to workspace and try again
        self.org.add_user(self.admin2, OrgRole.ADMINISTRATOR)

        response = self.assertDeleteSubmit(delete_url, self.admin, object_unchanged=self.admin)

        # this time we could remove ourselves
        response = self.assertDeleteSubmit(delete_url, self.admin, object_unchanged=self.admin)
        self.assertRedirect(response, reverse("orgs.org_choose"))
        self.assertEqual({self.user, self.editor, self.admin2}, set(self.org.get_users()))

    def test_account(self):
        self.login(self.agent)

        response = self.client.get(reverse("orgs.user_account"))
        self.assertEqual(1, len(response.context["formax"].sections))

        self.login(self.admin)

        response = self.client.get(reverse("orgs.user_account"))
        self.assertEqual(1, len(response.context["formax"].sections))

    def test_edit(self):
        edit_url = reverse("orgs.user_edit")

        # generate a recovery token so we can check it's deleted when email changes
        RecoveryToken.objects.create(user=self.admin, token="1234567")

        # no access if anonymous
        self.assertRequestDisallowed(edit_url, [None])

        self.assertUpdateFetch(
            edit_url,
            [self.admin],
            form_fields=["first_name", "last_name", "email", "avatar", "current_password", "new_password", "language"],
        )

        # language is only shown if there are multiple options
        with override_settings(LANGUAGES=(("en-us", "English"),)):
            self.assertUpdateFetch(
                edit_url,
                [self.admin],
                form_fields=["first_name", "last_name", "email", "avatar", "current_password", "new_password"],
            )

        self.admin.settings.email_status = "V"  # mark user email as verified
        self.admin.settings.email_verification_secret = "old-email-secret"
        self.admin.settings.save()

        # try to submit without required fields
        self.assertUpdateSubmit(
            edit_url,
            self.admin,
            {},
            form_errors={
                "email": "This field is required.",
                "first_name": "This field is required.",
                "last_name": "This field is required.",
                "language": "This field is required.",
                "current_password": "Please enter your password to save changes.",
            },
            object_unchanged=self.admin,
        )

        # change the name and language
        self.assertUpdateSubmit(
            edit_url,
            self.admin,
            {
                "avatar": self.getMockImageUpload(),
                "language": "pt-br",
                "first_name": "Admin",
                "last_name": "User",
                "email": "admin@nyaruka.com",
                "current_password": "",
            },
        )

        self.admin.refresh_from_db()
        self.assertEqual("Admin User", self.admin.name)
        self.assertEqual("V", self.admin.settings.email_status)  # unchanged
        self.assertEqual("old-email-secret", self.admin.settings.email_verification_secret)  # unchanged
        self.assertEqual(1, RecoveryToken.objects.filter(user=self.admin).count())  # unchanged
        self.assertIsNotNone(self.admin.settings.avatar)
        self.assertEqual("pt-br", self.admin.settings.language)

        self.assertEqual(0, self.admin.notifications.count())

        self.admin.settings.language = "en-us"
        self.admin.settings.save()

        # try to change email without entering password
        self.assertUpdateSubmit(
            edit_url,
            self.admin,
            {
                "language": "en-us",
                "first_name": "Admin",
                "last_name": "User",
                "email": "admin@trileet.com",
                "current_password": "",
            },
            form_errors={"current_password": "Please enter your password to save changes."},
            object_unchanged=self.admin,
        )

        # submit with current password
        self.assertUpdateSubmit(
            edit_url,
            self.admin,
            {
                "language": "en-us",
                "first_name": "Admin",
                "last_name": "User",
                "email": "admin@trileet.com",
                "current_password": "Qwerty123",
            },
        )

        self.admin.refresh_from_db()
        self.admin.settings.refresh_from_db()
        self.assertEqual("admin@trileet.com", self.admin.username)
        self.assertEqual("admin@trileet.com", self.admin.email)
        self.assertEqual("U", self.admin.settings.email_status)  # because email changed
        self.assertNotEqual("old-email-secret", self.admin.settings.email_verification_secret)
        self.assertEqual(0, RecoveryToken.objects.filter(user=self.admin).count())

        # should have a email changed notification using old address
        self.assertEqual({"user:email"}, set(self.admin.notifications.values_list("notification_type", flat=True)))
        self.assertEqual("admin@nyaruka.com", self.admin.notifications.get().email_address)

        # try to change password without entering current password
        self.assertUpdateSubmit(
            edit_url,
            self.admin,
            {
                "language": "en-us",
                "first_name": "Admin",
                "last_name": "User",
                "email": "admin@trileet.com",
                "new_password": "Sesame765",
                "current_password": "",
            },
            form_errors={"current_password": "Please enter your password to save changes."},
            object_unchanged=self.admin,
        )

        # try to change password to something too simple
        self.assertUpdateSubmit(
            edit_url,
            self.admin,
            {
                "language": "en-us",
                "first_name": "Admin",
                "last_name": "User",
                "email": "admin@trileet.com",
                "new_password": "123",
                "current_password": "Qwerty123",
            },
            form_errors={"new_password": "This password is too short. It must contain at least 8 characters."},
            object_unchanged=self.admin,
        )

        # submit with current password
        self.assertUpdateSubmit(
            edit_url,
            self.admin,
            {
                "language": "en-us",
                "first_name": "Admin",
                "last_name": "User",
                "email": "admin@trileet.com",
                "new_password": "Sesame765",
                "current_password": "Qwerty123",
            },
        )

        # should have a password changed notification
        self.assertEqual(
            {"user:email", "user:password"}, set(self.admin.notifications.values_list("notification_type", flat=True))
        )

        # check that user still has a valid session
        self.assertEqual(200, self.client.get(reverse("msgs.msg_inbox")).status_code)

        # reset password as test suite assumes this password
        self.admin.set_password("Qwerty123")
        self.admin.save()

        # submit when language isn't an option
        with override_settings(LANGUAGES=(("en-us", "English"),)):
            self.assertUpdateSubmit(
                edit_url,
                self.admin,
                {
                    "first_name": "Andy",
                    "last_name": "Flows",
                    "email": "admin@trileet.com",
                },
            )

            self.admin.refresh_from_db()
            self.admin.settings.refresh_from_db()
            self.assertEqual("Andy", self.admin.first_name)
            self.assertEqual("en-us", self.admin.settings.language)

    def test_forget(self):
        forget_url = reverse("orgs.user_forget")

        # make sure smartmin view is redirecting to our view
        response = self.client.get(reverse("users.user_forget"))
        self.assertRedirect(response, forget_url, status_code=301)

        FailedLogin.objects.create(username="admin@nyaruka.com")
        invitation = Invitation.create(self.org, self.admin, "invited@nyaruka.com", OrgRole.ADMINISTRATOR)

        # no login required to access
        response = self.client.get(forget_url)
        self.assertEqual(200, response.status_code)

        # try submitting email addess that don't exist in the system
        response = self.client.post(forget_url, {"email": "foo@nyaruka.com"})
        self.assertLoginRedirect(response)
        self.assertEqual(0, len(mail.outbox))  # no emails sent

        # try submitting email address that has been invited
        response = self.client.post(forget_url, {"email": "invited@nyaruka.com"})
        self.assertLoginRedirect(response)

        # invitation email should have been resent
        self.assertEqual(1, len(mail.outbox))
        self.assertEqual(["invited@nyaruka.com"], mail.outbox[0].recipients())
        self.assertIn(invitation.secret, mail.outbox[0].body)

        # try submitting email address for existing user
        response = self.client.post(forget_url, {"email": "admin@nyaruka.com"})
        self.assertLoginRedirect(response)

        # will have a recovery token
        token1 = RecoveryToken.objects.get(user=self.admin)

        # and a recovery link email sent
        self.assertEqual(2, len(mail.outbox))
        self.assertEqual(["admin@nyaruka.com"], mail.outbox[1].recipients())
        self.assertIn(token1.token, mail.outbox[1].body)

        # try submitting again for same email address - should error because it's too soon after last one
        response = self.client.post(forget_url, {"email": "admin@nyaruka.com"})
        self.assertEqual(200, response.status_code)
        self.assertContains(response, "A recovery email was already sent to this address recently.")

        # make that token look older and try again
        token1.created_on = timezone.now() - timedelta(minutes=30)
        token1.save(update_fields=("created_on",))

        response = self.client.post(forget_url, {"email": "admin@nyaruka.com"})
        self.assertLoginRedirect(response)

        # will have a new recovery token and the previous one is deleted
        token2 = RecoveryToken.objects.get(user=self.admin)
        self.assertFalse(RecoveryToken.objects.filter(id=token1.id).exists())

        self.assertEqual(3, len(mail.outbox))
        self.assertEqual(["admin@nyaruka.com"], mail.outbox[2].recipients())
        self.assertIn(token2.token, mail.outbox[2].body)

        # failed login records unaffected
        self.assertEqual(1, FailedLogin.objects.filter(username="admin@nyaruka.com").count())

    def test_recover(self):
        recover_url = reverse("orgs.user_recover", args=["1234567890"])

        FailedLogin.objects.create(username="admin@nyaruka.com")
        FailedLogin.objects.create(username="editor@nyaruka.com")

        # make sure smartmin view is redirecting to our view
        response = self.client.get(reverse("users.user_recover", args=["1234567890"]))
        self.assertRedirect(response, recover_url, status_code=301)

        # 404 if token doesn't exist
        response = self.client.get(recover_url)
        self.assertEqual(404, response.status_code)

        # create token but too old
        token = RecoveryToken.objects.create(
            user=self.admin, token="1234567890", created_on=timezone.now() - timedelta(days=1)
        )

        # user will be redirected to forget password page and told to start again
        response = self.client.get(recover_url)
        self.assertRedirect(response, reverse("orgs.user_forget"))

        token.created_on = timezone.now() - timedelta(minutes=45)
        token.save(update_fields=("created_on",))

        self.assertUpdateFetch(recover_url, [None], form_fields=("new_password", "confirm_password"))

        # try submitting empty form
        self.assertUpdateSubmit(
            recover_url,
            None,
            {},
            form_errors={"new_password": "This field is required.", "confirm_password": "This field is required."},
            object_unchanged=self.admin,
        )

        # try to set password to something too simple
        self.assertUpdateSubmit(
            recover_url,
            None,
            {"new_password": "123", "confirm_password": "123"},
            form_errors={"new_password": "This password is too short. It must contain at least 8 characters."},
            object_unchanged=self.admin,
        )

        # try to set password but confirmation doesn't match
        self.assertUpdateSubmit(
            recover_url,
            None,
            {"new_password": "Qwerty123", "confirm_password": "Azerty123"},
            form_errors={"__all__": "New password and confirmation don't match."},
            object_unchanged=self.admin,
        )

        # on successfull password reset, user is redirected to login page
        response = self.assertUpdateSubmit(
            recover_url, None, {"new_password": "Azerty123", "confirm_password": "Azerty123"}
        )
        self.assertLoginRedirect(response)

        response = self.client.get(response.url)
        self.assertContains(response, "Your password has been updated successfully.")

        # their password has been updated, recovery token deleted and any failed login records deleted
        self.admin.refresh_from_db()
        self.assertTrue(self.admin.check_password("Azerty123"))
        self.assertEqual(0, self.admin.recovery_tokens.count())

        self.assertEqual(0, FailedLogin.objects.filter(username="admin@nyaruka.com").count())  # deleted
        self.assertEqual(1, FailedLogin.objects.filter(username="editor@nyaruka.com").count())  # unaffected

    def test_tokens(self):
        tokens_url = reverse("orgs.user_tokens")

        self.assertRequestDisallowed(tokens_url, [None, self.user, self.agent])
        self.assertReadFetch(tokens_url, [self.admin], context_object=self.admin)

        # add user to other org and create API tokens for both
        self.org2.add_user(self.admin, OrgRole.EDITOR)
        token1 = APIToken.create(self.org, self.admin)
        token2 = APIToken.create(self.org, self.admin)
        APIToken.create(self.org, self.editor)  # other user
        APIToken.create(self.org2, self.admin)  # other org

        response = self.assertReadFetch(tokens_url, [self.admin], context_object=self.admin, choose_org=self.org)
        self.assertEqual([token1, token2], list(response.context["tokens"]))
        self.assertContentMenu(tokens_url, self.admin, ["New Token"], choose_org=self.org)

        # can POST to create new token
        response = self.client.post(tokens_url, {"new": "1"})
        self.assertRedirect(response, reverse("orgs.user_tokens"))
        self.assertEqual(3, self.admin.get_api_tokens(self.org).count())
        token3 = self.admin.get_api_tokens(self.org).order_by("created").last()

        # and now option to create new token is gone because we've reached the limit
        response = self.assertReadFetch(tokens_url, [self.admin], context_object=self.admin, choose_org=self.org)
        self.assertEqual([token1, token2, token3], list(response.context["tokens"]))
        self.assertContentMenu(tokens_url, self.admin, [], choose_org=self.org)

        # and POSTing is noop
        response = self.client.post(tokens_url, {"new": "1"})
        self.assertRedirect(response, reverse("orgs.user_tokens"))
        self.assertEqual(3, self.admin.get_api_tokens(self.org).count())

    def test_verify_email(self):
        self.assertEqual(self.admin.settings.email_status, "U")
        self.assertTrue(self.admin.settings.email_verification_secret)

        self.admin.settings.email_verification_secret = "SECRET"
        self.admin.settings.save(update_fields=("email_verification_secret",))

        verify_url = reverse("orgs.user_verify_email", args=["SECRET"])

        # try to access before logging in
        response = self.client.get(verify_url)
        self.assertLoginRedirect(response)

        self.login(self.admin)

        response = self.client.get(reverse("orgs.user_verify_email", args=["WRONG_SECRET"]))
        self.assertEqual(200, response.status_code)
        self.assertContains(response, "This email verification link is invalid.")

        response = self.client.get(verify_url, follow=True)
        self.assertEqual(200, response.status_code)
        self.assertContains(response, "verified successfully")
        self.assertContains(response, reverse("orgs.org_start"))

        self.admin.settings.refresh_from_db()
        self.assertEqual(self.admin.settings.email_status, "V")

        # use the same link again
        response = self.client.get(verify_url)
        self.assertEqual(200, response.status_code)
        self.assertContains(response, "verified successfully")
        self.assertContains(response, reverse("orgs.org_start"))

        self.login(self.admin2)
        self.assertEqual(self.admin2.settings.email_status, "U")

        # user is told to login as that user
        response = self.client.get(verify_url)
        self.assertEqual(200, response.status_code)
        self.assertContains(response, "This email verification link is for a different user.")
        self.assertContains(response, reverse("users.user_login"))

        # and isn't verified
        self.admin2.settings.refresh_from_db()
        self.assertEqual(self.admin2.settings.email_status, "U")

    def test_send_verification_email(self):
        r = get_redis_connection()
        send_verification_email_url = reverse("orgs.user_send_verification_email")

        # try to access before logging in
        response = self.client.get(send_verification_email_url)
        self.assertLoginRedirect(response)

        self.login(self.admin)

        response = self.client.get(send_verification_email_url)
        self.assertEqual(405, response.status_code)

        key = f"send_verification_email:{self.admin.email}".lower()

        # simulate haivng the redis key already set
        r.set(key, "1", ex=60 * 10)

        response = self.client.post(send_verification_email_url, {}, follow=True)
        self.assertEqual(200, response.status_code)
        self.assertToast(response, "info", "Verification email already sent. You can retry in 10 minutes.")
        self.assertEqual(0, len(mail.outbox))

        # no email when the redis key is set even with the task itself
        send_user_verification_email.delay(self.org.id, self.admin.id)
        self.assertEqual(0, len(mail.outbox))

        # remove the redis key, as the key expired
        r.delete(key)

        response = self.client.post(send_verification_email_url, {}, follow=True)
        self.assertEqual(200, response.status_code)
        self.assertToast(response, "info", "Verification email sent")

        # and one email sent
        self.assertEqual(1, len(mail.outbox))

        self.admin.settings.email_status = "V"
        self.admin.settings.save(update_fields=("email_status",))

        response = self.client.post(send_verification_email_url, {}, follow=True)
        self.assertEqual(200, response.status_code)

        # no new email sent
        self.assertEqual(1, len(mail.outbox))

        # even the method will not send the email for verified status
        send_user_verification_email.delay(self.org.id, self.admin.id)

        # no new email sent
        self.assertEqual(1, len(mail.outbox))


class BulkExportTest(TembaTest):

    def _export(self, flows=[], campaigns=[]):
        export = DefinitionExport.create(self.org, self.admin, flows=flows, campaigns=campaigns)
        export.perform()

        with default_storage.open(f"orgs/{self.org.id}/definition_exports/{export.uuid}.json") as export_file:
            definitions = json.loads(export_file.read())

        return definitions, export

    def test_import_validation(self):
        # export must include version field
        with self.assertRaises(ValueError):
            self.org.import_app({"flows": []}, self.admin)

        # export version can't be older than Org.EARLIEST_IMPORT_VERSION
        with self.assertRaises(ValueError):
            self.org.import_app({"version": "2", "flows": []}, self.admin)

        # export version can't be newer than Org.CURRENT_EXPORT_VERSION
        with self.assertRaises(ValueError):
            self.org.import_app({"version": "21415", "flows": []}, self.admin)

    def test_trigger_dependency(self):
        # tests the case of us doing an export of only a single flow (despite dependencies) and making sure we
        # don't include the triggers of our dependent flows (which weren't exported)
        self.import_file("test_flows/parent_child_trigger.json")

        parent = Flow.objects.filter(name="Parent Flow").first()

        self.login(self.admin)

        exported, export_obj = self._export(flows=[parent], campaigns=[])

        # shouldn't have any triggers
        self.assertFalse(exported["triggers"])

    def test_subflow_dependencies(self):
        self.import_file("test_flows/subflow.json")

        parent = Flow.objects.filter(name="Parent Flow").first()
        child = Flow.objects.filter(name="Child Flow").first()
        self.assertIn(child, parent.flow_dependencies.all())

        self.login(self.admin)
        response = self.client.get(reverse("orgs.org_export"))

        self.assertEqual(1, len(response.context["buckets"]))
        self.assertEqual([child, parent], response.context["buckets"][0])

    def test_import_voice_flows_expiration_time(self):
        # import file has invalid expires for an IVR flow so it should get the default (5)
        self.get_flow("ivr")

        self.assertEqual(Flow.objects.filter(flow_type=Flow.TYPE_VOICE).count(), 1)
        voice_flow = Flow.objects.get(flow_type=Flow.TYPE_VOICE)
        self.assertEqual(voice_flow.name, "IVR Flow")
        self.assertEqual(voice_flow.expires_after_minutes, 5)

    def test_import(self):
        self.login(self.admin)

        OrgImport.objects.all().delete()

        post_data = dict(file=open("%s/test_flows/too_old.json" % settings.MEDIA_ROOT, "rb"))
        response = self.client.post(reverse("orgs.orgimport_create"), post_data)
        self.assertFormError(
            response.context["form"], "file", "This file is no longer valid. Please export a new version and try again."
        )

        # try a file which can be migrated forwards
        response = self.client.post(
            reverse("orgs.orgimport_create"),
            {"file": open("%s/test_flows/favorites_v4.json" % settings.MEDIA_ROOT, "rb")},
        )
        self.assertEqual(302, response.status_code)

        # should have created an org import object
        self.assertTrue(OrgImport.objects.filter(org=self.org))

        org_import = OrgImport.objects.filter(org=self.org).get()
        self.assertEqual(org_import.status, OrgImport.STATUS_COMPLETE)

        response = self.client.get(reverse("orgs.orgimport_read", args=(org_import.id,)))
        self.assertEqual(200, response.status_code)
        self.assertContains(response, "Finished successfully")

        flow = self.org.flows.filter(name="Favorites").get()
        self.assertEqual(Flow.CURRENT_SPEC_VERSION, flow.version_number)

        # test import using data that is not parsable
        junk_binary_data = io.BytesIO(b"\x00!\x00b\xee\x9dh^\x01\x00\x00\x04\x00\x02[Content_Types].xml \xa2\x04\x02(")
        post_data = dict(file=junk_binary_data)
        response = self.client.post(reverse("orgs.orgimport_create"), post_data)
        self.assertFormError(response.context["form"], "file", "This file is not a valid flow definition file.")

        junk_json_data = io.BytesIO(b'{"key": "data')
        post_data = dict(file=junk_json_data)
        response = self.client.post(reverse("orgs.orgimport_create"), post_data)
        self.assertFormError(response.context["form"], "file", "This file is not a valid flow definition file.")

    def test_import_errors(self):
        self.login(self.admin)
        OrgImport.objects.all().delete()

        # simulate an unexpected exception during import
        with patch("temba.triggers.models.Trigger.import_triggers") as validate:
            validate.side_effect = Exception("Unexpected Error")
            post_data = dict(file=open("%s/test_flows/new_mother.json" % settings.MEDIA_ROOT, "rb"))
            self.client.post(reverse("orgs.orgimport_create"), post_data)

            org_import = OrgImport.objects.filter(org=self.org).last()
            self.assertEqual(org_import.status, OrgImport.STATUS_FAILED)

            # trigger import failed, new flows that were added should get rolled back
            self.assertIsNone(Flow.objects.filter(org=self.org, name="New Mother").first())

    def test_import_campaign_with_translations(self):
        self.import_file("test_flows/campaign_import_with_translations.json")

        campaign = Campaign.objects.all().first()
        event = campaign.events.all().first()

        self.assertEqual(event.message["swa"], "hello")
        self.assertEqual(event.message["eng"], "Hey")

        # base language for this flow is 'swa' despite our org languages being unset
        self.assertEqual(event.flow.base_language, "swa")

        flow_def = event.flow.get_definition()
        action = flow_def["nodes"][0]["actions"][0]

        self.assertEqual(action["text"], "hello")
        self.assertEqual(flow_def["localization"]["eng"][action["uuid"]]["text"], ["Hey"])

    def test_reimport(self):
        self.import_file("test_flows/survey_campaign.json")

        campaign = Campaign.objects.filter(is_active=True).last()
        event = campaign.events.filter(is_active=True).last()

        # create a contact and place her into our campaign
        sally = self.create_contact("Sally", phone="+12345", fields={"survey_start": "10-05-2025 12:30:10"})
        campaign.group.contacts.add(sally)

        # importing it again shouldn't result in failures
        self.import_file("test_flows/survey_campaign.json")

        # get our latest campaign and event
        new_campaign = Campaign.objects.filter(is_active=True).last()
        new_event = campaign.events.filter(is_active=True).last()

        # same campaign, but new event
        self.assertEqual(campaign.id, new_campaign.id)
        self.assertNotEqual(event.id, new_event.id)

    def test_import_mixed_flow_versions(self):
        self.import_file("test_flows/mixed_versions.json")

        group = ContactGroup.objects.get(name="Survey Audience")

        child = Flow.objects.get(name="New Child")
        self.assertEqual(child.version_number, Flow.CURRENT_SPEC_VERSION)
        self.assertEqual(set(child.flow_dependencies.all()), set())
        self.assertEqual(set(child.group_dependencies.all()), {group})

        parent = Flow.objects.get(name="Legacy Parent")
        self.assertEqual(parent.version_number, Flow.CURRENT_SPEC_VERSION)
        self.assertEqual(set(parent.flow_dependencies.all()), {child})
        self.assertEqual(set(parent.group_dependencies.all()), set())

        dep_graph = self.org.generate_dependency_graph()
        self.assertEqual(dep_graph[child], {parent})
        self.assertEqual(dep_graph[parent], {child})

    def test_import_dependency_types(self):
        self.import_file("test_flows/all_dependency_types.json")

        parent = Flow.objects.get(name="All Dep Types")
        child = Flow.objects.get(name="New Child")

        age = ContactField.user_fields.get(key="age", name="Age")  # created from expression reference
        gender = ContactField.user_fields.get(key="gender")  # created from action reference

        farmers = ContactGroup.objects.get(name="Farmers")
        self.assertNotEqual(str(farmers.uuid), "967b469b-fd34-46a5-90f9-40430d6db2a4")  # created with new UUID

        self.assertEqual(set(parent.flow_dependencies.all()), {child})
        self.assertEqual(set(parent.field_dependencies.all()), {age, gender})
        self.assertEqual(set(parent.group_dependencies.all()), {farmers})

    @mock_mailroom
    def test_import_flow_issues(self, mr_mocks):
        # first call is during import to find dependencies to map or create
        mr_mocks.flow_inspect(dependencies=[{"key": "age", "name": "", "type": "field", "missing": False}])

        # second call is in save_revision and passes org to validate dependencies, but during import those
        # dependencies which didn't exist already are created in a transaction and mailroom can't see them
        mr_mocks.flow_inspect(
            dependencies=[{"key": "age", "name": "", "type": "field", "missing": True}],
            issues=[{"type": "missing_dependency"}],
        )

        # final call is after new flows and dependencies have been committed so mailroom can see them
        mr_mocks.flow_inspect(dependencies=[{"key": "age", "name": "", "type": "field", "missing": False}])

        self.import_file("test_flows/color.json")

        flow = Flow.objects.get()

        self.assertFalse(flow.has_issues)

    def test_import_missing_flow_dependency(self):
        # in production this would blow up validating the flow but we can't do that during tests
        self.import_file("test_flows/parent_without_its_child.json")

        parent = Flow.objects.get(name="Single Parent")
        self.assertEqual(set(parent.flow_dependencies.all()), set())

        # create child with that name and re-import
        child1 = Flow.create(self.org, self.admin, "New Child", Flow.TYPE_MESSAGE)

        self.import_file("test_flows/parent_without_its_child.json")
        self.assertEqual(set(parent.flow_dependencies.all()), {child1})

        # create child with that UUID and re-import
        child2 = Flow.create(
            self.org, self.admin, "New Child 2", Flow.TYPE_MESSAGE, uuid="a925453e-ad31-46bd-858a-e01136732181"
        )

        self.import_file("test_flows/parent_without_its_child.json")
        self.assertEqual(set(parent.flow_dependencies.all()), {child2})

    def validate_flow_dependencies(self, definition):
        flow_info = mailroom.get_client().flow_inspect(self.org, definition)
        deps = flow_info["dependencies"]

        for dep in [d for d in deps if d["type"] == "field"]:
            self.assertTrue(
                ContactField.user_fields.filter(key=dep["key"]).exists(),
                msg=f"missing field[key={dep['key']}, name={dep['name']}]",
            )
        for dep in [d for d in deps if d["type"] == "flow"]:
            self.assertTrue(
                Flow.objects.filter(uuid=dep["uuid"]).exists(),
                msg=f"missing flow[uuid={dep['uuid']}, name={dep['name']}]",
            )
        for dep in [d for d in deps if d["type"] == "group"]:
            self.assertTrue(
                ContactGroup.objects.filter(uuid=dep["uuid"]).exists(),
                msg=f"missing group[uuid={dep['uuid']}, name={dep['name']}]",
            )

    def test_implicit_field_and_group_imports(self):
        """
        Tests importing flow definitions without fields and groups included in the export
        """
        data = self.load_json("test_flows/cataclysm.json")

        del data["fields"]
        del data["groups"]

        self.org.import_app(data, self.admin, site="http://rapidpro.io")

        flow = Flow.objects.get(name="Cataclysmic")
        self.validate_flow_dependencies(flow.get_definition())

        # we should have 5 non-system groups (all manual since we can only create manual groups from group references)
        self.assertEqual(ContactGroup.objects.filter(is_system=False).count(), 5)
        self.assertEqual(ContactGroup.objects.filter(is_system=False, group_type="M").count(), 5)

        # and so no fields created
        self.assertEqual(ContactField.user_fields.all().count(), 0)

    @mock_mailroom
    def test_implicit_field_and_explicit_group_imports(self, mr_mocks):
        """
        Tests importing flow definitions with groups included in the export but not fields
        """
        data = self.load_json("test_flows/cataclysm.json")
        del data["fields"]

        mr_mocks.contact_parse_query("facts_per_day = 1", fields=["facts_per_day"])
        mr_mocks.contact_parse_query("likes_cats = true", cleaned='likes_cats = "true"', fields=["likes_cats"])

        self.org.import_app(data, self.admin, site="http://rapidpro.io")

        flow = Flow.objects.get(name="Cataclysmic")
        self.validate_flow_dependencies(flow.get_definition())

        # we should have 5 non-system groups (2 query based)
        self.assertEqual(ContactGroup.objects.filter(is_system=False).count(), 5)
        self.assertEqual(ContactGroup.objects.filter(is_system=False, group_type="M").count(), 3)
        self.assertEqual(ContactGroup.objects.filter(is_system=False, group_type="Q").count(), 2)

        # new fields should have been created for the dynamic groups
        likes_cats = ContactField.user_fields.get(key="likes_cats")
        facts_per_day = ContactField.user_fields.get(key="facts_per_day")

        # but without implicit fields in the export, the details aren't correct
        self.assertEqual(likes_cats.name, "Likes Cats")
        self.assertEqual(likes_cats.value_type, "T")
        self.assertEqual(facts_per_day.name, "Facts Per Day")
        self.assertEqual(facts_per_day.value_type, "T")

        cat_fanciers = ContactGroup.objects.get(name="Cat Fanciers")
        self.assertEqual(cat_fanciers.query, 'likes_cats = "true"')
        self.assertEqual(set(cat_fanciers.query_fields.all()), {likes_cats})

        cat_blasts = ContactGroup.objects.get(name="Cat Blasts")
        self.assertEqual(cat_blasts.query, "facts_per_day = 1")
        self.assertEqual(set(cat_blasts.query_fields.all()), {facts_per_day})

    @mock_mailroom
    def test_explicit_field_and_group_imports(self, mr_mocks):
        """
        Tests importing flow definitions with groups and fields included in the export
        """

        mr_mocks.contact_parse_query("facts_per_day = 1", fields=["facts_per_day"])
        mr_mocks.contact_parse_query("likes_cats = true", cleaned='likes_cats = "true"', fields=["likes_cats"])

        self.import_file("test_flows/cataclysm.json")

        flow = Flow.objects.get(name="Cataclysmic")
        self.validate_flow_dependencies(flow.get_definition())

        # we should have 5 non-system groups (2 query based)
        self.assertEqual(ContactGroup.objects.filter(is_system=False).count(), 5)
        self.assertEqual(ContactGroup.objects.filter(is_system=False, group_type="M").count(), 3)
        self.assertEqual(ContactGroup.objects.filter(is_system=False, group_type="Q").count(), 2)

        # new fields should have been created for the dynamic groups
        likes_cats = ContactField.user_fields.get(key="likes_cats")
        facts_per_day = ContactField.user_fields.get(key="facts_per_day")

        # and with implicit fields in the export, the details should be correct
        self.assertEqual(likes_cats.name, "Really Likes Cats")
        self.assertEqual(likes_cats.value_type, "T")
        self.assertEqual(facts_per_day.name, "Facts-Per-Day")
        self.assertEqual(facts_per_day.value_type, "N")

        cat_fanciers = ContactGroup.objects.get(name="Cat Fanciers")
        self.assertEqual(cat_fanciers.query, 'likes_cats = "true"')
        self.assertEqual(set(cat_fanciers.query_fields.all()), {likes_cats})

        cat_blasts = ContactGroup.objects.get(name="Cat Blasts")
        self.assertEqual(cat_blasts.query, "facts_per_day = 1")
        self.assertEqual(set(cat_blasts.query_fields.all()), {facts_per_day})

    def test_import_flow_with_triggers(self):
        flow1 = self.create_flow("Test 1")
        flow2 = self.create_flow("Test 2")

        trigger1 = Trigger.create(
            self.org,
            self.admin,
            Trigger.TYPE_KEYWORD,
            flow1,
            keywords=["rating"],
            match_type=Trigger.MATCH_FIRST_WORD,
            is_archived=True,
        )
        trigger2 = Trigger.create(
            self.org, self.admin, Trigger.TYPE_KEYWORD, flow2, keywords=["rating"], match_type=Trigger.MATCH_FIRST_WORD
        )

        data = self.load_json("test_flows/rating_10.json")

        self.org.import_app(data, self.admin, site="http://rapidpro.io")

        # trigger1.refresh_from_db()
        # self.assertFalse(trigger1.is_archived)

        flow = Flow.objects.get(name="Rate us")
        self.assertEqual(1, Trigger.objects.filter(keywords=["rating"], is_archived=False).count())
        self.assertEqual(1, Trigger.objects.filter(flow=flow).count())

        # shoud have archived the existing
        self.assertFalse(Trigger.objects.filter(id=trigger1.id, is_archived=False).first())
        self.assertFalse(Trigger.objects.filter(id=trigger2.id, is_archived=False).first())

        # Archive trigger
        flow_trigger = (
            Trigger.objects.filter(flow=flow, keywords=["rating"], is_archived=False).order_by("-created_on").first()
        )
        flow_trigger.archive(self.admin)

        # re import again will restore the trigger
        data = self.load_json("test_flows/rating_10.json")
        self.org.import_app(data, self.admin, site="http://rapidpro.io")

        flow_trigger.refresh_from_db()

        self.assertEqual(1, Trigger.objects.filter(keywords=["rating"], is_archived=False).count())
        self.assertEqual(1, Trigger.objects.filter(flow=flow).count())
        self.assertFalse(Trigger.objects.filter(pk=trigger1.pk, is_archived=False).first())
        self.assertFalse(Trigger.objects.filter(pk=trigger2.pk, is_archived=False).first())

        restored_trigger = (
            Trigger.objects.filter(flow=flow, keywords=["rating"], is_archived=False).order_by("-created_on").first()
        )
        self.assertEqual(restored_trigger.pk, flow_trigger.pk)

    def test_export_import(self):
        def assert_object_counts():
            # the regular flows
            self.assertEqual(
                8,
                Flow.objects.filter(
                    org=self.org, is_active=True, is_archived=False, flow_type="M", is_system=False
                ).count(),
            )
            # the campaign single message flows
            self.assertEqual(
                2,
                Flow.objects.filter(
                    org=self.org, is_active=True, is_archived=False, flow_type="B", is_system=True
                ).count(),
            )
            self.assertEqual(1, Campaign.objects.filter(org=self.org, is_archived=False).count())
            self.assertEqual(
                4, CampaignEvent.objects.filter(campaign__org=self.org, event_type="F", is_active=True).count()
            )
            self.assertEqual(
                2, CampaignEvent.objects.filter(campaign__org=self.org, event_type="M", is_active=True).count()
            )
            self.assertEqual(2, Trigger.objects.filter(org=self.org, trigger_type="K", is_archived=False).count())
            self.assertEqual(1, Trigger.objects.filter(org=self.org, trigger_type="C", is_archived=False).count())
            self.assertEqual(1, Trigger.objects.filter(org=self.org, trigger_type="M", is_archived=False).count())
            self.assertEqual(3, ContactGroup.objects.filter(org=self.org, is_system=False).count())
            self.assertEqual(1, Label.objects.filter(org=self.org).count())
            self.assertEqual(
                1, ContactField.user_fields.filter(org=self.org, value_type="D", name="Next Appointment").count()
            )

        # import all our bits
        self.import_file("test_flows/the_clinic.json")

        confirm_appointment = Flow.objects.get(name="Confirm Appointment")
        self.assertEqual(10080, confirm_appointment.expires_after_minutes)

        # check that the right number of objects successfully imported for our app
        assert_object_counts()

        # let's update some stuff
        confirm_appointment.expires_after_minutes = 360
        confirm_appointment.save(update_fields=("expires_after_minutes",))

        trigger = Trigger.objects.filter(keywords=["patient"]).first()
        trigger.flow = confirm_appointment
        trigger.save()

        message_flow = (
            Flow.objects.filter(flow_type="B", is_system=True, campaign_events__offset=-1).order_by("id").first()
        )
        message_flow.update_single_message_flow(self.admin, {"eng": "No reminders for you!"}, base_language="eng")

        # now reimport
        self.import_file("test_flows/the_clinic.json")

        # our flow should get reset from the import
        confirm_appointment.refresh_from_db()
        self.assertEqual(10080, confirm_appointment.expires_after_minutes)

        # same with our trigger
        trigger = Trigger.objects.filter(keywords=["patient"]).order_by("-created_on").first()
        self.assertEqual(Flow.objects.filter(name="Register Patient").first(), trigger.flow)

        # our old campaign message flow should be inactive now
        self.assertTrue(Flow.objects.filter(pk=message_flow.pk, is_active=False))

        # find our new message flow, and see that the original message is there
        message_flow = (
            Flow.objects.filter(flow_type="B", is_system=True, campaign_events__offset=-1, is_active=True)
            .order_by("id")
            .first()
        )

        self.assertEqual(
            message_flow.get_definition()["nodes"][0]["actions"][0]["text"],
            "Hi there, just a quick reminder that you have an appointment at The Clinic at @(format_date(contact.next_appointment)). If you can't make it please call 1-888-THE-CLINIC.",
        )

        # and we should have the same number of items as after the first import
        assert_object_counts()

        # see that everything shows up properly on our export page
        self.login(self.admin)
        response = self.client.get(reverse("orgs.org_export"))
        self.assertContains(response, "Register Patient")
        self.assertContains(response, "Catch All")
        self.assertContains(response, "Missed Call")
        self.assertContains(response, "Start Notifications")
        self.assertContains(response, "Stop Notifications")
        self.assertContains(response, "Confirm Appointment")
        self.assertContains(response, "Appointment Followup")

        # our campaign
        self.assertContains(response, "Appointment Schedule")
        self.assertNotContains(
            response, "&quot;Appointment Schedule&quot;"
        )  # previous bug rendered campaign names incorrectly

        confirm_appointment.expires_after_minutes = 60
        confirm_appointment.save(update_fields=("expires_after_minutes",))

        # now let's export!
        post_data = dict(
            flows=[f.pk for f in Flow.objects.filter(flow_type="M", is_system=False)],
            campaigns=[c.pk for c in Campaign.objects.all()],
        )

        response = self.client.post(reverse("orgs.org_export"), post_data, follow=True)

        self.assertEqual(1, Export.objects.count())

        export = Export.objects.get()
        self.assertEqual("definition", export.export_type)

        flows = Flow.objects.filter(flow_type="M", is_system=False)
        campaigns = Campaign.objects.all()

        exported, export_obj = self._export(flows=flows, campaigns=campaigns)

        response = self.client.get(reverse("orgs.export_download", args=[export_obj.uuid]))
        self.assertEqual(response.status_code, 200)

        self.assertEqual(exported["version"], Org.CURRENT_EXPORT_VERSION)
        self.assertEqual(exported["site"], "https://app.rapidpro.io")

        self.assertEqual(8, len(exported.get("flows", [])))
        self.assertEqual(4, len(exported.get("triggers", [])))
        self.assertEqual(1, len(exported.get("campaigns", [])))
        self.assertEqual(
            exported["fields"],
            [
                {"key": "appointment_confirmed", "name": "Appointment Confirmed", "type": "text"},
                {"key": "next_appointment", "name": "Next Appointment", "type": "datetime"},
                {"key": "rating", "name": "Rating", "type": "text"},
            ],
        )
        self.assertEqual(
            exported["groups"],
            [
                {"uuid": matchers.UUID4String(), "name": "Delay Notification", "query": None},
                {"uuid": matchers.UUID4String(), "name": "Pending Appointments", "query": None},
                {"uuid": matchers.UUID4String(), "name": "Unsatisfied Customers", "query": None},
            ],
        )

        # set our default flow language to english
        self.org.set_flow_languages(self.admin, ["eng", "fra"])

        # finally let's try importing our exported file
        self.org.import_app(exported, self.admin, site="http://app.rapidpro.io")
        assert_object_counts()

        message_flow = (
            Flow.objects.filter(flow_type="B", is_system=True, campaign_events__offset=-1, is_active=True)
            .order_by("id")
            .first()
        )

        # make sure the base language is set to 'und', not 'eng'
        self.assertEqual(message_flow.base_language, "und")

        # let's rename a flow and import our export again
        flow = Flow.objects.get(name="Confirm Appointment")
        flow.name = "A new flow"
        flow.save(update_fields=("name",))

        campaign = Campaign.objects.get()
        campaign.name = "A new campaign"
        campaign.save(update_fields=("name",))

        group = ContactGroup.objects.get(name="Pending Appointments")
        group.name = "A new group"
        group.save(update_fields=("name",))

        # it should fall back on UUIDs and not create new objects even though the names changed
        self.org.import_app(exported, self.admin, site="http://app.rapidpro.io")

        assert_object_counts()

        # and our objects should have the same names as before
        self.assertEqual("Confirm Appointment", Flow.objects.get(pk=flow.pk).name)
        self.assertEqual("Appointment Schedule", Campaign.objects.filter(is_active=True).first().name)

        # except the group.. we don't mess with their names
        self.assertFalse(ContactGroup.objects.filter(name="Pending Appointments").exists())
        self.assertTrue(ContactGroup.objects.filter(name="A new group").exists())

        # let's rename our objects again
        flow.name = "A new name"
        flow.save(update_fields=("name",))

        campaign.name = "A new campaign"
        campaign.save(update_fields=("name",))

        group.name = "A new group"
        group.save(update_fields=("name",))

        # now import the same import but pretend it's from a different site
        self.org.import_app(exported, self.admin, site="http://temba.io")

        # the newly named objects won't get updated in this case and we'll create new ones instead
        self.assertEqual(
            9, Flow.objects.filter(org=self.org, is_archived=False, flow_type="M", is_system=False).count()
        )
        self.assertEqual(2, Campaign.objects.filter(org=self.org, is_archived=False).count())
        self.assertEqual(4, ContactGroup.objects.filter(org=self.org, is_system=False).count())

        # now archive a flow
        register = Flow.objects.filter(name="Register Patient").first()
        register.is_archived = True
        register.save()

        # default view shouldn't show archived flows
        response = self.client.get(reverse("orgs.org_export"))
        self.assertNotContains(response, "Register Patient")

        # with the archived flag one, it should be there
        response = self.client.get("%s?archived=1" % reverse("orgs.org_export"))
        self.assertContains(response, "Register Patient")

        # delete our flow, and reimport
        confirm_appointment.release(self.admin)
        self.org.import_app(exported, self.admin, site="https://app.rapidpro.io")

        # make sure we have the previously exported expiration
        confirm_appointment = Flow.objects.get(name="Confirm Appointment", is_active=True)
        self.assertEqual(60, confirm_appointment.expires_after_minutes)

        # should be unarchived
        register = Flow.objects.filter(name="Register Patient").first()
        self.assertFalse(register.is_archived)

        # now delete a flow
        register.is_active = False
        register.save()

        # default view shouldn't show deleted flows
        response = self.client.get(reverse("orgs.org_export"))
        self.assertNotContains(response, "Register Patient")

        # even with the archived flag one deleted flows should not show up
        response = self.client.get("%s?archived=1" % reverse("orgs.org_export"))
        self.assertNotContains(response, "Register Patient")

    def test_prevent_flow_type_changes(self):
        flow1 = self.get_flow("favorites")
        flow1.name = "Background"
        flow1.save(update_fields=("name",))

        flow2 = self.get_flow("background")  # contains a flow called Background

        flow1.refresh_from_db()
        flow2.refresh_from_db()

        self.assertNotEqual(flow1, flow2)
        self.assertEqual("M", flow1.flow_type)
        self.assertEqual("B", flow2.flow_type)
        self.assertEqual("Background 2", flow2.name)


class InvitationCRUDLTest(TembaTest, CRUDLTestMixin):
    def test_list(self):
        list_url = reverse("orgs.invitation_list")

        # nobody can access if users feature not enabled
        response = self.requestView(list_url, self.admin)
        self.assertRedirect(response, reverse("orgs.org_workspace"))

        self.org.features = [Org.FEATURE_USERS]
        self.org.save(update_fields=("features",))

        self.assertRequestDisallowed(list_url, [None, self.user, self.editor, self.agent])

        inv1 = Invitation.create(self.org, self.admin, "bob@nyaruka.com", OrgRole.EDITOR)
        inv2 = Invitation.create(self.org, self.admin, "jim@nyaruka.com", OrgRole.AGENT)

        self.assertListFetch(list_url, [self.admin], context_objects=[inv2, inv1])

    def test_create(self):
        create_url = reverse("orgs.invitation_create")

        # nobody can access if users feature not enabled
        response = self.requestView(create_url, self.admin)
        self.assertRedirect(response, reverse("orgs.org_workspace"))

        self.org.features = [Org.FEATURE_CHILD_ORGS, Org.FEATURE_USERS]
        self.org.save(update_fields=("features",))

        self.assertRequestDisallowed(create_url, [None, self.user, self.agent, self.editor])
        self.assertCreateFetch(create_url, [self.admin], form_fields={"email": None, "role": "E"})

        # try submitting without email
        self.assertCreateSubmit(
            create_url, self.admin, {"email": "", "role": "E"}, form_errors={"email": "This field is required."}
        )

        # try submitting with invalid email
        self.assertCreateSubmit(
            create_url,
            self.admin,
            {"email": "@@@@", "role": "E"},
            form_errors={"email": "Enter a valid email address."},
        )

        # try submitting the email of an existing user (check is case-insensitive)
        self.assertCreateSubmit(
            create_url,
            self.admin,
            {"email": "EDITOR@nyaruka.com", "role": "E"},
            form_errors={"email": "User is already a member of this workspace."},
        )

        # submit with valid email
        self.assertCreateSubmit(
            create_url,
            self.admin,
            {"email": "newguy@nyaruka.com", "role": "A"},
            new_obj_query=Invitation.objects.filter(org=self.org, email="newguy@nyaruka.com", user_group="A").exclude(
                secret=None
            ),
        )

        # check invitation email has been sent
        self.assertEqual(1, len(mail.outbox))

        # try submitting for same email again
        self.assertCreateSubmit(
            create_url,
            self.admin,
            {"email": "newguy@nyaruka.com", "role": "E"},
            form_errors={"email": "User has already been invited to this workspace."},
        )

<<<<<<< HEAD
        # view can create invitations in child orgs
        child1 = self.org.create_new(self.admin, "Child 1", tzone.utc, as_child=True)
        child1.features = [Org.FEATURE_USERS]
        child1.save(update_fields=("features",))

        self.org.create_new(self.admin, "Child 2", tzone.utc, as_child=True)

        self.assertCreateSubmit(
            create_url + f"?org={child1.id}",
            self.admin,
            {"email": "newguy@nyaruka.com", "role": "A"},
            new_obj_query=Invitation.objects.filter(org=child1, email="newguy@nyaruka.com", user_group="A").exclude(
                secret=None
            ),
        )
        self.assertEqual(2, len(mail.outbox))

        # view can't create invitations in other orgs
        response = self.client.get(create_url + f"?org={self.org2.id}")
        self.assertEqual(404, response.status_code)

    def test_delete(self):
        inv1 = Invitation.create(self.org, self.admin, "bob@nyaruka.com", OrgRole.EDITOR)
        inv2 = Invitation.create(self.org, self.admin, "jim@nyaruka.com", OrgRole.AGENT)

        delete_url = reverse("orgs.invitation_delete", args=[inv1.id])

        # nobody can access if users feature not enabled
        response = self.requestView(delete_url, self.admin)
        self.assertRedirect(response, reverse("orgs.org_workspace"))

        self.org.features = [Org.FEATURE_USERS]
        self.org.save(update_fields=("features",))

        self.assertRequestDisallowed(delete_url, [None, self.user, self.editor, self.agent])

        response = self.assertDeleteFetch(delete_url, [self.admin], as_modal=True)
        self.assertContains(
            response, "You are about to cancel the invitation sent to <b>bob@nyaruka.com</b>. Are you sure?"
        )

        response = self.assertDeleteSubmit(delete_url, self.admin, object_deactivated=inv1)

        self.assertRedirect(response, reverse("orgs.invitation_list"))
        self.assertEqual({inv2}, set(self.org.invitations.filter(is_active=True)))

=======
>>>>>>> fc71e725

class BackupTokenTest(TembaTest):
    def test_model(self):
        admin_tokens = BackupToken.generate_for_user(self.admin)
        BackupToken.generate_for_user(self.editor)

        self.assertEqual(10, len(admin_tokens))
        self.assertEqual(10, self.admin.backup_tokens.count())
        self.assertEqual(10, self.editor.backup_tokens.count())
        self.assertEqual(str(admin_tokens[0].token), str(admin_tokens[0]))

        # regenerate tokens for admin user
        new_admin_tokens = BackupToken.generate_for_user(self.admin)
        self.assertEqual(10, len(new_admin_tokens))
        self.assertNotEqual([t.token for t in admin_tokens], [t.token for t in new_admin_tokens])
        self.assertEqual(10, self.admin.backup_tokens.count())


class ExportTest(TembaTest):
    def test_trim_task(self):
        export1 = TicketExport.create(
            self.org, self.admin, start_date=date.today() - timedelta(days=7), end_date=date.today(), with_fields=()
        )
        export2 = TicketExport.create(
            self.org, self.admin, start_date=date.today() - timedelta(days=7), end_date=date.today(), with_fields=()
        )
        export1.perform()
        export2.perform()

        self.assertTrue(default_storage.exists(export1.path))
        self.assertTrue(default_storage.exists(export2.path))

        # make export 1 look old
        export1.created_on = timezone.now() - timedelta(days=100)
        export1.save(update_fields=("created_on",))

        trim_exports()

        self.assertFalse(Export.objects.filter(id=export1.id).exists())
        self.assertTrue(Export.objects.filter(id=export2.id).exists())

        self.assertFalse(default_storage.exists(export1.path))
        self.assertTrue(default_storage.exists(export2.path))


class ExportCRUDLTest(TembaTest):
    def test_download(self):
        export = TicketExport.create(
            self.org, self.admin, start_date=date.today() - timedelta(days=7), end_date=date.today(), with_fields=()
        )
        export.perform()

        self.assertEqual(1, self.admin.notifications.filter(notification_type="export:finished", is_seen=False).count())

        download_url = reverse("orgs.export_download", kwargs={"uuid": export.uuid})
        self.assertEqual(f"/export/download/{export.uuid}/", download_url)

        raw_url = export.get_raw_url()
        self.assertIn(f"{settings.STORAGE_URL}/orgs/{self.org.id}/ticket_exports/{export.uuid}.xlsx", raw_url)
        self.assertIn(f"tickets_{datetime.today().strftime(r'%Y%m%d')}.xlsx", raw_url)

        response = self.client.get(download_url)
        self.assertLoginRedirect(response)

        # user who didn't create the export and access it...
        self.login(self.editor)
        response = self.client.get(download_url)

        # which doesn't affect admin's notification
        self.assertEqual(1, self.admin.notifications.filter(notification_type="export:finished", is_seen=False).count())

        # but them accessing it will
        self.login(self.admin)
        response = self.client.get(download_url)

        self.assertEqual(0, self.admin.notifications.filter(notification_type="export:finished", is_seen=False).count())

        response = self.client.get(download_url + "?raw=1")
        self.assertRedirect(response, f"/test-default/orgs/{self.org.id}/ticket_exports/{export.uuid}.xlsx")<|MERGE_RESOLUTION|>--- conflicted
+++ resolved
@@ -4351,28 +4351,6 @@
             form_errors={"email": "User has already been invited to this workspace."},
         )
 
-<<<<<<< HEAD
-        # view can create invitations in child orgs
-        child1 = self.org.create_new(self.admin, "Child 1", tzone.utc, as_child=True)
-        child1.features = [Org.FEATURE_USERS]
-        child1.save(update_fields=("features",))
-
-        self.org.create_new(self.admin, "Child 2", tzone.utc, as_child=True)
-
-        self.assertCreateSubmit(
-            create_url + f"?org={child1.id}",
-            self.admin,
-            {"email": "newguy@nyaruka.com", "role": "A"},
-            new_obj_query=Invitation.objects.filter(org=child1, email="newguy@nyaruka.com", user_group="A").exclude(
-                secret=None
-            ),
-        )
-        self.assertEqual(2, len(mail.outbox))
-
-        # view can't create invitations in other orgs
-        response = self.client.get(create_url + f"?org={self.org2.id}")
-        self.assertEqual(404, response.status_code)
-
     def test_delete(self):
         inv1 = Invitation.create(self.org, self.admin, "bob@nyaruka.com", OrgRole.EDITOR)
         inv2 = Invitation.create(self.org, self.admin, "jim@nyaruka.com", OrgRole.AGENT)
@@ -4398,8 +4376,6 @@
         self.assertRedirect(response, reverse("orgs.invitation_list"))
         self.assertEqual({inv2}, set(self.org.invitations.filter(is_active=True)))
 
-=======
->>>>>>> fc71e725
 
 class BackupTokenTest(TembaTest):
     def test_model(self):
