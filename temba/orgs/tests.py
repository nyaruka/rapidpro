--- conflicted
+++ resolved
@@ -2883,11 +2883,7 @@
 
         self.login(self.admin)
 
-<<<<<<< HEAD
-        with self.assertNumQueries(45):
-=======
-        with self.assertNumQueries(49):
->>>>>>> 684bab17
+        with self.assertNumQueries(48):
             response = self.client.get(home_url)
 
         # more options for admins
