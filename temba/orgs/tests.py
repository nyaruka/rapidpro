--- conflicted
+++ resolved
@@ -3597,15 +3597,9 @@
         self.assertContains(response, created_on.strftime("%H:%M").lower())
 
     def test_delete(self):
-<<<<<<< HEAD
-        self.org.is_multi_org = True
-        self.org.save(update_fields=("is_multi_org",))
+        self.org.toggle_feature(Org.FEATURE_CHILD_ORGS, enabled=True)
+
         workspace = self.org.create_new(self.admin, "Child Workspace", self.org.timezone, Org.DATE_FORMAT_DAY_FIRST)
-=======
-        self.org.toggle_feature(Org.FEATURE_CHILD_ORGS, enabled=True)
-
-        workspace = self.org.create_child(self.admin, "Child Workspace", self.org.timezone, Org.DATE_FORMAT_DAY_FIRST)
->>>>>>> aba6157c
         delete_workspace = reverse("orgs.org_delete", args=[workspace.id])
 
         # choose the parent org, try to delete the workspace
