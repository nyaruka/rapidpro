--- conflicted
+++ resolved
@@ -58,17 +58,8 @@
 
 
 class BaseDeleteModal(OrgObjPermsMixin, SmartDeleteView):
-<<<<<<< HEAD
-    submit_button_name = _("Delete")
-=======
->>>>>>> b7a990d7
     fields = ("id",)
     submit_button_name = _("Delete")
-
-    def get_context_data(self, **kwargs):
-        context = super().get_context_data(**kwargs)
-        context["submit_button_name"] = self.submit_button_name
-        return context
 
     def get_context_data(self, **kwargs):
         context = super().get_context_data(**kwargs)
