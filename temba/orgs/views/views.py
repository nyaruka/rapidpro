--- conflicted
+++ resolved
@@ -759,12 +759,9 @@
         def pre_save(self, obj):
             obj = super().pre_save(obj)
 
-<<<<<<< HEAD
             # keep our username and email in sync and record if email is changing
             # obj.username = obj.email
 
-=======
->>>>>>> 0b9bd7e5
             # get existing email address to know if it's changing
             obj._prev_email = User.objects.get(id=obj.id).email
 
