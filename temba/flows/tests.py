# -*- coding: utf-8 -*-
from __future__ import absolute_import, print_function, unicode_literals

import datetime
import json
import os
import pytz
import re
import six
import time

from datetime import timedelta
from decimal import Decimal
from django.conf import settings
from django.core import mail
from django.core.urlresolvers import reverse
from django.db.models import Prefetch
from django.test.utils import override_settings
from django.utils import timezone
from mock import patch
from openpyxl import load_workbook
from temba.airtime.models import AirtimeTransfer
from temba.api.models import WebHookEvent, Resthook
from temba.channels.models import Channel, ChannelEvent
from temba.contacts.models import Contact, ContactGroup, ContactField, ContactURN, URN, TEL_SCHEME
from temba.ivr.models import IVRCall
from temba.ussd.models import USSDSession
from temba.locations.models import AdminBoundary, BoundaryAlias
from temba.msgs.models import Broadcast, Label, Msg, INCOMING, PENDING, FLOW, WIRED, OUTGOING, FAILED
from temba.orgs.models import Language, CURRENT_EXPORT_VERSION
from temba.tests import TembaTest, MockResponse, FlowFileTest
from temba.triggers.models import Trigger
from temba.utils import datetime_to_str
from temba.values.models import Value
from uuid import uuid4
from .flow_migrations import migrate_to_version_5, migrate_to_version_6, migrate_to_version_7
from .flow_migrations import migrate_to_version_8, migrate_to_version_9, migrate_export_to_version_9
from .flow_migrations import migrate_to_version_10_2
from .models import Flow, FlowStep, FlowRun, FlowLabel, FlowStart, FlowRevision, FlowException, ExportFlowResultsTask
from .models import ActionSet, RuleSet, Action, Rule, FlowRunCount, FlowPathCount, InterruptTest, get_flow_user
from .models import FlowCategoryCount, FlowPathRecentMessage, Test, TrueTest, FalseTest, AndTest, OrTest, PhoneTest, NumberTest
from .models import EqTest, LtTest, LteTest, GtTest, GteTest, BetweenTest, ContainsOnlyPhraseTest, ContainsPhraseTest
from .models import DateEqualTest, DateAfterTest, DateBeforeTest, DateTest
from .models import StartsWithTest, ContainsTest, ContainsAnyTest, RegexTest, NotEmptyTest
from .models import HasStateTest, HasDistrictTest, HasWardTest, HasEmailTest
from .models import SendAction, AddLabelAction, AddToGroupAction, ReplyAction, SaveToContactAction, SetLanguageAction, SetChannelAction
from .models import EmailAction, StartFlowAction, TriggerFlowAction, DeleteFromGroupAction, WebhookAction, ActionLog
from .models import VariableContactAction, UssdAction
from .views import FlowCRUDL
from .flow_migrations import map_actions
from .tasks import update_run_expirations_task, prune_recentmessages, squash_flowruncounts, squash_flowpathcounts


class FlowTest(TembaTest):

    def setUp(self):
        super(FlowTest, self).setUp()

        self.contact = self.create_contact('Eric', '+250788382382')
        self.contact2 = self.create_contact('Nic', '+250788383383')
        self.contact3 = self.create_contact('Norbert', '+250788123456')

        self.flow = self.create_flow(name="Color Flow", base_language='base', definition=self.COLOR_FLOW_DEFINITION)

        self.other_group = self.create_group("Other", [])

    def export_flow_results(self, flow, responded_only=False, include_msgs=True, include_runs=True, contact_fields=None, extra_urns=()):
        """
        Exports results for the given flow and returns the generated workbook
        """
        self.login(self.admin)

        form = {
            'flows': [flow.id],
            'responded_only': responded_only,
            'include_messages': include_msgs,
            'include_runs': include_runs,
            'extra_urns': extra_urns
        }
        if contact_fields:
            form['contact_fields'] = [c.id for c in contact_fields]

        response = self.client.post(reverse('flows.flow_export_results'), form)
        self.assertEqual(response.status_code, 302)

        task = ExportFlowResultsTask.objects.order_by('-id').first()
        self.assertIsNotNone(task)

        filename = "%s/test_orgs/%d/results_exports/%s.xlsx" % (settings.MEDIA_ROOT, self.org.pk, task.uuid)
        return load_workbook(filename=os.path.join(settings.MEDIA_ROOT, filename))

    def test_get_flow_user(self):
        user = get_flow_user(self.org)
        self.assertEqual(user.pk, get_flow_user(self.org).pk)

    def test_get_unique_name(self):
        flow1 = Flow.create(self.org, self.admin, Flow.get_unique_name(self.org, "Sheep Poll"), base_language='base')
        self.assertEqual(flow1.name, "Sheep Poll")

        flow2 = Flow.create(self.org, self.admin, Flow.get_unique_name(self.org, "Sheep Poll"), base_language='base')
        self.assertEqual(flow2.name, "Sheep Poll 2")

        flow3 = Flow.create(self.org, self.admin, Flow.get_unique_name(self.org, "Sheep Poll"), base_language='base')
        self.assertEqual(flow3.name, "Sheep Poll 3")

        self.create_secondary_org()
        self.assertEqual(Flow.get_unique_name(self.org2, "Sheep Poll"), "Sheep Poll")  # different org

    def test_archive_interrupt_runs(self):
        self.flow.start([], [self.contact, self.contact2])
        self.assertEqual(self.flow.runs.filter(exit_type=None).count(), 2)

        self.flow.archive()

        self.assertEqual(self.flow.runs.filter(exit_type=None).count(), 0)
        self.assertEqual(self.flow.runs.filter(exit_type=FlowRun.EXIT_TYPE_INTERRUPTED).count(), 2)

    def test_flow_get_results_queries(self):
        contact3 = self.create_contact('George', '+250788382234')
        self.flow.start([], [self.contact, self.contact2, contact3])

        with self.assertNumQueries(13):
            runs = FlowRun.objects.filter(flow=self.flow)
            for run_elt in runs:
                self.flow.get_results(contact=run_elt.contact, run=run_elt)

        # still perform ruleset lookup 7 queries because flow and flow__org select_related
        with self.assertNumQueries(7):
            steps_prefetch = Prefetch('steps', queryset=FlowStep.objects.order_by('arrived_on'))

            rulesets_prefetch = Prefetch('flow__rule_sets',
                                         queryset=RuleSet.objects.exclude(label=None).order_by('pk'),
                                         to_attr='ruleset_prefetch')

            # use prefetch rather than select_related for foreign keys flow/contact to avoid joins
            runs = FlowRun.objects.filter(flow=self.flow).prefetch_related('flow', rulesets_prefetch, steps_prefetch,
                                                                           'steps__messages', 'contact')
            for run_elt in runs:
                self.flow.get_results(contact=run_elt.contact, run=run_elt)

        flow2 = self.get_flow('no_ruleset_flow')
        flow2.start([], [self.contact, self.contact2, contact3])

        with self.assertNumQueries(13):
            runs = FlowRun.objects.filter(flow=flow2)
            for run_elt in runs:
                flow2.get_results(contact=run_elt.contact, run=run_elt)

        # no ruleset do not look up rulesets at all; 6 queries because no org query from flow__org select related too
        with self.assertNumQueries(6):
            steps_prefetch = Prefetch('steps', queryset=FlowStep.objects.order_by('arrived_on'))

            rulesets_prefetch = Prefetch('flow__rule_sets',
                                         queryset=RuleSet.objects.exclude(label=None).order_by('pk'),
                                         to_attr='ruleset_prefetch')

            # use prefetch rather than select_related for foreign keys flow/contact to avoid joins
            runs = FlowRun.objects.filter(flow=flow2).prefetch_related('flow', rulesets_prefetch, steps_prefetch,
                                                                       'steps__messages', 'contact')
            for run_elt in runs:
                flow2.get_results(contact=run_elt.contact, run=run_elt)

    @patch('temba.flows.views.uuid4')
    def test_upload_media_action(self, mock_uuid):
        upload_media_action_url = reverse('flows.flow_upload_media_action', args=[self.flow.pk])

        def assert_media_upload(filename, action_uuid, expected_path):
            with open(filename, 'rb') as data:
                post_data = dict(file=data, action=None, actionset='some-uuid',
                                 HTTP_X_FORWARDED_HTTPS='https')
                response = self.client.post(upload_media_action_url, post_data)

                self.assertEqual(response.status_code, 200)
                path = response.json().get('path', None)
                self.assertEqual(path, expected_path)

        self.login(self.admin)

        mock_uuid.side_effect = ['11111-111-11', '22222-222-22']

        assert_media_upload('%s/test_media/steve.marten.jpg' % settings.MEDIA_ROOT, 'action-uuid-1',
                            "attachments/%d/%d/steps/%s%s" % (self.flow.org.pk, self.flow.pk, '11111-111-11', '.jpg'))

        assert_media_upload('%s/test_media/snow.mp4' % settings.MEDIA_ROOT, 'action-uuid-2',
                            "attachments/%d/%d/steps/%s%s" % (self.flow.org.pk, self.flow.pk, '22222-222-22', '.mp4'))

    def test_revision_history(self):
        # we should initially have one revision
        revision = self.flow.revisions.get()
        self.assertEqual(revision.revision, 1)
        self.assertEqual(revision.created_by, self.flow.created_by)

        flow_json = self.flow.as_json()

        # create a new update
        self.flow.update(flow_json, user=self.admin)
        revisions = self.flow.revisions.all().order_by('created_on')

        # now we should have two revisions
        self.assertEqual(2, revisions.count())
        self.assertEqual(1, revisions[0].revision)
        self.assertEqual(2, revisions[1].revision)

        self.assertEqual(CURRENT_EXPORT_VERSION, revisions[0].spec_version)
        self.assertEqual(CURRENT_EXPORT_VERSION, revisions[0].as_json()['version'])
        self.assertEqual('base', revisions[0].get_definition_json()['base_language'])

        # now make one revision invalid
        revision = revisions[1]
        definition = revision.get_definition_json()
        del definition['base_language']
        revision.definition = json.dumps(definition)
        revision.save()

        # should be back to one valid flow
        self.login(self.admin)
        response = self.client.get(reverse('flows.flow_revisions', args=[self.flow.pk]))
        self.assertEqual(1, len(response.json()))

        # fetch that revision
        revision_id = response.json()[0]['id']
        response = self.client.get('%s?definition=%s' % (reverse('flows.flow_revisions', args=[self.flow.pk]),
                                                         revision_id))

        # make sure we can read the definition
        definition = response.json()
        self.assertEqual('base', definition['base_language'])

        # make the last revision even more invalid (missing ruleset)
        revision = revisions[0]
        definition = revision.get_definition_json()
        del definition['rule_sets']
        revision.definition = json.dumps(definition)
        revision.save()

        # no valid revisions (but we didn't throw!)
        response = self.client.get(reverse('flows.flow_revisions', args=[self.flow.pk]))
        self.assertEqual(0, len(response.json()))

    def test_get_localized_text(self):

        text_translations = dict(eng="Hello", esp="Hola", fre="Salut")

        # use default when flow, contact and org don't have language set
        self.assertEqual(self.flow.get_localized_text(text_translations, self.contact, "Hi"), "Hi")

        # flow language used regardless of whether it's an org language
        self.flow.base_language = 'eng'
        self.flow.save(update_fields=('base_language',))
        self.assertEqual(self.flow.get_localized_text(text_translations, self.contact, "Hi"), "Hello")

        Language.create(self.org, self.admin, "English", 'eng')
        esp = Language.create(self.org, self.admin, "Spanish", 'esp')

        # flow language now valid org language
        self.assertEqual(self.flow.get_localized_text(text_translations, self.contact, "Hi"), "Hello")

        # org primary language overrides flow language
        self.flow.org.primary_language = esp
        self.flow.org.save(update_fields=('primary_language',))
        self.assertEqual(self.flow.get_localized_text(text_translations, self.contact, "Hi"), "Hola")

        # contact language doesn't override if it's not an org language
        self.contact.language = 'fre'
        self.contact.save(update_fields=('language',))
        self.assertEqual(self.flow.get_localized_text(text_translations, self.contact, "Hi"), "Hola")

        # does override if it is
        Language.create(self.org, self.admin, "French", 'fre')
        self.assertEqual(self.flow.get_localized_text(text_translations, self.contact, "Hi"), "Salut")

    def test_flow_lists(self):
        self.login(self.admin)

        # add another flow
        flow2 = self.get_flow('no_ruleset_flow')

        # and archive it right off the bat
        flow2.is_archived = True
        flow2.save()

        flow3 = Flow.create(self.org, self.admin, "Flow 3", base_language='base')

        # see our trigger on the list page
        response = self.client.get(reverse('flows.flow_list'))
        self.assertContains(response, self.flow.name)
        self.assertContains(response, flow3.name)
        self.assertEqual(2, response.context['folders'][0]['count'])
        self.assertEqual(1, response.context['folders'][1]['count'])

        # archive it
        post_data = dict(action='archive', objects=self.flow.pk)
        self.client.post(reverse('flows.flow_list'), post_data)
        response = self.client.get(reverse('flows.flow_list'))
        self.assertNotContains(response, self.flow.name)
        self.assertContains(response, flow3.name)
        self.assertEqual(1, response.context['folders'][0]['count'])
        self.assertEqual(2, response.context['folders'][1]['count'])

        response = self.client.get(reverse('flows.flow_archived'), post_data)
        self.assertContains(response, self.flow.name)

        # flow2 should appear before flow since it was created later
        self.assertTrue(flow2, response.context['object_list'][0])
        self.assertTrue(self.flow, response.context['object_list'][1])

        # unarchive it
        post_data = dict(action='restore', objects=self.flow.pk)
        self.client.post(reverse('flows.flow_archived'), post_data)
        response = self.client.get(reverse('flows.flow_archived'), post_data)
        self.assertNotContains(response, self.flow.name)
        response = self.client.get(reverse('flows.flow_list'), post_data)
        self.assertContains(response, self.flow.name)
        self.assertContains(response, flow3.name)
        self.assertEqual(2, response.context['folders'][0]['count'])
        self.assertEqual(1, response.context['folders'][1]['count'])

        # voice flows should be included in the count
        Flow.objects.filter(pk=self.flow.pk).update(flow_type=Flow.VOICE)

        response = self.client.get(reverse('flows.flow_list'))
        self.assertContains(response, self.flow.name)
        self.assertEqual(2, response.context['folders'][0]['count'])
        self.assertEqual(1, response.context['folders'][1]['count'])

        # single message flow (flom campaign) should not be included in counts and not even on this list
        Flow.objects.filter(pk=self.flow.pk).update(flow_type=Flow.MESSAGE)

        response = self.client.get(reverse('flows.flow_list'))

        self.assertNotContains(response, self.flow.name)
        self.assertEqual(1, response.context['folders'][0]['count'])
        self.assertEqual(1, response.context['folders'][1]['count'])

        # single message flow should not be even in the archived list
        Flow.objects.filter(pk=self.flow.pk).update(flow_type=Flow.MESSAGE, is_archived=True)

        response = self.client.get(reverse('flows.flow_archived'))
        self.assertNotContains(response, self.flow.name)
        self.assertEqual(1, response.context['folders'][0]['count'])
        self.assertEqual(1, response.context['folders'][1]['count'])  # only flow2

    def test_campaign_filter(self):
        self.login(self.admin)
        self.get_flow('the_clinic')

        # should have a list of four flows for our appointment schedule
        response = self.client.get(reverse('flows.flow_list'))
        self.assertContains(response, 'Appointment Schedule (4)')

        from temba.campaigns.models import Campaign
        campaign = Campaign.objects.filter(name='Appointment Schedule').first()
        self.assertIsNotNone(campaign)

        # check that our four flows in the campaign are there
        response = self.client.get(reverse('flows.flow_campaign', args=[campaign.id]))
        self.assertContains(response, 'Confirm Appointment')
        self.assertContains(response, 'Start Notifications')
        self.assertContains(response, 'Stop Notifications')
        self.assertContains(response, 'Appointment Followup')

    def test_flow_archive_with_campaign(self):
        self.login(self.admin)
        self.get_flow('the_clinic')

        from temba.campaigns.models import Campaign
        campaign = Campaign.objects.filter(name='Appointment Schedule').first()
        self.assertIsNotNone(campaign)
        flow = Flow.objects.filter(name="Confirm Appointment").first()
        self.assertIsNotNone(flow)

        # do not archive if the campaign is active
        changed = Flow.apply_action_archive(self.admin, Flow.objects.filter(pk=flow.pk))
        self.assertFalse(changed)

        flow.refresh_from_db()
        self.assertFalse(flow.is_archived)

        campaign.is_archived = True
        campaign.save()

        # can archive if the campaign is archived
        changed = Flow.apply_action_archive(self.admin, Flow.objects.filter(pk=flow.pk))
        self.assertTrue(changed)
        self.assertEqual(changed, [flow.pk])

        flow.refresh_from_db()
        self.assertTrue(flow.is_archived)

    def test_flows_select2(self):
        self.login(self.admin)

        msg = Flow.create(self.org, self.admin, Flow.get_unique_name(self.org, "Message Flow"), base_language='base', flow_type=Flow.FLOW)
        survey = Flow.create(self.org, self.admin, Flow.get_unique_name(self.org, "Surveyor Flow"), base_language='base', flow_type=Flow.SURVEY)
        ivr = Flow.create(self.org, self.admin, Flow.get_unique_name(self.org, "IVR Flow"), base_language='base', flow_type=Flow.VOICE)

        # all flow types
        response = self.client.get('%s?_format=select2' % reverse('flows.flow_list'))
        self.assertContains(response, ivr.name)
        self.assertContains(response, survey.name)
        self.assertContains(response, msg.name)

        # only surveyor flows
        response = self.client.get('%s?_format=select2&flow_type=S' % reverse('flows.flow_list'))
        self.assertContains(response, survey.name)
        self.assertNotContains(response, ivr.name)
        self.assertNotContains(response, msg.name)

        # only voice flows
        response = self.client.get('%s?_format=select2&flow_type=V' % reverse('flows.flow_list'))
        self.assertContains(response, ivr.name)
        self.assertNotContains(response, survey.name)
        self.assertNotContains(response, msg.name)

        # only text flows
        response = self.client.get('%s?_format=select2&flow_type=F' % reverse('flows.flow_list'))
        self.assertContains(response, msg.name)
        self.assertNotContains(response, survey.name)
        self.assertNotContains(response, ivr.name)

        # two at a time
        response = self.client.get('%s?_format=select2&flow_type=V&flow_type=F' % reverse('flows.flow_list'))
        self.assertContains(response, ivr.name)
        self.assertContains(response, msg.name)
        self.assertNotContains(response, survey.name)

    def test_flow_read(self):
        self.login(self.admin)
        response = self.client.get(reverse('flows.flow_read', args=[self.flow.uuid]))
        self.assertTrue('initial' in response.context)

    def test_flow_editor(self):
        self.login(self.admin)
        response = self.client.get(reverse('flows.flow_editor', args=[self.flow.uuid]))
        self.assertTrue('mutable' in response.context)
        self.assertTrue('has_airtime_service' in response.context)

        self.login(self.superuser)
        response = self.client.get(reverse('flows.flow_editor', args=[self.flow.uuid]))
        self.assertTrue('mutable' in response.context)
        self.assertTrue('has_airtime_service' in response.context)

    def test_states(self):
        # set our flow
        entry = ActionSet.objects.filter(uuid=self.flow.entry_uuid)[0]

        # how many people in the flow?
        self.assertEqual(self.flow.get_run_stats(),
                         {'total': 0, 'active': 0, 'completed': 0, 'expired': 0, 'interrupted': 0, 'completion': 0})

        # start the flow
        self.flow.start([], [self.contact, self.contact2])

        # test our stats again
        self.assertEqual(self.flow.get_run_stats(),
                         {'total': 2, 'active': 2, 'completed': 0, 'expired': 0, 'interrupted': 0, 'completion': 0})

        # should have created a single broadcast
        broadcast = Broadcast.objects.get()
        self.assertEqual(broadcast.text, {'base': "What is your favorite color?", 'fre': "Quelle est votre couleur préférée?"})
        self.assertEqual(set(broadcast.contacts.all()), {self.contact, self.contact2})
        self.assertEqual(broadcast.base_language, 'base')

        # each contact should have received a single message
        contact1_msg = broadcast.msgs.get(contact=self.contact)
        self.assertEqual(contact1_msg.text, "What is your favorite color?")
        self.assertEqual(contact1_msg.status, PENDING)
        self.assertFalse(contact1_msg.high_priority)

        # should have a flow run for each contact
        contact1_run = FlowRun.objects.get(contact=self.contact)
        contact2_run = FlowRun.objects.get(contact=self.contact2)

        self.assertEqual(contact1_run.flow, self.flow)
        self.assertEqual(contact1_run.contact, self.contact)
        self.assertFalse(contact1_run.responded)
        self.assertFalse(contact2_run.responded)

        # should have two steps, one for the outgoing message, another for the rule set we are now waiting on
        contact1_steps = list(FlowStep.objects.filter(run__contact=self.contact).order_by('pk'))
        contact2_steps = list(FlowStep.objects.filter(run__contact=self.contact2).order_by('pk'))

        self.assertEqual(len(contact1_steps), 2)
        self.assertEqual(len(contact2_steps), 2)

        # check our steps for contact #1
        self.assertEqual(six.text_type(contact1_steps[0]), "Eric - A:d51ec25f-04e6-4349-a448-e7c4d93d4597")
        self.assertEqual(contact1_steps[0].step_uuid, entry.uuid)
        self.assertEqual(contact1_steps[0].step_type, FlowStep.TYPE_ACTION_SET)
        self.assertEqual(contact1_steps[0].contact, self.contact)
        self.assertTrue(contact1_steps[0].arrived_on)
        self.assertTrue(contact1_steps[0].left_on)
        self.assertEqual(set(contact1_steps[0].broadcasts.all()), {broadcast})
        self.assertEqual(set(contact1_steps[0].messages.all()), {contact1_msg})
        self.assertEqual(contact1_steps[0].next_uuid, entry.destination)

        self.assertEqual(six.text_type(contact1_steps[1]), "Eric - R:bd531ace-911e-4722-8e53-6730d6122fe1")
        self.assertEqual(contact1_steps[1].step_uuid, entry.destination)
        self.assertEqual(contact1_steps[1].step_type, FlowStep.TYPE_RULE_SET)
        self.assertEqual(contact1_steps[1].contact, self.contact)
        self.assertTrue(contact1_steps[1].arrived_on)
        self.assertEqual(contact1_steps[1].left_on, None)
        self.assertEqual(set(contact1_steps[1].messages.all()), set())
        self.assertEqual(contact1_steps[1].next_uuid, None)

        # test our message context
        context = self.flow.build_expressions_context(self.contact, None)
        self.assertEqual(dict(__default__=''), context['flow'])

        # check flow activity endpoint response
        self.login(self.admin)

        test_contact = Contact.get_test_contact(self.admin)
        test_message = self.create_msg(contact=test_contact, text='Hi')

        activity = json.loads(self.client.get(reverse('flows.flow_activity', args=[self.flow.pk])).content)
        self.assertEqual(2, activity['visited']["d51ec25f-04e6-4349-a448-e7c4d93d4597:bd531ace-911e-4722-8e53-6730d6122fe1"])
        self.assertEqual(2, activity['activity']["bd531ace-911e-4722-8e53-6730d6122fe1"])
        self.assertEqual(activity['messages'], [])

        # check activity with IVR test call
        IVRCall.create_incoming(self.channel, test_contact, test_contact.get_urn(), self.admin, 'CallSid')
        activity = json.loads(self.client.get(reverse('flows.flow_activity', args=[self.flow.pk])).content)
        self.assertEqual(2, activity['visited']["d51ec25f-04e6-4349-a448-e7c4d93d4597:bd531ace-911e-4722-8e53-6730d6122fe1"])
        self.assertEqual(2, activity['activity']["bd531ace-911e-4722-8e53-6730d6122fe1"])
        self.assertTrue(activity['messages'], [test_message.as_json()])

        # set the flow as inactive, shouldn't react to replies
        self.flow.is_archived = True
        self.flow.save()

        # create and send a reply
        incoming = self.create_msg(direction=INCOMING, contact=self.contact, text="Orange")
        self.assertFalse(Flow.find_and_handle(incoming)[0])

        # no reply, our flow isn't active
        self.assertFalse(Msg.objects.filter(response_to=incoming))
        step = FlowStep.objects.get(pk=contact1_steps[1].pk)
        self.assertFalse(step.left_on)
        self.assertFalse(step.messages.all())

        # ok, make our flow active again
        self.flow.is_archived = False
        self.flow.save()

        # simulate a response from contact #1
        incoming = self.create_msg(direction=INCOMING, contact=self.contact, text="orange")
        self.assertTrue(Flow.find_and_handle(incoming)[0])

        contact1_run.refresh_from_db()
        self.assertTrue(contact1_run.responded)

        # our message should have gotten a reply
        reply = Msg.objects.get(response_to=incoming)
        self.assertEqual(self.contact, reply.contact)
        self.assertEqual("I love orange too! You said: orange which is category: Orange You are: 0788 382 382 SMS: orange Flow: color: orange", reply.text)

        # should be high priority as this is a reply
        self.assertTrue(reply.high_priority)

        # our previous state should be executed
        step = FlowStep.objects.get(run__contact=self.contact, pk=step.id)
        self.assertTrue(step.left_on)
        self.assertEqual(step.messages.all()[0].msg_type, 'F')

        # it should contain what rule matched and what came next
        self.assertEqual("1c75fd71-027b-40e8-a819-151a0f8140e6", step.rule_uuid)
        self.assertEqual("Orange", step.rule_category)
        self.assertEqual("orange", step.rule_value)
        self.assertFalse(step.rule_decimal_value)
        self.assertEqual("7d40faea-723b-473d-8999-59fb7d3c3ca2", step.next_uuid)
        self.assertTrue(incoming in step.messages.all())

        # we should also have a Value for this RuleSet
        value = Value.objects.get(run=step.run, ruleset__label="color")
        self.assertEqual("1c75fd71-027b-40e8-a819-151a0f8140e6", value.rule_uuid)
        self.assertEqual("Orange", value.category)
        self.assertEqual("orange", value.string_value)
        self.assertEqual(None, value.decimal_value)
        self.assertEqual(None, value.datetime_value)

        # check what our message context looks like now
        context = self.flow.build_expressions_context(self.contact, incoming)
        self.assertTrue(context['flow'])
        self.assertEqual("color: orange", context['flow']['__default__'])
        self.assertEqual("orange", six.text_type(context['flow']['color']['__default__']))
        self.assertEqual("orange", six.text_type(context['flow']['color']['value']))
        self.assertEqual("Orange", context['flow']['color']['category'])
        self.assertEqual("orange", context['flow']['color']['text'])

        # value time should be in org format and timezone
        val_time = datetime_to_str(step.left_on, '%d-%m-%Y %H:%M', tz=self.org.timezone)
        self.assertEqual(val_time, context['flow']['color']['time'])

        self.assertEqual(self.channel.get_address_display(e164=True), context['channel']['tel_e164'])
        self.assertEqual(self.channel.get_address_display(), context['channel']['tel'])
        self.assertEqual(self.channel.get_name(), context['channel']['name'])
        self.assertEqual(self.channel.get_address_display(), context['channel']['__default__'])

        # change our step instead be decimal
        step.rule_value = '10'
        step.rule_decimal_value = Decimal('10')
        step.save()

        # check our message context again
        context = self.flow.build_expressions_context(self.contact, incoming)
        self.assertEqual('10', context['flow']['color']['value'])
        self.assertEqual('Orange', context['flow']['color']['category'])

        # this is drawn from the message which didn't change
        self.assertEqual('orange', context['flow']['color']['text'])

        # revert above change
        step.rule_value = 'orange'
        step.rule_decimal_value = None
        step.save()

        # finally we should have our final step which was our outgoing reply
        step = FlowStep.objects.filter(run__contact=self.contact).order_by('pk')[2]

        self.assertEqual(FlowStep.TYPE_ACTION_SET, step.step_type)
        self.assertEqual(self.contact, step.run.contact)
        self.assertEqual(self.contact, step.contact)
        self.assertEqual(self.flow, step.run.flow)
        self.assertTrue(step.arrived_on)

        # we have left the flow
        self.assertTrue(step.left_on)
        self.assertTrue(step.run.is_completed)
        self.assertFalse(step.next_uuid)

        # check our completion percentages
        self.assertEqual(self.flow.get_run_stats(),
                         {'total': 2, 'active': 1, 'completed': 1, 'expired': 0, 'interrupted': 0, 'completion': 50})

        # at this point there are no more steps to take in the flow, so we shouldn't match anymore
        extra = self.create_msg(direction=INCOMING, contact=self.contact, text="Hello ther")
        self.assertFalse(Flow.find_and_handle(extra)[0])

        # try getting our results
        results = self.flow.get_results()

        # should have two results
        self.assertEqual(2, len(results))

        # check the value
        found = False
        for result in results:
            if result['contact'] == self.contact:
                found = True
                self.assertEqual(1, len(result['values']))

        self.assertTrue(found)

        color = result['values'][0]
        self.assertEqual('color', color['label'])
        self.assertEqual('Orange', color['category']['base'])
        self.assertEqual('orange', color['value'])
        self.assertEqual("bd531ace-911e-4722-8e53-6730d6122fe1", color['node'])
        self.assertEqual(incoming.text, color['text'])

    def test_anon_export_results(self):
        self.org.is_anon = True
        self.org.save()

        (run1,) = self.flow.start([], [self.contact])

        msg = self.create_msg(direction=INCOMING, contact=self.contact, text="orange")
        Flow.find_and_handle(msg)

        workbook = self.export_flow_results(self.flow)
        sheet_runs, sheet_contacts, sheet_msgs = workbook.worksheets
        self.assertExcelRow(sheet_runs, 0, ["Contact UUID", "ID", "Name", "Groups", "First Seen", "Last Seen",
                                            "color (Category) - Color Flow",
                                            "color (Value) - Color Flow",
                                            "color (Text) - Color Flow"])

        steps = FlowStep.objects.filter(run=run1, step_type='R')
        c1_run1_first = steps.order_by('pk').first().arrived_on
        c1_run1_last = steps.order_by('-pk').first().arrived_on

        self.assertExcelRow(sheet_runs, 1, [self.contact.uuid, six.text_type(self.contact.id), "Eric", "", c1_run1_first,
                                            c1_run1_last, "Orange", "orange", "orange"], self.org.timezone)

        self.assertExcelRow(sheet_contacts, 0, ["Contact UUID", "ID", "Name", "Groups", "First Seen", "Last Seen",
                                                "color (Category) - Color Flow",
                                                "color (Value) - Color Flow",
                                                "color (Text) - Color Flow"])

        self.assertExcelRow(sheet_contacts, 1, [self.contact.uuid, six.text_type(self.contact.id), "Eric", "",
                                                c1_run1_first, c1_run1_last, "Orange", "orange", "orange"], self.org.timezone)

        self.assertExcelRow(sheet_msgs, 0, ["Contact UUID", "ID", "Name", "Date", "Direction", "Message", "Channel"])
        self.assertExcelRow(sheet_msgs, 2, [self.contact.uuid, six.text_type(self.contact.id), "Eric",
                                            msg.created_on, "IN",
                                            "orange", "Test Channel"], self.org.timezone)

    def test_export_results_broadcast_only_flow(self):
        self.login(self.admin)

        flow = self.get_flow('two_in_row')
        contact1_run1, contact2_run1, contact3_run1 = flow.start([], [self.contact, self.contact2, self.contact3])
        contact1_run2, contact2_run2 = flow.start([], [self.contact, self.contact2], restart_participants=True)

        time.sleep(1)
        with self.assertNumQueries(52):
            workbook = self.export_flow_results(flow)

        tz = self.org.timezone

        sheet_runs, sheet_contacts, sheet_msgs = workbook.worksheets

        # check runs sheet...
        self.assertEqual(len(list(sheet_runs.rows)), 6)  # header + 5 runs
        self.assertEqual(len(list(sheet_runs.columns)), 6)

        self.assertExcelRow(sheet_runs, 0, ["Contact UUID", "URN", "Name", "Groups", "First Seen", "Last Seen"])

        contact1_run1_rs = FlowStep.objects.filter(run=contact1_run1)
        c1_run1_first = contact1_run1_rs.order_by('pk').first().arrived_on
        c1_run1_last = contact1_run1_rs.order_by('-pk').first().arrived_on

        contact1_run2_rs = FlowStep.objects.filter(run=contact1_run2)
        c1_run2_first = contact1_run2_rs.order_by('pk').first().arrived_on
        c1_run2_last = contact1_run2_rs.order_by('-pk').first().arrived_on

        self.assertExcelRow(sheet_runs, 1, [contact1_run1.contact.uuid, "+250788382382", "Eric", "bootstrap 3", c1_run1_first,
                                            c1_run1_last], tz)

        self.assertExcelRow(sheet_runs, 2, [contact1_run2.contact.uuid, "+250788382382", "Eric", "bootstrap 3", c1_run2_first,
                                            c1_run2_last], tz)

        contact2_run1_steps = FlowStep.objects.filter(run=contact2_run1)
        c2_run1_first = contact2_run1_steps.order_by('pk').first().arrived_on
        c2_run1_last = contact2_run1_steps.order_by('-pk').first().arrived_on

        contact2_run2_steps = FlowStep.objects.filter(run=contact2_run2)
        c2_run2_first = contact2_run2_steps.order_by('pk').first().arrived_on
        c2_run2_last = contact2_run2_steps.order_by('-pk').first().arrived_on

        contact3_run1_steps = FlowStep.objects.filter(run=contact3_run1)
        c3_run1_first = contact3_run1_steps.order_by('pk').first().arrived_on
        c3_run1_last = contact3_run1_steps.order_by('-pk').first().arrived_on

        self.assertExcelRow(sheet_runs, 3, [contact2_run1.contact.uuid, "+250788383383", "Nic", "bootstrap 3", c2_run1_first,
                                            c2_run1_last], tz)

        self.assertExcelRow(sheet_runs, 4, [contact2_run2.contact.uuid, "+250788383383", "Nic", "bootstrap 3", c2_run2_first,
                                            c2_run2_last], tz)

        # check contacts sheet...
        self.assertEqual(len(list(sheet_contacts.rows)), 4)  # header + 3 contacts
        self.assertEqual(len(list(sheet_contacts.columns)), 6)

        self.assertExcelRow(sheet_contacts, 0, ["Contact UUID", "URN", "Name", "Groups", "First Seen", "Last Seen"])

        self.assertExcelRow(sheet_contacts, 1, [contact1_run1.contact.uuid, "+250788382382", "Eric", "bootstrap 3",
                                                c1_run1_first, c1_run2_last], tz)

        self.assertExcelRow(sheet_contacts, 2, [contact2_run1.contact.uuid, "+250788383383", "Nic", "bootstrap 3",
                                                c2_run1_first, c2_run2_last], tz)

        self.assertExcelRow(sheet_contacts, 3, [contact3_run1.contact.uuid, "+250788123456", "Norbert", "bootstrap 3",
                                                c3_run1_first, c3_run1_last], tz)

        # check messages sheet...
        self.assertEqual(len(list(sheet_msgs.rows)), 11)  # header + 10 messages
        self.assertEqual(len(list(sheet_msgs.columns)), 7)

        self.assertExcelRow(sheet_msgs, 0, ["Contact UUID", "URN", "Name", "Date", "Direction", "Message", "Channel"])

        c1_run1_msg1 = Msg.objects.get(steps__run=contact1_run1, text="This is the first message.")
        c1_run1_msg2 = Msg.objects.get(steps__run=contact1_run1, text="This is the second message.")

        c2_run1_msg1 = Msg.objects.get(steps__run=contact2_run1, text="This is the first message.")
        c2_run1_msg2 = Msg.objects.get(steps__run=contact2_run1, text="This is the second message.")

        c3_run1_msg1 = Msg.objects.get(steps__run=contact3_run1, text="This is the first message.")
        c3_run1_msg2 = Msg.objects.get(steps__run=contact3_run1, text="This is the second message.")

        c1_run2_msg1 = Msg.objects.get(steps__run=contact1_run2, text="This is the first message.")
        c1_run2_msg2 = Msg.objects.get(steps__run=contact1_run2, text="This is the second message.")

        c2_run2_msg1 = Msg.objects.get(steps__run=contact2_run2, text="This is the first message.")
        c2_run2_msg2 = Msg.objects.get(steps__run=contact2_run2, text="This is the second message.")

        self.assertExcelRow(sheet_msgs, 1, [c1_run1_msg1.contact.uuid, "+250788382382", "Eric",
                                            c1_run1_msg1.created_on, "OUT",
                                            "This is the first message.", "Test Channel"], tz)

        self.assertExcelRow(sheet_msgs, 2, [c1_run1_msg2.contact.uuid, "+250788382382", "Eric",
                                            c1_run1_msg2.created_on, "OUT",
                                            "This is the second message.", "Test Channel"], tz)

        self.assertExcelRow(sheet_msgs, 3, [c1_run2_msg1.contact.uuid, "+250788382382", "Eric",
                                            c1_run2_msg1.created_on, "OUT",
                                            "This is the first message.", "Test Channel"], tz)

        self.assertExcelRow(sheet_msgs, 4, [c1_run2_msg2.contact.uuid, "+250788382382", "Eric",
                                            c1_run2_msg2.created_on, "OUT",
                                            "This is the second message.", "Test Channel"], tz)

        self.assertExcelRow(sheet_msgs, 5, [c2_run1_msg1.contact.uuid, "+250788383383", "Nic",
                                            c2_run1_msg1.created_on, "OUT",
                                            "This is the first message.", "Test Channel"], tz)

        self.assertExcelRow(sheet_msgs, 6, [c2_run1_msg2.contact.uuid, "+250788383383", "Nic",
                                            c2_run1_msg2.created_on, "OUT",
                                            "This is the second message.", "Test Channel"], tz)

        self.assertExcelRow(sheet_msgs, 7, [c2_run2_msg1.contact.uuid, "+250788383383", "Nic",
                                            c2_run2_msg1.created_on, "OUT",
                                            "This is the first message.", "Test Channel"], tz)

        self.assertExcelRow(sheet_msgs, 8, [c2_run2_msg2.contact.uuid, "+250788383383", "Nic",
                                            c2_run2_msg2.created_on, "OUT",
                                            "This is the second message.", "Test Channel"], tz)

        self.assertExcelRow(sheet_msgs, 9, [c3_run1_msg1.contact.uuid, "+250788123456", "Norbert",
                                            c3_run1_msg1.created_on, "OUT",
                                            "This is the first message.", "Test Channel"], tz)

        self.assertExcelRow(sheet_msgs, 10, [c3_run1_msg2.contact.uuid, "+250788123456", "Norbert",
                                             c3_run1_msg2.created_on, "OUT",
                                             "This is the second message.", "Test Channel"], tz)

        # test without msgs or runs or unresponded
        with self.assertNumQueries(41):
            workbook = self.export_flow_results(flow, include_msgs=False, include_runs=False, responded_only=True)

        tz = self.org.timezone
        sheet_contacts = workbook.worksheets[0]

        self.assertEqual(len(list(sheet_contacts.rows)), 1)  # header; no resposes to a broadcast only flow
        self.assertEqual(len(list(sheet_contacts.columns)), 6)

        self.assertExcelRow(sheet_contacts, 0, ["Contact UUID", "URN", "Name", "Groups", "First Seen", "Last Seen"])

    def test_export_results(self):
        # setup flow and start both contacts
        self.contact.update_urns(self.admin, ['tel:+250788382382', 'twitter:erictweets'])

        self.create_group('Devs', [self.contact])

        # contact name with an illegal character
        self.contact3.name = "Nor\02bert"
        self.contact3.save()

        contact1_run1, contact2_run1, contact3_run1 = self.flow.start([], [self.contact, self.contact2, self.contact3])

        time.sleep(1)

        # simulate two runs each for two contacts...
        contact1_in1 = self.create_msg(direction=INCOMING, contact=self.contact, text="light beige")
        Flow.find_and_handle(contact1_in1)

        contact1_in2 = self.create_msg(direction=INCOMING, contact=self.contact, text="orange")
        Flow.find_and_handle(contact1_in2)

        contact2_in1 = self.create_msg(direction=INCOMING, contact=self.contact2, text="green")
        Flow.find_and_handle(contact2_in1)

        time.sleep(1)

        contact1_run2, contact2_run2 = self.flow.start([], [self.contact, self.contact2], restart_participants=True)

        time.sleep(1)

        contact1_in3 = self.create_msg(direction=INCOMING, contact=self.contact, text=" blue ")
        Flow.find_and_handle(contact1_in3)

        # check can't export anonymously
        exported = self.client.get(reverse('flows.flow_export_results') + "?ids=%d" % self.flow.pk)
        self.assertEqual(302, exported.status_code)

        self.login(self.admin)

        # create a dummy export task so that we won't be able to export
        blocking_export = ExportFlowResultsTask.objects.create(org=self.org, created_by=self.admin, modified_by=self.admin)
        response = self.client.post(reverse('flows.flow_export_results'), dict(flows=[self.flow.pk]), follow=True)
        self.assertContains(response, "already an export in progress")

        # ok, mark that one as finished and try again
        blocking_export.update_status(ExportFlowResultsTask.STATUS_COMPLETE)

        with self.assertNumQueries(53):
            workbook = self.export_flow_results(self.flow)

        tz = self.org.timezone

        sheet_runs, sheet_contacts, sheet_msgs = workbook.worksheets

        # check runs sheet...
        self.assertEqual(len(list(sheet_runs.rows)), 6)  # header + 5 runs
        self.assertEqual(len(list(sheet_runs.columns)), 9)

        self.assertExcelRow(sheet_runs, 0, ["Contact UUID", "URN", "Name", "Groups", "First Seen", "Last Seen",
                                            "color (Category) - Color Flow",
                                            "color (Value) - Color Flow",
                                            "color (Text) - Color Flow"])

        contact1_run1_rs = FlowStep.objects.filter(run=contact1_run1, step_type='R')
        c1_run1_first = contact1_run1_rs.order_by('pk').first().arrived_on
        c1_run1_last = contact1_run1_rs.order_by('-pk').first().arrived_on

        contact1_run2_rs = FlowStep.objects.filter(run=contact1_run2, step_type='R')
        c1_run2_first = contact1_run2_rs.order_by('pk').first().arrived_on
        c1_run2_last = contact1_run2_rs.order_by('-pk').first().arrived_on

        self.assertExcelRow(sheet_runs, 1, [contact1_run1.contact.uuid, "+250788382382", "Eric", "Devs", c1_run1_first,
                                            c1_run1_last, "Orange", "orange", "orange"], tz)

        self.assertExcelRow(sheet_runs, 2, [contact1_run2.contact.uuid, "+250788382382", "Eric", "Devs", c1_run2_first,
                                            c1_run2_last, "Blue", "blue", " blue "], tz)

        contact2_run1_rs = FlowStep.objects.filter(run=contact2_run1, step_type='R')
        c2_run1_first = contact2_run1_rs.order_by('pk').first().arrived_on
        c2_run1_last = contact2_run1_rs.order_by('-pk').first().arrived_on

        contact2_run2_rs = FlowStep.objects.filter(run=contact2_run2, step_type='R')
        c2_run2_first = contact2_run2_rs.order_by('pk').first().arrived_on
        c2_run2_last = contact2_run2_rs.order_by('-pk').first().arrived_on

        contact3_run1_rs = FlowStep.objects.filter(run=contact3_run1, step_type='R')
        c3_run1_first = contact3_run1_rs.order_by('pk').first().arrived_on
        c3_run1_last = contact3_run1_rs.order_by('-pk').first().arrived_on

        self.assertExcelRow(sheet_runs, 3, [contact2_run1.contact.uuid, "+250788383383", "Nic", "", c2_run1_first,
                                            c2_run1_last, "Other", "green", "green"], tz)

        self.assertExcelRow(sheet_runs, 4, [contact2_run2.contact.uuid, "+250788383383", "Nic", "", c2_run2_first,
                                            c2_run2_last, "", "", ""], tz)

        # check contacts sheet...
        self.assertEqual(len(list(sheet_contacts.rows)), 4)  # header + 3 contacts
        self.assertEqual(len(list(sheet_contacts.columns)), 9)

        self.assertExcelRow(sheet_contacts, 0, ["Contact UUID", "URN", "Name", "Groups", "First Seen", "Last Seen",
                                                "color (Category) - Color Flow",
                                                "color (Value) - Color Flow",
                                                "color (Text) - Color Flow"])

        self.assertExcelRow(sheet_contacts, 1, [contact1_run1.contact.uuid, "+250788382382", "Eric", "Devs",
                                                c1_run1_first, c1_run2_last, "Blue", "blue", " blue "], tz)

        self.assertExcelRow(sheet_contacts, 2, [contact2_run1.contact.uuid, "+250788383383", "Nic", "",
                                                c2_run1_first, c2_run2_last, "Other", "green", "green"], tz)

        self.assertExcelRow(sheet_contacts, 3, [contact3_run1.contact.uuid, "+250788123456", "Norbert", "",
                                                c3_run1_first, c3_run1_last, "", "", ""], tz)

        # check messages sheet...
        self.assertEqual(len(list(sheet_msgs.rows)), 14)  # header + 13 messages
        self.assertEqual(len(list(sheet_msgs.columns)), 7)

        self.assertExcelRow(sheet_msgs, 0, ["Contact UUID", "URN", "Name", "Date", "Direction", "Message", "Channel"])

        contact1_out1 = Msg.objects.get(steps__run=contact1_run1, text="What is your favorite color?")
        contact1_out2 = Msg.objects.get(steps__run=contact1_run1, text="That is a funny color. Try again.")
        contact1_out3 = Msg.objects.get(steps__run=contact1_run1, text__startswith="I love orange too")

        self.assertExcelRow(sheet_msgs, 1, [contact1_out1.contact.uuid, "+250788382382", "Eric",
                                            contact1_out1.created_on, "OUT",
                                            "What is your favorite color?", "Test Channel"], tz)
        self.assertExcelRow(sheet_msgs, 2, [contact1_in1.contact.uuid, "+250788382382", "Eric", contact1_in1.created_on,
                                            "IN", "light beige", "Test Channel"], tz)
        self.assertExcelRow(sheet_msgs, 3, [contact1_out2.contact.uuid, "+250788382382", "Eric",
                                            contact1_out2.created_on, "OUT",
                                            "That is a funny color. Try again.", "Test Channel"], tz)
        self.assertExcelRow(sheet_msgs, 4, [contact1_in2.contact.uuid, "+250788382382", "Eric", contact1_in2.created_on,
                                            "IN", "orange", "Test Channel"], tz)
        self.assertExcelRow(sheet_msgs, 5, [contact1_out3.contact.uuid, "+250788382382", "Eric",
                                            contact1_out3.created_on, "OUT",
                                            "I love orange too! You said: orange which is category: Orange You are: "
                                            "0788 382 382 SMS: orange Flow: color: light beige\ncolor: orange",
                                            "Test Channel"], tz)

        # test without msgs or runs or unresponded
        with self.assertNumQueries(51):
            workbook = self.export_flow_results(self.flow, include_msgs=False, include_runs=False, responded_only=True)

        tz = self.org.timezone
        sheet_contacts = workbook.worksheets[0]

        self.assertEqual(len(list(sheet_contacts.rows)), 3)  # header + 2 contacts
        self.assertEqual(len(list(sheet_contacts.columns)), 9)

        self.assertExcelRow(sheet_contacts, 0, ["Contact UUID", "URN", "Name", "Groups", "First Seen", "Last Seen",
                                                "color (Category) - Color Flow",
                                                "color (Value) - Color Flow",
                                                "color (Text) - Color Flow"])

        self.assertExcelRow(sheet_contacts, 1, [contact1_run1.contact.uuid, "+250788382382", "Eric", "Devs",
                                                c1_run1_first, c1_run2_last, "Blue", "blue", " blue "], tz)

        self.assertExcelRow(sheet_contacts, 2, [contact2_run1.contact.uuid, "+250788383383", "Nic", "", c2_run1_first,
                                                c2_run1_last, "Other", "green", "green"], tz)

        # test export with a contact field
        age = ContactField.get_or_create(self.org, self.admin, 'age', "Age")
        self.contact.set_field(self.admin, 'age', 36)

        # insert a duplicate age field, this can happen due to races
        Value.objects.create(org=self.org, contact=self.contact, contact_field=age, string_value='36', decimal_value='36')

        with self.assertNumQueries(59):
            workbook = self.export_flow_results(self.flow, include_msgs=False, include_runs=True, responded_only=True,
                                                contact_fields=[age], extra_urns=['twitter', 'line'])

        # try setting the field again
        self.contact.set_field(self.admin, 'age', 36)

        # only one present now
        self.assertEqual(Value.objects.filter(contact=self.contact, contact_field=age).count(), 1)

        tz = self.org.timezone
        sheet_runs, sheet_contacts = workbook.worksheets

        self.assertEqual(len(list(sheet_contacts.rows)), 3)  # header + 2 contacts
        self.assertEqual(len(list(sheet_contacts.columns)), 12)

        self.assertExcelRow(sheet_contacts, 0, ["Contact UUID", "URN", "Twitter", "Line", "Name", "Groups", "Age",
                                                "First Seen", "Last Seen",
                                                "color (Category) - Color Flow",
                                                "color (Value) - Color Flow",
                                                "color (Text) - Color Flow"])

        self.assertExcelRow(sheet_contacts, 1, [contact1_run1.contact.uuid, "+250788382382", "erictweets", "", "Eric",
                                                "Devs", "36", c1_run1_first, c1_run2_last, "Blue",
                                                "blue", " blue "], tz)

        self.assertExcelRow(sheet_contacts, 2, [contact2_run1.contact.uuid, "+250788383383", "", "", "Nic",
                                                "", "", c2_run1_first, c2_run1_last, "Other", "green", "green"], tz)

        # check runs sheet...
        self.assertEqual(len(list(sheet_runs.rows)), 4)  # header + 3 runs
        self.assertEqual(len(list(sheet_runs.columns)), 12)

        self.assertExcelRow(sheet_runs, 0, ["Contact UUID", "URN", "Twitter", "Line", "Name", "Groups", "Age",
                                            "First Seen", "Last Seen",
                                            "color (Category) - Color Flow",
                                            "color (Value) - Color Flow",
                                            "color (Text) - Color Flow"])

        self.assertExcelRow(sheet_runs, 1, [contact1_run1.contact.uuid, "+250788382382", "erictweets", "", "Eric",
                                            "Devs", "36", c1_run1_first, c1_run1_last, "Orange", "orange",
                                            "orange"], tz)

    def test_export_results_list_messages_once(self):
        contact1_run1 = self.flow.start([], [self.contact])[0]

        time.sleep(1)

        contact1_in1 = self.create_msg(direction=INCOMING, contact=self.contact, text="Red")
        Flow.find_and_handle(contact1_in1)

        contact1_run1_rs = FlowStep.objects.filter(run=contact1_run1, step_type='R')
        contact1_out1 = Msg.objects.get(steps__run=contact1_run1, text="What is your favorite color?")
        contact1_out2 = Msg.objects.get(steps__run=contact1_run1, text="That is a funny color. Try again.")

        # consider msg is also on the second step too to test it is not exported in two rows
        contact1_run1_rs.last().messages.add(contact1_in1)

        tz = self.org.timezone
        workbook = self.export_flow_results(self.flow)

        sheet_runs, sheet_contacts, sheet_msgs = workbook.worksheets

        self.assertEqual(len(list(sheet_msgs.rows)), 4)  # header + 2 msgs

        self.assertExcelRow(sheet_msgs, 0, ["Contact UUID", "URN", "Name", "Date", "Direction", "Message", "Channel"])

        self.assertExcelRow(sheet_msgs, 1, [contact1_out1.contact.uuid, "+250788382382", "Eric",
                                            contact1_out1.created_on, "OUT",
                                            "What is your favorite color?", "Test Channel"], tz)

        self.assertExcelRow(sheet_msgs, 2, [contact1_run1.contact.uuid, "+250788382382", "Eric",
                                            contact1_in1.created_on, 'IN', "Red", "Test Channel"], tz)

        self.assertExcelRow(sheet_msgs, 3, [contact1_out2.contact.uuid, "+250788382382", "Eric",
                                            contact1_out2.created_on, "OUT",
                                            "That is a funny color. Try again.", "Test Channel"], tz)

    def test_export_results_remove_control_characters(self):
        contact1_run1 = self.flow.start([], [self.contact])[0]

        time.sleep(1)

        contact1_in1 = self.create_msg(direction=INCOMING, contact=self.contact, text="ngert\x07in.")
        Flow.find_and_handle(contact1_in1)

        contact1_run1_rs = FlowStep.objects.filter(run=contact1_run1, step_type='R')
        c1_run1_first = contact1_run1_rs.order_by('pk').first().arrived_on
        c1_run1_last = contact1_run1_rs.order_by('-pk').first().arrived_on

        workbook = self.export_flow_results(self.flow)

        tz = self.org.timezone

        sheet_runs, sheet_contacts, sheet_msgs = workbook.worksheets

        # check runs sheet...
        self.assertEqual(len(list(sheet_runs.rows)), 2)  # header + 1 runs
        self.assertEqual(len(list(sheet_runs.columns)), 9)

        self.assertExcelRow(sheet_runs, 0, ["Contact UUID", "URN", "Name", "Groups", "First Seen", "Last Seen",
                                            "color (Category) - Color Flow",
                                            "color (Value) - Color Flow",
                                            "color (Text) - Color Flow"])

        self.assertExcelRow(sheet_runs, 1, [contact1_run1.contact.uuid, "+250788382382", "Eric", "", c1_run1_first,
                                            c1_run1_last, "Other", "ngertin.", "ngertin."], tz)

    def test_export_results_with_surveyor_msgs(self):
        self.flow.flow_type = Flow.SURVEY
        self.flow.save()
        run = self.flow.start([], [self.contact])[0]

        # run.submitted_by = self.admin
        run.save()

        # no urn or channel
        in1 = Msg.create_incoming(None, None, "blue", org=self.org, contact=self.contact)

        workbook = self.export_flow_results(self.flow)
        tz = self.org.timezone

        sheet_runs, sheet_contacts, sheet_msgs = workbook.worksheets

        run1_rs = FlowStep.objects.filter(run=run, step_type='R')
        run1_first = run1_rs.order_by('pk').first().arrived_on
        run1_last = run1_rs.order_by('-pk').first().arrived_on

        # no submitter for our run
        self.assertExcelRow(sheet_runs, 1, ["", run.contact.uuid, "+250788382382", "Eric", "", run1_first, run1_last,
                                            "Blue", "blue", "blue"], tz)

        out1 = Msg.objects.get(steps__run=run, text="What is your favorite color?")

        self.assertExcelRow(sheet_msgs, 1, [run.contact.uuid, "+250788382382", "Eric", out1.created_on, "OUT",
                                            "What is your favorite color?", "Test Channel"], tz)

        # no channel or phone
        self.assertExcelRow(sheet_msgs, 2, [run.contact.uuid, "", "Eric", in1.created_on, "IN", "blue", ""], tz)

        # now try setting a submitted by on our run
        run.submitted_by = self.admin
        run.save()

        workbook = self.export_flow_results(self.flow)
        tz = self.org.timezone

        sheet_runs, sheet_contacts, sheet_msgs = workbook.worksheets

        # now the Administrator should show up
        self.assertExcelRow(sheet_runs, 1, ["Administrator", run.contact.uuid, "+250788382382", "Eric", "", run1_first, run1_last,
                                            "Blue", "blue", "blue"], tz)

    def test_export_results_with_no_responses(self):
        self.assertEqual(self.flow.get_run_stats()['total'], 0)

        workbook = self.export_flow_results(self.flow)

        self.assertEqual(len(workbook.worksheets), 2)

        # every sheet has only the head row
        for entries in workbook.worksheets:
            self.assertEqual(len(list(entries.rows)), 1)
            self.assertEqual(len(list(entries.columns)), 9)

    def test_copy(self):
        # pick a really long name so we have to concatenate
        self.flow.name = "Color Flow is a long name to use for something like this"
        self.flow.expires_after_minutes = 60
        self.flow.save()

        # make sure our metadata got saved
        metadata = json.loads(self.flow.metadata)
        self.assertEqual("Ryan Lewis", metadata['author'])

        # now create a copy
        copy = Flow.copy(self.flow, self.admin)

        metadata = json.loads(copy.metadata)
        self.assertEqual("Ryan Lewis", metadata['author'])

        # expiration should be copied too
        self.assertEqual(60, copy.expires_after_minutes)

        # should have a different id
        self.assertNotEqual(self.flow.pk, copy.pk)

        # Name should start with "Copy of"
        self.assertEqual("Copy of Color Flow is a long name to use for something like thi", copy.name)

        # metadata should come out in the json
        copy_json = copy.as_json()
        self.assertEqual(dict(author="Ryan Lewis",
                              name='Copy of Color Flow is a long name to use for something like thi',
                              revision=1,
                              expires=60,
                              uuid=copy.uuid,
                              saved_on=datetime_to_str(copy.saved_on)),
                         copy_json['metadata'])

        # should have the same number of actionsets and rulesets
        self.assertEqual(copy.action_sets.all().count(), self.flow.action_sets.all().count())
        self.assertEqual(copy.rule_sets.all().count(), self.flow.rule_sets.all().count())

    @override_settings(SEND_WEBHOOKS=True)
    def test_optimization_reply_action(self):

        self.flow.update({"base_language": "base",
                          "entry": "02a2f789-1545-466b-978a-4cebcc9ab89a",
                          "rule_sets": [],
                          "action_sets": [{"y": 0, "x": 100,
                                           "destination": None, "uuid": "02a2f789-1545-466b-978a-4cebcc9ab89a",
                                           "actions": [{"type": "api", "webhook": "http://localhost:49999/coupon",
                                                        "webhook_header": [{
                                                            "name": "Authorization", "value": "Token 12345"
                                                        }]},
                                                       {"msg": {"base": "text to get @extra.coupon"}, "type": "reply"}]}],
                          "metadata": {"notes": []}})

        self.mockRequest('POST', '/coupon', '{"coupon": "NEXUS4"}')
        self.flow.start([], [self.contact])

        self.assertTrue(self.flow.get_steps())
        self.assertTrue(Msg.objects.all())
        msg = Msg.objects.all()[0]
        self.assertFalse("@extra.coupon" in msg.text)
        self.assertEqual(msg.text, "text to get NEXUS4")
        self.assertEqual(PENDING, msg.status)

        # check all our mocked requests were made
        self.assertAllRequestsMade()

    def test_parsing(self):
        # our flow should have the appropriate RuleSet and ActionSet objects
        self.assertEqual(4, ActionSet.objects.all().count())

        entry = ActionSet.objects.get(uuid="d51ec25f-04e6-4349-a448-e7c4d93d4597")
        actions = entry.get_actions()
        self.assertEqual(len(actions), 1)
        self.assertIsInstance(actions[0], ReplyAction)
        self.assertEqual(actions[0].msg, dict(base="What is your favorite color?", fre="Quelle est votre couleur préférée?"))
        self.assertEqual(entry.uuid, self.flow.entry_uuid)

        orange = ActionSet.objects.get(uuid="7d40faea-723b-473d-8999-59fb7d3c3ca2")
        actions = orange.get_actions()
        self.assertEqual(1, len(actions))
        self.assertEqual(ReplyAction(actions[0].uuid, dict(base='I love orange too! You said: @step.value which is category: @flow.color.category You are: @step.contact.tel SMS: @step Flow: @flow')).as_json(), actions[0].as_json())

        self.assertEqual(1, RuleSet.objects.all().count())
        ruleset = RuleSet.objects.get(uuid="bd531ace-911e-4722-8e53-6730d6122fe1")
        self.assertEqual(entry.destination, ruleset.uuid)
        rules = ruleset.get_rules()
        self.assertEqual(4, len(rules))

        # check ordering
        self.assertEqual("7d40faea-723b-473d-8999-59fb7d3c3ca2", rules[0].destination)
        self.assertEqual("1c75fd71-027b-40e8-a819-151a0f8140e6", rules[0].uuid)
        self.assertEqual("c12f37e2-8e6c-4c81-ba6d-941bb3caf93f", rules[1].destination)
        self.assertEqual("40cc7c36-b7c8-4f05-ae82-25275607e5aa", rules[1].uuid)
        self.assertEqual("1cb6d8da-3749-45b2-9382-3f756e3ca71f", rules[2].destination)
        self.assertEqual("93998b50-6580-4574-8f60-74654df7d243", rules[2].uuid)

        # check routing
        self.assertEqual(ContainsTest(test=dict(base="orange")).as_json(), rules[0].test.as_json())
        self.assertEqual(ContainsTest(test=dict(base="blue")).as_json(), rules[1].test.as_json())
        self.assertEqual(TrueTest().as_json(), rules[2].test.as_json())

        # and categories
        self.assertEqual("Orange", rules[0].category['base'])
        self.assertEqual("Blue", rules[1].category['base'])

        # back out as json
        json_dict = self.flow.as_json()

        self.assertEqual(json_dict['version'], CURRENT_EXPORT_VERSION)
        self.assertEqual(json_dict['flow_type'], self.flow.flow_type)
        self.assertEqual(json_dict['metadata'], {
            'name': self.flow.name,
            'author': "Ryan Lewis",
            'saved_on': datetime_to_str(self.flow.saved_on),
            'revision': 1,
            'expires': self.flow.expires_after_minutes,
            'uuid': self.flow.uuid
        })

        # remove one of our actions and rules
        del json_dict['action_sets'][3]
        del json_dict['rule_sets'][0]['rules'][2]

        # update
        self.flow.update(json_dict)

        self.assertEqual(3, ActionSet.objects.all().count())

        entry = ActionSet.objects.get(uuid="d51ec25f-04e6-4349-a448-e7c4d93d4597")
        actions = entry.get_actions()
        self.assertEqual(len(actions), 1)
        self.assertIsInstance(actions[0], ReplyAction)
        self.assertEqual(actions[0].msg, dict(base="What is your favorite color?", fre="Quelle est votre couleur préférée?"))
        self.assertEqual(entry.uuid, self.flow.entry_uuid)

        orange = ActionSet.objects.get(uuid="7d40faea-723b-473d-8999-59fb7d3c3ca2")
        actions = orange.get_actions()
        self.assertEqual(1, len(actions))
        self.assertEqual(ReplyAction(actions[0].uuid, dict(base='I love orange too! You said: @step.value which is category: @flow.color.category You are: @step.contact.tel SMS: @step Flow: @flow')).as_json(), actions[0].as_json())

        self.assertEqual(1, RuleSet.objects.all().count())
        ruleset = RuleSet.objects.get(uuid="bd531ace-911e-4722-8e53-6730d6122fe1")
        self.assertEqual(entry.destination, ruleset.uuid)
        rules = ruleset.get_rules()
        self.assertEqual(3, len(rules))

        # check ordering
        self.assertEqual("7d40faea-723b-473d-8999-59fb7d3c3ca2", rules[0].destination)
        self.assertEqual("c12f37e2-8e6c-4c81-ba6d-941bb3caf93f", rules[1].destination)

        # check routing
        self.assertEqual(ContainsTest(test=dict(base="orange")).as_json(), rules[0].test.as_json())
        self.assertEqual(ContainsTest(test=dict(base="blue")).as_json(), rules[1].test.as_json())

        # updating with a label name that is too long should truncate it
        json_dict['rule_sets'][0]['label'] = 'W' * 75
        json_dict['rule_sets'][0]['operand'] = 'W' * 135
        self.flow.update(json_dict)

        # now check they are truncated to the max lengths
        ruleset = RuleSet.objects.get(uuid="bd531ace-911e-4722-8e53-6730d6122fe1")
        self.assertEqual(64, len(ruleset.label))
        self.assertEqual(128, len(ruleset.operand))

    def test_expanding(self):
        # add actions for adding to a group and messaging a contact, we'll test how these expand
        action_set = ActionSet.objects.get(uuid="1cb6d8da-3749-45b2-9382-3f756e3ca71f")

        actions = [AddToGroupAction(str(uuid4()), [self.other_group]).as_json(),
                   SendAction(str(uuid4()), "Outgoing Message", [self.other_group], [self.contact], []).as_json()]

        action_set.set_actions_dict(actions)
        action_set.save()

        # check expanding our groups
        json_dict = self.flow.as_json(expand_contacts=True)
        json_as_string = json.dumps(json_dict)

        # our json should contain the names of our contact and groups
        self.assertTrue(json_as_string.find('Eric') > 0)
        self.assertTrue(json_as_string.find('Other') > 0)

        # now delete our group
        self.other_group.delete()

        flow_json = self.flow.as_json(expand_contacts=True)
        add_group = flow_json['action_sets'][3]['actions'][0]
        send = flow_json['action_sets'][3]['actions'][1]

        # should still see a reference to our group even (recreated)
        self.assertEqual(1, len(add_group['groups']))
        self.assertEqual(1, len(send['groups']))

    def assertTest(self, expected_test, expected_value, test, extra=None):
        runs = FlowRun.objects.filter(contact=self.contact)
        if runs:
            run = runs[0]
        else:
            run = FlowRun.create(self.flow, self.contact.pk)

        # clear any extra on this run
        run.fields = ""

        context = run.flow.build_expressions_context(run.contact, None)
        if extra:
            context['extra'] = extra

        result = test.evaluate(run, self.sms, context, self.sms.text)
        if expected_test:
            self.assertTrue(result[0])
        else:
            self.assertFalse(result[0])
        self.assertEqual(expected_value, result[1])

        # return our run for later inspection
        return run

    def assertDateTest(self, expected_test, expected_value, test):
        run = FlowRun.objects.filter(contact=self.contact).first()
        tz = run.flow.org.timezone
        context = run.flow.build_expressions_context(run.contact, None)

        # turn to JSON and back
        test_json = test.as_json()
        test = test.__class__.from_json(run.org, test_json)

        tuple = test.evaluate(run, self.sms, context, self.sms.text)
        if expected_test:
            self.assertTrue(tuple[0])
        else:
            self.assertFalse(tuple[0])
        if expected_test and expected_value:
            # convert our expected date time the right timezone
            expected_tz = expected_value.astimezone(tz)
            self.assertTrue(abs((expected_tz - tuple[1]).total_seconds()) < 60, "%s does not match expected %s" % (tuple[1], expected_tz))

    def test_location_tests(self):
        sms = self.create_msg(contact=self.contact, text="")
        self.sms = sms

        # test State lookups
        state_test = HasStateTest()
        state_test = HasStateTest.from_json(self.org, state_test.as_json())

        sms.text = "Kigali City"
        self.assertTest(True, AdminBoundary.objects.get(name="Kigali City"), state_test)

        sms.text = "Seattle"
        self.assertTest(False, None, state_test)

        # now District lookups
        district_test = HasDistrictTest("Kigali City")
        district_test = HasDistrictTest.from_json(self.org, district_test.as_json())

        sms.text = "Nyarugenge"
        self.assertTest(True, AdminBoundary.objects.get(name="Nyarugenge"), district_test)

        sms.text = "I am from Nyarugenge"
        self.assertTest(True, AdminBoundary.objects.get(name="Nyarugenge"), district_test)

        sms.text = "Rwamagana"
        self.assertTest(False, None, district_test)

        # remove our org country, should no longer match things
        self.org.country = None
        self.org.save()

        sms.text = "Kigali City"
        self.assertTest(False, None, state_test)

        sms.text = "Nyarugenge"
        self.assertTest(False, None, district_test)

    def test_tests(self):
        sms = self.create_msg(contact=self.contact, text="GReen is my favorite!")
        self.sms = sms

        test = TrueTest()
        self.assertTest(True, sms.text, test)

        test = FalseTest()
        self.assertTest(False, None, test)

        test = ContainsTest(test=dict(base="Green"))
        self.assertTest(True, "GReen", test)

        test = ContainsTest(test=dict(base="Green green GREEN"))
        self.assertTest(True, "GReen", test)

        test = ContainsTest(test=dict(base="Green green GREEN"))
        self.assertTest(True, "GReen", test)

        sms.text = "Blue is my favorite"
        self.assertTest(False, None, test)

        sms.text = "Greenish is ok too"
        self.assertTest(False, None, test)

        # edit distance
        sms.text = "Greenn is ok though"
        self.assertTest(True, "Greenn", test)

        sms.text = "RESIST!!"
        test = ContainsOnlyPhraseTest(test=dict(base="resist"))
        self.assertTest(True, "RESIST", test)

        sms.text = "RESIST TODAY!!"
        self.assertTest(False, None, test)

        test = ContainsOnlyPhraseTest(test=dict(base="resist now"))
        test = ContainsOnlyPhraseTest.from_json(self.org, test.as_json())
        sms.text = " resist NOW "
        self.assertTest(True, "resist NOW", test)

        sms.text = " NOW resist"
        self.assertTest(False, None, test)

        sms.text = "this isn't an email@asdf"
        test = HasEmailTest()
        test = HasEmailTest.from_json(self.org, test.as_json())
        self.assertTest(False, None, test)

        sms.text = "this is an email email@foo.bar TODAY!!"
        self.assertTest(True, "email@foo.bar", test)

        test = ContainsPhraseTest(test=dict(base="resist now"))
        test = ContainsPhraseTest.from_json(self.org, test.as_json())
        sms.text = "we must resist! NOW "
        self.assertTest(True, "resist NOW", test)

        sms.text = "we must resist but perhaps not NOW "
        self.assertTest(False, None, test)

        sms.text = "  RESIST now "
        self.assertTest(True, "RESIST now", test)

        test = ContainsTest(test=dict(base="Green green %%$"))
        sms.text = "GReen is my favorite!, %%$"
        self.assertTest(True, "GReen", test)

        # variable substitution
        test = ContainsTest(test=dict(base="@extra.color"))
        sms.text = "my favorite color is GREEN today"
        self.assertTest(True, "GREEN", test, extra=dict(color="green"))

        test.test = dict(base="this THAT")
        sms.text = "this is good but won't match"
        self.assertTest(False, None, test)

        test.test = dict(base="this THAT")
        sms.text = "that and this is good and will match"
        self.assertTest(True, "that this", test)

        test.test = dict(base="this THAT")
        sms.text = "this and that is good and will match"
        self.assertTest(True, "this that", test)

        test.test = dict(base="this THAT")
        sms.text = "this and that and this other thing is good and will match"
        self.assertTest(True, "this that this", test)

        sms.text = "when we win we \U0001F64C @ "

        test = ContainsTest(test=dict(base="\U0001F64C"))
        self.assertTest(True, "\U0001F64C", test)

        sms.text = "I am \U0001F44D"
        test = ContainsAnyTest(test=dict(base=u"\U0001F64C \U0001F44D"))
        self.assertTest(True, "\U0001F44D", test)

        sms.text = "text"

        test = AndTest([TrueTest(), TrueTest()])
        self.assertTest(True, "text text", test)

        test = AndTest([TrueTest(), FalseTest()])
        self.assertTest(False, None, test)

        test = OrTest([TrueTest(), FalseTest()])
        self.assertTest(True, "text", test)

        test = OrTest([FalseTest(), FalseTest()])
        self.assertTest(False, None, test)

        test = ContainsAnyTest(test=dict(base="klab Kacyiru good"))
        sms.text = "kLab is awesome"
        self.assertTest(True, "kLab", test)

        sms.text = "telecom is located at Kacyiru"
        self.assertTest(True, "Kacyiru", test)

        sms.text = "good morning"
        self.assertTest(True, "good", test)

        sms.text = "kLab is good"
        self.assertTest(True, "kLab good", test)

        sms.text = "kigali city"
        self.assertTest(False, None, test)

        # have the same behaviour when we have commas even a trailing one
        test = ContainsAnyTest(test=dict(base="klab, kacyiru, good, "))
        sms.text = "kLab is awesome"
        self.assertTest(True, "kLab", test)

        sms.text = "telecom is located at Kacyiru"
        self.assertTest(True, "Kacyiru", test)

        sms.text = "good morning"
        self.assertTest(True, "good", test)

        sms.text = "kLab is good"
        self.assertTest(True, "kLab good", test)

        sms.text = "kigali city"
        self.assertTest(False, None, test)

        sms.text = "blue white, allo$%%"
        self.assertTest(False, None, test)

        test = ContainsAnyTest(test=dict(base="%%$, &&,"))
        sms.text = "blue white, allo$%%"
        self.assertTest(False, None, test)

        sms.text = "%%$"
        self.assertTest(False, None, test)

        test = LtTest(test="5")
        self.assertTest(False, None, test)

        test = LteTest(test="0")
        sms.text = "My answer is -4"
        self.assertTest(True, Decimal("-4"), test)

        sms.text = "My answer is 4"
        test = LtTest(test="4")
        self.assertTest(False, None, test)

        test = GtTest(test="4")
        self.assertTest(False, None, test)

        test = GtTest(test="3")
        self.assertTest(True, Decimal("4"), test)

        test = GteTest(test="4")
        self.assertTest(True, Decimal("4"), test)

        test = GteTest(test="9")
        self.assertTest(False, None, test)

        test = EqTest(test="4")
        self.assertTest(True, Decimal("4"), test)

        test = EqTest(test="5")
        self.assertTest(False, None, test)

        test = BetweenTest("5", "10")
        self.assertTest(False, None, test)

        test = BetweenTest("4", "10")
        self.assertTest(True, Decimal("4"), test)

        test = BetweenTest("0", "4")
        self.assertTest(True, Decimal("4"), test)

        test = BetweenTest("0", "3")
        self.assertTest(False, None, test)

        test = BetweenTest("@extra.min", "@extra.max")
        self.assertTest(True, Decimal('4'), test, extra=dict(min=2, max=5))

        test = BetweenTest("0", "@xxx")  # invalid expression
        self.assertTest(False, None, test)

        sms.text = "My answer is or"
        self.assertTest(False, None, test)

        sms.text = "My answer is 4"
        test = BetweenTest("1", "5")
        self.assertTest(True, Decimal("4"), test)

        sms.text = "My answer is 4rwf"
        self.assertTest(True, Decimal("4"), test)

        sms.text = "My answer is a4rwf"
        self.assertTest(False, None, test)

        test = BetweenTest("10", "50")
        sms.text = "My answer is lO"
        self.assertTest(True, Decimal("10"), test)

        test = BetweenTest("1000", "5000")
        sms.text = "My answer is 4,000rwf"
        self.assertTest(True, Decimal("4000"), test)

        rule = Rule('8bfc987a-796f-4de7-bce6-a10ed06f617b', None, None, None, test)
        self.assertEqual("1000-5000", rule.get_category_name(None))

        test = StartsWithTest(test=dict(base="Green"))
        sms.text = "  green beans"
        self.assertTest(True, "green", test)

        sms.text = "greenbeans"
        self.assertTest(True, "green", test)

        sms.text = "  beans Green"
        self.assertTest(False, None, test)

        test = NumberTest()
        self.assertTest(False, None, test)

        sms.text = "I have 7"
        self.assertTest(True, Decimal("7"), test)

        sms.text = "$250"
        self.assertTest(True, Decimal("250"), test)

        sms.text = "Where is my £5,656.56?"
        self.assertTest(True, Decimal("5656.56"), test)

        sms.text = "Very hot in here, temp at 38°c"
        self.assertTest(True, Decimal("38"), test)

        sms.text = "This is aw350me"
        self.assertTest(False, None, test)

        sms.text = "random typing 12333xg333"
        self.assertTest(False, None, test)

        sms.text = ",34"
        self.assertTest(True, Decimal("34"), test)

        # phone tests
        test = PhoneTest()
        sms.text = "My phone number is 0788 383 383"
        self.assertTest(True, "+250788383383", test)

        sms.text = "+250788123123"
        self.assertTest(True, "+250788123123", test)

        sms.text = "+12067799294"
        self.assertTest(True, "+12067799294", test)

        sms.text = "My phone is 0124515"
        self.assertTest(False, None, test)

        test = ContainsTest(test=dict(base="مورنۍ"))
        sms.text = "شاملیدل مورنۍ"
        self.assertTest(True, "مورنۍ", test)

        # test = "word to start" and notice "to start" is one word in arabic ataleast according to Google translate
        test = ContainsAnyTest(test=dict(base="كلمة لبدء"))
        # set text to "give a sample word in sentence"
        sms.text = "تعطي كلمة عينة في الجملة"
        self.assertTest(True, "كلمة", test)  # we get "word"

        # we should not match "this start is not allowed" we wanted "to start"
        test = ContainsAnyTest(test=dict(base="لا يسمح هذه البداية"))
        self.assertTest(False, None, test)

        test = RegexTest(dict(base="(?P<first_name>\w+) (\w+)"))
        sms.text = "Isaac Newton"
        run = self.assertTest(True, "Isaac Newton", test)
        extra = run.field_dict()
        self.assertEqual("Isaac Newton", extra['0'])
        self.assertEqual("Isaac", extra['1'])
        self.assertEqual("Newton", extra['2'])

        # find that arabic unicode is handled right
        sms.text = "مرحبا العالم"
        run = self.assertTest(True, "مرحبا العالم", test)
        extra = run.field_dict()
        self.assertEqual("مرحبا العالم", extra['0'])
        self.assertEqual("مرحبا", extra['1'])
        self.assertEqual("العالم", extra['2'])

        # no matching groups, should return whole string as match
        test = RegexTest(dict(base="\w+ \w+"))
        sms.text = "Isaac Newton"
        run = self.assertTest(True, "Isaac Newton", test)
        extra = run.field_dict()
        self.assertEqual("Isaac Newton", extra['0'])

        # no match, shouldn't return anything at all
        sms.text = "#$%^$#? !@#$"
        run = self.assertTest(False, None, test)
        extra = run.field_dict()
        self.assertFalse(extra)

        # no case sensitivity
        test = RegexTest(dict(base="kazoo"))
        sms.text = "This is my Kazoo"
        run = self.assertTest(True, "Kazoo", test)
        extra = run.field_dict()
        self.assertEqual("Kazoo", extra['0'])

        # change to have anchors
        test = RegexTest(dict(base="^kazoo$"))

        # no match, as at the end
        sms.text = "This is my Kazoo"
        run = self.assertTest(False, None, test)

        # this one will match
        sms.text = "Kazoo"
        run = self.assertTest(True, "Kazoo", test)
        extra = run.field_dict()
        self.assertEqual("Kazoo", extra['0'])

        # not empty
        sms.text = ""
        self.assertTest(False, None, NotEmptyTest())
        sms.text = None
        self.assertTest(False, None, NotEmptyTest())
        sms.text = " "
        self.assertTest(False, None, NotEmptyTest())
        sms.text = "it works "
        self.assertTest(True, "it works", NotEmptyTest())

        def perform_date_tests(sms, dayfirst):
            """
            Performs a set of date tests in either day-first or month-first mode
            """
            self.org.date_format = 'D' if dayfirst else 'M'
            self.org.save()

            # perform all date tests as if it were 2014-01-02 03:04:05.6 UTC - a date which when localized to DD-MM-YYYY
            # or MM-DD-YYYY is ambiguous
            with patch.object(timezone, 'now', return_value=datetime.datetime(2014, 1, 2, 3, 4, 5, 6, timezone.utc)):
                now = timezone.now()
                three_days_ago = now - timedelta(days=3)
                three_days_next = now + timedelta(days=3)
                five_days_next = now + timedelta(days=5)

                sms.text = "no date in this text"
                test = DateTest()
                self.assertDateTest(False, None, test)

                sms.text = "1980"
                self.assertDateTest(True, now.replace(year=1980), test)

                sms.text = "December 14, 1982"
                self.assertDateTest(True, now.replace(year=1982, month=12, day=14), test)

                if dayfirst:
                    sms.text = "sometime on %d/%d/%d" % (now.day, now.month, now.year)
                else:
                    sms.text = "sometime on %d/%d/%d" % (now.month, now.day, now.year)

                self.assertDateTest(True, now, test)

                # date before/equal/after tests using date arithmetic

                test = DateBeforeTest('@(date.today - 1)')
                self.assertDateTest(False, None, test)

                sms.text = "this is for three days ago %d/%d/%d" % (three_days_ago.day, three_days_ago.month, three_days_ago.year)
                self.assertDateTest(True, three_days_ago, test)

                sms.text = "in the next three days %d/%d/%d" % (three_days_next.day, three_days_next.month, three_days_next.year)
                self.assertDateTest(False, None, test)

                test = DateEqualTest('@(date.today - 3)')
                self.assertDateTest(False, None, test)

                sms.text = "this is for three days ago %d/%d/%d" % (three_days_ago.day, three_days_ago.month, three_days_ago.year)
                self.assertDateTest(True, three_days_ago, test)

                test = DateAfterTest('@(date.today + 3)')
                self.assertDateTest(False, None, test)

                if dayfirst:
                    sms.text = "this is for three days ago %d/%d/%d" % (five_days_next.day, five_days_next.month, five_days_next.year)
                else:
                    sms.text = "this is for three days ago %d/%d/%d" % (five_days_next.month, five_days_next.day, five_days_next.year)
                self.assertDateTest(True, five_days_next, test)

        # check date tests in both date modes
        perform_date_tests(sms, True)
        perform_date_tests(sms, False)

    def test_length(self):
        org = self.org

        js = [dict(category="Normal Length", uuid=uuid4(), destination=uuid4(), test=dict(type='true')),
              dict(category="Way too long, will get clipped at 36 characters", uuid=uuid4(), destination=uuid4(), test=dict(type='true'))]

        rules = Rule.from_json_array(org, js)

        self.assertEqual("Normal Length", rules[0].category)
        self.assertEqual(36, len(rules[1].category))

    def test_factories(self):
        org = self.org

        js = dict(type='true')
        self.assertEqual(TrueTest, Test.from_json(org, js).__class__)
        self.assertEqual(js, TrueTest().as_json())

        js = dict(type='false')
        self.assertEqual(FalseTest, Test.from_json(org, js).__class__)
        self.assertEqual(js, FalseTest().as_json())

        js = dict(type='and', tests=[dict(type='true')])
        self.assertEqual(AndTest, Test.from_json(org, js).__class__)
        self.assertEqual(js, AndTest([TrueTest()]).as_json())

        js = dict(type='or', tests=[dict(type='true')])
        self.assertEqual(OrTest, Test.from_json(org, js).__class__)
        self.assertEqual(js, OrTest([TrueTest()]).as_json())

        js = dict(type='contains', test="green")
        self.assertEqual(ContainsTest, Test.from_json(org, js).__class__)
        self.assertEqual(js, ContainsTest("green").as_json())

        js = dict(type='lt', test="5")
        self.assertEqual(LtTest, Test.from_json(org, js).__class__)
        self.assertEqual(js, LtTest("5").as_json())

        js = dict(type='gt', test="5")
        self.assertEqual(GtTest, Test.from_json(org, js).__class__)
        self.assertEqual(js, GtTest("5").as_json())

        js = dict(type='gte', test="5")
        self.assertEqual(GteTest, Test.from_json(org, js).__class__)
        self.assertEqual(js, GteTest("5").as_json())

        js = dict(type='eq', test="5")
        self.assertEqual(EqTest, Test.from_json(org, js).__class__)
        self.assertEqual(js, EqTest("5").as_json())

        js = dict(type='between', min="5", max="10")
        self.assertEqual(BetweenTest, Test.from_json(org, js).__class__)
        self.assertEqual(js, BetweenTest("5", "10").as_json())

        self.assertEqual(ReplyAction, Action.from_json(org, dict(type='reply', msg=dict(base="hello world"))).__class__)
        self.assertEqual(SendAction, Action.from_json(org, dict(type='send', msg=dict(base="hello world"), contacts=[], groups=[], variables=[])).__class__)

    def test_decimal_values(self):
        rules = RuleSet.objects.get(uuid="bd531ace-911e-4722-8e53-6730d6122fe1")

        # update our rule to include decimal parsing
        rules.set_rules_dict([
            Rule(
                "1c75fd71-027b-40e8-a819-151a0f8140e6",
                {self.flow.base_language: "< 10"},
                "7d40faea-723b-473d-8999-59fb7d3c3ca2",
                'A',
                LtTest(10)
            ).as_json(),
            Rule(
                "40cc7c36-b7c8-4f05-ae82-25275607e5aa",
                {self.flow.base_language: "> 10"},
                "c12f37e2-8e6c-4c81-ba6d-941bb3caf93f",
                'A',
                GteTest(10)
            ).as_json()
        ])

        rules.save()

        # start the flow
        self.flow.start([], [self.contact])
        sms = self.create_msg(direction=INCOMING, contact=self.contact, text="My answer is 15")
        self.assertTrue(Flow.find_and_handle(sms)[0])

        step = FlowStep.objects.get(step_uuid="bd531ace-911e-4722-8e53-6730d6122fe1")
        self.assertEqual("> 10", step.rule_category)
        self.assertEqual("40cc7c36-b7c8-4f05-ae82-25275607e5aa", step.rule_uuid)
        self.assertEqual("15", step.rule_value)
        self.assertEqual(Decimal("15"), step.rule_decimal_value)

        # get our run and assert our value is saved (as a string)
        run = FlowRun.objects.get(flow=self.flow, contact=self.contact)
        results = run.results_dict()
        self.assertEqual("15", results['color']['value'])
        self.assertEqual("bd531ace-911e-4722-8e53-6730d6122fe1", results['color']['node_uuid'])
        self.assertEqual("> 10", results['color']['category'])
        self.assertEqual("color", results['color']['name'])
<<<<<<< HEAD
        self.assertIsNotNone(results['color']['modified_on'])
=======
        self.assertIsNotNone(results['color']['created_on'])
>>>>>>> 0e1d9775

        # and that the category counts have been updated
        self.assertIsNotNone(FlowCategoryCount.objects.filter(node_uuid='bd531ace-911e-4722-8e53-6730d6122fe1', category_name='> 10',
                                                              result_name='color', result_key='color', count=1).first())

    def test_location_entry_test(self):

        self.country = AdminBoundary.objects.create(osm_id='192787', name='Nigeria', level=0)
        kano = AdminBoundary.objects.create(osm_id='3710302', name='Kano', level=1, parent=self.country)
        lagos = AdminBoundary.objects.create(osm_id='3718182', name='Lagos', level=1, parent=self.country)
        ajingi = AdminBoundary.objects.create(osm_id='3710308', name='Ajingi', level=2, parent=kano)
        bichi = AdminBoundary.objects.create(osm_id='3710307', name='Bichi', level=2, parent=kano)
        apapa = AdminBoundary.objects.create(osm_id='3718187', name='Apapa', level=2, parent=lagos)
        bichiward = AdminBoundary.objects.create(osm_id='3710377', name='Bichi', level=3, parent=bichi)
        AdminBoundary.objects.create(osm_id='3710378', name='Ajingi', level=3, parent=ajingi)
        sms = self.create_msg(contact=self.contact, text="awesome text")
        self.sms = sms
        runs = FlowRun.objects.filter(contact=self.contact)
        if runs:
            run = runs[0]
        else:
            run = FlowRun.create(self.flow, self.contact.id)

        self.org.country = self.country
        run.flow.org = self.org
        context = run.flow.build_expressions_context(run.contact, None)

        # wrong admin level should return None if provided
        lga_tuple = HasDistrictTest('Kano').evaluate(run, sms, context, 'apapa')
        self.assertEqual(lga_tuple[1], None)

        lga_tuple = HasDistrictTest('Lagos').evaluate(run, sms, context, 'apapa')
        self.assertEqual(lga_tuple[1], apapa)

        # get lga with out higher admin level
        lga_tuple = HasDistrictTest().evaluate(run, sms, context, 'apapa')
        self.assertEqual(lga_tuple[1], apapa)

        # get ward with out higher admin levels
        ward_tuple = HasWardTest().evaluate(run, sms, context, 'bichi')
        self.assertEqual(ward_tuple[1], bichiward)

        # get with hierarchy proved
        ward_tuple = HasWardTest('Kano', 'Bichi').evaluate(run, sms, context, 'bichi')
        self.assertEqual(ward_tuple[1], bichiward)

        # wrong admin level should return None if provided
        ward_tuple = HasWardTest('Kano', 'Ajingi').evaluate(run, sms, context, 'bichi')
        js = dict(state='Kano', district='Ajingi', type='ward')
        self.assertEqual(HasWardTest('Kano', 'Ajingi').as_json(), js)
        self.assertEqual(ward_tuple[1], None)

        # get with hierarchy by aliases
        BoundaryAlias.objects.create(name='Pillars', boundary=kano, org=self.org,
                                     created_by=self.admin, modified_by=self.admin)
        ward_tuple = HasWardTest('Pillars', 'Bichi').evaluate(run, sms, context, 'bichi')
        self.assertEqual(ward_tuple[1], bichiward)

        # misconfigured flows should ignore the state and district if wards are unique by name
        ward_tuple = HasWardTest('Bichi', 'Kano').evaluate(run, sms, context, 'bichi')
        self.assertEqual(ward_tuple[1], bichiward)

        # misconfigured flows should not match if wards not unique
        AdminBoundary.objects.create(osm_id='3710379', name='Bichi', level=3, parent=apapa)
        ward_tuple = HasWardTest('Bichi', 'Kano').evaluate(run, sms, context, 'bichi')
        self.assertEqual(ward_tuple[1], None)

        self.assertEqual(HasWardTest, Test.from_json(self.org, js).__class__)

    def test_flow_keyword_create(self):
        self.login(self.admin)

        # try creating a flow with invalid keywords
        response = self.client.post(reverse('flows.flow_create'), {
            'name': "Flow #1",
            'keyword_triggers': "toooooooooooooolong,test",
            'flow_type': Flow.FLOW,
            'expires_after_minutes': 60 * 12
        })
        self.assertEqual(response.status_code, 200)
        self.assertFormError(response, 'form', 'keyword_triggers',
                             '"toooooooooooooolong" must be a single word, less than 16 characters, containing only '
                             'letter and numbers')

        # submit with valid keywords
        response = self.client.post(reverse('flows.flow_create'), {
            'name': "Flow #1",
            'keyword_triggers': "testing, test",
            'flow_type': Flow.FLOW,
            'expires_after_minutes': 60 * 12
        })
        self.assertEqual(response.status_code, 302)

        flow = Flow.objects.get(name='Flow #1')
        self.assertEqual(flow.triggers.all().count(), 2)
        self.assertEqual(set(flow.triggers.values_list('keyword', flat=True)), {'testing', 'test'})

        # try creating a survey flow with keywords (they'll be ignored)
        response = self.client.post(reverse('flows.flow_create'), {
            'name': "Survey Flow",
            'keyword_triggers': "notallowed",
            'flow_type': Flow.SURVEY,
            'expires_after_minutes': 60 * 12
        })
        self.assertEqual(response.status_code, 302)

        # should't be allowed to have a survey flow and keywords
        flow = Flow.objects.get(name='Survey Flow')
        self.assertEqual(flow.triggers.all().count(), 0)

    def test_flow_keyword_update(self):
        self.login(self.admin)
        flow = Flow.create(self.org, self.admin, "Flow")
        flow.flow_type = Flow.SURVEY
        flow.save()

        # keywords aren't an option for survey flows
        response = self.client.get(reverse('flows.flow_update', args=[flow.pk]))
        self.assertTrue('keyword_triggers' not in response.context['form'].fields)
        self.assertTrue('ignore_triggers' not in response.context['form'].fields)

        # send update with triggers and ignore flag anyways
        post_data = dict()
        post_data['name'] = "Flow With Keyword Triggers"
        post_data['keyword_triggers'] = "notallowed"
        post_data['ignore_keywords'] = True
        post_data['expires_after_minutes'] = 60 * 12
        response = self.client.post(reverse('flows.flow_update', args=[flow.pk]), post_data, follow=True)

        # still shouldn't have any triggers
        flow.refresh_from_db()
        self.assertFalse(flow.ignore_triggers)
        self.assertEqual(0, flow.triggers.all().count())

    def test_global_keywords_trigger_update(self):
        self.login(self.admin)
        flow = Flow.create(self.org, self.admin, "Flow")

        # update flow triggers
        response = self.client.post(reverse('flows.flow_update', args=[flow.id]), {
            'name': "Flow With Keyword Triggers",
            'keyword_triggers': "it,changes,everything",
            'expires_after_minutes': 60 * 12
        })
        self.assertEqual(response.status_code, 302)

        flow_with_keywords = Flow.objects.get(name="Flow With Keyword Triggers")
        self.assertEqual(flow_with_keywords.triggers.count(), 3)
        self.assertEqual(flow_with_keywords.triggers.filter(is_archived=False).count(), 3)
        self.assertEqual(flow_with_keywords.triggers.filter(is_archived=False).exclude(groups=None).count(), 0)

        # add triggers of other types
        Trigger.objects.create(created_by=self.admin, modified_by=self.admin, org=self.org,
                               trigger_type=Trigger.TYPE_FOLLOW, flow=flow_with_keywords, channel=self.channel)

        Trigger.objects.create(created_by=self.admin, modified_by=self.admin, org=self.org,
                               trigger_type=Trigger.TYPE_CATCH_ALL, flow=flow_with_keywords)

        Trigger.objects.create(created_by=self.admin, modified_by=self.admin, org=self.org,
                               trigger_type=Trigger.TYPE_MISSED_CALL, flow=flow_with_keywords)

        Trigger.objects.create(created_by=self.admin, modified_by=self.admin, org=self.org,
                               trigger_type=Trigger.TYPE_INBOUND_CALL, flow=flow_with_keywords)

        Trigger.objects.create(created_by=self.admin, modified_by=self.admin, org=self.org,
                               trigger_type=Trigger.TYPE_SCHEDULE, flow=flow_with_keywords)

        self.assertEqual(flow_with_keywords.triggers.filter(is_archived=False).count(), 8)

        # update flow triggers
        post_data = dict()
        post_data['name'] = "Flow With Keyword Triggers"
        post_data['keyword_triggers'] = "it,join"
        post_data['expires_after_minutes'] = 60 * 12
        response = self.client.post(reverse('flows.flow_update', args=[flow.pk]), post_data, follow=True)

        flow_with_keywords = Flow.objects.get(name=post_data['name'])
        self.assertEqual(200, response.status_code)
        self.assertEqual(response.request['PATH_INFO'], reverse('flows.flow_list'))
        self.assertTrue(flow_with_keywords in response.context['object_list'].all())
        self.assertEqual(flow_with_keywords.triggers.count(), 9)
        self.assertEqual(flow_with_keywords.triggers.filter(is_archived=True).count(), 2)
        self.assertEqual(flow_with_keywords.triggers.filter(is_archived=True,
                                                            trigger_type=Trigger.TYPE_KEYWORD).count(), 2)
        self.assertEqual(flow_with_keywords.triggers.filter(is_archived=False).count(), 7)
        self.assertEqual(flow_with_keywords.triggers.filter(is_archived=True,
                                                            trigger_type=Trigger.TYPE_KEYWORD).count(), 2)

        # only keyword triggers got archived, other are stil active
        self.assertTrue(flow_with_keywords.triggers.filter(is_archived=False, trigger_type=Trigger.TYPE_FOLLOW))
        self.assertTrue(flow_with_keywords.triggers.filter(is_archived=False, trigger_type=Trigger.TYPE_CATCH_ALL))
        self.assertTrue(flow_with_keywords.triggers.filter(is_archived=False, trigger_type=Trigger.TYPE_SCHEDULE))
        self.assertTrue(flow_with_keywords.triggers.filter(is_archived=False, trigger_type=Trigger.TYPE_MISSED_CALL))
        self.assertTrue(flow_with_keywords.triggers.filter(is_archived=False, trigger_type=Trigger.TYPE_INBOUND_CALL))

    def test_views(self):
        self.create_secondary_org()

        # create a flow for another org
        other_flow = Flow.create(self.org2, self.admin2, "Flow2", base_language='base')

        # no login, no list
        response = self.client.get(reverse('flows.flow_list'))
        self.assertRedirect(response, reverse('users.user_login'))

        user = self.admin
        user.first_name = "Test"
        user.last_name = "Contact"
        user.save()
        self.login(user)

        # list, should have only one flow (the one created in setUp)
        response = self.client.get(reverse('flows.flow_list'))
        self.assertEqual(1, len(response.context['object_list']))

        # inactive list shouldn't have any flows
        response = self.client.get(reverse('flows.flow_archived'))
        self.assertEqual(0, len(response.context['object_list']))

        # also shouldn't be able to view other flow
        response = self.client.get(reverse('flows.flow_editor', args=[other_flow.uuid]))
        self.assertEqual(302, response.status_code)

        # get our create page
        response = self.client.get(reverse('flows.flow_create'))
        self.assertTrue(response.context['has_flows'])
        self.assertIn('flow_type', response.context['form'].fields)

        # add call channel
        twilio = Channel.create(self.org, self.user, None, 'T', "Twilio", "0785553434", role="C",
                                secret="56789", gcm_id="456")

        response = self.client.get(reverse('flows.flow_create'))
        self.assertTrue(response.context['has_flows'])
        self.assertIn('flow_type', response.context['form'].fields)  # shown because of call channel

        twilio.delete()

        # create a new regular flow
        response = self.client.post(reverse('flows.flow_create'), dict(name='Flow', flow_type='F'), follow=True)
        flow1 = Flow.objects.get(org=self.org, name="Flow")
        # add a trigger on this flow
        Trigger.objects.create(org=self.org, keyword='unique', flow=flow1,
                               created_by=self.admin, modified_by=self.admin)
        self.assertEqual(response.status_code, 200)
        self.assertEqual(flow1.flow_type, 'F')
        self.assertEqual(flow1.expires_after_minutes, 10080)

        # create a new surveyor flow
        self.client.post(reverse('flows.flow_create'), dict(name='Surveyor Flow', flow_type='S'), follow=True)
        flow2 = Flow.objects.get(org=self.org, name="Surveyor Flow")
        self.assertEqual(flow2.flow_type, 'S')
        self.assertEqual(flow2.expires_after_minutes, 10080)

        # make sure we don't get a start flow button for Android Surveys
        response = self.client.get(reverse('flows.flow_editor', args=[flow2.uuid]))
        self.assertNotContains(response, "broadcast-rulesflow btn-primary")

        # create a new voice flow
        response = self.client.post(reverse('flows.flow_create'), dict(name='Voice Flow', flow_type='V'), follow=True)
        voice_flow = Flow.objects.get(org=self.org, name="Voice Flow")
        self.assertEqual(response.status_code, 200)
        self.assertEqual(voice_flow.flow_type, 'V')

        # default expiration for voice is shorter
        self.assertEqual(voice_flow.expires_after_minutes, 5)

        # test flows with triggers
        # create a new flow with one unformatted keyword
        post_data = dict()
        post_data['name'] = "Flow With Unformated Keyword Triggers"
        post_data['keyword_triggers'] = "this is,it"
        response = self.client.post(reverse('flows.flow_create'), post_data)
        self.assertFormError(response, 'form', 'keyword_triggers',
                             '"this is" must be a single word, less than 16 characters, containing only letter and numbers')

        # create a new flow with one existing keyword
        post_data = dict()
        post_data['name'] = "Flow With Existing Keyword Triggers"
        post_data['keyword_triggers'] = "this,is,unique"
        response = self.client.post(reverse('flows.flow_create'), post_data)
        self.assertFormError(response, 'form', 'keyword_triggers',
                             'The keyword "unique" is already used for another flow')

        # create another trigger so there are two in the way
        trigger = Trigger.objects.create(org=self.org, keyword='this', flow=flow1,
                                         created_by=self.admin, modified_by=self.admin)

        response = self.client.post(reverse('flows.flow_create'), post_data)
        self.assertFormError(response, 'form', 'keyword_triggers',
                             'The keywords "this, unique" are already used for another flow')
        trigger.delete()

        # create a new flow with keywords
        post_data = dict()
        post_data['name'] = "Flow With Good Keyword Triggers"
        post_data['keyword_triggers'] = "this,is,it"
        post_data['flow_type'] = 'F'
        post_data['expires_after_minutes'] = 30
        response = self.client.post(reverse('flows.flow_create'), post_data, follow=True)
        flow3 = Flow.objects.get(name=post_data['name'])

        self.assertEqual(200, response.status_code)
        self.assertEqual(response.request['PATH_INFO'], reverse('flows.flow_editor', args=[flow3.uuid]))
        self.assertEqual(response.context['object'].triggers.count(), 3)

        # update expiration for voice flow
        post_data = dict()
        response = self.client.get(reverse('flows.flow_update', args=[voice_flow.pk]), post_data, follow=True)

        choices = response.context['form'].fields['expires_after_minutes'].choices
        self.assertEqual(7, len(choices))
        self.assertEqual(1, choices[0][0])
        self.assertEqual(2, choices[1][0])
        self.assertEqual(3, choices[2][0])
        self.assertEqual(4, choices[3][0])
        self.assertEqual(5, choices[4][0])
        self.assertEqual(10, choices[5][0])
        self.assertEqual(15, choices[6][0])

        # try updating with an sms type expiration to make sure it's restricted for voice flows
        post_data['expires_after_minutes'] = 60 * 12
        post_data['name'] = 'Voice Flow'
        response = self.client.post(reverse('flows.flow_update', args=[voice_flow.pk]), post_data, follow=True)
        voice_flow.refresh_from_db()
        self.assertEqual(5, voice_flow.expires_after_minutes)

        # now do a valid value for voice
        post_data['expires_after_minutes'] = 3
        response = self.client.post(reverse('flows.flow_update', args=[voice_flow.pk]), post_data, follow=True)

        voice_flow.refresh_from_db()
        self.assertEqual(3, voice_flow.expires_after_minutes)

        # update flow triggers
        post_data = dict()
        post_data['name'] = "Flow With Keyword Triggers"
        post_data['keyword_triggers'] = "it,changes,everything"
        post_data['expires_after_minutes'] = 60 * 12
        response = self.client.post(reverse('flows.flow_update', args=[flow3.pk]), post_data, follow=True)
        flow3 = Flow.objects.get(name=post_data['name'])
        self.assertEqual(200, response.status_code)
        self.assertEqual(response.request['PATH_INFO'], reverse('flows.flow_list'))
        self.assertTrue(flow3 in response.context['object_list'].all())
        self.assertEqual(flow3.triggers.count(), 5)
        self.assertEqual(flow3.triggers.filter(is_archived=True).count(), 2)
        self.assertEqual(flow3.triggers.filter(is_archived=False).count(), 3)
        self.assertEqual(flow3.triggers.filter(is_archived=False).exclude(groups=None).count(), 0)

        # update flow with unformatted keyword
        post_data['keyword_triggers'] = "it,changes,every thing"
        response = self.client.post(reverse('flows.flow_update', args=[flow3.pk]), post_data)
        self.assertTrue(response.context['form'].errors)

        # update flow with unformated keyword
        post_data['keyword_triggers'] = "it,changes,everything,unique"
        response = self.client.post(reverse('flows.flow_update', args=[flow3.pk]), post_data)
        self.assertTrue(response.context['form'].errors)
        response = self.client.get(reverse('flows.flow_update', args=[flow3.pk]))
        self.assertEqual(response.context['form'].fields['keyword_triggers'].initial, "it,everything,changes")
        self.assertEqual(flow3.triggers.filter(is_archived=False).count(), 3)
        self.assertEqual(flow3.triggers.filter(is_archived=False).exclude(groups=None).count(), 0)
        trigger = Trigger.objects.get(keyword="everything", flow=flow3)
        group = self.create_group("first", [self.contact])
        trigger.groups.add(group)
        self.assertEqual(flow3.triggers.filter(is_archived=False).count(), 3)
        self.assertEqual(flow3.triggers.filter(is_archived=False).exclude(groups=None).count(), 1)
        self.assertEqual(flow3.triggers.filter(is_archived=False).exclude(groups=None)[0].keyword, "everything")
        response = self.client.get(reverse('flows.flow_update', args=[flow3.pk]))
        self.assertEqual(response.context['form'].fields['keyword_triggers'].initial, "it,changes")
        self.assertNotContains(response, "contact_creation")
        self.assertEqual(flow3.triggers.filter(is_archived=False).count(), 3)
        self.assertEqual(flow3.triggers.filter(is_archived=False).exclude(groups=None).count(), 1)
        self.assertEqual(flow3.triggers.filter(is_archived=False).exclude(groups=None)[0].keyword, "everything")

        # make us a survey flow
        flow3.flow_type = Flow.SURVEY
        flow3.save()

        # we should get the contact creation option
        response = self.client.get(reverse('flows.flow_update', args=[flow3.pk]))
        self.assertContains(response, 'contact_creation')

        # set contact creation to be per login
        del post_data['keyword_triggers']
        post_data['contact_creation'] = Flow.CONTACT_PER_LOGIN
        response = self.client.post(reverse('flows.flow_update', args=[flow3.pk]), post_data)
        flow3.refresh_from_db()
        self.assertEqual(Flow.CONTACT_PER_LOGIN, flow3.get_metadata_json().get('contact_creation'))

        # can see results for a flow
        response = self.client.get(reverse('flows.flow_results', args=[self.flow.id]))
        self.assertEqual(200, response.status_code)

        # check flow listing
        response = self.client.get(reverse('flows.flow_list'))
        self.assertEqual(list(response.context['object_list']), [flow3, voice_flow, flow2, flow1, self.flow])  # by saved_on

        # start a contact in a flow
        self.flow.start([], [self.contact])

        # test getting the json
        response = self.client.get(reverse('flows.flow_json', args=[self.flow.id]))
        self.assertIn('channels', response.json())
        self.assertIn('languages', response.json())
        self.assertIn('channel_countries', response.json())
        self.assertEqual(ActionSet.objects.all().count(), 28)

        json_dict = response.json()['flow']

        # test setting the json to a single actionset
        json_dict['action_sets'] = [dict(uuid=str(uuid4()), x=1, y=1, destination=None,
                                         actions=[dict(type='reply', msg=dict(base='This flow is more like a broadcast'))])]
        json_dict['rule_sets'] = []
        json_dict['entry'] = json_dict['action_sets'][0]['uuid']

        response = self.client.post(reverse('flows.flow_json', args=[self.flow.id]), json.dumps(json_dict), content_type="application/json")
        self.assertEqual(response.status_code, 200)
        self.assertEqual(ActionSet.objects.all().count(), 25)

        # check that the flow only has a single actionset
        ActionSet.objects.get(flow=self.flow)

        # can't save with an invalid uuid
        json_dict['metadata']['saved_on'] = datetime_to_str(timezone.now())
        json_dict['action_sets'][0]['destination'] = 'notthere'

        response = self.client.post(reverse('flows.flow_json', args=[self.flow.id]), json.dumps(json_dict), content_type="application/json")
        self.assertEqual(200, response.status_code)

        self.flow.refresh_from_db()
        flow_json = self.flow.as_json()
        self.assertIsNone(flow_json['action_sets'][0]['destination'])

        # flow should still be there though
        self.flow.refresh_from_db()

        # should still have the original one, nothing changed
        response = self.client.get(reverse('flows.flow_json', args=[self.flow.id]))
        self.assertEqual(200, response.status_code)
        json_dict = response.json()

        # can't save against the other org's flow
        response = self.client.post(reverse('flows.flow_json', args=[other_flow.id]), json.dumps(json_dict), content_type="application/json")
        self.assertEqual(302, response.status_code)

        # can't save with invalid json
        with self.assertRaises(ValueError):
            response = self.client.post(reverse('flows.flow_json', args=[self.flow.id]), "badjson", content_type="application/json")

        # test simulation
        simulate_url = reverse('flows.flow_simulate', args=[self.flow.id])

        test_contact = Contact.get_test_contact(self.admin)
        group = self.create_group("players", [test_contact])
        contact_field = ContactField.get_or_create(self.org, self.admin, 'custom', 'custom')
        contact_field_value = Value.objects.create(contact=test_contact, contact_field=contact_field, org=self.org,
                                                   string_value="hey")

        response = self.client.get(simulate_url)
        self.assertEqual(response.status_code, 302)

        post_data = {'has_refresh': True}

        response = self.client.post(simulate_url, json.dumps(post_data), content_type="application/json")
        json_dict = response.json()

        self.assertFalse(group in test_contact.all_groups.all())
        self.assertFalse(test_contact.values.all())

        self.assertEqual(len(json_dict.keys()), 5)
        self.assertEqual(len(json_dict['messages']), 3)
        self.assertEqual('Test Contact has entered the &quot;Color Flow&quot; flow', json_dict['messages'][0]['text'])
        self.assertEqual("This flow is more like a broadcast", json_dict['messages'][1]['text'])
        self.assertEqual("Test Contact has exited this flow", json_dict['messages'][2]['text'])

        group = self.create_group("fans", [test_contact])
        contact_field_value = Value.objects.create(contact=test_contact, contact_field=contact_field, org=self.org,
                                                   string_value="hey")

        post_data['new_message'] = "Ok, Thanks"
        post_data['has_refresh'] = False

        response = self.client.post(simulate_url, json.dumps(post_data), content_type="application/json")
        self.assertEqual(200, response.status_code)
        json_dict = response.json()

        self.assertTrue(group in test_contact.all_groups.all())
        self.assertTrue(test_contact.values.all())
        self.assertEqual(test_contact.values.get(string_value='hey'), contact_field_value)

        self.assertEqual(len(json_dict.keys()), 5)
        self.assertIn('status', json_dict.keys())
        self.assertIn('visited', json_dict.keys())
        self.assertIn('activity', json_dict.keys())
        self.assertIn('messages', json_dict.keys())
        self.assertIn('description', json_dict.keys())
        self.assertEqual(json_dict['status'], 'success')
        self.assertEqual(json_dict['description'], 'Message sent to Flow')

        post_data['has_refresh'] = True

        response = self.client.post(simulate_url, json.dumps(post_data), content_type="application/json")
        self.assertEqual(200, response.status_code)
        json_dict = response.json()

        self.assertEqual(len(json_dict.keys()), 5)
        self.assertIn('status', json_dict.keys())
        self.assertIn('visited', json_dict.keys())
        self.assertIn('activity', json_dict.keys())
        self.assertIn('messages', json_dict.keys())
        self.assertIn('description', json_dict.keys())
        self.assertEqual(json_dict['status'], 'success')
        self.assertEqual(json_dict['description'], 'Message sent to Flow')

        # test our copy view
        response = self.client.post(reverse('flows.flow_copy', args=[self.flow.id]))
        flow_copy = Flow.objects.get(org=self.org, name="Copy of %s" % self.flow.name)
        self.assertRedirect(response, reverse('flows.flow_editor', args=[flow_copy.uuid]))

        FlowLabel.objects.create(name="one", org=self.org, parent=None)
        FlowLabel.objects.create(name="two", org=self.org2, parent=None)

        # test update view
        response = self.client.post(reverse('flows.flow_update', args=[self.flow.id]))
        self.assertEqual(response.status_code, 200)
        self.assertEqual(len(response.context['form'].fields), 5)
        self.assertIn('name', response.context['form'].fields)
        self.assertIn('keyword_triggers', response.context['form'].fields)
        self.assertIn('ignore_triggers', response.context['form'].fields)

        # test broadcast view
        response = self.client.get(reverse('flows.flow_broadcast', args=[self.flow.id]))
        self.assertEqual(len(response.context['form'].fields), 4)
        self.assertIn('omnibox', response.context['form'].fields)
        self.assertIn('restart_participants', response.context['form'].fields)
        self.assertIn('include_active', response.context['form'].fields)

        post_data = dict()
        post_data['omnibox'] = "c-%s" % self.contact.uuid
        post_data['restart_participants'] = 'on'

        # nothing should happen, contacts are already active in the flow
        count = Broadcast.objects.all().count()
        self.client.post(reverse('flows.flow_broadcast', args=[self.flow.id]), post_data, follow=True)
        self.assertEqual(count, Broadcast.objects.all().count())

        FlowStart.objects.all().delete()

        # include people active in flows
        post_data['include_active'] = 'on'
        count = Msg.objects.all().count()
        self.client.post(reverse('flows.flow_broadcast', args=[self.flow.id]), post_data, follow=True)
        self.assertEqual(count + 1, Msg.objects.all().count())

        # we should have a flow start
        start = FlowStart.objects.get(flow=self.flow)

        # should be in a completed state
        self.assertEqual(FlowStart.STATUS_COMPLETE, start.status)
        self.assertEqual(1, start.contact_count)

        # do so again but don't restart the participants
        del post_data['restart_participants']

        self.client.post(reverse('flows.flow_broadcast', args=[self.flow.id]), post_data, follow=True)

        # should have a new flow start
        new_start = FlowStart.objects.filter(flow=self.flow).order_by('-created_on').first()
        self.assertNotEqual(start, new_start)
        self.assertEqual(FlowStart.STATUS_COMPLETE, new_start.status)
        self.assertEqual(0, new_start.contact_count)

        # mark that start as incomplete
        new_start.status = FlowStart.STATUS_STARTING
        new_start.save()

        # try to start again
        response = self.client.post(reverse('flows.flow_broadcast', args=[self.flow.id]), post_data, follow=True)

        # should have an error now
        self.assertTrue(response.context['form'].errors)

        # shouldn't have a new flow start as validation failed
        self.assertFalse(FlowStart.objects.filter(flow=self.flow).exclude(id__lte=new_start.id))

        # test ivr flow creation
        self.channel.role = 'SRCA'
        self.channel.save()

        post_data = dict(name="Message flow", expires_after_minutes=5, flow_type='F')
        response = self.client.post(reverse('flows.flow_create'), post_data, follow=True)
        msg_flow = Flow.objects.get(name=post_data['name'])

        self.assertEqual(200, response.status_code)
        self.assertEqual(response.request['PATH_INFO'], reverse('flows.flow_editor', args=[msg_flow.uuid]))
        self.assertEqual(msg_flow.flow_type, 'F')

        post_data = dict(name="Call flow", expires_after_minutes=5, flow_type='V')
        response = self.client.post(reverse('flows.flow_create'), post_data, follow=True)
        call_flow = Flow.objects.get(name=post_data['name'])

        self.assertEqual(200, response.status_code)
        self.assertEqual(response.request['PATH_INFO'], reverse('flows.flow_editor', args=[call_flow.uuid]))
        self.assertEqual(call_flow.flow_type, 'V')

        # test creating a  flow with base language
        # create the language for our org
        language = Language.create(self.org, self.flow.created_by, "English", 'eng')
        self.org.primary_language = language
        self.org.save()

        post_data = dict(name="Language Flow", expires_after_minutes=5, base_language=language.iso_code, flow_type='F')
        response = self.client.post(reverse('flows.flow_create'), post_data, follow=True)
        language_flow = Flow.objects.get(name=post_data['name'])

        self.assertEqual(200, response.status_code)
        self.assertEqual(response.request['PATH_INFO'], reverse('flows.flow_editor', args=[language_flow.uuid]))
        self.assertEqual(language_flow.base_language, language.iso_code)

    def test_views_viewers(self):
        # create a viewer
        self.viewer = self.create_user("Viewer")
        self.org.viewers.add(self.viewer)
        self.viewer.set_org(self.org)

        self.create_secondary_org()

        # create a flow for another org and a flow label
        flow2 = Flow.create(self.org2, self.admin2, "Flow2")
        flow_label = FlowLabel.objects.create(name="one", org=self.org, parent=None)

        flow_list_url = reverse('flows.flow_list')
        flow_archived_url = reverse('flows.flow_archived')
        flow_create_url = reverse('flows.flow_create')
        flowlabel_create_url = reverse('flows.flowlabel_create')

        # no login, no list
        response = self.client.get(flow_list_url)
        self.assertRedirect(response, reverse('users.user_login'))

        user = self.viewer
        user.first_name = "Test"
        user.last_name = "Contact"
        user.save()
        self.login(user)

        # list, should have only one flow (the one created in setUp)

        response = self.client.get(flow_list_url)
        self.assertEqual(1, len(response.context['object_list']))
        # no create links
        self.assertFalse(flow_create_url in response.content)
        self.assertFalse(flowlabel_create_url in response.content)
        # verify the action buttons we have
        self.assertFalse('object-btn-unlabel' in response.content)
        self.assertFalse('object-btn-restore' in response.content)
        self.assertFalse('object-btn-archive' in response.content)
        self.assertFalse('object-btn-label' in response.content)
        self.assertTrue('object-btn-export' in response.content)

        # can not label
        post_data = dict()
        post_data['action'] = 'label'
        post_data['objects'] = self.flow.pk
        post_data['label'] = flow_label.pk
        post_data['add'] = True

        response = self.client.post(flow_list_url, post_data, follow=True)
        self.assertEqual(1, response.context['object_list'].count())
        self.assertFalse(response.context['object_list'][0].labels.all())

        # can not archive
        post_data = dict()
        post_data['action'] = 'archive'
        post_data['objects'] = self.flow.pk
        response = self.client.post(flow_list_url, post_data, follow=True)
        self.assertEqual(1, response.context['object_list'].count())
        self.assertEqual(response.context['object_list'][0].pk, self.flow.pk)
        self.assertFalse(response.context['object_list'][0].is_archived)

        # inactive list shouldn't have any flows
        response = self.client.get(flow_archived_url)
        self.assertEqual(0, len(response.context['object_list']))

        response = self.client.get(reverse('flows.flow_editor', args=[self.flow.uuid]))
        self.assertEqual(200, response.status_code)
        self.assertFalse(response.context['mutable'])

        # we can fetch the json for the flow
        response = self.client.get(reverse('flows.flow_json', args=[self.flow.pk]))
        self.assertEqual(200, response.status_code)

        # but posting to it should redirect to a get
        response = self.client.post(reverse('flows.flow_json', args=[self.flow.pk]), post_data=response.content)
        self.assertEqual(302, response.status_code)

        self.flow.is_archived = True
        self.flow.save()

        response = self.client.get(flow_list_url)
        self.assertEqual(0, len(response.context['object_list']))

        # can not restore
        post_data = dict()
        post_data['action'] = 'archive'
        post_data['objects'] = self.flow.pk
        response = self.client.post(flow_archived_url, post_data, follow=True)
        self.assertEqual(1, response.context['object_list'].count())
        self.assertEqual(response.context['object_list'][0].pk, self.flow.pk)
        self.assertTrue(response.context['object_list'][0].is_archived)

        response = self.client.get(flow_archived_url)
        self.assertEqual(1, len(response.context['object_list']))

        # cannot create a flow
        response = self.client.get(flow_create_url)
        self.assertEqual(302, response.status_code)

        # cannot create a flowlabel
        response = self.client.get(flowlabel_create_url)
        self.assertEqual(302, response.status_code)

        # also shouldn't be able to view other flow
        response = self.client.get(reverse('flows.flow_editor', args=[flow2.uuid]))
        self.assertEqual(302, response.status_code)

    def test_flow_update_error(self):

        flow = self.get_flow('favorites')
        json_dict = flow.as_json()
        json_dict['action_sets'][0]['actions'].append(dict(type='add_label', labels=[dict(name='@badlabel')]))
        self.login(self.admin)
        response = self.client.post(reverse('flows.flow_json', args=[flow.pk]),
                                    json.dumps(json_dict),
                                    content_type="application/json")

        self.assertEqual(400, response.status_code)
        self.assertEqual('Invalid label name: @badlabel', response.json()['description'])

    def test_flow_start_with_start_msg(self):
        sms = self.create_msg(direction=INCOMING, contact=self.contact, text="I am coming")
        self.flow.start([], [self.contact], start_msg=sms)

        self.assertTrue(FlowRun.objects.filter(contact=self.contact))
        run = FlowRun.objects.filter(contact=self.contact).first()

        self.assertEqual(run.steps.all().count(), 2)
        actionset_step = run.steps.filter(step_type=FlowStep.TYPE_ACTION_SET).first()
        ruleset_step = run.steps.filter(step_type=FlowStep.TYPE_RULE_SET).first()

        # no messages on the ruleset step
        self.assertFalse(ruleset_step.messages.all())

        # should have 2 messages on the actionset step
        self.assertEqual(actionset_step.messages.all().count(), 2)

        # one is the start msg
        self.assertTrue(actionset_step.messages.filter(pk=sms.pk))

        # sms msg_type should be FLOW
        self.assertEqual(Msg.objects.get(pk=sms.pk).msg_type, FLOW)

    def test_multiple(self):
        self.flow.start([], [self.contact])

        # create a second flow
        self.flow2 = Flow.create(self.org, self.admin, "Color Flow 2")

        # broadcast to one user
        self.flow2 = self.flow.copy(self.flow, self.flow.created_by)
        self.flow2.start([], [self.contact])

        # each flow should have two events
        self.assertEqual(2, FlowStep.objects.filter(run__flow=self.flow).count())
        self.assertEqual(2, FlowStep.objects.filter(run__flow=self.flow2).count())

        # send in a message
        incoming = self.create_msg(direction=INCOMING, contact=self.contact, text="Orange", created_on=timezone.now())
        self.assertTrue(Flow.find_and_handle(incoming)[0])

        # only the second flow should get it
        self.assertEqual(2, FlowStep.objects.filter(run__flow=self.flow).count())
        self.assertEqual(3, FlowStep.objects.filter(run__flow=self.flow2).count())

        # start the flow again for our contact
        self.flow.start([], [self.contact], restart_participants=True)

        # should have two flow runs for this contact and flow
        runs = FlowRun.objects.filter(flow=self.flow, contact=self.contact).order_by('-created_on')
        self.assertTrue(runs[0].is_active)
        self.assertFalse(runs[1].is_active)

        self.assertEqual(2, runs[0].steps.all().count())
        self.assertEqual(2, runs[1].steps.all().count())

        # send in a message, this should be handled by our first flow, which has a more recent run active
        incoming = self.create_msg(direction=INCOMING, contact=self.contact, text="blue")
        self.assertTrue(Flow.find_and_handle(incoming)[0])

        self.assertEqual(3, runs[0].steps.all().count())

        # if we exclude existing and try starting again, nothing happens
        self.flow.start([], [self.contact], restart_participants=False)

        # no new runs
        self.assertEqual(2, self.flow.runs.all().count())

        # get the results for the flow
        results = self.flow.get_results()

        # should only have one result
        self.assertEqual(1, len(results))

        # and only one value
        self.assertEqual(1, len(results[0]['values']))

        color = results[0]['values'][0]
        self.assertEqual('color', color['label'])
        self.assertEqual('Blue', color['category']['base'])
        self.assertEqual('blue', color['value'])
        self.assertEqual(incoming.text, color['text'])

    def test_ignore_keyword_triggers(self):
        self.flow.start([], [self.contact])

        # create a second flow
        self.flow2 = Flow.create(self.org, self.admin, "Kiva Flow")

        self.flow2 = self.flow.copy(self.flow, self.flow.created_by)

        # add a trigger on flow2
        Trigger.objects.create(org=self.org, keyword='kiva', flow=self.flow2,
                               created_by=self.admin, modified_by=self.admin)

        incoming = self.create_msg(direction=INCOMING, contact=self.contact, text="kiva")

        self.assertTrue(Trigger.find_and_handle(incoming))
        self.assertTrue(FlowRun.objects.filter(flow=self.flow2, contact=self.contact))

        self.flow.ignore_triggers = True
        self.flow.save()
        self.flow.start([], [self.contact], restart_participants=True)

        other_incoming = self.create_msg(direction=INCOMING, contact=self.contact, text="kiva")

        self.assertFalse(Trigger.find_and_handle(other_incoming))

        # complete the flow
        incoming = self.create_msg(direction=INCOMING, contact=self.contact, text="orange")
        self.assertTrue(Flow.find_and_handle(incoming)[0])

        # now we should trigger the other flow as we are at our terminal flow
        self.assertTrue(Trigger.find_and_handle(other_incoming))

    @patch('temba.flows.models.Flow.handle_ussd_ruleset_action',
           return_value=dict(handled=True, destination=None, step=None, msgs=[]))
    def test_ussd_ruleset_sends_message(self, handle_ussd_ruleset_action):
        definition = self.flow.as_json()

        # set flow to USSD and have a USSD ruleset
        definition['flow_type'] = 'U'
        definition['rule_sets'][0]['ruleset_type'] = "wait_menu"

        self.flow.update(definition)

        # start flow
        self.flow.start([], [self.contact])

        self.assertTrue(handle_ussd_ruleset_action.called)
        self.assertEqual(handle_ussd_ruleset_action.call_count, 1)

    @patch('temba.flows.models.Flow.handle_ussd_ruleset_action',
           return_value=dict(handled=True, destination=None, step=None, msgs=[]))
    def test_triggered_start_with_ussd(self, handle_ussd_ruleset_action):
        definition = self.flow.as_json()

        # set flow to USSD and have a USSD ruleset
        definition['flow_type'] = 'U'
        definition['rule_sets'][0]['ruleset_type'] = "wait_menu"

        self.flow.update(definition)

        # create a trigger
        Trigger.objects.create(org=self.org, keyword='derp', flow=self.flow,
                               created_by=self.admin, modified_by=self.admin)

        # create an incoming message
        incoming = self.create_msg(direction=INCOMING, contact=self.contact, text="derp")

        self.assertTrue(Trigger.find_and_handle(incoming))

        self.assertTrue(handle_ussd_ruleset_action.called)
        self.assertEqual(handle_ussd_ruleset_action.call_count, 1)


class ActionTest(TembaTest):

    def setUp(self):
        super(ActionTest, self).setUp()

        self.contact = self.create_contact('Eric', '+250788382382')
        self.contact2 = self.create_contact('Nic', '+250788383383')

        self.flow = self.create_flow(name="Empty Flow", base_language='base', definition=self.COLOR_FLOW_DEFINITION)

        self.other_group = self.create_group("Other", [])

    def execute_action(self, action, run, msg, **kwargs):
        context = run.flow.build_expressions_context(run.contact, msg)
        return action.execute(run, context, None, msg, **kwargs)

    def test_reply_action(self):
        msg = self.create_msg(direction=INCOMING, contact=self.contact, text="Green is my favorite")
        run = FlowRun.create(self.flow, self.contact.pk)

        with self.assertRaises(FlowException):
            ReplyAction.from_json(self.org, {'type': ReplyAction.TYPE})

        with self.assertRaises(FlowException):
            ReplyAction.from_json(self.org, {'type': ReplyAction.TYPE, ReplyAction.MESSAGE: dict()})

        with self.assertRaises(FlowException):
            ReplyAction.from_json(self.org, {'type': ReplyAction.TYPE, ReplyAction.MESSAGE: dict(base="")})

        action = ReplyAction(str(uuid4()), dict(base="We love green too!"))
        self.execute_action(action, run, msg)
        msg = Msg.objects.get(contact=self.contact, direction='O')
        self.assertEqual("We love green too!", msg.text)

        Broadcast.objects.all().delete()

        action_json = action.as_json()
        action = ReplyAction.from_json(self.org, action_json)
        self.assertEqual(dict(base="We love green too!"), action.msg)

        self.execute_action(action, run, msg)

        response = msg.responses.get()
        self.assertEqual("We love green too!", response.text)
        self.assertEqual(self.contact, response.contact)

    def test_send_all_action(self):
        contact = self.create_contact('Stephen', '+12078778899', twitter='stephen')
        msg = self.create_msg(direction=INCOMING, contact=contact, text="Green is my favorite")
        run = FlowRun.create(self.flow, self.contact.pk)

        action = ReplyAction(str(uuid4()), dict(base="We love green too!"), None, send_all=True)
        action_replies = self.execute_action(action, run, msg)
        self.assertEqual(len(action_replies), 1)
        for action_reply in action_replies:
            self.assertIsInstance(action_reply, Msg)

        replies = Msg.objects.filter(contact=contact, direction='O')
        self.assertEqual(replies.count(), 1)
        self.assertIsNone(replies.filter(contact_urn__path='stephen').first())
        self.assertIsNotNone(replies.filter(contact_urn__path='+12078778899').first())

        Broadcast.objects.all().delete()
        Msg.objects.all().delete()

        msg = self.create_msg(direction=INCOMING, contact=contact, text="Green is my favorite")
        run = FlowRun.create(self.flow, self.contact.pk)

        # create twitter channel
        Channel.create(self.org, self.user, None, 'TT')
        delattr(self.org, '__schemes__%s' % Channel.ROLE_SEND)

        action_json = action.as_json()
        action = ReplyAction.from_json(self.org, action_json)
        self.assertEqual(dict(base="We love green too!"), action.msg)
        self.assertTrue(action.send_all)

        action_replies = self.execute_action(action, run, msg)
        self.assertEqual(len(action_replies), 2)
        for action_reply in action_replies:
            self.assertIsInstance(action_reply, Msg)

        replies = Msg.objects.filter(contact=contact, direction='O')
        self.assertEqual(replies.count(), 2)
        self.assertIsNotNone(replies.filter(contact_urn__path='stephen').first())
        self.assertIsNotNone(replies.filter(contact_urn__path='+12078778899').first())

    def test_media_action(self):
        msg = self.create_msg(direction=INCOMING, contact=self.contact, text="Green is my favorite")
        run = FlowRun.create(self.flow, self.contact.pk)

        action = ReplyAction(str(uuid4()), dict(base="We love green too!"), 'image/jpeg:path/to/media.jpg')
        self.execute_action(action, run, msg)
        reply_msg = Msg.objects.get(contact=self.contact, direction='O')
        self.assertEqual("We love green too!", reply_msg.text)
        self.assertEqual(reply_msg.attachments, ["image/jpeg:https://%s/%s" % (settings.AWS_BUCKET_DOMAIN, 'path/to/media.jpg')])

        Broadcast.objects.all().delete()
        Msg.objects.all().delete()
        msg = self.create_msg(direction=INCOMING, contact=self.contact, text="Green is my favorite")

        action_json = action.as_json()
        action = ReplyAction.from_json(self.org, action_json)
        self.assertEqual(dict(base="We love green too!"), action.msg)
        self.assertEqual('image/jpeg:path/to/media.jpg', action.media)

        self.execute_action(action, run, msg)

        response = msg.responses.get()
        self.assertEqual("We love green too!", response.text)
        self.assertEqual(response.attachments, ["image/jpeg:https://%s/%s" % (settings.AWS_BUCKET_DOMAIN, 'path/to/media.jpg')])
        self.assertEqual(self.contact, response.contact)

    def test_media_expression(self):
        msg = self.create_msg(direction=INCOMING, contact=self.contact, text="profile")
        run = FlowRun.create(self.flow, self.contact.pk)

        action = ReplyAction(str(uuid4()), dict(base="Here is your profile pic."), 'image:/photos/contacts/@(contact.name).jpg')

        # export and import our json to make sure that works as well
        action_json = action.as_json()
        action = ReplyAction.from_json(self.org, action_json)

        # now execute it
        self.execute_action(action, run, msg)
        reply_msg = Msg.objects.get(contact=self.contact, direction='O')
        self.assertEqual("Here is your profile pic.", reply_msg.text)
        self.assertEqual(reply_msg.attachments, ["image:/photos/contacts/Eric.jpg"])

        response = msg.responses.get()
        self.assertEqual("Here is your profile pic.", response.text)
        self.assertEqual(self.contact, response.contact)

    def test_ussd_action(self):
        self.channel.delete()
        self.channel = Channel.create(self.org, self.user, 'RW', 'JNU', None, '+250788123123',
                                      role=Channel.ROLE_USSD)

        msg = self.create_msg(direction=INCOMING, contact=self.contact, text="Green is my favorite")
        run = FlowRun.create(self.flow, self.contact.pk)

        menu_uuid = str(uuid4())

        ussd_ruleset = RuleSet.objects.create(flow=self.flow, uuid=str(uuid4()), x=0, y=0, ruleset_type=RuleSet.TYPE_WAIT_USSD_MENU)
        ussd_ruleset.set_rules_dict([Rule(str(uuid4()), dict(base="All Responses"), menu_uuid, 'R', TrueTest()).as_json()])
        ussd_ruleset.save()

        # without USSD config we only get an empty UssdAction
        action = UssdAction.from_ruleset(ussd_ruleset, run)
        execution = self.execute_action(action, run, msg)

        self.assertIsNone(action.msg)
        self.assertEqual(execution, [])

        # add menu rules
        ussd_ruleset.set_rules_dict([Rule(str(uuid4()), dict(base="All Responses"), menu_uuid, 'R', TrueTest()).as_json(),
                                    Rule(str(uuid4()), dict(base="Test1"), None, 'R', EqTest(test="1"), dict(base="Test1")).as_json(),
                                    Rule(str(uuid4()), dict(base="Test2"), None, 'R', EqTest(test="2"), dict(base="Test2")).as_json()])
        ussd_ruleset.save()

        # add ussd message
        config = {
            "ussd_message": {"base": "test"}
        }
        ussd_ruleset.config = json.dumps(config)
        action = UssdAction.from_ruleset(ussd_ruleset, run)
        execution = self.execute_action(action, run, msg)

        self.assertIsNotNone(action.msg)
        self.assertEqual(action.msg, {u'base': u'test\n1: Test1\n2: Test2\n'})
        self.assertIsInstance(execution[0], Msg)
        self.assertEqual(execution[0].text, u'test\n1: Test1\n2: Test2')

        Broadcast.objects.all().delete()

    def test_multilanguage_ussd_menu_partly_translated(self):
        self.channel.delete()
        self.channel = Channel.create(self.org, self.user, 'RW', 'JNU', None, '+250788123123',
                                      role=Channel.ROLE_USSD)

        msg = self.create_msg(direction=INCOMING, contact=self.contact, text="Green is my favorite")
        run = FlowRun.create(self.flow, self.contact.pk)

        menu_uuid = str(uuid4())

        ussd_ruleset = RuleSet.objects.create(flow=self.flow, uuid=str(uuid4()), x=0, y=0, ruleset_type=RuleSet.TYPE_WAIT_USSD_MENU)
        ussd_ruleset.set_rules_dict([Rule(str(uuid4()), dict(base="All Responses"), menu_uuid, 'R', TrueTest()).as_json()])
        ussd_ruleset.save()

        english = Language.create(self.org, self.admin, "English", 'eng')
        Language.create(self.org, self.admin, "Hungarian", 'hun')
        Language.create(self.org, self.admin, "Russian", 'rus')
        self.flow.org.primary_language = english

        # add menu rules
        ussd_ruleset.set_rules_dict([Rule(str(uuid4()), dict(base="All Responses"), menu_uuid, 'R', TrueTest()).as_json(),
                                    Rule(str(uuid4()), dict(base="Test1"), None, 'R', EqTest(test="1"), dict(eng="labelENG", hun="labelHUN")).as_json(),
                                    Rule(str(uuid4()), dict(base="Test2"), None, 'R', EqTest(test="2"), dict(eng="label2ENG")).as_json()])
        ussd_ruleset.save()

        # add ussd message
        config = {
            "ussd_message": {"eng": "testENG", "hun": "testHUN"}
        }

        ussd_ruleset.config = json.dumps(config)
        action = UssdAction.from_ruleset(ussd_ruleset, run)
        execution = self.execute_action(action, run, msg)

        self.assertIsNotNone(action.msg)
        # we have three languages, although only 2 are (partly) translated
        self.assertEqual(len(action.msg.keys()), 3)
        self.assertEqual(action.msg.keys(), [u'rus', u'hun', u'eng'])

        # we don't have any translation for Russian, so it should be the same as eng
        self.assertEqual(action.msg['eng'], action.msg['rus'])

        # we have partly translated hungarian labels
        self.assertNotEqual(action.msg['eng'], action.msg['hun'])

        # the missing translation should be the same as the english label
        self.assertNotIn('labelENG', action.msg['hun'])
        self.assertIn('label2ENG', action.msg['hun'])

        self.assertEqual(action.msg['hun'], u'testHUN\n1: labelHUN\n2: label2ENG\n')

        # the msg sent out is in english
        self.assertIsInstance(execution[0], Msg)
        self.assertEqual(execution[0].text, u'testENG\n1: labelENG\n2: label2ENG')

        # now set contact's language to something we don't have in our org languages
        self.contact.language = 'fre'
        self.contact.save(update_fields=('language',))
        run = FlowRun.create(self.flow, self.contact.pk)

        # resend the message to him
        execution = self.execute_action(action, run, msg)

        # he will still get the english (base language)
        self.assertIsInstance(execution[0], Msg)
        self.assertEqual(execution[0].text, u'testENG\n1: labelENG\n2: label2ENG')

        # now set contact's language to hungarian
        self.contact.language = 'hun'
        self.contact.save(update_fields=('language',))
        run = FlowRun.create(self.flow, self.contact.pk)

        # resend the message to him
        execution = self.execute_action(action, run, msg)

        # he will get the partly translated hungarian version
        self.assertIsInstance(execution[0], Msg)
        self.assertEqual(execution[0].text, u'testHUN\n1: labelHUN\n2: label2ENG')

        Broadcast.objects.all().delete()

    def test_trigger_flow_action(self):
        flow = self.create_flow()
        run = FlowRun.create(self.flow, self.contact.pk)

        # add a channel to make sure that country is ambiguous
        Channel.create(self.org, self.admin, 'US', 'EX', schemes=['tel'])
        delattr(self.org, '_country_code')
        self.org.country = None
        self.org.save()

        # set a contact field with another phone number
        self.contact.set_field(self.admin, "other_contact_tel", "+12065551212", "Other Contact Tel")

        action = TriggerFlowAction(str(uuid4()), flow, [], [self.contact], ["@contact.other_contact_tel"])
        self.execute_action(action, run, None)

        # should have created a new contact with the above variable
        self.assertIsNotNone(Contact.from_urn(self.org, "tel:+12065551212"))

        action_json = action.as_json()
        action = TriggerFlowAction.from_json(self.org, action_json)
        self.assertEqual(action.flow.pk, flow.pk)

        self.assertTrue(FlowRun.objects.filter(contact=self.contact, flow=flow))

        action = TriggerFlowAction(str(uuid4()), flow, [self.other_group], [], [])
        run = FlowRun.create(self.flow, self.contact.pk)
        msgs = self.execute_action(action, run, None)

        self.assertFalse(msgs)

        self.other_group.update_contacts(self.user, [self.contact2], True)

        action = TriggerFlowAction(str(uuid4()), flow, [self.other_group], [self.contact], [])
        run = FlowRun.create(self.flow, self.contact.pk)
        self.execute_action(action, run, None)

        self.assertTrue(FlowRun.objects.filter(contact=self.contact2, flow=flow))

        # delete the group
        self.other_group.is_active = False
        self.other_group.save()

        self.assertTrue(action.groups)
        self.assertTrue(self.other_group.pk in [g.pk for g in action.groups])
        # should create new group the next time the flow is read
        updated_action = TriggerFlowAction.from_json(self.org, action.as_json())
        self.assertTrue(updated_action.groups)
        self.assertFalse(self.other_group.pk in [g.pk for g in updated_action.groups])

    def test_send_action(self):
        # previously @step.contact was the run contact and @contact would become the recipient but that has been
        # changed so that both are the run contact
        msg_body = "Hi @contact.name (@contact.state). @step.contact (@step.contact.state) is in the flow"

        self.contact.set_field(self.user, 'state', "WA", label="State")
        self.contact2.set_field(self.user, 'state', "GA", label="State")
        run = FlowRun.create(self.flow, self.contact.pk)

        action = SendAction(str(uuid4()), dict(base=msg_body), [], [self.contact2], [])
        self.execute_action(action, run, None)

        action_json = action.as_json()
        action = SendAction.from_json(self.org, action_json)
        self.assertEqual(action.msg['base'], msg_body)
        self.assertEqual(action.media, dict())

        broadcast = Broadcast.objects.get()
        self.assertEqual(broadcast.text, dict(base=msg_body))
        self.assertEqual(broadcast.base_language, 'base')
        self.assertEqual(broadcast.get_messages().count(), 1)
        msg = broadcast.get_messages().first()
        self.assertEqual(msg.contact, self.contact2)
        self.assertEqual(msg.text, "Hi Eric (WA). Eric (WA) is in the flow")

        # empty message should be a no-op
        action = SendAction(str(uuid4()), dict(base=""), [], [self.contact], [])
        self.execute_action(action, run, None)
        self.assertEqual(Broadcast.objects.all().count(), 1)

        # try with a test contact and a group
        test_contact = Contact.get_test_contact(self.user)
        test_contact.name = "Mr Test"
        test_contact.save()
        test_contact.set_field(self.user, 'state', "IN", label="State")

        self.other_group.update_contacts(self.user, [self.contact2], True)

        action = SendAction(str(uuid4()), dict(base=msg_body), [self.other_group], [test_contact], [])
        run = FlowRun.create(self.flow, test_contact.pk)
        self.execute_action(action, run, None)

        # since we are test contact now, no new broadcasts
        self.assertEqual(Broadcast.objects.all().count(), 1)

        # but we should have logged instead
        logged = "Sending &#39;Hi Mr Test (IN). Mr Test (IN) is in the flow&#39; to 2 contacts"
        self.assertEqual(ActionLog.objects.all().first().text, logged)

        # delete the group
        self.other_group.is_active = False
        self.other_group.save()

        self.assertTrue(action.groups)
        self.assertTrue(self.other_group.pk in [g.pk for g in action.groups])
        # should create new group the next time the flow is read
        updated_action = SendAction.from_json(self.org, action.as_json())
        self.assertTrue(updated_action.groups)
        self.assertFalse(self.other_group.pk in [g.pk for g in updated_action.groups])

        # test send media to someone else
        run = FlowRun.create(self.flow, self.contact.pk)
        msg_body = 'I am a media message message'

        action = SendAction(str(uuid4()), dict(base=msg_body), [], [self.contact2], [], dict(base='image/jpeg:attachments/picture.jpg'))
        self.execute_action(action, run, None)

        action_json = action.as_json()
        action = SendAction.from_json(self.org, action_json)
        self.assertEqual(action.msg['base'], msg_body)
        self.assertEqual(action.media['base'], 'image/jpeg:attachments/picture.jpg')

        self.assertEqual(Broadcast.objects.all().count(), 2)  # new broadcast with media

        broadcast = Broadcast.objects.order_by('-id').first()
        self.assertEqual(broadcast.media, dict(base='image/jpeg:attachments/picture.jpg'))
        self.assertEqual(broadcast.get_messages().count(), 1)
        msg = broadcast.get_messages().first()
        self.assertEqual(msg.contact, self.contact2)
        self.assertEqual(msg.text, msg_body)
        self.assertEqual(msg.attachments, ["image/jpeg:https://%s/%s" % (settings.AWS_BUCKET_DOMAIN, 'attachments/picture.jpg')])

        # also send if we have empty message but have an attachment
        action = SendAction(str(uuid4()), dict(base=""), [], [self.contact], [], dict(base='image/jpeg:attachments/picture.jpg'))
        self.execute_action(action, run, None)

        broadcast = Broadcast.objects.order_by('-id').first()
        self.assertEqual(broadcast.text, dict(base=""))
        self.assertEqual(broadcast.media, dict(base='image/jpeg:attachments/picture.jpg'))
        self.assertEqual(broadcast.base_language, 'base')

    def test_variable_contact_parsing(self):
        groups = dict(groups=[dict(id=-1)])
        groups = VariableContactAction.parse_groups(self.org, groups)
        self.assertTrue('Missing', groups[0].name)

    @override_settings(SEND_EMAILS=True)
    def test_email_action(self):
        msg = self.create_msg(direction=INCOMING, contact=self.contact, text="Green is my favorite")
        run = FlowRun.create(self.flow, self.contact.pk)

        action = EmailAction(str(uuid4()), ["steve@apple.com"], "Subject", "Body")

        # check to and from JSON
        action_json = action.as_json()
        action = EmailAction.from_json(self.org, action_json)

        self.execute_action(action, run, msg)

        self.assertEqual(len(mail.outbox), 1)
        self.assertEqual(mail.outbox[0].subject, "Subject")
        self.assertEqual(mail.outbox[0].body, "Body")
        self.assertEqual(mail.outbox[0].recipients(), ["steve@apple.com"])

        try:
            EmailAction(str(uuid4()), [], "Subject", "Body")
            self.fail("Should have thrown due to empty recipient list")
        except FlowException:
            pass

        # check expression evaluation in action fields
        action = EmailAction(str(uuid4()), ["@contact.name", "xyz", "", '@(SUBSTITUTE(LOWER(contact), " ", "") & "@nyaruka.com")'],
                             "@contact.name added in subject",
                             "@contact.name uses phone @contact.tel")

        action_json = action.as_json()
        action = EmailAction.from_json(self.org, action_json)

        self.execute_action(action, run, msg)

        self.assertEqual(len(mail.outbox), 2)
        self.assertEqual(mail.outbox[1].subject, "Eric added in subject")
        self.assertEqual(mail.outbox[1].body, "Eric uses phone 0788 382 382")
        self.assertEqual(mail.outbox[1].recipients(), ["eric@nyaruka.com"])  # invalid emails are ignored

        # check simulator reports invalid addresses
        test_contact = Contact.get_test_contact(self.user)
        test_run = FlowRun.create(self.flow, test_contact.pk)

        self.execute_action(action, test_run, msg)

        logs = list(ActionLog.objects.order_by('pk'))
        self.assertEqual(logs[0].level, ActionLog.LEVEL_INFO)
        self.assertEqual(logs[0].text, "&quot;Test Contact uses phone (206) 555-0100&quot; would be sent to &quot;testcontact@nyaruka.com&quot;")
        self.assertEqual(logs[1].level, ActionLog.LEVEL_WARN)
        self.assertEqual(logs[1].text, 'Some email address appear to be invalid: &quot;Test Contact&quot;, &quot;xyz&quot;, &quot;&quot;')

        # check that all white space is replaced with single spaces in the subject
        test = EmailAction(str(uuid4()), ["steve@apple.com"], "Allo \n allo\tmessage", "Email notification for allo allo")
        self.execute_action(test, run, msg)

        self.assertEqual(len(mail.outbox), 3)
        self.assertEqual(mail.outbox[2].subject, 'Allo allo message')
        self.assertEqual(mail.outbox[2].body, 'Email notification for allo allo')
        self.assertEqual(mail.outbox[2].recipients(), ["steve@apple.com"])

        self.org.add_smtp_config('support@example.com', 'smtp.example.com', 'support@example.com', 'secret', '465', 'T', self.admin)

        action = EmailAction(str(uuid4()), ["steve@apple.com"], "Subject", "Body")
        self.execute_action(action, run, msg)

        self.assertEqual(len(mail.outbox), 4)
        self.assertEqual(mail.outbox[3].from_email, 'support@example.com')
        self.assertEqual(mail.outbox[3].subject, 'Subject')
        self.assertEqual(mail.outbox[3].body, 'Body')
        self.assertEqual(mail.outbox[3].recipients(), ["steve@apple.com"])

    def test_save_to_contact_action(self):
        sms = self.create_msg(direction=INCOMING, contact=self.contact, text="batman")
        test = SaveToContactAction.from_json(self.org, dict(type='save', label="Superhero Name", value='@step'))
        run = FlowRun.create(self.flow, self.contact.pk)

        field = ContactField.objects.get(org=self.org, key="superhero_name")
        self.assertEqual("Superhero Name", field.label)

        self.execute_action(test, run, sms)

        # user should now have a nickname field with a value of batman
        contact = Contact.objects.get(id=self.contact.pk)
        self.assertEqual("batman", contact.get_field_raw('superhero_name'))

        # test clearing our value
        test = SaveToContactAction.from_json(self.org, test.as_json())
        test.value = ""
        self.execute_action(test, run, sms)
        contact = Contact.objects.get(id=self.contact.pk)
        self.assertEqual(None, contact.get_field_raw('superhero_name'))

        # test setting our name
        test = SaveToContactAction.from_json(self.org, dict(type='save', label="Name", value='', field='name'))
        test.value = "Eric Newcomer"
        self.execute_action(test, run, sms)
        contact = Contact.objects.get(id=self.contact.pk)
        self.assertEqual("Eric Newcomer", contact.name)
        run.contact = contact

        # test setting just the first name
        test = SaveToContactAction.from_json(self.org, dict(type='save', label="First Name", value='', field='first_name'))
        test.value = "Jen"
        self.execute_action(test, run, sms)
        contact = Contact.objects.get(id=self.contact.pk)
        self.assertEqual("Jen Newcomer", contact.name)

        # throw exception for other reserved words except name and first_name
        for word in Contact.RESERVED_FIELDS:
            if word not in ['name', 'first_name', 'tel_e164'] + list(URN.VALID_SCHEMES):
                with self.assertRaises(Exception):
                    test = SaveToContactAction.from_json(self.org, dict(type='save', label=word, value='', field=word))
                    test.value = "Jen"
                    self.execute_action(test, run, sms)

        # we should strip whitespace
        run.contact = contact
        test = SaveToContactAction.from_json(self.org, dict(type='save', label="First Name", value='', field='first_name'))
        test.value = " Jackson "
        self.execute_action(test, run, sms)
        contact = Contact.objects.get(id=self.contact.pk)
        self.assertEqual("Jackson Newcomer", contact.name)

        # first name works with a single word
        run.contact = contact
        contact.name = "Percy"
        contact.save()

        test = SaveToContactAction.from_json(self.org, dict(type='save', label="First Name", value='', field='first_name'))
        test.value = " Cole"
        self.execute_action(test, run, sms)
        contact = Contact.objects.get(id=self.contact.pk)
        self.assertEqual("Cole", contact.name)

        # test saving something really long to another field
        test = SaveToContactAction.from_json(self.org, dict(type='save', label="Last Message", value='', field='last_message'))
        test.value = "This is a long message, longer than 160 characters, longer than 250 characters, all the way up "\
                     "to 500 some characters long because sometimes people save entire messages to their contact " \
                     "fields and we want to enable that for them so that they can do what they want with the platform."
        self.execute_action(test, run, sms)
        contact = Contact.objects.get(id=self.contact.pk)
        self.assertEqual(test.value, contact.get_field('last_message').string_value)

        # test saving a contact's phone number
        test = SaveToContactAction.from_json(self.org, dict(type='save', label='Phone Number', field='tel_e164', value='@step'))

        # make sure they have a twitter urn first
        contact.urns.add(ContactURN.create(self.org, None, 'twitter:enewcomer'))
        self.assertIsNotNone(contact.urns.filter(path='enewcomer').first())

        # add another phone number to make sure it doesn't get removed too
        contact.urns.add(ContactURN.create(self.org, None, 'tel:+18005551212'))
        self.assertEqual(3, contact.urns.all().count())

        # create an inbound message on our original phone number
        sms = self.create_msg(direction=INCOMING, contact=self.contact,
                              text="+12065551212", contact_urn=contact.urns.filter(path='+250788382382').first())

        # create another contact with that phone number, to test stealing
        robbed = self.create_contact("Robzor", "+12065551212")

        self.execute_action(test, run, sms)

        # updating Phone Number should not create a contact field
        self.assertIsNone(ContactField.objects.filter(org=self.org, key='tel_e164').first())

        # instead it should update the tel urn for our contact
        contact = Contact.objects.get(id=self.contact.pk)
        self.assertEqual(4, contact.urns.all().count())
        self.assertIsNotNone(contact.urns.filter(path='+12065551212').first())

        # we should still have our twitter scheme
        self.assertIsNotNone(contact.urns.filter(path='enewcomer').first())

        # and our other phone number
        self.assertIsNotNone(contact.urns.filter(path='+18005551212').first())

        # and our original number too
        self.assertIsNotNone(contact.urns.filter(path='+250788382382').first())

        # robzor shouldn't have a number anymore
        self.assertFalse(robbed.urns.all())

        # try the same with a simulator contact
        test_contact = Contact.get_test_contact(self.admin)
        test_contact_urn = test_contact.urns.all().first()
        run = FlowRun.create(self.flow, test_contact.pk)
        self.execute_action(test, run, sms)

        ActionLog.objects.all().delete()
        action = SaveToContactAction.from_json(self.org, dict(type='save', label="mailto", value='foo@bar.com'))
        self.execute_action(action, run, None)
        self.assertEqual(ActionLog.objects.get().text, "Added foo@bar.com as @contact.mailto - skipped in simulator")

        # Invalid email
        ActionLog.objects.all().delete()
        action = SaveToContactAction.from_json(self.org, dict(type='save', label="mailto", value='foobar.com'))
        self.execute_action(action, run, None)
        self.assertEqual(ActionLog.objects.get().text, "Contact not updated, invalid connection for contact (mailto:foobar.com)")

        # URN should be unchanged on the simulator contact
        test_contact = Contact.objects.get(id=test_contact.id)
        self.assertEqual(test_contact_urn, test_contact.urns.all().first())

        self.assertFalse(ContactField.objects.filter(org=self.org, label='Ecole'))
        SaveToContactAction.from_json(self.org, dict(type='save', label="[_NEW_]Ecole", value='@step'))
        field = ContactField.objects.get(org=self.org, key="ecole")
        self.assertEqual("Ecole", field.label)

        # try saving some empty data into mailto
        ActionLog.objects.all().delete()
        action = SaveToContactAction.from_json(self.org, dict(type='save', label="mailto", value='@contact.mailto'))
        self.execute_action(action, run, None)
        self.assertEqual(ActionLog.objects.get().text, "Contact not updated, missing connection for contact")

    def test_set_language_action(self):
        action = SetLanguageAction(str(uuid4()), 'kli', 'Klingon')

        # check to and from JSON
        action_json = action.as_json()
        action = SetLanguageAction.from_json(self.org, action_json)

        self.assertEqual('kli', action.lang)
        self.assertEqual('Klingon', action.name)

        # execute our action and check we are Klingon now, eeektorp shnockahltip.
        run = FlowRun.create(self.flow, self.contact.pk)
        self.execute_action(action, run, None)
        self.assertEqual('kli', Contact.objects.get(pk=self.contact.pk).language)

        # try setting the language to something thats not three characters
        action_json['lang'] = 'base'
        action_json['name'] = 'Default'
        action = SetLanguageAction.from_json(self.org, action_json)
        self.execute_action(action, run, None)

        # should clear the contacts language
        self.assertIsNone(Contact.objects.get(pk=self.contact.pk).language)

    def test_start_flow_action(self):
        self.flow.update(self.COLOR_FLOW_DEFINITION)
        self.flow.name = 'Parent'
        self.flow.save()

        self.flow.start([], [self.contact])

        sms = Msg.create_incoming(self.channel, "tel:+250788382382", "Blue is my favorite")

        run = FlowRun.objects.get()

        new_flow = Flow.create_single_message(self.org, self.user,
                                              {'base': "You chose @parent.color.category"}, base_language='base')
        action = StartFlowAction(str(uuid4()), new_flow)

        action_json = action.as_json()
        action = StartFlowAction.from_json(self.org, action_json)

        self.execute_action(action, run, sms, started_flows=[])

        # our contact should now be in the flow
        self.assertTrue(FlowStep.objects.filter(run__flow=new_flow, run__contact=self.contact))
        self.assertTrue(Msg.objects.filter(contact=self.contact, direction='O', text='You chose Blue'))

    def test_group_actions(self):
        msg = self.create_msg(direction=INCOMING, contact=self.contact, text="Green is my favorite")
        run = FlowRun.create(self.flow, self.contact.pk)

        test_contact = Contact.get_test_contact(self.admin)
        test_msg = self.create_msg(direction=INCOMING, contact=self.contact, text="Blue")
        test_run = FlowRun.create(self.flow, test_contact.pk)

        group = self.create_group("Flow Group", [])

        # check converting to and from json
        action = AddToGroupAction(str(uuid4()), [group, "@step.contact"])
        action_json = action.as_json()
        action = AddToGroupAction.from_json(self.org, action_json)

        self.execute_action(action, run, msg)

        # user should now be in the group
        self.assertEqual(set(group.contacts.all()), {self.contact})

        # we should never create a new group in the flow execution
        self.assertIsNone(ContactGroup.user_groups.filter(name=self.contact.name).first())

        # should match existing group for variables
        replace_group1 = ContactGroup.create_static(self.org, self.admin, self.contact.name)
        self.assertEqual(set(replace_group1.contacts.all()), set())

        # passing through twice doesn't change anything
        self.execute_action(action, run, msg)

        self.assertEqual(set(group.contacts.all()), {self.contact})
        self.assertEqual(self.contact.user_groups.all().count(), 2)

        # having the group name containing a space doesn't change anything
        self.contact.name += " "
        self.contact.save()
        run.contact = self.contact

        self.execute_action(action, run, msg)

        self.assertEqual(set(group.contacts.all()), {self.contact})
        self.assertEqual(set(replace_group1.contacts.all()), {self.contact})

        replace_group2 = ContactGroup.create_static(self.org, self.admin, test_contact.name)

        # with test contact, action logs are also created
        self.execute_action(action, test_run, test_msg)

        self.assertEqual(set(group.contacts.all()), {self.contact, test_contact})
        self.assertEqual(set(replace_group1.contacts.all()), {self.contact})
        self.assertEqual(set(replace_group2.contacts.all()), {test_contact})
        self.assertEqual(ActionLog.objects.filter(level='I').count(), 2)

        # now try remove action
        action = DeleteFromGroupAction(str(uuid4()), [group, "@step.contact"])
        action_json = action.as_json()
        action = DeleteFromGroupAction.from_json(self.org, action_json)

        self.execute_action(action, run, msg)

        # contact should be removed now
        self.assertEqual(set(group.contacts.all()), {test_contact})
        self.assertEqual(set(replace_group1.contacts.all()), set())

        # no change if we run again
        self.execute_action(action, run, msg)

        self.assertEqual(set(group.contacts.all()), {test_contact})
        self.assertEqual(set(replace_group1.contacts.all()), set())

        # with test contact, action logs are also created
        self.execute_action(action, test_run, test_msg)

        self.assertEqual(set(group.contacts.all()), set())
        self.assertEqual(set(replace_group2.contacts.all()), set())
        self.assertEqual(ActionLog.objects.filter(level='I').count(), 4)

        # try when group is inactive
        action = DeleteFromGroupAction(str(uuid4()), [group])
        group.is_active = False
        group.save()

        self.assertIn(group, action.groups)

        # reading the action should create a new group
        updated_action = DeleteFromGroupAction.from_json(self.org, action.as_json())
        self.assertTrue(updated_action.groups)
        self.assertFalse(group.pk in [g.pk for g in updated_action.groups])

        # try adding a contact to a dynamic group
        self.create_field('isalive', "Is Alive")
        dynamic_group = self.create_group("Dynamic", query="isalive=YES")
        action = AddToGroupAction(str(uuid4()), [dynamic_group])

        self.execute_action(action, run, msg)

        # should do nothing
        self.assertEqual(dynamic_group.contacts.count(), 0)

        # tho if contact is a test contact, log as error
        self.execute_action(action, test_run, test_msg)

        self.assertEqual(dynamic_group.contacts.count(), 0)

        self.assertEqual(ActionLog.objects.filter(level='E').count(), 2)

        group1 = self.create_group("Flow Group 1", [])
        group2 = self.create_group("Flow Group 2", [])

        test = AddToGroupAction(str(uuid4()), [group1])
        action_json = test.as_json()
        test = AddToGroupAction.from_json(self.org, action_json)

        self.execute_action(test, run, test_msg)

        test = AddToGroupAction(str(uuid4()), [group2])
        action_json = test.as_json()
        test = AddToGroupAction.from_json(self.org, action_json)

        self.execute_action(test, run, test_msg)

        # user should be in both groups now
        self.assertTrue(group1.contacts.filter(id=self.contact.pk))
        self.assertEqual(1, group1.contacts.all().count())
        self.assertTrue(group2.contacts.filter(id=self.contact.pk))
        self.assertEqual(1, group2.contacts.all().count())

        test = DeleteFromGroupAction(str(uuid4()), [])
        action_json = test.as_json()
        test = DeleteFromGroupAction.from_json(self.org, action_json)

        self.execute_action(test, run, test_msg)

        # user should be gone from both groups now
        self.assertFalse(group1.contacts.filter(id=self.contact.pk))
        self.assertEqual(0, group1.contacts.all().count())
        self.assertFalse(group2.contacts.filter(id=self.contact.pk))
        self.assertEqual(0, group2.contacts.all().count())

    def test_set_channel_action(self):
        flow = self.flow
        run = FlowRun.create(flow, self.contact.pk)

        tel1_channel = Channel.add_config_external_channel(self.org, self.admin, 'US', '+12061111111', 'KN', {})
        tel2_channel = Channel.add_config_external_channel(self.org, self.admin, 'US', '+12062222222', 'KN', {})

        fb_channel = Channel.create(self.org, self.user, None, 'FB', address="Page Id",
                                    config={'page_name': "Page Name", 'auth_token': "Page Token"})

        # create an incoming message on tel1, this should create an affinity to that channel
        Msg.create_incoming(tel1_channel, str(self.contact.urns.all().first()), "Incoming msg")
        urn = self.contact.urns.all().first()
        self.assertEqual(urn.channel, tel1_channel)

        action = SetChannelAction(str(uuid4()), tel2_channel)
        self.execute_action(action, run, None)

        # check the affinity on our urn again, should now be the second channel
        urn.refresh_from_db()
        self.assertEqual(urn.channel, tel2_channel)

        # try to set it to a channel that we don't have a URN for
        action = SetChannelAction(str(uuid4()), fb_channel)
        self.execute_action(action, run, None)

        # affinity is unchanged
        urn.refresh_from_db()
        self.assertEqual(urn.channel, tel2_channel)

        # add a FB urn for our contact
        fb_urn = ContactURN.get_or_create(self.org, self.contact, 'facebook:1001')

        # default URN should be FB now, as it has the highest priority
        contact, resolved_urn = Msg.resolve_recipient(self.org, self.admin, self.contact, None)
        self.assertEqual(resolved_urn, fb_urn)

        # but if we set our channel to tel, will override that
        run.contact.clear_urn_cache()
        action = SetChannelAction(str(uuid4()), tel1_channel)
        self.execute_action(action, run, None)

        contact.clear_urn_cache()
        contact, resolved_urn = Msg.resolve_recipient(self.org, self.admin, self.contact, None)
        self.assertEqual(resolved_urn, urn)
        self.assertEqual(resolved_urn.channel, tel1_channel)

        # test serializing
        action_json = action.as_json()
        action = SetChannelAction.from_json(self.org, action_json)
        self.assertEqual(tel1_channel, action.channel)

        # action shouldn't blow up without a channel
        action = SetChannelAction(str(uuid4()), None)
        self.execute_action(action, run, None)

        # incoming messages will still cause preference to switch
        Msg.create_incoming(tel2_channel, str(urn), "Incoming msg")
        urn.refresh_from_db()
        self.assertEqual(urn.channel, tel2_channel)

        # make sure that switch will work across schemes as well
        Msg.create_incoming(fb_channel, str(fb_urn), "Incoming FB message")
        self.contact.clear_urn_cache()
        contact, resolved_urn = Msg.resolve_recipient(self.org, self.admin, self.contact, None)
        self.assertEqual(resolved_urn, fb_urn)

    def test_add_label_action(self):
        flow = self.flow
        msg = self.create_msg(direction=INCOMING, contact=self.contact, text="Green is my favorite")
        run = FlowRun.create(flow, self.contact.pk)

        label1 = Label.get_or_create(self.org, self.user, "green label")
        action = AddLabelAction(str(uuid4()), [label1, "@step.contact"])

        action_json = action.as_json()
        action = AddLabelAction.from_json(self.org, action_json)

        # no message yet; such Add Label action on entry Actionset. No error should be raised
        self.execute_action(action, run, None)

        self.assertFalse(label1.get_messages())
        self.assertEqual(label1.get_visible_count(), 0)

        self.execute_action(action, run, msg)

        # only label one was added to the message and no new label created
        self.assertEqual(set(label1.get_messages()), {msg})
        self.assertEqual(label1.get_visible_count(), 1)
        self.assertEqual(Label.label_objects.all().count(), 1)

        # make sure the expression variable label exists too
        label1 = Label.label_objects.get(pk=label1.pk)
        label2 = Label.label_objects.create(org=self.org, name=self.contact.name, created_by=self.admin,
                                            modified_by=self.admin)

        self.execute_action(action, run, msg)

        # and message should have been labeled with both labels
        msg = Msg.objects.get(pk=msg.pk)
        self.assertEqual(set(msg.labels.all()), {label1, label2})
        self.assertEqual(set(label1.get_messages()), {msg})
        self.assertEqual(label1.get_visible_count(), 1)
        self.assertTrue(set(label2.get_messages()), {msg})
        self.assertEqual(label2.get_visible_count(), 1)

        # passing through twice doesn't change anything
        self.execute_action(action, run, msg)

        self.assertEqual(set(Msg.objects.get(pk=msg.pk).labels.all()), {label1, label2})
        self.assertEqual(Label.label_objects.get(pk=label1.pk).get_visible_count(), 1)
        self.assertEqual(Label.label_objects.get(pk=label2.pk).get_visible_count(), 1)

    @override_settings(SEND_WEBHOOKS=True)
    @patch('django.utils.timezone.now')
    def test_webhook_action(self, mock_timezone_now):
        tz = pytz.timezone("Africa/Kigali")
        mock_timezone_now.return_value = tz.localize(datetime.datetime(2015, 10, 27, 16, 7, 30, 6))

        action = WebhookAction(str(uuid4()), 'http://localhost:49999/token',
                               webhook_headers=[{'name': 'Authorization', 'value': 'Token 12345'}])

        # check to and from JSON
        action_json = action.as_json()
        action = WebhookAction.from_json(self.org, action_json)
        run = FlowRun.create(self.flow, self.contact.pk)

        mock_request = self.mockRequest('POST', '/token', '{"coupon":"NEXUS4"}', content_type='application/json')

        # test with no incoming message
        self.execute_action(action, run, None)

        self.assertMockedRequest(mock_request, data={
            'relayer': ['-1'],
            'flow_base_language': ['base'],
            'run': [str(run.id)],
            'urn': ['tel:+250788382382'],
            'flow': [str(self.flow.id)],
            'flow_uuid': [str(self.flow.uuid)],
            'phone': ['+250788382382'],
            'step': ['None'],
            'contact': [str(self.contact.uuid)],
            'values': ['[]'],
            'time': ['2015-10-27T14:07:30.000006Z'],
            'steps': ['[]'],
            'contact_name': ['Eric'],
            'flow_name': ['Empty Flow'],
            'channel': ['-1']
        }, authorization='Token 12345', user_agent='RapidPro')

        # check that run @extra was updated
        self.assertEqual(json.loads(run.fields), {'coupon': "NEXUS4"})

        # test with an incoming message
        msg = self.create_msg(direction=INCOMING, contact=self.contact, text="Green is my favorite",
                              attachments=['image/jpeg:http://example.com/test.jpg'])

        mock_request = self.mockRequest('POST', '/token', '{"coupon":"NEXUS4"}', content_type='application_json')
        self.execute_action(action, run, msg)

        # check webhook was called with correct payload
        self.assertMockedRequest(mock_request, data={
            'channel_uuid': [str(msg.channel.uuid)],
            'flow_base_language': ['base'],
            'run': [str(run.id)],
            'attachments': ['http://example.com/test.jpg'],
            'text': ['Green is my favorite'],
            'urn': ['tel:+250788382382'],
            'flow': [str(self.flow.id)],
            'flow_uuid': [str(self.flow.uuid)],
            'phone': ['+250788382382'],
            'step': ['None'],
            'contact': [str(self.contact.uuid)],
            'values': ['[]'],
            'channel': [str(msg.channel.id)],
            'time': ['2015-10-27T14:07:30.000006Z'],
            'steps': ['[]'],
            'contact_name': ['Eric'],
            'flow_name': ['Empty Flow'],
            'relayer': [str(msg.channel.id)]
        }, authorization='Token 12345', user_agent='RapidPro')

        # check simulator warns of webhook URL errors
        action = WebhookAction(str(uuid4()), 'http://localhost:49999/token?xyz=@contact.xyz')
        test_contact = Contact.get_test_contact(self.user)
        test_run = FlowRun.create(self.flow, test_contact.pk)

        self.mockRequest('POST', '/token?xyz=@contact.xyz', '{"coupon":"NEXUS4"}', content_type='application_json')
        self.execute_action(action, test_run, None)

        event = WebHookEvent.objects.order_by('-pk').first()

        logs = list(ActionLog.objects.order_by('pk'))
        self.assertEqual(logs[0].level, ActionLog.LEVEL_WARN)
        self.assertEqual(logs[0].text, "URL appears to contain errors: Undefined variable: contact.xyz")
        self.assertEqual(logs[1].level, ActionLog.LEVEL_INFO)
        self.assertEqual(logs[1].text, "Triggered <a href='/webhooks/log/%d/' target='_log'>webhook event</a> - 200" % event.pk)

        # check all our mocked requests were made
        self.assertAllRequestsMade()


class FlowRunTest(TembaTest):

    def setUp(self):
        super(FlowRunTest, self).setUp()

        self.flow = self.create_flow()
        self.contact = self.create_contact("Ben Haggerty", "+250788123123")

    def test_field_normalization(self):
        fields = dict(field1="value1", field2="value2")
        (normalized, count) = FlowRun.normalize_fields(fields)
        self.assertEqual(normalized, fields)

        # spaces in field keys
        fields = {'value 1': 'value1', 'value-2': 'value2'}
        (normalized, count) = FlowRun.normalize_fields(fields)
        self.assertEqual(normalized, dict(value_1='value1', value_2='value2'))

        # field text too long
        fields['field2'] = "*" * 650
        (normalized, count) = FlowRun.normalize_fields(fields)
        self.assertEqual(len(normalized['field2']), 640)

        # field name too long
        fields['field' + ("*" * 350)] = "short value"
        (normalized, count) = FlowRun.normalize_fields(fields)
        self.assertTrue('field' + ("_" * 250) in normalized)

        # too many fields
        for i in range(259):
            fields['field%d' % i] = 'value %d' % i
        (normalized, count) = FlowRun.normalize_fields(fields)
        self.assertEqual(count, 256)
        self.assertEqual(len(normalized), 256)

        # can manually keep more values
        (normalized, count) = FlowRun.normalize_fields(fields, 500)
        self.assertEqual(count, 262)
        self.assertEqual(len(normalized), 262)

        fields = dict(numbers=["zero", "one", "two", "three"])
        (normalized, count) = FlowRun.normalize_fields(fields)
        self.assertEqual(count, 5)
        self.assertEqual(normalized, dict(numbers={'0': "zero", '1': "one", '2': "two", '3': "three"}))

        fields = dict(united_states=dict(wa="Washington", nv="Nevada"), states=50)
        (normalized, count) = FlowRun.normalize_fields(fields)
        self.assertEqual(count, 4)
        self.assertEqual(normalized, fields)

    def test_update_fields(self):
        run = FlowRun.create(self.flow, self.contact.pk)

        # set our fields from an empty state
        new_values = dict(Field1="value1", field_2="value2")
        run.update_fields(new_values)

        self.assertEqual(run.field_dict(), new_values)

        run.update_fields(dict(field2="new value2", field3="value3"))
        new_values['field2'] = "new value2"
        new_values['field3'] = "value3"

        self.assertEqual(run.field_dict(), new_values)

        run.update_fields(dict(field1=""))
        new_values['field1'] = ""

        self.assertEqual(run.field_dict(), new_values)

        # clear our fields
        run.fields = None
        run.save()

        # set to a list instead
        run.update_fields(["zero", "one", "two"])
        self.assertEqual(run.field_dict(), {"0": "zero", "1": "one", "2": "two"})

    def test_is_completed(self):
        self.flow.update(self.COLOR_FLOW_DEFINITION)
        self.flow.start([], [self.contact])

        self.assertFalse(FlowRun.objects.get(contact=self.contact).is_completed())

        incoming = self.create_msg(direction=INCOMING, contact=self.contact, text="orange")
        Flow.find_and_handle(incoming)

        self.assertTrue(FlowRun.objects.get(contact=self.contact).is_completed())

    def test_is_interrupted(self):
        self.channel.delete()
        # Create a USSD channel type to test USSDSession.INTERRUPTED status
        self.channel = Channel.create(self.org, self.user, 'RW', 'JNU', None, '+250788123123',
                                      role=Channel.ROLE_USSD)

        flow = self.get_flow('ussd_example')
        flow.start([], [self.contact])

        self.assertFalse(FlowRun.objects.get(contact=self.contact).is_interrupted())

        USSDSession.handle_incoming(channel=self.channel, urn=self.contact.get_urn().path, date=timezone.now(),
                                    external_id="12341231", status=USSDSession.INTERRUPTED)

        self.assertTrue(FlowRun.objects.get(contact=self.contact).is_interrupted())


class FlowLabelTest(FlowFileTest):

    def test_label_model(self):
        # test a the creation of a unique label when we have a long word(more than 32 caracters)
        response = FlowLabel.create_unique("alongwordcomposedofmorethanthirtytwoletters",
                                           self.org,
                                           parent=None)
        self.assertEqual(response.name, "alongwordcomposedofmorethanthirt")

        # try to create another label which starts with the same 32 caracteres
        # the one we already have
        label = FlowLabel.create_unique("alongwordcomposedofmorethanthirtytwocaracteres",
                                        self.org, parent=None)

        self.assertEqual(label.name, "alongwordcomposedofmorethanthi 2")
        self.assertEqual(str(label), "alongwordcomposedofmorethanthi 2")
        label = FlowLabel.create_unique("child", self.org, parent=label)
        self.assertEqual(str(label), "alongwordcomposedofmorethanthi 2 > child")

        FlowLabel.create_unique("dog", self.org)
        FlowLabel.create_unique("dog", self.org)
        dog3 = FlowLabel.create_unique("dog", self.org)
        self.assertEqual("dog 3", dog3.name)

        dog4 = FlowLabel.create_unique("dog ", self.org)
        self.assertEqual("dog 4", dog4.name)

        # view the parent label, should see the child
        self.login(self.admin)
        favorites = self.get_flow('favorites')
        label.toggle_label([favorites], True)
        response = self.client.get(reverse('flows.flow_filter', args=[label.pk]))
        self.assertTrue(response.context['object_list'])
        # our child label
        self.assertContains(response, "child")

        # and the edit gear link
        self.assertContains(response, "Edit")

        favorites.is_active = False
        favorites.save()

        response = self.client.get(reverse('flows.flow_filter', args=[label.pk]))
        self.assertFalse(response.context['object_list'])

    def test_toggle_label(self):
        label = FlowLabel.create_unique('toggle me', self.org)
        flow = self.get_flow('favorites')

        changed = label.toggle_label([flow], True)
        self.assertEqual(1, len(changed))
        self.assertEqual(label.pk, flow.labels.all().first().pk)

        changed = label.toggle_label([flow], False)
        self.assertEqual(1, len(changed))
        self.assertIsNone(flow.labels.all().first())

    def test_create(self):
        create_url = reverse('flows.flowlabel_create')

        post_data = dict(name="label_one")

        self.login(self.admin)
        response = self.client.post(create_url, post_data, follow=True)
        self.assertEqual(FlowLabel.objects.all().count(), 1)
        self.assertEqual(FlowLabel.objects.all()[0].parent, None)

        label_one = FlowLabel.objects.all()[0]
        post_data = dict(name="sub_label", parent=label_one.pk)
        response = self.client.post(create_url, post_data, follow=True)

        self.assertEqual(FlowLabel.objects.all().count(), 2)
        self.assertEqual(FlowLabel.objects.filter(parent=None).count(), 1)

        post_data = dict(name="sub_label ", parent=label_one.pk)
        response = self.client.post(create_url, post_data, follow=True)
        self.assertTrue('form' in response.context)
        self.assertTrue(response.context['form'].errors)
        self.assertEqual('Name already used', response.context['form'].errors['name'][0])

        self.assertEqual(FlowLabel.objects.all().count(), 2)
        self.assertEqual(FlowLabel.objects.filter(parent=None).count(), 1)

        post_data = dict(name="label from modal")
        response = self.client.post("%s?format=modal" % create_url, post_data, follow=True)
        self.assertEqual(FlowLabel.objects.all().count(), 3)

    def test_delete(self):
        label_one = FlowLabel.create_unique("label1", self.org)

        delete_url = reverse('flows.flowlabel_delete', args=[label_one.pk])

        self.other_user = self.create_user("ironman")

        self.login(self.other_user)
        response = self.client.get(delete_url)
        self.assertEqual(response.status_code, 302)

        self.login(self.admin)
        response = self.client.get(delete_url)
        self.assertEqual(response.status_code, 200)

    def test_update(self):
        label_one = FlowLabel.create_unique("label1", self.org)
        update_url = reverse('flows.flowlabel_update', args=[label_one.pk])

        # not logged in, no dice
        response = self.client.get(update_url)
        self.assertLoginRedirect(response)

        # login
        self.login(self.admin)
        response = self.client.get(update_url)

        # change our name
        data = response.context['form'].initial
        data['name'] = "Label One"
        data['parent'] = ''
        self.client.post(update_url, data)

        label_one.refresh_from_db()
        self.assertEqual(label_one.name, "Label One")


class WebhookTest(TembaTest):

    def setUp(self):
        super(WebhookTest, self).setUp()
        settings.SEND_WEBHOOKS = True

    def tearDown(self):
        super(WebhookTest, self).tearDown()
        settings.SEND_WEBHOOKS = False

    def test_webhook_subflow_extra(self):
        # import out flow that triggers another flow
        contact1 = self.create_contact("Marshawn", "+14255551212")
        substitutions = dict(contact_id=contact1.id)
        flow = self.get_flow('triggered', substitutions)

        self.mockRequest('GET', '/where', '{ "text": "(I came from a webhook)" }')
        flow.start(groups=[], contacts=[contact1], restart_participants=True)

        # first message from our trigger flow action
        msg = Msg.objects.all().order_by('-created_on')[0]
        self.assertEqual('Honey, I triggered the flow! (I came from a webhook)', msg.text)

        # second message from our start flow action
        msg = Msg.objects.all().order_by('-created_on')[1]
        self.assertEqual('Honey, I triggered the flow! (I came from a webhook)', msg.text)

        # check all our mocked requests were made
        self.assertAllRequestsMade()

    def test_webhook(self):
        self.flow = self.create_flow(definition=self.COLOR_FLOW_DEFINITION)
        self.contact = self.create_contact("Ben Haggerty", '+250788383383')

        run = FlowRun.create(self.flow, self.contact.pk)

        split_uuid = str(uuid4())
        valid_uuid = str(uuid4())

        # webhook ruleset comes first
        webhook = RuleSet.objects.create(flow=self.flow, uuid=str(uuid4()), x=0, y=0, ruleset_type=RuleSet.TYPE_WEBHOOK)
        config = {RuleSet.CONFIG_WEBHOOK: "http://localhost:49999/check_order.php?phone=@step.contact.tel_e164",
                  RuleSet.CONFIG_WEBHOOK_ACTION: "GET",
                  RuleSet.CONFIG_WEBHOOK_HEADERS: [{"name": "Authorization", "value": "Token 12345"}]}
        webhook.config = json.dumps(config)
        webhook.set_rules_dict([Rule(str(uuid4()), dict(base="All Responses"), split_uuid, 'R', TrueTest()).as_json()])
        webhook.save()

        # and a ruleset to split off the results
        rules = RuleSet.objects.create(flow=self.flow, uuid=split_uuid, x=0, y=200, ruleset_type=RuleSet.TYPE_EXPRESSION)
        rules.set_rules_dict([Rule(valid_uuid, dict(base="Valid"), "7d40faea-723b-473d-8999-59fb7d3c3ca2", 'A', ContainsTest(dict(base="valid"))).as_json(),
                              Rule(str(uuid4()), dict(base="Invalid"), "c12f37e2-8e6c-4c81-ba6d-941bb3caf93f", 'A', ContainsTest(dict(base="invalid"))).as_json()])
        rules.save()

        webhook_step = FlowStep.objects.create(run=run, contact=run.contact, step_type=FlowStep.TYPE_RULE_SET,
                                               step_uuid=webhook.uuid, arrived_on=timezone.now())
        incoming = self.create_msg(direction=INCOMING, contact=self.contact, text="1001")

        (match, value) = rules.find_matching_rule(webhook_step, run, incoming)
        self.assertIsNone(match)
        self.assertIsNone(value)

        rules.operand = "@extra.text @extra.blank"
        rules.save()

        self.mockRequest('GET', '/check_order.php?phone=%2B250788383383', '{ "text": "Get", "blank": "" }')
        self.mockRequest('POST', '/check_order.php?phone=%2B250788383383', '{ "text": "Post", "blank": "" }')

        # first do a GET
        webhook.find_matching_rule(webhook_step, run, incoming)
        self.assertEqual(dict(text="Get", blank=""), run.field_dict())

        # now do a POST
        config = webhook.config_json()
        config[RuleSet.CONFIG_WEBHOOK_ACTION] = 'POST'
        webhook.config = json.dumps(config)
        webhook.save()
        webhook.find_matching_rule(webhook_step, run, incoming)
        self.assertEqual(dict(text="Post", blank=""), run.field_dict())

        # remove @extra.blank from our text
        rules.operand = "@extra.text"
        rules.save()

        # clear our run's field dict
        run.fields = json.dumps(dict())
        run.save()

        rule_step = FlowStep.objects.create(run=run, contact=run.contact, step_type=FlowStep.TYPE_RULE_SET,
                                            step_uuid=rules.uuid, arrived_on=timezone.now())

        self.mockRequest('POST', '/check_order.php?phone=%2B250788383383', '{ "text": "Valid" }')

        (match, value) = webhook.find_matching_rule(webhook_step, run, incoming)
        (match, value) = rules.find_matching_rule(rule_step, run, incoming)

        self.assertEqual(valid_uuid, match.uuid)
        self.assertEqual("Valid", value)
        self.assertEqual(dict(text="Valid"), run.field_dict())

        self.mockRequest('POST', '/check_order.php?phone=%2B250788383383', '{ "text": "Valid", "order_number": "PX1001" }')

        (match, value) = webhook.find_matching_rule(webhook_step, run, incoming)
        (match, value) = rules.find_matching_rule(rule_step, run, incoming)

        self.assertEqual(valid_uuid, match.uuid)
        self.assertEqual("Valid", value)
        self.assertEqual(dict(text="Valid", order_number="PX1001"), run.field_dict())

        message_context = self.flow.build_expressions_context(self.contact, incoming)
        self.assertEqual(dict(text="Valid", order_number="PX1001"), message_context['extra'])

        self.mockRequest('POST', '/check_order.php?phone=%2B250788383383', '{ "text": "Valid", "order_number": "PX1002" }')

        webhook.find_matching_rule(webhook_step, run, incoming)
        (match, value) = rules.find_matching_rule(rule_step, run, incoming)

        self.assertEqual(valid_uuid, match.uuid)
        self.assertEqual("Valid", value)
        self.assertEqual(dict(text="Valid", order_number="PX1002"), run.field_dict())

        message_context = self.flow.build_expressions_context(self.contact, incoming)
        self.assertEqual(dict(text="Valid", order_number="PX1002"), message_context['extra'])

        self.mockRequest('POST', '/check_order.php?phone=%2B250788383383', '["zero", "one", "two"]')

        rule_step.run.fields = None
        rule_step.run.save()

        webhook.find_matching_rule(webhook_step, run, incoming)
        (match, value) = rules.find_matching_rule(rule_step, run, incoming)
        self.assertIsNone(match)
        self.assertIsNone(value)
        self.assertEqual("1001", incoming.text)

        message_context = self.flow.build_expressions_context(self.contact, incoming)
        self.assertEqual(message_context['extra'], {'0': 'zero', '1': 'one', '2': 'two'})

        self.mockRequest('POST', '/check_order.php?phone=%2B250788383383', json.dumps(range(300)))

        rule_step.run.fields = None
        rule_step.run.save()

        webhook.find_matching_rule(webhook_step, run, incoming)
        (match, value) = rules.find_matching_rule(rule_step, run, incoming)
        self.assertIsNone(match)
        self.assertIsNone(value)
        self.assertEqual("1001", incoming.text)

        message_context = self.flow.build_expressions_context(self.contact, incoming)
        extra = message_context['extra']

        # should only keep first 256 values
        self.assertEqual(256, len(extra))
        self.assertFalse('256' in extra)

        self.mockRequest('POST', '/check_order.php?phone=%2B250788383383', "asdfasdfasdf")

        rule_step.run.fields = None
        rule_step.run.save()

        webhook.find_matching_rule(webhook_step, run, incoming)
        (match, value) = rules.find_matching_rule(rule_step, run, incoming)
        self.assertIsNone(match)
        self.assertIsNone(value)
        self.assertEqual("1001", incoming.text)

        message_context = self.flow.build_expressions_context(self.contact, incoming)
        self.assertEqual({}, message_context['extra'])

        self.mockRequest('POST', '/check_order.php?phone=%2B250788383383', "12345")

        rule_step.run.fields = None
        rule_step.run.save()

        webhook.find_matching_rule(webhook_step, run, incoming)
        (match, value) = rules.find_matching_rule(rule_step, run, incoming)
        self.assertIsNone(match)
        self.assertIsNone(value)
        self.assertEqual("1001", incoming.text)

        message_context = self.flow.build_expressions_context(self.contact, incoming)
        self.assertEqual({}, message_context['extra'])

        self.mockRequest('POST', '/check_order.php?phone=%2B250788383383', "Server Error", status=500)

        rule_step.run.fields = None
        rule_step.run.save()

        webhook.find_matching_rule(webhook_step, run, incoming)
        (match, value) = rules.find_matching_rule(rule_step, run, incoming)
        self.assertIsNone(match)
        self.assertIsNone(value)
        self.assertEqual("1001", incoming.text)

        self.mockRequest('POST', '/check_order.php?phone=%2B250788383383', '{ "text": "Valid", "error": "400", "message": "Missing field in request" }', status=400)

        rule_step.run.fields = None
        rule_step.run.save()

        (match, value) = webhook.find_matching_rule(webhook_step, run, incoming)
        (match, value) = rules.find_matching_rule(rule_step, run, incoming)
        self.assertEqual(valid_uuid, match.uuid)
        self.assertEqual("Valid", value)
        self.assertEqual(dict(text="Valid", error="400", message="Missing field in request"), run.field_dict())

        message_context = self.flow.build_expressions_context(self.contact, incoming)
        self.assertEqual(dict(text="Valid", error="400", message="Missing field in request"), message_context['extra'])

        # check all our mocked requests were made
        self.assertAllRequestsMade()

    def test_resthook(self):
        self.contact = self.create_contact("Macklemore", "+12067799294")
        webhook_flow = self.get_flow('resthooks')

        # we don't have the resthook registered yet, so this won't trigger any calls
        webhook_flow.start([], [self.contact])

        # should have two messages of failures
        self.assertEqual("That was a success.", Msg.objects.filter(contact=self.contact).last().text)
        self.assertEqual("The second succeeded.", Msg.objects.filter(contact=self.contact).first().text)

        # but we should have created a webhook event regardless
        self.assertTrue(WebHookEvent.objects.filter(resthook__slug='new-registration'))

        # ok, let's go add a listener for that event (should have been created automatically)
        resthook = Resthook.objects.get(org=self.org, slug='new-registration')
        resthook.subscribers.create(target_url='http://localhost:49999/foo', created_by=self.admin, modified_by=self.admin)
        resthook.subscribers.create(target_url='http://localhost:49999/bar', created_by=self.admin, modified_by=self.admin)

        # clear out our messages
        Msg.objects.filter(contact=self.contact).delete()

        self.mockRequest('POST', '/foo', '{ "code": "ABABUUDDLRS" }')
        self.mockRequest('POST', '/bar', "Failure", status=400)
        self.mockRequest('POST', '/foo', "Unsubscribe", status=410)
        self.mockRequest('POST', '/bar', "Failure", status=400)

        # start over, have our first webhook fail, check that routing still works with failure
        webhook_flow.start([], [self.contact], restart_participants=True)

        # first should be a success because we had at least one success
        self.assertEqual("That was a success.", Msg.objects.filter(contact=self.contact).last().text)

        # second, both failed so should be a failure
        self.assertEqual("The second failed.", Msg.objects.filter(contact=self.contact).first().text)

        # we should also have unsubscribed from one of our endpoints
        self.assertTrue(resthook.subscribers.filter(is_active=False, target_url='http://localhost:49999/foo'))
        self.assertTrue(resthook.subscribers.filter(is_active=True, target_url='http://localhost:49999/bar'))

        # check all our mocked requests were made
        self.assertAllRequestsMade()


class SimulationTest(FlowFileTest):

    def test_simulation(self):
        flow = self.get_flow('pick_a_number')

        # remove our channels
        self.org.channels.all().delete()

        simulate_url = reverse('flows.flow_simulate', args=[flow.pk])
        self.admin.first_name = "Ben"
        self.admin.last_name = "Haggerty"
        self.admin.save()

        post_data = dict()
        post_data['has_refresh'] = True

        self.login(self.admin)
        response = self.client.post(simulate_url, json.dumps(post_data), content_type="application/json")
        json_dict = response.json()

        self.assertEqual(len(json_dict.keys()), 6)
        self.assertEqual(len(json_dict['messages']), 2)
        self.assertEqual('Ben Haggerty has entered the &quot;Pick a Number&quot; flow', json_dict['messages'][0]['text'])
        self.assertEqual("Pick a number between 1-10.", json_dict['messages'][1]['text'])

        post_data['new_message'] = "3"
        post_data['has_refresh'] = False

        response = self.client.post(simulate_url, json.dumps(post_data), content_type="application/json")
        self.assertEqual(200, response.status_code)
        json_dict = response.json()

        self.assertEqual(len(json_dict['messages']), 6)
        self.assertEqual("3", json_dict['messages'][2]['text'])
        self.assertEqual("Saved &#39;3&#39; as @flow.number", json_dict['messages'][3]['text'])
        self.assertEqual("You picked 3!", json_dict['messages'][4]['text'])
        self.assertEqual('Ben Haggerty has exited this flow', json_dict['messages'][5]['text'])

    @patch('temba.ussd.models.USSDSession.handle_incoming')
    def test_ussd_simulation(self, handle_incoming):
        self.channel.delete()
        self.channel = Channel.create(self.org, self.user, 'RW', 'JNU', None, '+250788123123',
                                      role=Channel.ROLE_USSD + Channel.DEFAULT_ROLE)
        flow = self.get_flow('ussd_example')

        simulate_url = reverse('flows.flow_simulate', args=[flow.pk])

        post_data = dict(has_refresh=True, new_message="derp")

        self.login(self.admin)
        response = self.client.post(simulate_url, json.dumps(post_data), content_type="application/json")

        self.assertEqual(response.status_code, 200)

        # session should have started now
        self.assertTrue(handle_incoming.called)
        self.assertEqual(handle_incoming.call_count, 1)

        self.assertIsNone(handle_incoming.call_args[1]['status'])

        self.channel.delete()
        response = self.client.post(simulate_url, json.dumps(post_data), content_type="application/json")
        self.assertEqual(response.status_code, 200)

    @patch('temba.ussd.models.USSDSession.handle_incoming')
    def test_ussd_simulation_interrupt(self, handle_incoming):
        self.channel.delete()
        self.channel = Channel.create(self.org, self.user, 'RW', 'JNU', None, '+250788123123',
                                      role=Channel.ROLE_USSD + Channel.DEFAULT_ROLE)
        flow = self.get_flow('ussd_example')

        simulate_url = reverse('flows.flow_simulate', args=[flow.pk])

        post_data = dict(has_refresh=True, new_message="__interrupt__")

        self.login(self.admin)
        response = self.client.post(simulate_url, json.dumps(post_data), content_type="application/json")

        self.assertEqual(response.status_code, 200)

        # session should have started now
        self.assertTrue(handle_incoming.called)
        self.assertEqual(handle_incoming.call_count, 1)

        self.assertEqual(handle_incoming.call_args[1]['status'], USSDSession.INTERRUPTED)

    def test_ussd_simulation_connection_end(self):
        self.ussd_channel = Channel.create(
            self.org, self.user, 'RW', 'JNU', None, '*123#',
            schemes=['tel'], uuid='00000000-0000-0000-0000-000000002222',
            role=Channel.ROLE_USSD)

        flow = self.get_flow('ussd_session_end')

        simulate_url = reverse('flows.flow_simulate', args=[flow.pk])

        post_data = dict(has_refresh=True, new_message="4")

        self.login(self.admin)
        response = self.client.post(simulate_url, json.dumps(post_data), content_type="application/json")

        self.assertEqual(response.status_code, 200)

        connection = USSDSession.objects.get()
        self.assertEqual(connection.status, USSDSession.COMPLETED)

    def test_ussd_simulation_without_channel_doesnt_run(self):
        Channel.objects.all().delete()

        flow = self.get_flow('ussd_session_end')

        simulate_url = reverse('flows.flow_simulate', args=[flow.pk])

        post_data = dict(has_refresh=True, new_message="4")

        self.login(self.admin)
        response = self.client.post(simulate_url, json.dumps(post_data), content_type="application/json")
        self.assertEqual(response.status_code, 400)
        self.assertEqual(response.json()['status'], 'error')

        self.assertEqual(flow.runs.count(), 0)


class FlowsTest(FlowFileTest):

    def test_validate_flow_definition(self):

        with self.assertRaises(ValueError):
            FlowRevision.validate_flow_definition(self.get_flow_json('not_fully_localized'))

        # base_language of null, but spec version 8
        with self.assertRaises(ValueError):
            FlowRevision.validate_flow_definition(self.get_flow_json('no_base_language_v8'))

        # base_language of 'eng' but non localized actions
        with self.assertRaises(ValueError):
            FlowRevision.validate_flow_definition(self.get_flow_json('non_localized_with_language'))

        with self.assertRaises(ValueError):
            FlowRevision.validate_flow_definition(self.get_flow_json('non_localized_ruleset'))

    def test_sms_forms(self):
        flow = self.get_flow('sms_form')

        def assert_response(message, response):
            self.assertEqual(response, self.send_message(flow, message, restart_participants=True))

        # invalid age
        assert_response("101 M Seattle", "Sorry, 101 doesn't look like a valid age, please try again.")

        # invalid gender
        assert_response("36 elephant Seattle", "Sorry, elephant doesn't look like a valid gender. Try again.")

        # invalid location
        assert_response("36 M Saturn", "I don't know the location Saturn. Please try again.")

        # some missing fields
        assert_response("36", "Sorry,  doesn't look like a valid gender. Try again.")
        assert_response("36 M", "I don't know the location . Please try again.")
        assert_response("36 M pequeño", "I don't know the location pequeño. Please try again.")

        # valid entry
        assert_response("36 M Seattle", "Thanks for your submission. We have that as:\n\n36 / M / Seattle")

        # valid entry with extra spaces
        assert_response("36   M  Seattle", "Thanks for your submission. We have that as:\n\n36 / M / Seattle")

        for delimiter in ['+', '.']:
            # now let's switch to pluses and make sure they do the right thing
            for ruleset in flow.rule_sets.filter(ruleset_type='form_field'):
                config = ruleset.config_json()
                config['field_delimiter'] = delimiter
                ruleset.set_config(config)
                ruleset.save()

            ctx = dict(delim=delimiter)

            assert_response("101%(delim)sM%(delim)sSeattle" % ctx, "Sorry, 101 doesn't look like a valid age, please try again.")
            assert_response("36%(delim)selephant%(delim)sSeattle" % ctx, "Sorry, elephant doesn't look like a valid gender. Try again.")
            assert_response("36%(delim)sM%(delim)sSaturn" % ctx, "I don't know the location Saturn. Please try again.")
            assert_response("36%(delim)sM%(delim)sSeattle" % ctx, "Thanks for your submission. We have that as:\n\n36 / M / Seattle")
            assert_response("15%(delim)sM%(delim)spequeño" % ctx, "I don't know the location pequeño. Please try again.")

    def test_write_protection(self):
        flow = self.get_flow('favorites')
        flow_json = flow.as_json()

        # saving should work
        response = flow.update(flow_json, self.admin)
        self.assertEqual(response.get('status'), 'success')

        # but if we save from in the past after our save it should fail
        response = flow.update(flow_json, self.admin)
        self.assertEqual(response.get('status'), 'unsaved')

    def test_flow_category_counts(self):

        def assertCount(count_map, result_key, category_name, count):
            categories = count_map[result_key]['categories']
            found = False
            for category in categories:
                if category['name'] == category_name:
                    found = True
                    self.assertEqual(category['count'], count)
            self.assertTrue(found)

        favorites = self.get_flow('favorites')

        # add in some fake data
        for i in range(0, 10):
            contact = self.create_contact('Contact %d' % i, '+120655530%d' % i)
            self.send_message(favorites, 'blue', contact=contact)
            self.send_message(favorites, 'primus', contact=contact)

        for i in range(0, 5):
            contact = self.create_contact('Contact %d' % i, '+120655531%d' % i)
            self.send_message(favorites, 'red', contact=contact)
            self.send_message(favorites, 'primus', contact=contact)

        counts = favorites.get_category_counts()
        assertCount(counts, 'color', 'Blue', 10)
        assertCount(counts, 'color', 'Red', 5)
        assertCount(counts, 'beer', 'Primus', 15)

        # now remap the uuid for our color node
        flow_json = favorites.as_json()
        color_ruleset = (flow_json['rule_sets'][0])
        flow_json = json.loads(json.dumps(flow_json).replace(color_ruleset['uuid'], str(uuid4())))
        favorites.update(flow_json)

        # send a few more runs through our updated flow
        for i in range(0, 3):
            contact = self.create_contact('Contact %d' % i, '+120655532%d' % i)
            self.send_message(favorites, 'red', contact=contact)
            self.send_message(favorites, 'turbo', contact=contact)

        # should now have three more reds
        counts = favorites.get_category_counts()
        assertCount(counts, 'color', 'Red', 8)
        assertCount(counts, 'beer', 'Turbo King', 3)

        # but if we ignore the ones from our deleted color node, should only have the three new ones
        counts = favorites.get_category_counts(deleted_nodes=False)
        assertCount(counts, 'color', 'Red', 3)

        # now erase the color key entirely
        flow_json['rule_sets'] = flow_json['rule_sets'][1:]
        favorites.update(flow_json)

        # now the color counts have been removed, but beer is still there
        counts = favorites.get_category_counts()
        self.assertNotIn('color', counts)
        assertCount(counts, 'beer', 'Turbo King', 3)

        # make sure it still works after ze squashings
        FlowCategoryCount.squash()
        counts = favorites.get_category_counts()
        assertCount(counts, 'beer', 'Turbo King', 3)

        # and if we delete our runs, things zero out
        FlowRun.objects.all().delete()
        counts = favorites.get_category_counts()
        assertCount(counts, 'beer', 'Turbo King', 0)

    def test_flow_results(self):
        favorites = self.get_flow('favorites')
        FlowCRUDL.RunTable.paginate_by = 1

        pete = self.create_contact('Pete', '+12065553027')
        self.send_message(favorites, 'blue', contact=pete)

        jimmy = self.create_contact('Jimmy', '+12065553026')
        self.send_message(favorites, 'red', contact=jimmy)
        self.send_message(favorites, 'turbo', contact=jimmy)

        kobe = Contact.get_test_contact(self.admin)
        self.send_message(favorites, 'green', contact=kobe)
        self.send_message(favorites, 'skol', contact=kobe)

        self.login(self.admin)
        response = self.client.get(reverse('flows.flow_results', args=[favorites.pk]))

        # the rulesets should be present as column headers
        self.assertContains(response, 'Beer')
        self.assertContains(response, 'Color')
        self.assertContains(response, 'Name')

        # test a search on our runs
        response = self.client.get('%s?q=pete' % reverse('flows.flow_run_table', args=[favorites.pk]))
        self.assertEqual(len(response.context['runs']), 1)
        self.assertContains(response, 'Pete')
        self.assertNotContains(response, 'Jimmy')

        response = self.client.get('%s?q=555-3026' % reverse('flows.flow_run_table', args=[favorites.pk]))
        self.assertEqual(len(response.context['runs']), 1)
        self.assertContains(response, 'Jimmy')
        self.assertNotContains(response, 'Pete')

        # fetch our intercooler rows for the run table
        response = self.client.get(reverse('flows.flow_run_table', args=[favorites.pk]))
        self.assertEqual(len(response.context['runs']), 1)
        self.assertEqual(200, response.status_code)
        self.assertContains(response, 'Jimmy')
        self.assertContains(response, 'red')
        self.assertContains(response, 'Red')
        self.assertContains(response, 'turbo')
        self.assertContains(response, 'Turbo King')
        self.assertNotContains(response, 'skol')

        next_link = re.search('ic-append-from=\"(.*)\" ic-trigger-on', response.content).group(1)
        response = self.client.get(next_link)
        self.assertEqual(200, response.status_code)

        # one more row to add
        self.assertEqual(1, len(response.context['runs']))
        self.assertNotContains(response, "ic-append-from")

        FlowCRUDL.ActivityChart.HISTOGRAM_MIN = 0
        FlowCRUDL.ActivityChart.PERIOD_MIN = 0

        # and some charts
        response = self.client.get(reverse('flows.flow_activity_chart', args=[favorites.pk]))

        # we have two active runs
        self.assertContains(response, "{ name: 'Active', y: 2 }")
        self.assertContains(response, "3 Responses")

        # now send another message
        self.send_message(favorites, 'primus', contact=pete)
        self.send_message(favorites, 'Pete', contact=pete)

        # now only one active, one completed, and 5 total responses
        response = self.client.get(reverse('flows.flow_activity_chart', args=[favorites.pk]))
        self.assertContains(response, "name: 'Active', y: 1")
        self.assertContains(response, "name: 'Completed', y: 1")
        self.assertContains(response, "5 Responses")

        # they all happened on the same day
        response = self.client.get(reverse('flows.flow_activity_chart', args=[favorites.pk]))
        points = response.context['histogram']
        self.assertEqual(1, len(points))

        # put one of our counts way in the past so we get a different histogram scale
        count = FlowPathCount.objects.filter(flow=favorites).order_by('id')[1]
        count.period = count.period - timedelta(days=25)
        count.save()
        response = self.client.get(reverse('flows.flow_activity_chart', args=[favorites.pk]))
        points = response.context['histogram']
        self.assertTrue(timedelta(days=24) < (points[1]['bucket'] - points[0]['bucket']))

        # pick another scale
        count.period = count.period - timedelta(days=600)
        count.save()
        response = self.client.get(reverse('flows.flow_activity_chart', args=[favorites.pk]))

        # this should give us a more compressed histogram
        points = response.context['histogram']
        self.assertTrue(timedelta(days=620) < (points[1]['bucket'] - points[0]['bucket']))

        self.assertEqual(24, len(response.context['hod']))
        self.assertEqual(7, len(response.context['dow']))

        # delete a run
        FlowCRUDL.RunTable.paginate_by = 100
        response = self.client.get(reverse('flows.flow_run_table', args=[favorites.pk]))
        self.assertEqual(len(response.context['runs']), 2)

        rulesets = favorites.rule_sets.all().order_by('-y')
        results0 = Value.get_value_summary(ruleset=rulesets[0])[0]
        results1 = Value.get_value_summary(ruleset=rulesets[1])[0]
        results2 = Value.get_value_summary(ruleset=rulesets[2])[0]

        self.assertEqual(results0['set'], 1)
        self.assertEqual(results0['unset'], 1)
        self.assertEqual(len(results0['categories']), 1)
        self.assertEqual(results0['categories'], [{'count': 1, 'label': u'pete'}])

        self.assertEqual(results1['set'], 2)
        self.assertEqual(results1['unset'], 0)
        self.assertEqual(len(results1['categories']), 4)
        self.assertEqual(results1['categories'], [{'count': 0, 'label': u'Mutzig'}, {'count': 1, 'label': u'Primus'},
                                                  {'count': 1, 'label': u'Turbo King'}, {'count': 0, 'label': u'Skol'}])

        self.assertEqual(results2['set'], 2)
        self.assertEqual(results2['unset'], 0)
        self.assertEqual(len(results2['categories']), 4)
        self.assertEqual(results2['categories'], [{'count': 1, 'label': u'Red'}, {'count': 0, 'label': u'Green'},
                                                  {'count': 1, 'label': u'Blue'}, {'count': 0, 'label': u'Cyan'}])

        self.client.post(reverse('flows.flowrun_delete', args=[response.context['runs'][0].id]))
        response = self.client.get(reverse('flows.flow_run_table', args=[favorites.pk]))
        self.assertEqual(len(response.context['runs']), 1)

        results0 = Value.get_value_summary(ruleset=rulesets[0])[0]
        results1 = Value.get_value_summary(ruleset=rulesets[1])[0]
        results2 = Value.get_value_summary(ruleset=rulesets[2])[0]

        self.assertEqual(results0['set'], 0)
        self.assertEqual(results0['unset'], 1)
        self.assertEqual(len(results0['categories']), 0)
        self.assertEqual(results0['categories'], [])

        self.assertEqual(results1['set'], 1)
        self.assertEqual(results1['unset'], 0)
        self.assertEqual(len(results1['categories']), 4)
        self.assertEqual(results1['categories'], [{'count': 0, 'label': u'Mutzig'}, {'count': 0, 'label': u'Primus'},
                                                  {'count': 1, 'label': u'Turbo King'}, {'count': 0, 'label': u'Skol'}])

        self.assertEqual(results2['set'], 1)
        self.assertEqual(results2['unset'], 0)
        self.assertEqual(len(results2['categories']), 4)
        self.assertEqual(results2['categories'], [{'count': 1, 'label': u'Red'}, {'count': 0, 'label': u'Green'},
                                                  {'count': 0, 'label': u'Blue'}, {'count': 0, 'label': u'Cyan'}])

    def test_send_all_replies(self):
        flow = self.get_flow('send_all')

        contact = self.create_contact('Stephen', '+12078778899', twitter='stephen')
        flow.start(groups=[], contacts=[contact], restart_participants=True)

        replies = Msg.objects.filter(contact=contact, direction='O')
        self.assertEqual(replies.count(), 1)
        self.assertIsNone(replies.filter(contact_urn__path='stephen').first())
        self.assertIsNotNone(replies.filter(contact_urn__path='+12078778899').first())

        Broadcast.objects.all().delete()
        Msg.objects.all().delete()

        # create twitter channel
        Channel.create(self.org, self.user, None, 'TT')

        flow.start(groups=[], contacts=[contact], restart_participants=True)

        replies = Msg.objects.filter(contact=contact, direction='O')
        self.assertEqual(replies.count(), 2)
        self.assertIsNotNone(replies.filter(contact_urn__path='stephen').first())
        self.assertIsNotNone(replies.filter(contact_urn__path='+12078778899').first())

        Broadcast.objects.all().delete()
        Msg.objects.all().delete()

        # For offline survey runs with send to all URN
        survey_url = reverse('api.v1.steps')
        definition = flow.as_json()
        node_uuid = definition['action_sets'][0]['uuid']

        flow.update(definition)

        self.login(self.surveyor)
        data = dict(flow=flow.uuid,
                    revision=2,
                    contact=contact.uuid,
                    submitted_by=self.admin.username,
                    started='2015-08-25T11:09:29.088Z',
                    steps=[
                        dict(node=node_uuid,
                             arrived_on='2015-08-25T11:09:30.088Z',
                             actions=[
                                 dict(type="reply", msg="What is your favorite color?", send_all=True)
                             ])
                    ],
                    completed=False)

        with patch.object(timezone, 'now', return_value=datetime.datetime(2015, 9, 15, 0, 0, 0, 0, pytz.UTC)):
            self.client.post(survey_url + ".json", json.dumps(data), content_type="application/json",
                             HTTP_X_FORWARDED_HTTPS='https')

        out_msgs = Msg.objects.filter(direction='O').order_by('pk')
        self.assertEqual(len(out_msgs), 2)
        self.assertIsNotNone(out_msgs.filter(contact_urn__path='stephen').first())
        self.assertIsNotNone(out_msgs.filter(contact_urn__path='+12078778899').first())

        Broadcast.objects.all().delete()
        Msg.objects.all().delete()

        flow = self.get_flow('two_to_all')
        flow.start(groups=[], contacts=[contact], restart_participants=True)

        replies = Msg.objects.filter(contact=contact, direction='O')
        self.assertEqual(replies.count(), 4)
        self.assertEqual(replies.filter(contact_urn__path='stephen').count(), 2)
        self.assertEqual(replies.filter(contact_urn__path='+12078778899').count(), 2)

    def test_get_columns_order(self):
        flow = self.get_flow('columns_order')

        export_columns = flow.get_columns()
        self.assertEqual(export_columns[0], RuleSet.objects.filter(flow=flow, label='Beer').first())
        self.assertEqual(export_columns[1], RuleSet.objects.filter(flow=flow, label='Name').first())
        self.assertEqual(export_columns[2], RuleSet.objects.filter(flow=flow, label='Color').first())

    def test_recent_messages(self):
        flow = self.get_flow('favorites')

        self.login(self.admin)
        recent_messages_url = reverse('flows.flow_recent_messages', args=[flow.pk])

        actionset = ActionSet.objects.filter(flow=flow, y=0).first()
        first_action_set_uuid = actionset.uuid
        first_action_set_destination = actionset.destination

        ruleset = RuleSet.objects.filter(flow=flow, label='Color').first()
        first_ruleset_uuid = ruleset.uuid

        other_rule = ruleset.get_rules()[-1]
        other_rule_destination = other_rule.destination
        other_rule_uuid = other_rule.uuid

        blue_rule = ruleset.get_rules()[-4]
        blue_rule_uuid = blue_rule.uuid
        blue_rule_destination = blue_rule.destination

        navy_rule = ruleset.get_rules()[-3]
        navy_rule_uuid = navy_rule.uuid

        # URL params for different flow path segments
        entry_params = "?step=%s&destination=%s&rule=" % (first_action_set_uuid, first_action_set_destination)
        other_params = "?step=%s&destination=%s&rule=%s" % (first_ruleset_uuid, other_rule_destination, other_rule_uuid)
        blue_params = "?step=%s&destination=%s&rule=%s,%s" % (first_ruleset_uuid, blue_rule_destination, blue_rule_uuid, navy_rule_uuid)
        invalid_params = "?step=%s&destination=%s&rule=" % (first_ruleset_uuid, first_action_set_destination)

        def assert_recent(resp, msgs):
            self.assertEqual([r['text'] for r in resp.json()], msgs)

        # no params returns no results
        assert_recent(self.client.get(recent_messages_url), [])

        self.send_message(flow, 'chartreuse')

        response = self.client.get(recent_messages_url + entry_params)
        assert_recent(response, ["What is your favorite color?"])

        # one incoming message on the other segment
        response = self.client.get(recent_messages_url + other_params)
        assert_recent(response, ["chartreuse"])

        # nothing yet on the blue segment
        response = self.client.get(recent_messages_url + blue_params)
        assert_recent(response, [])

        # invalid segment
        response = self.client.get(recent_messages_url + invalid_params)
        assert_recent(response, [])

        self.send_message(flow, 'mauve')
        msg1 = Msg.objects.filter(text='chartreuse').first()
        msg2 = Msg.objects.filter(text='mauve').first()

        response = self.client.get(recent_messages_url + entry_params)
        assert_recent(response, ["What is your favorite color?"])

        response = self.client.get(recent_messages_url + other_params)
        self.assertEqual(response.json(), [
            {'text': "mauve", 'sent': datetime_to_str(msg2.created_on, tz=self.org.timezone)},
            {'text': "chartreuse", 'sent': datetime_to_str(msg1.created_on, tz=self.org.timezone)}
        ])

        response = self.client.get(recent_messages_url + blue_params)
        assert_recent(response, [])

        self.send_message(flow, 'blue')

        response = self.client.get(recent_messages_url + entry_params)
        assert_recent(response, ["What is your favorite color?"])

        response = self.client.get(recent_messages_url + other_params)
        assert_recent(response, ["mauve", "chartreuse"])

        response = self.client.get(recent_messages_url + blue_params)
        assert_recent(response, ["blue"])

    def test_completion(self):

        flow = self.get_flow('favorites')
        self.login(self.admin)

        response = self.client.get('%s?flow=%d' % (reverse('flows.flow_completion'), flow.pk))
        response = response.json()

        def assert_in_response(response, data_key, key):
            found = False
            for item in response[data_key]:
                if key == item['name']:
                    found = True
            self.assertTrue(found, 'Key %s not found in %s' % (key, response))

        assert_in_response(response, 'message_completions', 'contact')
        assert_in_response(response, 'message_completions', 'contact.first_name')
        assert_in_response(response, 'message_completions', 'contact.tel')
        assert_in_response(response, 'message_completions', 'contact.mailto')

        assert_in_response(response, 'message_completions', 'parent.contact.uuid')
        assert_in_response(response, 'message_completions', 'child.contact.uuid')

        assert_in_response(response, 'message_completions', 'flow.color')
        assert_in_response(response, 'message_completions', 'flow.color.category')
        assert_in_response(response, 'message_completions', 'flow.color.text')
        assert_in_response(response, 'message_completions', 'flow.color.time')

        assert_in_response(response, 'function_completions', 'SUM')
        assert_in_response(response, 'function_completions', 'ABS')
        assert_in_response(response, 'function_completions', 'YEAR')

        # a Twitter channel
        Channel.create(self.org, self.user, None, 'TT')

        response = self.client.get('%s?flow=%d' % (reverse('flows.flow_completion'), flow.pk))
        response = response.json()

        assert_in_response(response, 'message_completions', 'contact.twitter')

    def test_bulk_exit(self):
        flow = self.get_flow('favorites')
        color = RuleSet.objects.get(label='Color', flow=flow)
        contacts = [self.create_contact("Run Contact %d" % i, "+25078838338%d" % i) for i in range(6)]

        # add our contacts to the flow
        for contact in contacts:
            self.send_message(flow, 'chartreuse', contact=contact)

        # should have six active flowruns
        (active, visited) = flow.get_activity()
        self.assertEqual(FlowRun.objects.filter(is_active=True).count(), 6)
        self.assertEqual(FlowRun.objects.filter(is_active=False).count(), 0)
        self.assertEqual(active[color.uuid], 6)

        self.assertEqual(FlowRunCount.get_totals(flow), {'A': 6, 'C': 0, 'E': 0, 'I': 0})

        # expire them all
        FlowRun.bulk_exit(FlowRun.objects.filter(is_active=True), FlowRun.EXIT_TYPE_EXPIRED)

        # should all be expired
        (active, visited) = flow.get_activity()
        self.assertEqual(FlowRun.objects.filter(is_active=True).count(), 0)
        self.assertEqual(FlowRun.objects.filter(is_active=False, exit_type='E').exclude(exited_on=None).count(), 6)
        self.assertEqual(len(active), 0)

        # assert our flowrun counts
        self.assertEqual(FlowRunCount.get_totals(flow), {'A': 0, 'C': 0, 'E': 6, 'I': 0})

        # start all contacts in the flow again
        for contact in contacts:
            self.send_message(flow, 'chartreuse', contact=contact, restart_participants=True)

        self.assertEqual(6, FlowRun.objects.filter(is_active=True).count())
        self.assertEqual(FlowRunCount.get_totals(flow), {'A': 6, 'C': 0, 'E': 6, 'I': 0})

        # stop them all
        FlowRun.bulk_exit(FlowRun.objects.filter(is_active=True), FlowRun.EXIT_TYPE_INTERRUPTED)

        self.assertEqual(FlowRun.objects.filter(is_active=False, exit_type='I').exclude(exited_on=None).count(), 6)
        self.assertEqual(FlowRunCount.get_totals(flow), {'A': 0, 'C': 0, 'E': 6, 'I': 6})

        # squash our counts
        squash_flowruncounts()
        self.assertEqual(FlowRunCount.get_totals(flow), {'A': 0, 'C': 0, 'E': 6, 'I': 6})

    def test_squash_run_counts(self):
        flow = self.get_flow('favorites')
        flow2 = self.get_flow('pick_a_number')

        FlowRunCount.objects.create(flow=flow, count=2, exit_type=None)
        FlowRunCount.objects.create(flow=flow, count=1, exit_type=None)
        FlowRunCount.objects.create(flow=flow, count=3, exit_type='E')
        FlowRunCount.objects.create(flow=flow2, count=10, exit_type='I')
        FlowRunCount.objects.create(flow=flow2, count=-1, exit_type='I')

        squash_flowruncounts()
        self.assertEqual(FlowRunCount.objects.all().count(), 3)
        self.assertEqual(FlowRunCount.get_totals(flow2), {'A': 0, 'C': 0, 'E': 0, 'I': 9})
        self.assertEqual(FlowRunCount.get_totals(flow), {'A': 3, 'C': 0, 'E': 3, 'I': 0})

        max_id = FlowRunCount.objects.all().order_by('-id').first().id

        # no-op this time
        squash_flowruncounts()
        self.assertEqual(max_id, FlowRunCount.objects.all().order_by('-id').first().id)

    def test_activity(self):
        flow = self.get_flow('favorites')
        color_question = ActionSet.objects.get(y=0, flow=flow)
        other_action = ActionSet.objects.get(y=8, flow=flow)
        beer_question = ActionSet.objects.get(y=237, flow=flow)
        beer = RuleSet.objects.get(label='Beer', flow=flow)
        color = RuleSet.objects.get(label='Color', flow=flow)

        rules = color.get_rules()
        color_other_uuid = rules[-1].uuid
        color_cyan_uuid = rules[-2].uuid
        color_blue_uuid = rules[-4].uuid

        other_rule_to_msg = '%s:%s' % (color_other_uuid, other_action.uuid)
        msg_to_color_step = '%s:%s' % (other_action.uuid, color.uuid)
        cyan_to_nothing = '%s:None' % (color_cyan_uuid)
        blue_to_beer = '%s:%s' % (color_blue_uuid, beer_question.uuid)

        # we don't know this shade of green, it should route us to the beginning again
        self.send_message(flow, 'chartreuse')
        (active, visited) = flow.get_activity()

        self.assertEqual(1, len(active))
        self.assertEqual(1, active[color.uuid])
        self.assertEqual(1, visited[other_rule_to_msg])
        self.assertEqual(1, visited[msg_to_color_step])
        self.assertEqual(flow.get_run_stats(),
                         {'total': 1, 'active': 1, 'completed': 0, 'expired': 0, 'interrupted': 0, 'completion': 0})

        # another unknown color, that'll route us right back again
        # the active stats will look the same, but there should be one more journey on the path
        self.send_message(flow, 'mauve')
        (active, visited) = flow.get_activity()
        self.assertEqual(1, len(active))
        self.assertEqual(1, active[color.uuid])
        self.assertEqual(2, visited[other_rule_to_msg])
        self.assertEqual(2, visited[msg_to_color_step])

        # this time a color we know takes us elsewhere, activity will move
        # to another node, but still just one entry
        self.send_message(flow, 'blue')
        (active, visited) = flow.get_activity()
        self.assertEqual(1, len(active))
        self.assertEqual(1, active[beer.uuid])

        # check recent messages
        recent = FlowPathRecentMessage.get_recent([color_question.uuid], [color.uuid])
        self.assertEqual([m.text for m in recent], ["What is your favorite color?"])

        recent = FlowPathRecentMessage.get_recent([color_other_uuid], [other_action.uuid])
        self.assertEqual([m.text for m in recent], ["mauve", "chartreuse"])

        recent = FlowPathRecentMessage.get_recent([other_action.uuid], [color.uuid])
        self.assertEqual([m.text for m in recent], ["I don't know that color. Try again.", "I don't know that color. Try again."])

        recent = FlowPathRecentMessage.get_recent([color_blue_uuid], [beer_question.uuid])
        self.assertEqual([m.text for m in recent], ["blue"])

        # a new participant, showing distinct active counts and incremented path
        ryan = self.create_contact('Ryan Lewis', '+12065550725')
        self.send_message(flow, 'burnt sienna', contact=ryan)
        (active, visited) = flow.get_activity()
        self.assertEqual(2, len(active))
        self.assertEqual(1, active[color.uuid])
        self.assertEqual(1, active[beer.uuid])
        self.assertEqual(3, visited[other_rule_to_msg])
        self.assertEqual(3, visited[msg_to_color_step])
        self.assertEqual(flow.get_run_stats(),
                         {'total': 2, 'active': 2, 'completed': 0, 'expired': 0, 'interrupted': 0, 'completion': 0})

        # now let's have them land in the same place
        self.send_message(flow, 'blue', contact=ryan)
        (active, visited) = flow.get_activity()
        self.assertEqual(1, len(active))
        self.assertEqual(2, active[beer.uuid])

        # now move our first contact forward to the end, both out of the flow now
        self.send_message(flow, 'Turbo King')
        self.send_message(flow, 'Ben Haggerty')
        (active, visited) = flow.get_activity()
        self.assertEqual(1, len(active))

        # half of our flows are now complete
        self.assertEqual(flow.get_run_stats(),
                         {'total': 2, 'active': 1, 'completed': 1, 'expired': 0, 'interrupted': 0, 'completion': 50})

        # we are going to expire, but we want runs across two different flows
        # to make sure that our optimization for expiration is working properly
        cga_flow = self.get_flow('color_gender_age')
        self.assertEqual("What is your gender?", self.send_message(cga_flow, "Red"))
        self.assertEqual(1, len(cga_flow.get_activity()[0]))

        # expire the first contact's runs
        FlowRun.bulk_exit(FlowRun.objects.filter(contact=self.contact), FlowRun.EXIT_TYPE_EXPIRED)

        # no active runs for our contact
        self.assertEqual(0, FlowRun.objects.filter(contact=self.contact, is_active=True).count())

        # both of our flows should have reduced active contacts
        self.assertEqual(0, len(cga_flow.get_activity()[0]))

        # now we should only have one node with active runs, but the paths stay
        # the same since those are historical
        (active, visited) = flow.get_activity()
        self.assertEqual(1, len(active))
        self.assertEqual(3, visited[other_rule_to_msg])

        # no completed runs but one expired run
        self.assertEqual(flow.get_run_stats(),
                         {'total': 2, 'active': 1, 'completed': 0, 'expired': 1, 'interrupted': 0, 'completion': 0})

        # check that we have the right number of steps and runs
        self.assertEqual(17, FlowStep.objects.filter(run__flow=flow).count())
        self.assertEqual(2, FlowRun.objects.filter(flow=flow).count())

        # now let's delete our contact, we'll still have one active node, but
        # our visit path counts will go down by two since he went there twice
        self.contact.release(self.user)
        (active, visited) = flow.get_activity()
        self.assertEqual(1, len(active))
        self.assertEqual(1, visited[msg_to_color_step])
        self.assertEqual(1, visited[other_rule_to_msg])

        # he was also accounting for our completion rate, back to nothing
        self.assertEqual(flow.get_run_stats(),
                         {'total': 1, 'active': 1, 'completed': 0, 'expired': 0, 'interrupted': 0, 'completion': 0})

        # advance ryan to the end to make sure our percentage accounts for one less contact
        self.send_message(flow, 'Turbo King', contact=ryan)
        self.send_message(flow, 'Ryan Lewis', contact=ryan)
        (active, visited) = flow.get_activity()
        self.assertEqual(0, len(active))
        self.assertEqual(flow.get_run_stats(),
                         {'total': 1, 'active': 0, 'completed': 1, 'expired': 0, 'interrupted': 0, 'completion': 100})

        # messages to/from deleted contacts shouldn't appear in the recent messages
        recent = FlowPathRecentMessage.get_recent([color_other_uuid], [other_action.uuid])
        self.assertEqual([m.text for m in recent], ["burnt sienna"])

        # test contacts should not affect the counts
        hammer = Contact.get_test_contact(self.admin)

        # please hammer, don't hurt em
        self.send_message(flow, 'Rose', contact=hammer)
        self.send_message(flow, 'Violet', contact=hammer)
        self.send_message(flow, 'Blue', contact=hammer)
        self.send_message(flow, 'Turbo King', contact=hammer)
        self.send_message(flow, 'MC Hammer', contact=hammer)

        # our flow stats should be unchanged
        (active, visited) = flow.get_activity()
        self.assertEqual(0, len(active))
        self.assertEqual(1, visited[msg_to_color_step])
        self.assertEqual(1, visited[other_rule_to_msg])
        self.assertEqual(flow.get_run_stats(),
                         {'total': 1, 'active': 0, 'completed': 1, 'expired': 0, 'interrupted': 0, 'completion': 100})

        # and no recent message entries for this test contact
        recent = FlowPathRecentMessage.get_recent([color_other_uuid], [other_action.uuid])
        self.assertEqual([m.text for m in recent], ["burnt sienna"])

        # try the same thing after squashing
        squash_flowpathcounts()
        visited = flow.get_activity()[1]
        self.assertEqual(1, visited[msg_to_color_step])
        self.assertEqual(1, visited[other_rule_to_msg])

        # but hammer should have created some simulation activity
        (active, visited) = flow.get_activity(simulation=True)
        self.assertEqual(0, len(active))
        self.assertEqual(2, visited[msg_to_color_step])
        self.assertEqual(2, visited[other_rule_to_msg])

        # delete our last contact to make sure activity is gone without first expiring, zeros abound
        ryan.release(self.admin)
        (active, visited) = flow.get_activity()
        self.assertEqual(0, len(active))
        self.assertEqual(0, visited[msg_to_color_step])
        self.assertEqual(0, visited[other_rule_to_msg])

        self.assertEqual(flow.get_run_stats(),
                         {'total': 0, 'active': 0, 'completed': 0, 'expired': 0, 'interrupted': 0, 'completion': 0})

        # runs and steps all gone too
        self.assertEqual(0, FlowStep.objects.filter(run__flow=flow, contact__is_test=False).count())
        self.assertEqual(0, FlowRun.objects.filter(flow=flow, contact__is_test=False).count())

        # test that expirations remove activity when triggered from the cron in the same way
        tupac = self.create_contact('Tupac Shakur', '+12065550725')
        self.send_message(flow, 'azul', contact=tupac)
        (active, visited) = flow.get_activity()
        self.assertEqual(1, len(active))
        self.assertEqual(1, active[color.uuid])
        self.assertEqual(1, visited[other_rule_to_msg])
        self.assertEqual(1, visited[msg_to_color_step])
        self.assertEqual(flow.get_run_stats(),
                         {'total': 1, 'active': 1, 'completed': 0, 'expired': 0, 'interrupted': 0, 'completion': 0})

        # set the run to be ready for expiration
        run = tupac.runs.first()
        run.expires_on = timezone.now() - timedelta(days=1)
        run.save()

        # now trigger the checking task and make sure it is removed from our activity
        from .tasks import check_flows_task
        check_flows_task()
        (active, visited) = flow.get_activity()
        self.assertEqual(0, len(active))
        self.assertEqual(flow.get_run_stats(),
                         {'total': 1, 'active': 0, 'completed': 0, 'expired': 1, 'interrupted': 0, 'completion': 0})

        # choose a rule that is not wired up (end of flow)
        jimmy = self.create_contact('Jimmy Graham', '+12065558888')
        self.send_message(flow, 'cyan', contact=jimmy, assert_reply=False)

        tyler = self.create_contact('Tyler Lockett', '+12065559999')
        self.send_message(flow, 'cyan', contact=tyler, assert_reply=False)

        # we should have 2 counts of the cyan rule to nothing
        self.assertEqual(2, flow.get_segment_counts(simulation=False, include_incomplete=True)[cyan_to_nothing])
        self.assertEqual(2, FlowPathCount.objects.filter(from_uuid=color_cyan_uuid).count())

        # squash our counts and make sure they are still the same
        squash_flowpathcounts()
        self.assertEqual(2, flow.get_segment_counts(simulation=False, include_incomplete=True)[cyan_to_nothing])

        # but now we have a single count
        self.assertEqual(1, FlowPathCount.objects.filter(from_uuid=color_cyan_uuid).count())

        counts = len(flow.get_segment_counts(False))

        # check that flow interruption counts properly
        rawls = self.create_contact('Thomas Rawls', '+12065557777')
        self.send_message(flow, 'blue', contact=rawls)

        # but he's got other things on his mind
        random_word = self.get_flow('random_word')
        self.send_message(random_word, 'blerg', contact=rawls)

        # here's our count for our response path
        self.assertEqual(1, flow.get_segment_counts(False)[blue_to_beer])

        # let's also create a flow run that gets expired
        pete = self.create_contact('Pete', '+12065554444')
        self.send_message(flow, 'blue', contact=pete)
        run = FlowRun.objects.filter(contact=pete).first()
        run.expire()

        # but there should be no additional records due to the interruption or expiration
        # ie, there are no counts added with respect to the next question
        self.assertEqual(counts, len(flow.get_segment_counts(False)))

        # ensure no negative counts
        for k, v in flow.get_segment_counts(False).items():
            self.assertTrue(v >= 0)

    def test_prune_recentmessages(self):
        flow = self.get_flow('favorites')

        other_action = ActionSet.objects.get(y=8, flow=flow)
        color_ruleset = RuleSet.objects.get(label='Color', flow=flow)
        other_rule = color_ruleset.get_rules()[-1]

        # send 12 invalid color responses (must be from different contacts to avoid loop detection at 10 messages)
        bob = self.create_contact("Bob", number="+260964151234")
        for m in range(12):
            contact = self.contact if m % 2 == 0 else bob
            self.send_message(flow, '%d' % (m + 1), contact=contact)

        # all 12 messages are stored for the other segment
        other_recent = FlowPathRecentMessage.objects.filter(from_uuid=other_rule.uuid, to_uuid=other_action.uuid)
        self.assertEqual(len(other_recent), 12)

        # and these are returned with most-recent first
        other_recent = FlowPathRecentMessage.get_recent([other_rule.uuid], [other_action.uuid], limit=None)
        self.assertEqual([m.text for m in other_recent], ["12", "11", "10", "9", "8", "7", "6", "5", "4", "3", "2", "1"])

        # even when limit is applied
        other_recent = FlowPathRecentMessage.get_recent([other_rule.uuid], [other_action.uuid], limit=5)
        self.assertEqual([m.text for m in other_recent], ["12", "11", "10", "9", "8"])

        prune_recentmessages()

        # now only 5 newest are stored
        other_recent = FlowPathRecentMessage.objects.filter(from_uuid=other_rule.uuid, to_uuid=other_action.uuid)
        self.assertEqual(len(other_recent), 5)

        other_recent = FlowPathRecentMessage.get_recent([other_rule.uuid], [other_action.uuid])
        self.assertEqual([m.text for m in other_recent], ["12", "11", "10", "9", "8"])

        # send another message and prune again
        self.send_message(flow, "13", contact=bob)
        prune_recentmessages()

        other_recent = FlowPathRecentMessage.get_recent([other_rule.uuid], [other_action.uuid])
        self.assertEqual([m.text for m in other_recent], ["13", "12", "11", "10", "9"])

    def test_destination_type(self):
        flow = self.get_flow('pick_a_number')

        # our start points to a ruleset
        start = ActionSet.objects.get(flow=flow, y=0)

        # assert our destination
        self.assertEqual(FlowStep.TYPE_RULE_SET, start.destination_type)

        # and that ruleset points to an actionset
        ruleset = RuleSet.objects.get(uuid=start.destination)
        rule = ruleset.get_rules()[0]
        self.assertEqual(FlowStep.TYPE_ACTION_SET, rule.destination_type)

        # point our rule to a ruleset
        passive = RuleSet.objects.get(flow=flow, label='passive')
        self.update_destination(flow, rule.uuid, passive.uuid)
        ruleset = RuleSet.objects.get(uuid=start.destination)
        self.assertEqual(FlowStep.TYPE_RULE_SET, ruleset.get_rules()[0].destination_type)

    def test_orphaned_action_to_action(self):
        """
        Orphaned at an action, then routed to an action
        """

        # run a flow that ends on an action
        flow = self.get_flow('pick_a_number')
        self.assertEqual("You picked 3!", self.send_message(flow, "3"))

        pick_a_number = ActionSet.objects.get(flow=flow, y=0)
        you_picked = ActionSet.objects.get(flow=flow, y=228)

        # send a message, no flow should handle us since we are done
        incoming = self.create_msg(direction=INCOMING, contact=self.contact, text="Unhandled")
        handled = Flow.find_and_handle(incoming)[0]
        self.assertFalse(handled)

        # now wire up our finished action to the start of our flow
        flow = self.update_destination(flow, you_picked.uuid, pick_a_number.uuid)
        self.send_message(flow, "next message please", assert_reply=False, assert_handle=False)

    def test_orphaned_action_to_input_rule(self):
        """
        Orphaned at an action, then routed to a rule that evaluates on input
        """
        flow = self.get_flow('pick_a_number')

        self.assertEqual("You picked 6!", self.send_message(flow, "6"))

        you_picked = ActionSet.objects.get(flow=flow, y=228)
        number = RuleSet.objects.get(flow=flow, label='number')

        flow = self.update_destination(flow, you_picked.uuid, number.uuid)
        self.send_message(flow, "9", assert_reply=False, assert_handle=False)

    def test_orphaned_action_to_passive_rule(self):
        """
        Orphaned at an action, then routed to a rule that doesn't require input which leads
        to a rule that evaluates on input
        """
        flow = self.get_flow('pick_a_number')

        you_picked = ActionSet.objects.get(flow=flow, y=228)
        passive_ruleset = RuleSet.objects.get(flow=flow, label='passive')
        self.assertEqual("You picked 6!", self.send_message(flow, "6"))

        flow = self.update_destination(flow, you_picked.uuid, passive_ruleset.uuid)
        self.send_message(flow, "9", assert_reply=False, assert_handle=False)

    def test_deleted_ruleset(self):
        flow = self.get_flow('favorites')
        self.send_message(flow, "RED", restart_participants=True)

        # one active run
        self.assertEqual(1, FlowRun.objects.filter(contact=self.contact, is_active=True).count())

        # at this point we are waiting for the response to the second question about beer, let's delete it
        RuleSet.objects.get(flow=flow, label='Beer').delete()

        # we still have one active run, though we are somewhat in limbo
        self.assertEqual(1, FlowRun.objects.filter(contact=self.contact, is_active=True).count())

        # sending a new message in shouldn't get a reply, and our run should be terminated
        responses = self.send_message(flow, "abandoned", assert_reply=False, assert_handle=True)
        self.assertIsNone(responses)
        self.assertEqual(0, FlowRun.objects.filter(contact=self.contact, is_active=True).count())

    def test_server_runtime_cycle(self):
        flow = self.get_flow('loop_detection')
        first_actionset = ActionSet.objects.get(flow=flow, y=0)
        group_ruleset = RuleSet.objects.get(flow=flow, label='Group Split A')
        group_one_rule = group_ruleset.get_rules()[0]
        name_ruleset = RuleSet.objects.get(flow=flow, label='Name Split')
        rowan_rule = name_ruleset.get_rules()[0]

        # rule turning back on ourselves
        with self.assertRaises(FlowException):
            self.update_destination(flow, group_one_rule.uuid, group_ruleset.uuid)

        # non-blocking rule to non-blocking rule and back
        with self.assertRaises(FlowException):
            self.update_destination(flow, rowan_rule.uuid, group_ruleset.uuid)

        # our non-blocking rule to an action and back to us again
        with self.assertRaises(FlowException):
            self.update_destination(flow, group_one_rule.uuid, first_actionset.uuid)

        # add our contact to Group A
        group_a = ContactGroup.user_groups.create(org=self.org, name="Group A",
                                                  created_by=self.admin, modified_by=self.admin)
        group_a.contacts.add(self.contact)

        # rule turning back on ourselves
        self.update_destination_no_check(flow, group_ruleset.uuid, group_ruleset.uuid, rule=group_one_rule.uuid)
        self.send_message(flow, "1", assert_reply=False, assert_handle=False)

        # should have an interrupted run
        self.assertEqual(1, FlowRun.objects.filter(contact=self.contact, exit_type=FlowRun.EXIT_TYPE_INTERRUPTED).count())

        flow.runs.all().delete()
        flow.delete()

        # non-blocking rule to non-blocking rule and back
        flow = self.get_flow('loop_detection')

        # need to get these again as we just reimported and UUIDs have changed
        group_ruleset = RuleSet.objects.get(flow=flow, label='Group Split A')
        name_ruleset = RuleSet.objects.get(flow=flow, label='Name Split')
        rowan_rule = name_ruleset.get_rules()[0]

        # update our name to rowan so we match the name rule
        self.contact.name = "Rowan"
        self.contact.save()

        # but remove ourselves from the group so we enter the loop
        group_a.contacts.remove(self.contact)

        self.update_destination_no_check(flow, name_ruleset.uuid, group_ruleset.uuid, rule=rowan_rule.uuid)
        self.send_message(flow, "2", assert_reply=False, assert_handle=False)

        # should have an interrupted run
        self.assertEqual(1, FlowRun.objects.filter(contact=self.contact, exit_type=FlowRun.EXIT_TYPE_INTERRUPTED).count())

    def test_decimal_substitution(self):
        flow = self.get_flow('pick_a_number')
        self.assertEqual("You picked 3!", self.send_message(flow, "3"))

    def test_rules_first(self):
        flow = self.get_flow('rules_first')
        self.assertEqual(Flow.RULES_ENTRY, flow.entry_type)
        self.assertEqual("You've got to be kitten me", self.send_message(flow, "cats"))

    def test_numeric_rule_allows_variables(self):
        flow = self.get_flow('numeric_rule_allows_variables')

        zinedine = self.create_contact('Zinedine', '+123456')
        zinedine.set_field(self.user, 'age', 25)

        self.assertEqual('Good count', self.send_message(flow, "35", contact=zinedine))

    def test_non_blocking_rule_first(self):

        flow = self.get_flow('non_blocking_rule_first')

        eminem = self.create_contact('Eminem', '+12345')
        flow.start(groups=[], contacts=[eminem])
        msg = Msg.objects.filter(direction='O', contact=eminem).first()
        self.assertEqual('Hi there Eminem', msg.text)

        # put a webhook on the rule first and make sure it executes
        ruleset = RuleSet.objects.get(uuid=flow.entry_uuid)
        ruleset.webhook_url = 'http://localhost'
        ruleset.save()

        tupac = self.create_contact('Tupac', '+15432')
        flow.start(groups=[], contacts=[tupac])
        msg = Msg.objects.filter(direction='O', contact=tupac).first()
        self.assertEqual('Hi there Tupac', msg.text)

    def test_webhook_rule_first(self):

        flow = self.get_flow('webhook_rule_first')
        tupac = self.create_contact('Tupac', '+15432')
        flow.start(groups=[], contacts=[tupac])

        # a message should have been sent
        msg = Msg.objects.filter(direction='O', contact=tupac).first()
        self.assertEqual('Testing this out', msg.text)

    def test_group_dependencies(self):
        self.get_flow('dependencies')
        flow = Flow.objects.filter(name='Dependencies').first()

        group_names = ['Dog Facts', 'Cat Facts', 'Fish Facts', 'Monkey Facts']
        for name in group_names:
            self.assertIsNotNone(flow.group_dependencies.filter(name=name).first(), 'Missing group %s' % name)

        # trim off our first action which is remove from Dog Facts
        update_json = flow.as_json()
        update_json['action_sets'][0]['actions'] = update_json['action_sets'][0]['actions'][1:]
        flow.update(update_json)

        # dog facts should be removed
        self.assertIsNone(flow.group_dependencies.filter(name='Dog Facts').first())

        # but others should still be there
        for name in group_names[1:]:
            self.assertIsNotNone(flow.group_dependencies.filter(name=name).first())

    def test_flow_dependencies(self):

        self.get_flow('dependencies')
        flow = Flow.objects.filter(name='Dependencies').first()

        # we should depend on our child flow
        self.assertIsNotNone(flow.flow_dependencies.filter(name='Child Flow').first())

        # remove our start flow action
        update_json = flow.as_json()
        actionsets = update_json['action_sets']
        actionsets[-1]['actions'] = actionsets[-1]['actions'][0:-1]
        update_json['action_sets'] = actionsets
        flow.update(update_json)

        # now we no longer depend on it
        self.assertIsNone(flow.flow_dependencies.filter(name='Child Flow').first())

    def test_group_uuid_mapping(self):
        flow = self.get_flow('group_split')

        # make sure the groups in our rules exist as expected
        ruleset = RuleSet.objects.filter(label="Member").first()
        rules = ruleset.get_rules_dict()
        group_count = 0
        for rule in rules:
            if rule['test']['type'] == 'in_group':
                group = ContactGroup.user_groups.filter(uuid=rule['test']['test']['uuid']).first()
                self.assertIsNotNone(group)
                group_count += 1
        self.assertEqual(2, group_count)

        self.get_flow('dependencies')
        flow = Flow.objects.filter(name='Dependencies').first()
        group_count = 0
        for actionset in flow.action_sets.all():
            actions = json.loads(actionset.actions)
            for action in actions:
                if action['type'] in ('add_group', 'del_group'):
                    for group in action['groups']:
                        if isinstance(group, dict):
                            group_count += 1
                            self.assertIsNotNone(ContactGroup.user_groups.filter(uuid=group['uuid']).first())

        # make sure we found both our group actions
        self.assertEqual(2, group_count)

    def test_group_split(self):
        flow = self.get_flow('group_split')

        rulesets = RuleSet.objects.filter(flow=flow)
        group_count = 0
        for ruleset in rulesets:
            rules = ruleset.get_rules_dict()
            for rule in rules:
                if rule['test']['type'] == 'in_group':
                    group = ContactGroup.user_groups.filter(uuid=rule['test']['test']['uuid']).first()
                    self.assertIsNotNone(group)
                    group_count += 1
        self.assertEqual(2, group_count)

        flow.start_msg_flow([self.contact.id])

        # not in any group
        self.assertEqual(0, ContactGroup.user_groups.filter(contacts__in=[self.contact]).count())

        # add us to Group A
        self.send('add group a')

        self.assertEqual('Awaiting command.', Msg.objects.filter(direction='O').order_by('-created_on').first().text)
        groups = ContactGroup.user_groups.filter(contacts__in=[self.contact])
        self.assertEqual(1, groups.count())
        self.assertEqual('Group A', groups.first().name)

        # now split us on group membership
        self.send('split')
        self.assertEqual('You are in Group A', Msg.objects.filter(direction='O').order_by('-created_on')[1].text)

        # now add us to group b and remove from group a
        self.send("remove group a")
        self.send("add group b")
        self.send('split')
        self.assertEqual('You are in Group B', Msg.objects.filter(direction='O').order_by('-created_on')[1].text)

    def test_media_first_action(self):
        flow = self.get_flow('media_first_action')

        runs = flow.start_msg_flow([self.contact.id])
        self.assertEqual(1, len(runs))
        self.assertEqual(1, self.contact.msgs.all().count())
        self.assertEqual('Hey', self.contact.msgs.all()[0].text)
        self.assertEqual(["image/jpeg:https://%s/%s" % (settings.AWS_BUCKET_DOMAIN, "attachments/2/53/steps/87d34837-491c-4541-98a1-fa75b52ebccc.jpg")],
                         self.contact.msgs.all()[0].attachments)

    def test_substitution(self):
        flow = self.get_flow('substitution')
        self.contact.name = "Ben Haggerty"
        self.contact.save()

        runs = flow.start_msg_flow([self.contact.id])
        self.assertEqual(1, len(runs))
        self.assertEqual(1, self.contact.msgs.all().count())
        self.assertEqual('Hi Ben Haggerty, what is your phone number?', self.contact.msgs.all()[0].text)

        self.assertEqual("Thanks, you typed +250788123123", self.send_message(flow, "0788123123"))
        sms = Msg.objects.get(org=flow.org, contact__urns__path="+250788123123")
        self.assertEqual("Hi from Ben Haggerty! Your phone is (206) 555-2020.", sms.text)

    def test_group_send(self):
        # create an inactive group with the same name, to test that this doesn't blow up our import
        group = ContactGroup.get_or_create(self.org, self.admin, "Survey Audience")
        group.is_active = False
        group.save()

        # and create another as well
        ContactGroup.get_or_create(self.org, self.admin, "Survey Audience")

        # this could blow up due to illegal lookup for more than one contact group
        self.get_flow('group_send_flow')

    def test_new_contact(self):
        mother_flow = self.get_flow('mama_mother_registration')
        registration_flow = self.get_flow('mama_registration', dict(NEW_MOTHER_FLOW_ID=mother_flow.pk))

        self.assertEqual("Enter the expected delivery date.", self.send_message(registration_flow, "Judy Pottier"))
        self.assertEqual("Great, thanks for registering the new mother", self.send_message(registration_flow, "31.1.2015"))

        mother = Contact.objects.get(org=self.org, name="Judy Pottier")
        self.assertTrue(mother.get_field_raw('edd').startswith('2015-01-31'))
        self.assertEqual(mother.get_field_raw('chw_phone'), self.contact.get_urn(TEL_SCHEME).path)
        self.assertEqual(mother.get_field_raw('chw_name'), self.contact.name)

    def test_group_rule_first(self):
        rule_flow = self.get_flow('group_rule_first')

        # start our contact down it
        rule_flow.start([], [self.contact], restart_participants=True)

        # contact should get a message that they didn't match either group
        self.assertLastResponse("You are something else.")

        # add them to the father's group
        self.create_group("Fathers", [self.contact])

        rule_flow.start([], [self.contact], restart_participants=True)
        self.assertLastResponse("You are a father.")

    def test_mother_registration(self):
        mother_flow = self.get_flow('new_mother')
        registration_flow = self.get_flow('mother_registration', dict(NEW_MOTHER_FLOW_ID=mother_flow.pk))
        self.assertEqual(mother_flow.runs.count(), 0)

        self.assertEqual("What is her expected delivery date?", self.send_message(registration_flow, "Judy Pottier"))
        self.assertEqual("What is her phone number?", self.send_message(registration_flow, "31.1.2014"))
        self.assertEqual("Great, you've registered the new mother!", self.send_message(registration_flow, "0788 383 383"))

        # we start both the new mother by @flow.phone and the current contact by its uuid @contact.uuid
        self.assertEqual(mother_flow.runs.count(), 2)

        mother = Contact.from_urn(self.org, "tel:+250788383383")
        self.assertEqual("Judy Pottier", mother.name)
        self.assertTrue(mother.get_field_raw('expected_delivery_date').startswith('2014-01-31'))
        self.assertEqual("+12065552020", mother.get_field_raw('chw'))
        self.assertTrue(mother.user_groups.filter(name="Expecting Mothers"))

        pain_flow = self.get_flow('pain_flow')
        self.assertEqual("Your CHW will be in contact soon!", self.send_message(pain_flow, "yes", contact=mother))

        chw = self.contact
        sms = Msg.objects.filter(contact=chw).order_by('-created_on')[0]
        self.assertEqual("Please follow up with Judy Pottier, she has reported she is in pain.", sms.text)

    def test_flow_delete(self):
        from temba.campaigns.models import Campaign, CampaignEvent
        flow = self.get_flow('favorites')

        # create a campaign that contains this flow
        friends = self.create_group("Friends", [])
        poll_date = ContactField.get_or_create(self.org, self.admin, 'poll_date', "Poll Date")

        campaign = Campaign.create(self.org, self.admin, Campaign.get_unique_name(self.org, "Favorite Poll"), friends)
        event1 = CampaignEvent.create_flow_event(self.org, self.admin, campaign, poll_date,
                                                 offset=0, unit='D', flow=flow, delivery_hour='13')

        # create a trigger that contains this flow
        trigger = Trigger.objects.create(org=self.org, keyword='poll', flow=flow, trigger_type=Trigger.TYPE_KEYWORD,
                                         created_by=self.admin, modified_by=self.admin)

        # run the flow
        self.assertEqual("Good choice, I like Red too! What is your favorite beer?", self.send_message(flow, "RED"))

        # try to remove the flow, not logged in, no dice
        response = self.client.post(reverse('flows.flow_delete', args=[flow.pk]))
        self.assertLoginRedirect(response)

        # login as admin
        self.login(self.admin)
        response = self.client.post(reverse('flows.flow_delete', args=[flow.pk]))
        self.assertEqual(200, response.status_code)

        # flow should no longer be active
        flow.refresh_from_db()
        self.assertFalse(flow.is_active)

        # should still have a run though
        self.assertEqual(flow.runs.count(), 1)

        # but they should all be inactive
        self.assertEqual(flow.runs.filter(is_active=True).count(), 0)

        # just no steps or values
        self.assertEqual(Value.objects.all().count(), 0)
        self.assertEqual(FlowStep.objects.all().count(), 0)

        # our campaign event should no longer be active
        event1.refresh_from_db()
        self.assertFalse(event1.is_active)

        # nor should our trigger
        trigger.refresh_from_db()
        self.assertFalse(trigger.is_active)

    def test_flow_delete_with_dependencies(self):
        self.login(self.admin)

        self.get_flow('dependencies')
        self.get_flow('dependencies_voice')
        parent = Flow.objects.filter(name='Dependencies').first()
        child = Flow.objects.filter(name='Child Flow').first()
        voice = Flow.objects.filter(name='Voice Dependencies').first()

        contact_fields = (
            {'key': 'contact_age', 'label': 'Contact Age'},

            # fields based on parent and child references
            {'key': 'top'},
            {'key': 'bottom'},

            # replies
            {'key': 'chw'},

            # url attachemnts
            {'key': 'attachment'},

            # dynamic groups
            {'key': 'cat_breed', 'label': 'Cat Breed'},
            {'key': 'organization'},

            # sending messages
            {'key': 'recipient'},
            {'key': 'message'},

            # sending emails
            {'key': 'email_message', 'label': 'Email Message'},
            {'key': 'subject'},

            # trigger someone else
            {'key': 'other_phone', 'label': 'Other Phone'},

            # rules and localizations
            {'key': 'rule'},
            {'key': 'french_rule', 'label': 'French Rule'},
            {'key': 'french_age', 'label': 'French Age'},
            {'key': 'french_fries', 'label': 'French Fries'},

            # updating contacts
            {'key': 'favorite_cat', 'label': 'Favorite Cat'},
            {'key': 'next_cat_fact', 'label': 'Next Cat Fact'},
            {'key': 'last_cat_fact', 'label': 'Last Cat Fact'},

            # webhook urls
            {'key': 'webhook'},

            # expression splits
            {'key': 'expression_split', 'label': 'Expression Split'},

            # voice says
            {'key': 'play_message', 'label': 'Play Message', 'flow': voice},
            {'key': 'voice_rule', 'label': 'Voice Rule', 'flow': voice},

            # voice plays (recordings)
            {'key': 'voice_recording', 'label': 'Voice Recording', 'flow': voice}
        )

        for field_spec in contact_fields:
            key = field_spec.get('key')
            label = field_spec.get('label', key.capitalize())
            flow = field_spec.get('flow', parent)

            # make sure our field exists after import
            field = ContactField.objects.filter(key=key, label=label).first()
            self.assertIsNotNone(field, "Couldn't find field %s (%s)" % (key, label))

            # and our flow is dependent on us
            self.assertIsNotNone(flow.field_dependencies.filter(key__in=[key]).first(), "Flow is missing dependency on %s (%s)" % (key, label))

        # deleting should fail since the 'Dependencies' flow depends on us
        self.client.post(reverse('flows.flow_delete', args=[child.id]))
        self.assertIsNotNone(Flow.objects.filter(id=child.id, is_active=True).first())

        # remove our child dependency
        parent = Flow.objects.filter(name='Dependencies').first()
        parent.flow_dependencies.remove(child)

        # now the child can be deleted
        self.client.post(reverse('flows.flow_delete', args=[child.id]))
        self.assertIsNotNone(Flow.objects.filter(id=child.id, is_active=False).first())

        # deleting our parent flow should work
        self.client.post(reverse('flows.flow_delete', args=[parent.id]))
        self.assertIsNotNone(Flow.objects.filter(id=parent.id, is_active=False).first())

        # our parent should no longer have any dependencies
        parent.refresh_from_db()
        self.assertEqual(0, parent.field_dependencies.all().count())
        self.assertEqual(0, parent.flow_dependencies.all().count())
        self.assertEqual(0, parent.group_dependencies.all().count())

    def test_start_flow_action(self):
        self.import_file('flow_starts')
        parent = Flow.objects.get(name='Parent Flow')
        child = Flow.objects.get(name='Child Flow')

        contacts = []
        for i in range(10):
            contacts.append(self.create_contact("Fred", '+25078812312%d' % i))

        # start the flow for our contacts
        start = FlowStart.objects.create(flow=parent, created_by=self.admin, modified_by=self.admin)
        for contact in contacts:
            start.contacts.add(contact)
        start.start()

        # all our contacts should have a name of Greg now (set in the child flow)
        for contact in contacts:
            self.assertTrue(FlowRun.objects.filter(flow=parent, contact=contact))
            self.assertTrue(FlowRun.objects.filter(flow=child, contact=contact))
            self.assertEqual("Greg", Contact.objects.get(pk=contact.pk).name)

        # 10 child flow runs should be active waiting for input
        self.assertEqual(FlowRun.objects.filter(flow=child, is_active=True).count(), 10)

        # send some input to complete the child flows
        for contact in contacts:
            msg = self.create_msg(contact=contact, direction='I', text="OK", channel=self.channel)
            msg.handle()

        # all of the runs should now be completed
        self.assertEqual(FlowRun.objects.filter(is_active=False, exit_type=FlowRun.EXIT_TYPE_COMPLETED).count(), 20)

    def test_cross_language_import(self):
        spanish = Language.create(self.org, self.admin, "Spanish", 'spa')
        Language.create(self.org, self.admin, "English", 'eng')

        # import our localized flow into an org with no languages
        self.import_file('multi_language_flow')
        flow = Flow.objects.get(name='Multi Language Flow')

        # even tho we don't have a language, our flow has enough info to function
        self.assertEqual('eng', flow.base_language)

        # now try executing this flow on our org, should use the flow base language
        self.assertEqual('Hello friend! What is your favorite color?',
                         self.send_message(flow, 'start flow', restart_participants=True, initiate_flow=True))

        replies = self.send_message(flow, 'blue')
        self.assertEqual('Thank you! I like blue.', replies[0])
        self.assertEqual('This message was not translated.', replies[1])

        # now add a primary language to our org
        self.org.primary_language = spanish
        self.org.save()

        flow = Flow.objects.get(pk=flow.pk)

        # with our org in spanish, we should get the spanish version
        self.assertEqual('\xa1Hola amigo! \xbfCu\xe1l es tu color favorito?',
                         self.send_message(flow, 'start flow', restart_participants=True, initiate_flow=True))

        self.org.primary_language = None
        self.org.save()
        flow = Flow.objects.get(pk=flow.pk)

        # no longer spanish on our org
        self.assertEqual('Hello friend! What is your favorite color?',
                         self.send_message(flow, 'start flow', restart_participants=True, initiate_flow=True))

        # back to spanish
        self.org.primary_language = spanish
        self.org.save()
        flow = Flow.objects.get(pk=flow.pk)

        # but set our contact's language explicitly should keep us at english
        self.contact.language = 'eng'
        self.contact.save()
        self.assertEqual('Hello friend! What is your favorite color?',
                         self.send_message(flow, 'start flow', restart_participants=True, initiate_flow=True))

    def test_different_expiration(self):
        flow = self.get_flow('favorites')
        self.send_message(flow, "RED", restart_participants=True)

        # get the latest run
        first_run = flow.runs.all()[0]
        first_expires = first_run.expires_on

        time.sleep(1)

        # start it again
        self.send_message(flow, "RED", restart_participants=True)

        # previous run should no longer be active
        first_run = FlowRun.objects.get(pk=first_run.pk)
        self.assertFalse(first_run.is_active)

        # expires on shouldn't have changed on it though
        self.assertEqual(first_expires, first_run.expires_on)

        # new run should have a different expires on
        new_run = flow.runs.all().order_by('-expires_on').first()
        self.assertTrue(new_run.expires_on > first_expires)

    def test_flow_expiration_updates(self):
        flow = self.get_flow('favorites')
        self.assertEqual("Good choice, I like Red too! What is your favorite beer?", self.send_message(flow, "RED"))

        # get our current expiration
        run = flow.runs.get()
        self.assertEqual(flow.org, run.org)

        starting_expiration = run.expires_on
        starting_modified = run.modified_on

        time.sleep(1)

        # now fire another messages
        self.assertEqual("Mmmmm... delicious Turbo King. If only they made red Turbo King! Lastly, what is your name?",
                         self.send_message(flow, "turbo"))

        # our new expiration should be later
        run.refresh_from_db()
        self.assertTrue(run.expires_on > starting_expiration)
        self.assertTrue(run.modified_on > starting_modified)

    def test_initial_expiration(self):
        flow = self.get_flow('favorites')
        flow.start(groups=[], contacts=[self.contact])

        run = FlowRun.objects.get()
        self.assertTrue(run.expires_on)

    def test_flow_expiration(self):
        flow = self.get_flow('favorites')
        self.assertEqual("Good choice, I like Red too! What is your favorite beer?", self.send_message(flow, "RED"))
        self.assertEqual("Mmmmm... delicious Turbo King. If only they made red Turbo King! Lastly, what is your name?", self.send_message(flow, "turbo"))
        self.assertEqual(1, flow.runs.count())

        # pretend our step happened 10 minutes ago
        step = FlowStep.objects.filter(run=flow.runs.all()[0], left_on=None)[0]
        step.arrived_on = timezone.now() - timedelta(minutes=10)
        step.save()

        # now let's expire them out of the flow prematurely
        flow.expires_after_minutes = 5
        flow.save()

        # this normally gets run on FlowCRUDL.Update
        update_run_expirations_task(flow.id)

        # check that our run is expired
        run = flow.runs.all()[0]
        self.assertFalse(run.is_active)

        # we will be starting a new run now, since the other expired
        self.assertEqual("I don't know that color. Try again.",
                         self.send_message(flow, "Michael Jordan", restart_participants=True))
        self.assertEqual(2, flow.runs.count())

        previous_expiration = run.expires_on
        run.update_expiration(None)
        self.assertTrue(run.expires_on > previous_expiration)

    def test_parsing(self):
        # test a preprocess url
        flow = self.get_flow('preprocess')
        self.assertEqual('http://preprocessor.com/endpoint.php', flow.rule_sets.all().order_by('y')[0].config_json()[RuleSet.CONFIG_WEBHOOK])

    def test_flow_loops(self):
        # this tests two flows that start each other
        flow1 = self.create_flow()
        flow2 = self.create_flow()

        # create an action on flow1 to start flow2
        flow1.update(dict(action_sets=[dict(uuid=str(uuid4()), x=1, y=1,
                                            actions=[dict(type='flow', flow=dict(uuid=flow2.uuid))])]))
        flow2.update(dict(action_sets=[dict(uuid=str(uuid4()), x=1, y=1,
                                            actions=[dict(type='flow', flow=dict(uuid=flow1.uuid))])]))

        # start the flow, shouldn't get into a loop, but both should get started
        flow1.start([], [self.contact])

        self.assertTrue(FlowRun.objects.get(flow=flow1, contact=self.contact))
        self.assertTrue(FlowRun.objects.get(flow=flow2, contact=self.contact))

    def test_ruleset_loops(self):
        self.import_file('ruleset_loop')

        flow1 = Flow.objects.all()[1]
        flow2 = Flow.objects.all()[0]

        # start the flow, should not get into a loop
        flow1.start([], [self.contact])

        self.assertTrue(FlowRun.objects.get(flow=flow1, contact=self.contact))
        self.assertTrue(FlowRun.objects.get(flow=flow2, contact=self.contact))

    def test_parent_child(self):
        from temba.campaigns.models import Campaign, CampaignEvent, EventFire

        favorites = self.get_flow('favorites')

        # do a dry run once so that the groups and fields get created
        group = self.create_group("Campaign", [])
        field = ContactField.get_or_create(self.org, self.admin, "campaign_date", "Campaign Date")

        # tests that a contact is properly updated when a child flow is called
        child = self.get_flow('child')
        parent = self.get_flow('parent', substitutions=dict(CHILD_ID=child.id))

        # create a campaign with a single event
        campaign = Campaign.create(self.org, self.admin, "Test Campaign", group)
        CampaignEvent.create_flow_event(self.org, self.admin, campaign, relative_to=field,
                                        offset=10, unit='W', flow=favorites)

        self.assertEqual("Added to campaign.", self.send_message(parent, "start", initiate_flow=True))

        # should have one event scheduled for this contact
        self.assertTrue(EventFire.objects.filter(contact=self.contact))

    def test_priority(self):
        self.get_flow('priorities')
        joe = self.create_contact("joe", "112233")

        parent = Flow.objects.get(name='Priority Parent')
        parent.start([], [self.contact, joe])

        self.assertEqual(8, Msg.objects.filter(direction='O').count())
        self.assertEqual(2, Broadcast.objects.all().count())

        # all messages so far are low prioirty as well because of no inbound
        self.assertEqual(8, Msg.objects.filter(direction='O', high_priority=False).count())

        # send a message in to become high priority
        self.send("make me high priority por favor")

        # each flow sends one message to cleanup
        self.assertEqual(11, Msg.objects.filter(direction='O').count())
        self.assertEqual(3, Msg.objects.filter(high_priority=True).count())

        # we've completed three flows, but joe is still at it
        self.assertEqual(5, FlowRun.objects.all().count())
        self.assertEqual(3, FlowRun.objects.filter(contact=self.contact, exit_type=FlowRun.EXIT_TYPE_COMPLETED).count())
        self.assertEqual(2, FlowRun.objects.filter(contact=joe, exit_type=None).count())

    def test_priority_single_contact(self):
        # try running with a single contact, we dont create broadcasts for a single
        # contact, but the messages should still be low prioirty
        self.get_flow('priorities')
        parent = Flow.objects.get(name='Priority Parent')
        parent.start([], [self.contact], restart_participants=True)

        self.assertEqual(4, Msg.objects.count())
        self.assertEqual(0, Broadcast.objects.count())
        self.assertEqual(4, Msg.objects.filter(high_priority=False).count())

    def test_priority_keyword_trigger(self):
        self.get_flow('priorities')

        # now lets kick a flow off with a message trigger
        self.send("priority")

        # now we should have two runs
        self.assertEqual(2, FlowRun.objects.count())

        # since the contact started us, all our messages should be high priority
        self.assertEqual(0, Msg.objects.filter(high_priority=False).count())
        self.assertEqual(4, Msg.objects.filter(direction='O', high_priority=True).count())

    def test_subflow(self):
        """
        Tests that a subflow can be called and the flow is handed back to the parent
        """
        self.get_flow('subflow')
        parent = Flow.objects.get(org=self.org, name='Parent Flow')
        parent.start(groups=[], contacts=[self.contact, self.create_contact("joe", "001122")], restart_participants=True)

        msg = Msg.objects.filter(contact=self.contact).first()
        self.assertEqual("This is a parent flow. What would you like to do?", msg.text)
        self.assertFalse(msg.high_priority)

        # this should launch the child flow
        self.send_message(parent, "color", assert_reply=False)
        msg = Msg.objects.filter(contact=self.contact).order_by('-created_on').first()

        subflow_ruleset = RuleSet.objects.filter(flow=parent, ruleset_type='subflow').first()

        # should have one step on the subflow ruleset
        self.assertEqual(1, FlowStep.objects.filter(step_uuid=subflow_ruleset.uuid).count())
        self.assertEqual("What color do you like?", msg.text)
        self.assertTrue(msg.high_priority)

        # we should now have two active flows
        self.assertEqual(2, FlowRun.objects.filter(contact=self.contact, is_active=True).count())

        # complete the child flow
        self.send('Red')

        # should still only have one step on our subflow ruleset
        self.assertEqual(1, FlowStep.objects.filter(step_uuid=subflow_ruleset.uuid).count())

        # now we are back to a single active flow, the parent
        self.assertEqual(1, FlowRun.objects.filter(contact=self.contact, is_active=True).count())
        active_run = FlowRun.objects.filter(contact=self.contact, is_active=True).first()
        self.assertEqual(parent.name, active_run.flow.name)

        # we should have a new outbound message from the the parent flow
        msg = Msg.objects.filter(contact=self.contact, direction='O').order_by('-created_on').first()
        self.assertEqual("Complete: You picked Red.", msg.text)

        # should only have one response msg
        self.assertEqual(1, Msg.objects.filter(text='Complete: You picked Red.', contact=self.contact, direction='O').count())

    def test_subflow_interrupted(self):
        self.get_flow('subflow')
        parent = Flow.objects.get(org=self.org, name='Parent Flow')

        parent.start(groups=[], contacts=[self.contact], restart_participants=True)
        self.send_message(parent, "color", assert_reply=False)

        # we should now have two active flows
        runs = FlowRun.objects.filter(contact=self.contact, is_active=True).order_by('-created_on')
        self.assertEqual(2, runs.count())

        # now interrupt the child flow
        run = FlowRun.objects.filter(contact=self.contact, is_active=True).order_by('-created_on').first()
        FlowRun.bulk_exit(FlowRun.objects.filter(id=run.id), FlowRun.EXIT_TYPE_INTERRUPTED)

        # all flows should have finished
        self.assertEqual(0, FlowRun.objects.filter(contact=self.contact, is_active=True).count())

        # and the parent should not have resumed, so our last message was from our subflow
        msg = Msg.objects.all().order_by('-created_on').first()
        self.assertEqual('What color do you like?', msg.text)

    def test_subflow_expired(self):
        self.get_flow('subflow')
        parent = Flow.objects.get(org=self.org, name='Parent Flow')

        parent.start(groups=[], contacts=[self.contact], restart_participants=True)
        self.send_message(parent, "color", assert_reply=False)

        # we should now have two active flows
        runs = FlowRun.objects.filter(contact=self.contact, is_active=True).order_by('-created_on')
        self.assertEqual(2, runs.count())

        # make sure the parent run expires later than the child
        child_run = runs[0]
        parent_run = runs[1]
        self.assertTrue(parent_run.expires_on > child_run.expires_on)

        # now expire out of the child flow
        run = FlowRun.objects.filter(contact=self.contact, is_active=True).order_by('-created_on').first()
        FlowRun.bulk_exit(FlowRun.objects.filter(id=run.id), FlowRun.EXIT_TYPE_EXPIRED)

        # all flows should have finished
        self.assertEqual(0, FlowRun.objects.filter(contact=self.contact, is_active=True).count())

        # and should follow the expiration route
        msg = Msg.objects.all().order_by('-created_on').first()
        self.assertEqual("You expired out of the subflow", msg.text)

    def test_subflow_updates(self):

        self.get_flow('subflow')
        parent = Flow.objects.get(org=self.org, name='Parent Flow')

        parent.start(groups=[], contacts=[self.contact], restart_participants=True)
        self.send_message(parent, "color", assert_reply=False)

        # we should now have two active flows
        self.assertEqual(2, FlowRun.objects.filter(contact=self.contact, is_active=True).count())

        run = FlowRun.objects.filter(flow=parent).first()
        starting_expiration = run.expires_on
        starting_modified = run.modified_on

        time.sleep(1)

        # send a message that will keep us in the child flow
        self.send('no match')

        # our new expiration should be later
        run.refresh_from_db()
        self.assertTrue(run.expires_on > starting_expiration)
        self.assertTrue(run.modified_on > starting_modified)

    def test_subflow_no_interaction(self):
        self.get_flow('subflow_no_pause')
        parent = Flow.objects.get(org=self.org, name='Flow A')
        parent.start(groups=[], contacts=[self.contact], restart_participants=True)

        # check we got our three messages, the third populated by the child, but sent form the parent
        msgs = Msg.objects.order_by('created_on')
        self.assertEqual(5, msgs.count())
        self.assertEqual(msgs[0].text, "Message 1")
        self.assertEqual(msgs[1].text, "Message 2/4")
        self.assertEqual(msgs[2].text, "Message 3 (FLOW B)")
        self.assertEqual(msgs[3].text, "Message 2/4")
        self.assertEqual(msgs[4].text, "Message 5 (FLOW B)")

    def test_subflow_resumes(self):
        self.get_flow('subflow_resumes')

        self.send("radio")

        # upon starting, we see our starting message, then our language subflow question
        msgs = Msg.objects.order_by('created_on')
        self.assertEqual(3, msgs.count())
        self.assertEqual('radio', msgs[0].text)
        self.assertEqual('Welcome message.', msgs[1].text)
        self.assertEqual('What language? English or French?', msgs[2].text)

        runs = FlowRun.objects.filter(is_active=True).order_by('created_on')
        self.assertEqual(2, runs.count())
        self.assertEqual('Radio Show Poll', runs[0].flow.name)
        self.assertEqual('Ask Language', runs[1].flow.name)

        # choose english as our language
        self.send('english')

        # we bounce back to the parent flow, and then into the gender flow
        msgs = Msg.objects.order_by('created_on')
        self.assertEqual(5, msgs.count())
        self.assertEqual('english', msgs[3].text)
        self.assertEqual('Are you Male or Female?', msgs[4].text)

        # still two runs, except a different subflow is active now
        runs = FlowRun.objects.filter(is_active=True).order_by('created_on')
        self.assertEqual(2, runs.count())
        self.assertEqual('Radio Show Poll', runs[0].flow.name)
        self.assertEqual('Ask Gender', runs[1].flow.name)

        # choose our gender
        self.send('male')

        # back in the parent flow, asking our first parent question
        msgs = Msg.objects.order_by('created_on')
        self.assertEqual(7, msgs.count())
        self.assertEqual('male', msgs[5].text)
        self.assertEqual('Have you heard of show X? Yes or No?', msgs[6].text)

        # now only one run should be active, our parent
        runs = FlowRun.objects.filter(is_active=True).order_by('created_on')
        self.assertEqual(1, runs.count())
        self.assertEqual('Radio Show Poll', runs[0].flow.name)

        # let's start over, we should pass right through language and gender
        self.send("radio")

        msgs = Msg.objects.order_by('created_on')
        self.assertEqual(10, msgs.count())
        self.assertEqual('radio', msgs[7].text)
        self.assertEqual('Welcome message.', msgs[8].text)
        self.assertEqual('Have you heard of show X? Yes or No?', msgs[9].text)

    def test_trigger_flow_complete(self):
        contact2 = self.create_contact(name='Jason Tatum', number='+250788123123')

        self.get_flow('trigger_flow_complete', dict(contact2_uuid=contact2.uuid))

        parent = Flow.objects.get(org=self.org, name='Flow A')

        parent.start(groups=[], contacts=[self.contact], restart_participants=True)

        self.assertEqual(1, FlowRun.objects.filter(contact=self.contact).count())
        self.assertEqual(1, FlowRun.objects.filter(contact=contact2).count())

        run1 = FlowRun.objects.filter(contact=self.contact).first()
        run2 = FlowRun.objects.filter(contact=contact2).first()

        self.assertEqual(run1.exit_type, FlowRun.EXIT_TYPE_COMPLETED)
        self.assertFalse(run1.is_active)

        self.assertEqual(run2.parent.id, run1.id)

    def test_translations_rule_first(self):

        # import a rule first flow that already has language dicts
        # this rule first does not depend on @step.value for the first rule, so
        # it can be evaluated right away
        flow = self.get_flow('group_membership')

        # create the language for our org
        language = Language.create(self.org, flow.created_by, "English", 'eng')
        self.org.primary_language = language
        self.org.save()

        # start our flow without a message (simulating it being fired by a trigger or the simulator)
        # this will evaluate requires_step() to make sure it handles localized flows
        runs = flow.start_msg_flow([self.contact.id])
        self.assertEqual(1, len(runs))
        self.assertEqual(1, self.contact.msgs.all().count())
        self.assertEqual('You are not in the enrolled group.', self.contact.msgs.all()[0].text)

        enrolled_group = ContactGroup.create_static(self.org, self.user, "Enrolled")
        enrolled_group.update_contacts(self.user, [self.contact], True)

        runs_started = flow.start_msg_flow([self.contact.id])
        self.assertEqual(1, len(runs_started))
        self.assertEqual(2, self.contact.msgs.all().count())
        self.assertEqual('You are in the enrolled group.', self.contact.msgs.all().order_by('-pk')[0].text)

    def test_translations(self):

        favorites = self.get_flow('favorites')

        # create a new language on the org
        language = Language.create(self.org, favorites.created_by, "English", 'eng')

        # set it as our primary language
        self.org.primary_language = language
        self.org.save()

        # everything should work as normal with our flow
        self.assertEqual("What is your favorite color?", self.send_message(favorites, "favorites", initiate_flow=True))
        json_dict = favorites.as_json()
        reply = json_dict['action_sets'][0]['actions'][0]

        # we should be a normal unicode response
        self.assertTrue(isinstance(reply['msg'], dict))
        self.assertTrue(isinstance(reply['msg']['base'], six.text_type))

        # now our replies are language dicts
        json_dict = favorites.as_json()
        reply = json_dict['action_sets'][1]['actions'][0]
        self.assertEqual('Good choice, I like @flow.color.category too! What is your favorite beer?', reply['msg']['base'])

        # now interact with the flow and make sure we get an appropriate response
        FlowRun.objects.all().delete()

        self.assertEqual("What is your favorite color?", self.send_message(favorites, "favorites", initiate_flow=True))
        self.assertEqual("Good choice, I like Red too! What is your favorite beer?", self.send_message(favorites, "RED"))

        # now let's add a second language
        Language.create(self.org, favorites.created_by, "Klingon", 'kli')

        # update our initial message
        initial_message = json_dict['action_sets'][0]['actions'][0]
        initial_message['msg']['kli'] = 'Kikshtik derklop?'
        json_dict['action_sets'][0]['actions'][0] = initial_message

        # and the first response
        reply['msg']['kli'] = 'Katishklick Shnik @flow.color.category Errrrrrrrklop'
        json_dict['action_sets'][1]['actions'][0] = reply

        # save the changes
        self.assertEqual('success', favorites.update(json_dict, self.admin)['status'])

        # should get org primary language (english) since our contact has no preferred language
        FlowRun.objects.all().delete()
        self.assertEqual("What is your favorite color?", self.send_message(favorites, "favorite", initiate_flow=True))
        self.assertEqual("Good choice, I like Red too! What is your favorite beer?", self.send_message(favorites, "RED"))

        # now set our contact's preferred language to klingon
        FlowRun.objects.all().delete()
        self.contact.language = 'kli'
        self.contact.save()

        self.assertEqual("Kikshtik derklop?", self.send_message(favorites, "favorite", initiate_flow=True))
        self.assertEqual("Katishklick Shnik Red Errrrrrrrklop", self.send_message(favorites, "RED"))

        # we support localized rules and categories as well
        json_dict = favorites.as_json()
        rule = json_dict['rule_sets'][0]['rules'][0]
        self.assertTrue(isinstance(rule['test']['test'], dict))
        rule['test']['test']['kli'] = 'klerk'
        rule['category']['kli'] = 'Klerkistikloperopikshtop'
        json_dict['rule_sets'][0]['rules'][0] = rule
        self.assertEqual('success', favorites.update(json_dict, self.admin)['status'])

        FlowRun.objects.all().delete()
        self.assertEqual("Katishklick Shnik Klerkistikloperopikshtop Errrrrrrrklop", self.send_message(favorites, "klerk"))

        # test the send action as well
        json_dict = favorites.as_json()
        action = json_dict['action_sets'][1]['actions'][0]
        action['type'] = 'send'
        action['contacts'] = [dict(uuid=self.contact.uuid)]
        action['groups'] = []
        action['variables'] = []
        json_dict['action_sets'][1]['actions'][0] = action
        self.assertEqual('success', favorites.update(json_dict, self.admin)['status'])

        FlowRun.objects.all().delete()
        self.send_message(favorites, "klerk", assert_reply=False)
        sms = Msg.objects.filter(contact=self.contact).order_by('-pk')[0]
        self.assertEqual("Katishklick Shnik Klerkistikloperopikshtop Errrrrrrrklop", sms.text)

        # test dirty json
        json_dict = favorites.as_json()

        # boolean values in our language dict shouldn't blow up
        json_dict['action_sets'][0]['actions'][0]['msg']['updated'] = True
        json_dict['action_sets'][0]['actions'][0]['msg']['kli'] = 'Bleck'

        # boolean values in our rule dict shouldn't blow up
        rule = json_dict['rule_sets'][0]['rules'][0]
        rule['category']['updated'] = True

        response = favorites.update(json_dict)
        self.assertEqual('success', response['status'])

        favorites = Flow.objects.get(pk=favorites.pk)
        json_dict = favorites.as_json()
        action = self.assertEqual('Bleck', json_dict['action_sets'][0]['actions'][0]['msg']['kli'])

        # test that simulation takes language into account
        self.login(self.admin)
        simulate_url = reverse('flows.flow_simulate', args=[favorites.pk])
        response = json.loads(self.client.post(simulate_url, json.dumps(dict(has_refresh=True)), content_type="application/json").content)
        self.assertEqual('What is your favorite color?', response['messages'][1]['text'])

        # now lets toggle the UI to Klingon and try the same thing
        simulate_url = "%s?lang=kli" % reverse('flows.flow_simulate', args=[favorites.pk])
        response = json.loads(self.client.post(simulate_url, json.dumps(dict(has_refresh=True)), content_type="application/json").content)
        self.assertEqual('Bleck', response['messages'][1]['text'])

    def test_interrupted_state(self):
        self.channel.delete()
        # Create a USSD channel type to test USSDSession.INTERRUPTED status
        self.channel = Channel.create(self.org, self.user, 'RW', 'JNU', None, '+250788123123',
                                      role=Channel.ROLE_USSD)

        flow = self.get_flow('ussd_interrupt_example')

        # start the flow, check if we are interrupted yet
        flow.start([], [self.contact])
        self.assertFalse(FlowRun.objects.get(contact=self.contact).is_interrupted())

        USSDSession.handle_incoming(channel=self.channel, urn=self.contact.get_urn().path, date=timezone.now(),
                                    external_id="12341231", status=USSDSession.INTERRUPTED)

        # as the example flow has an interrupt state connected to a valid destination,
        # the flow will go on and reach the destination
        self.assertFalse(FlowRun.objects.get(contact=self.contact).is_interrupted())

        # the contact should have been added to the "Interrupted" group as flow step describes
        contact = flow.get_results()[0]['contact']
        interrupted_group = ContactGroup.user_groups.get(name='Interrupted')
        self.assertTrue(interrupted_group.contacts.filter(id=contact.id).exists())

    def test_empty_interrupt_state(self):
        self.channel.delete()
        # Create a USSD channel type to test USSDSession.INTERRUPTED status
        self.channel = Channel.create(self.org, self.user, 'RW', 'JNU', None, '+250788123123',
                                      role=Channel.ROLE_USSD)

        flow = self.get_flow('ussd_interrupt_example')

        # disconnect action from interrupt state
        ruleset = flow.rule_sets.first()
        rules = ruleset.get_rules()
        interrupt_rule = filter(lambda rule: isinstance(rule.test, InterruptTest), rules)[0]
        interrupt_rule.destination = None
        interrupt_rule.destination_type = None
        ruleset.set_rules(rules)
        ruleset.save()

        # start the flow, check if we are interrupted yet
        flow.start([], [self.contact])

        self.assertFalse(FlowRun.objects.get(contact=self.contact).is_interrupted())

        USSDSession.handle_incoming(channel=self.channel, urn=self.contact.get_urn().path, date=timezone.now(),
                                    external_id="12341231", status=USSDSession.INTERRUPTED)

        # the interrupt state is empty, it should interrupt the flow
        self.assertTrue(FlowRun.objects.get(contact=self.contact).is_interrupted())

        # double check that the disconnected action wasn't run
        contact = flow.get_results()[0]['contact']
        interrupted_group = ContactGroup.user_groups.get(name='Interrupted')
        self.assertFalse(interrupted_group.contacts.filter(id=contact.id).exists())

    def test_airtime_flow(self):
        flow = self.get_flow('airtime')

        contact_urn = self.contact.get_urn(TEL_SCHEME)

        airtime_event = AirtimeTransfer.objects.create(org=self.org, status=AirtimeTransfer.SUCCESS, amount=10, contact=self.contact,
                                                       recipient=contact_urn.path, created_by=self.admin, modified_by=self.admin)

        with patch('temba.flows.models.AirtimeTransfer.trigger_airtime_event') as mock_trigger_event:
            mock_trigger_event.return_value = airtime_event

            runs = flow.start_msg_flow([self.contact.id])
            self.assertEqual(1, len(runs))
            self.assertEqual(1, self.contact.msgs.all().count())
            self.assertEqual('Message complete', self.contact.msgs.all()[0].text)

            airtime_event.status = AirtimeTransfer.FAILED
            airtime_event.save()

            mock_trigger_event.return_value = airtime_event

            runs = flow.start_msg_flow([self.contact.id])
            self.assertEqual(1, len(runs))
            self.assertEqual(2, self.contact.msgs.all().count())
            self.assertEqual('Message failed', self.contact.msgs.all()[0].text)

    @patch('temba.airtime.models.AirtimeTransfer.post_transferto_api_response')
    def test_airtime_trigger_event(self, mock_post_transferto):
        mock_post_transferto.side_effect = [MockResponse(200, "error_code=0\r\ncurrency=USD\r\n"),
                                            MockResponse(200, "error_code=0\r\nerror_txt=\r\ncountry=United States\r\n"
                                                              "product_list=0.25,0.5,1,1.5\r\n"
                                                              "local_info_value_list=5,10,20,30\r\n"),
                                            MockResponse(200, "error_code=0\r\nerror_txt=\r\nreserved_id=234\r\n"),
                                            MockResponse(200, "error_code=0\r\nerror_txt=\r\n")]

        self.org.connect_transferto('mylogin', 'api_token', self.admin)
        self.org.refresh_transferto_account_currency()

        flow = self.get_flow('airtime')
        runs = flow.start_msg_flow([self.contact.id])
        self.assertEqual(1, len(runs))
        self.assertEqual(1, self.contact.msgs.all().count())
        self.assertEqual('Message complete', self.contact.msgs.all()[0].text)

        self.assertEqual(1, AirtimeTransfer.objects.all().count())
        airtime = AirtimeTransfer.objects.all().first()
        self.assertEqual(airtime.status, AirtimeTransfer.SUCCESS)
        self.assertEqual(airtime.contact, self.contact)
        self.assertEqual(airtime.message, "Airtime Transferred Successfully")
        self.assertEqual(mock_post_transferto.call_count, 4)
        mock_post_transferto.reset_mock()

        mock_post_transferto.side_effect = [MockResponse(200, "error_code=0\r\nerror_txt=\r\ncountry=Rwanda\r\n"
                                                              "product_list=0.25,0.5,1,1.5\r\n"
                                                              "local_info_value_list=5,10,20,30\r\n"),
                                            MockResponse(200, "error_code=0\r\nerror_txt=\r\nreserved_id=234\r\n"),
                                            MockResponse(200, "error_code=0\r\nerror_txt=\r\n")]

        runs = flow.start_msg_flow([self.contact.id])
        self.assertEqual(1, len(runs))
        self.assertEqual(2, self.contact.msgs.all().count())
        self.assertEqual('Message failed', self.contact.msgs.all()[0].text)

        self.assertEqual(2, AirtimeTransfer.objects.all().count())
        airtime = AirtimeTransfer.objects.all().last()
        self.assertEqual(airtime.status, AirtimeTransfer.FAILED)
        self.assertEqual(airtime.message, "Error transferring airtime: Failed by invalid amount "
                                          "configuration or missing amount configuration for Rwanda")

        self.assertEqual(mock_post_transferto.call_count, 1)
        mock_post_transferto.reset_mock()

        mock_post_transferto.side_effect = [MockResponse(200, "error_code=0\r\nerror_txt=\r\ncountry=United States\r\n"
                                                              "product_list=0.25,0.5,1,1.5\r\n"
                                                              "local_info_value_list=5,10,20,30\r\n"),
                                            MockResponse(200, "error_code=0\r\nerror_txt=\r\nreserved_id=234\r\n"),
                                            MockResponse(200, "error_code=0\r\nerror_txt=\r\n")]

        test_contact = Contact.get_test_contact(self.admin)

        runs = flow.start_msg_flow([test_contact.id])
        self.assertEqual(1, len(runs))

        # no saved airtime event in DB
        self.assertEqual(2, AirtimeTransfer.objects.all().count())
        self.assertEqual(mock_post_transferto.call_count, 0)

        contact2 = self.create_contact(name='Bismack Biyombo', number='+250788123123', twitter='biyombo')
        self.assertEqual(contact2.get_urn().path, 'biyombo')

        runs = flow.start_msg_flow([contact2.id])
        self.assertEqual(1, len(runs))
        self.assertEqual(1, contact2.msgs.all().count())
        self.assertEqual('Message complete', contact2.msgs.all()[0].text)

        self.assertEqual(3, AirtimeTransfer.objects.all().count())
        airtime = AirtimeTransfer.objects.all().last()
        self.assertEqual(airtime.status, AirtimeTransfer.SUCCESS)
        self.assertEqual(airtime.recipient, '+250788123123')
        self.assertNotEqual(airtime.recipient, 'biyombo')
        self.assertEqual(mock_post_transferto.call_count, 3)
        mock_post_transferto.reset_mock()

        self.org.remove_transferto_account(self.admin)

        mock_post_transferto.side_effect = [MockResponse(200, "error_code=0\r\nerror_txt=\r\ncountry=United States\r\n"
                                                              "product_list=0.25,0.5,1,1.5\r\n"
                                                              "local_info_value_list=5,10,20,30\r\n"),
                                            MockResponse(200, "error_code=0\r\nerror_txt=\r\nreserved_id=234\r\n"),
                                            MockResponse(200, "error_code=0\r\nerror_txt=\r\n")]

        runs = flow.start_msg_flow([self.contact.id])
        self.assertEqual(1, len(runs))
        self.assertEqual(3, self.contact.msgs.all().count())
        self.assertEqual('Message failed', self.contact.msgs.all()[0].text)

        self.assertEqual(4, AirtimeTransfer.objects.all().count())
        airtime = AirtimeTransfer.objects.all().last()
        self.assertEqual(airtime.status, AirtimeTransfer.FAILED)
        self.assertEqual(airtime.contact, self.contact)
        self.assertEqual(airtime.message, "Error transferring airtime: No transferTo Account connected to "
                                          "this organization")

        # we never call TransferTo API if no accoutnis connected
        self.assertEqual(mock_post_transferto.call_count, 0)
        mock_post_transferto.reset_mock()


class FlowMigrationTest(FlowFileTest):

    def test_is_before_version(self):

        # works with numbers
        self.assertTrue(Flow.is_before_version(5, 6))

        self.assertTrue(Flow.is_before_version("10", "10.1"))
        self.assertFalse(Flow.is_before_version("10", "9"))

        # unknown versions return false
        self.assertFalse(Flow.is_before_version("3.1", "5"))
        self.assertFalse(Flow.is_before_version("200", "5"))
        self.assertFalse(Flow.is_before_version("3.1", "3.5"))

        self.assertFalse(Flow.is_before_version(CURRENT_EXPORT_VERSION, 10))

    def migrate_flow(self, flow, to_version=None):

        if not to_version:
            to_version = CURRENT_EXPORT_VERSION

        flow_json = flow.as_json()
        if Flow.is_before_version(flow.version_number, "6"):
            revision = flow.revisions.all().order_by('-revision').first()
            flow_json = dict(definition=flow_json, flow_type=flow.flow_type,
                             expires=flow.expires_after_minutes, id=flow.pk,
                             revision=revision.revision if revision else 1)

        flow_json = FlowRevision.migrate_definition(flow_json, flow, to_version=to_version)
        if 'definition' in flow_json:
            flow_json = flow_json['definition']

        flow.update(flow_json)
        return Flow.objects.get(pk=flow.pk)

    def test_migrate_with_flow_user(self):
        flow = Flow.create_instance(dict(name='Favorites', org=self.org,
                                         created_by=self.admin, modified_by=self.admin,
                                         saved_by=self.admin, version_number=7))

        flow_json = self.get_flow_json('favorites')
        FlowRevision.create_instance(dict(flow=flow, definition=json.dumps(flow_json),
                                          spec_version=7, revision=1,
                                          created_by=self.admin, modified_by=self.admin))

        old_json = flow.as_json()

        saved_on = flow.saved_on
        modified_on = flow.modified_on
        flow.ensure_current_version()
        flow.refresh_from_db()

        # system migration should not affect our saved_on even tho we are modified
        self.assertNotEqual(modified_on, flow.modified_on)
        self.assertEqual(saved_on, flow.saved_on)

        # but should still create a revision using the flow user
        self.assertEqual(1, flow.revisions.filter(created_by=get_flow_user(self.org)).count())

        # should see the system user on our revision json
        self.login(self.admin)
        response = self.client.get(reverse('flows.flow_revisions', args=[flow.pk]))
        self.assertContains(response, 'System Update')
        self.assertEqual(2, len(response.json()))

        # attempt to save with old json, no bueno
        failed = flow.update(old_json, user=self.admin)
        self.assertEqual('unsaved', failed.get('status'))
        self.assertEqual('System Update', failed.get('saved_by'))

        # now refresh and save a new version
        flow.update(flow.as_json(), user=self.admin)
        self.assertEqual(3, flow.revisions.all().count())
        self.assertEqual(1, flow.revisions.filter(created_by=get_flow_user(self.org)).count())

    def test_migrate_malformed_single_message_flow(self):

        flow = Flow.create_instance(dict(name='Single Message Flow', org=self.org,
                                         created_by=self.admin, modified_by=self.admin,
                                         saved_by=self.admin, version_number=3))

        flow_json = self.get_flow_json('malformed_single_message')['definition']

        FlowRevision.create_instance(dict(flow=flow, definition=json.dumps(flow_json),
                                          spec_version=3, revision=1,
                                          created_by=self.admin, modified_by=self.admin))

        flow.ensure_current_version()
        flow_json = flow.as_json()

        self.assertEqual(len(flow_json['action_sets']), 1)
        self.assertEqual(len(flow_json['rule_sets']), 0)
        self.assertEqual(flow_json['version'], CURRENT_EXPORT_VERSION)
        self.assertEqual(flow_json['metadata']['revision'], 2)

    def test_migration_string_group(self):
        flow = Flow.create_instance(dict(name='String group', org=self.org,
                                         created_by=self.admin, modified_by=self.admin,
                                         saved_by=self.admin, version_number=3))

        flow_json = self.get_flow_json('string_group')['definition']

        FlowRevision.create_instance(dict(flow=flow, definition=json.dumps(flow_json),
                                          spec_version=3, revision=1,
                                          created_by=self.admin, modified_by=self.admin))

        flow.ensure_current_version()
        flow_json = flow.as_json()

        self.assertEqual(len(flow_json['action_sets']), 1)
        self.assertEqual("The Funky Bunch", flow_json['action_sets'][0]['actions'][0]['groups'][0]['name'])
        self.assertTrue("The Funky Bunch", flow_json['action_sets'][0]['actions'][0]['groups'][0]['uuid'])
        self.assertEqual("@contact.name", flow_json['action_sets'][0]['actions'][0]['groups'][1])

    def test_update_dependencies_on_old_version(self):
        flow_json = self.get_flow_json('call_me_maybe')['definition']
        flow = Flow.create_instance(dict(name='Call Me Maybe', org=self.org,
                                         created_by=self.admin, modified_by=self.admin,
                                         saved_by=self.admin, version_number=3))

        FlowRevision.create_instance(dict(flow=flow, definition=json.dumps(flow_json),
                                          spec_version=3, revision=1,
                                          created_by=self.admin, modified_by=self.admin))

        # updating our dependencies should ensure the current version
        flow.update_dependencies()

        self.assertEqual(flow.version_number, CURRENT_EXPORT_VERSION)

    def test_ensure_current_version(self):
        flow_json = self.get_flow_json('call_me_maybe')['definition']
        flow = Flow.create_instance(dict(name='Call Me Maybe', org=self.org,
                                         created_by=self.admin, modified_by=self.admin,
                                         saved_by=self.admin, version_number=3))

        FlowRevision.create_instance(dict(flow=flow, definition=json.dumps(flow_json),
                                          spec_version=3, revision=1,
                                          created_by=self.admin, modified_by=self.admin))

        # now make sure we are on the latest version
        flow.ensure_current_version()

        # and that the format looks correct
        flow_json = flow.as_json()
        self.assertEqual(flow_json['metadata']['name'], 'Call Me Maybe')
        self.assertEqual(flow_json['metadata']['revision'], 2)
        self.assertEqual(flow_json['metadata']['expires'], 720)
        self.assertEqual(flow_json['base_language'], 'base')
        self.assertEqual(5, len(flow_json['action_sets']))
        self.assertEqual(1, len(flow_json['rule_sets']))

    def test_migrate_to_10_2(self):
        flow_json = self.get_flow_json('single_message_bad_localization')
        flow_json = migrate_to_version_10_2(flow_json)
        self.assertEqual('Campaign Message 12', flow_json['action_sets'][0]['actions'][0]['msg']['eng'])

    def test_migrate_to_10_1(self):
        favorites = self.get_flow('favorites')

        # make sure all of our actions have uuids set
        for actionset in favorites.action_sets.all():
            for action in actionset.get_actions():
                self.assertIsNotNone(action.uuid)

        # since actions can generate their own uuids, lets make sure fetching from the databse yields the same uuids
        exported = favorites.as_json()
        flow = Flow.objects.filter(name='Favorites').first()
        self.assertEqual(exported, flow.as_json())
        self.assertEqual(flow.version_number, CURRENT_EXPORT_VERSION)

    @override_settings(SEND_WEBHOOKS=True)
    def test_migrate_to_10(self):
        # this is really just testing our rewriting of webhook rulesets
        webhook_flow = self.get_flow('dual_webhook')
        self.assertNotEqual(webhook_flow.modified_on, webhook_flow.saved_on)

        # get our definition out
        flow_def = webhook_flow.as_json()

        # make sure our rulesets no longer have 'webhook' or 'webhook_action'
        for ruleset in flow_def['rule_sets']:
            self.assertFalse('webhook' in ruleset)
            self.assertFalse('webhook_action' in ruleset)

        self.mockRequest('POST', '/code', '{"code": "ABABUUDDLRS"}', content_type='application/json')

        run, = webhook_flow.start([], [self.contact])

        # assert the code we received was right
        msg = Msg.objects.filter(direction='O', contact=self.contact).first()
        self.assertEqual(msg.text, "Great, your code is ABABUUDDLRS. Enter your name")

        self.mockRequest('GET', '/success', "Success")

        self.send_message(webhook_flow, "Ryan Lewis", assert_reply=False)

        # startover have our first webhook fail, check that routing still works with failure
        flow_def['rule_sets'][0]['config']['webhook'] = 'http://localhost:49999/error'
        webhook_flow.update(flow_def)

        self.mockRequest('POST', '/error', 'BOOM', status=400)

        webhook_flow.start([], [self.contact], restart_participants=True)

        # assert the code we received was right
        msg = Msg.objects.filter(direction='O', contact=self.contact).first()
        self.assertEqual("Great, your code is @extra.code. Enter your name", msg.text)

        # check all our mocked requests were made
        self.assertAllRequestsMade()

    def test_migrate_to_9(self):

        # our group and flow to move to uuids
        group = self.create_group("Phans", [])
        previous_flow = self.create_flow()
        start_flow = self.create_flow()
        label = Label.get_or_create(self.org, self.admin, 'My label')

        substitutions = dict(group_id=group.pk,
                             contact_id=self.contact.pk,
                             start_flow_id=start_flow.pk,
                             previous_flow_id=previous_flow.pk,
                             label_id=label.pk)

        exported_json = json.loads(self.get_import_json('migrate_to_9', substitutions))
        exported_json = migrate_export_to_version_9(exported_json, self.org, True)

        # our campaign events shouldn't have ids
        campaign = exported_json['campaigns'][0]
        event = campaign['events'][0]

        # campaigns should have uuids
        self.assertIn('uuid', campaign)
        self.assertNotIn('id', campaign)

        # our event flow should be a uuid
        self.assertIn('flow', event)
        self.assertIn('uuid', event['flow'])
        self.assertNotIn('id', event['flow'])

        # our relative field should not have an id
        self.assertNotIn('id', event['relative_to'])

        # evaluate that the flow json is migrated properly
        flow_json = exported_json['flows'][0]

        # check that contacts migrated properly
        send_action = flow_json['action_sets'][0]['actions'][1]
        self.assertEqual(1, len(send_action['contacts']))
        self.assertEqual(1, len(send_action['groups']))

        for contact in send_action['contacts']:
            self.assertIn('uuid', contact)
            self.assertNotIn('id', contact)

        for group in send_action['groups']:
            self.assertIn('uuid', group)
            self.assertNotIn('id', contact)

        label_action = flow_json['action_sets'][0]['actions'][2]
        for label in label_action.get('labels'):
            self.assertNotIn('id', label)
            self.assertIn('uuid', label)

        action_set = flow_json['action_sets'][1]
        actions = action_set['actions']

        for action in actions[0:2]:
            self.assertIn(action['type'], ('del_group', 'add_group'))
            self.assertIn('uuid', action['groups'][0])
            self.assertNotIn('id', action['groups'][0])

        for action in actions[2:4]:
            self.assertIn(action['type'], ('trigger-flow', 'flow'))
            self.assertIn('flow', action)
            self.assertIn('uuid', action['flow'])
            self.assertIn('name', action['flow'])
            self.assertNotIn('id', action)
            self.assertNotIn('name', action)

        # we also switch flow ids to uuids in the metadata
        self.assertIn('uuid', flow_json['metadata'])
        self.assertNotIn('id', flow_json['metadata'])

        # import the same thing again, should have the same uuids
        new_exported_json = json.loads(self.get_import_json('migrate_to_9', substitutions))
        new_exported_json = migrate_export_to_version_9(new_exported_json, self.org, True)
        self.assertEqual(flow_json['metadata']['uuid'], new_exported_json['flows'][0]['metadata']['uuid'])

        # but when done as a different site, it should be unique
        new_exported_json = json.loads(self.get_import_json('migrate_to_9', substitutions))
        new_exported_json = migrate_export_to_version_9(new_exported_json, self.org, False)
        self.assertNotEqual(flow_json['metadata']['uuid'], new_exported_json['flows'][0]['metadata']['uuid'])

        flow = Flow.objects.create(name='test flow', created_by=self.admin, modified_by=self.admin, org=self.org, saved_by=self.admin)
        flow.update(exported_json)

        # can also just import a single flow
        exported_json = json.loads(self.get_import_json('migrate_to_9', substitutions))
        flow_json = migrate_to_version_9(exported_json['flows'][0], flow)
        self.assertIn('uuid', flow_json['metadata'])
        self.assertNotIn('id', flow_json['metadata'])

        # try it with missing metadata
        flow_json = json.loads(self.get_import_json('migrate_to_9', substitutions))['flows'][0]
        del flow_json['metadata']
        flow_json = migrate_to_version_9(flow_json, flow)
        self.assertEqual(1, flow_json['metadata']['revision'])
        self.assertEqual('test flow', flow_json['metadata']['name'])
        self.assertEqual(720, flow_json['metadata']['expires'])
        self.assertTrue('uuid' in flow_json['metadata'])
        self.assertTrue('saved_on' in flow_json['metadata'])

        # check that our replacements work
        self.assertEqual('@(CONCAT(parent.divided, parent.sky))', flow_json['action_sets'][0]['actions'][3]['value'])
        self.assertEqual('@parent.contact.name', flow_json['action_sets'][0]['actions'][4]['value'])

    def test_migrate_to_8(self):
        # file uses old style expressions
        flow_json = self.get_flow_json('old_expressions')

        # migrate to the version right before us first
        flow_json = migrate_to_version_7(flow_json)
        flow_json = migrate_to_version_8(flow_json)

        self.assertEqual(flow_json['action_sets'][0]['actions'][0]['msg']['eng'], "Hi @(UPPER(contact.name)). Today is @(date.now)")
        self.assertEqual(flow_json['action_sets'][1]['actions'][0]['groups'][0], "@flow.response_1.category")
        self.assertEqual(flow_json['action_sets'][1]['actions'][1]['msg']['eng'], "Was @(PROPER(LOWER(contact.name))).")
        self.assertEqual(flow_json['action_sets'][1]['actions'][1]['variables'][0]['id'], "@flow.response_1.category")
        self.assertEqual(flow_json['rule_sets'][0]['webhook'], "http://example.com/query.php?contact=@(UPPER(contact.name))")
        self.assertEqual(flow_json['rule_sets'][0]['operand'], "@(step.value)")
        self.assertEqual(flow_json['rule_sets'][1]['operand'], "@(step.value + 3)")

    def test_migrate_to_7(self):
        flow_json = self.get_flow_json('call_me_maybe')

        # migrate to the version right before us first
        flow_json = migrate_to_version_5(flow_json)
        flow_json = migrate_to_version_6(flow_json)

        self.assertIsNotNone(flow_json.get('definition'))
        self.assertEqual('Call me maybe', flow_json.get('name'))
        self.assertEqual(100, flow_json.get('id'))
        self.assertEqual('V', flow_json.get('flow_type'))

        flow_json = migrate_to_version_7(flow_json)
        self.assertIsNone(flow_json.get('definition', None))
        self.assertIsNotNone(flow_json.get('metadata', None))

        metadata = flow_json.get('metadata')
        self.assertEqual('Call me maybe', metadata['name'])
        self.assertEqual(100, metadata['id'])
        self.assertEqual('V', flow_json.get('flow_type'))

    def test_migrate_to_6(self):

        # file format is old non-localized format
        voice_json = self.get_flow_json('call_me_maybe')
        definition = voice_json.get('definition')

        # no language set
        self.assertIsNone(definition.get('base_language', None))
        self.assertEqual('Yes', definition['rule_sets'][0]['rules'][0]['category'])
        self.assertEqual('Press one, two, or three. Thanks.', definition['action_sets'][0]['actions'][0]['msg'])

        # add a recording to make sure that gets migrated properly too
        definition['action_sets'][0]['actions'][0]['recording'] = '/recording.mp3'

        voice_json = migrate_to_version_5(voice_json)
        voice_json = migrate_to_version_6(voice_json)
        definition = voice_json.get('definition')

        # now we should have a language
        self.assertEqual('base', definition.get('base_language', None))
        self.assertEqual('Yes', definition['rule_sets'][0]['rules'][0]['category']['base'])
        self.assertEqual('Press one, two, or three. Thanks.', definition['action_sets'][0]['actions'][0]['msg']['base'])
        self.assertEqual('/recording.mp3', definition['action_sets'][0]['actions'][0]['recording']['base'])

        # now try one that doesn't have a recording set
        voice_json = self.get_flow_json('call_me_maybe')
        definition = voice_json.get('definition')
        del definition['action_sets'][0]['actions'][0]['recording']
        voice_json = migrate_to_version_5(voice_json)
        voice_json = migrate_to_version_6(voice_json)
        definition = voice_json.get('definition')
        self.assertTrue('recording' not in definition['action_sets'][0]['actions'][0])

    def test_migrate_to_5_language(self):

        flow_json = self.get_flow_json('multi_language_flow')
        ruleset = flow_json['definition']['rule_sets'][0]
        ruleset['operand'] = '@step.value|lower_case'

        # now migrate us forward
        flow_json = migrate_to_version_5(flow_json)

        wait_ruleset = None
        rules = None
        for ruleset in flow_json.get('definition').get('rule_sets'):
            if ruleset['ruleset_type'] == 'wait_message':
                rules = ruleset['rules']
                wait_ruleset = ruleset
                break

        self.assertIsNotNone(wait_ruleset)
        self.assertIsNotNone(rules)

        self.assertEqual(1, len(rules))
        self.assertEqual('All Responses', rules[0]['category']['eng'])
        self.assertEqual('Otro', rules[0]['category']['spa'])

    @override_settings(SEND_WEBHOOKS=True)
    def test_migrate_to_5(self):
        flow = self.get_flow('favorites_v4')

        # first node should be a wait node
        ruleset = RuleSet.objects.filter(label='Color Response').first()
        self.assertEqual('wait_message', ruleset.ruleset_type)
        self.assertEqual('@step.value', ruleset.operand)

        # we should now be pointing to a newly created webhook rule
        webhook = RuleSet.objects.get(flow=flow, uuid=ruleset.get_rules()[0].destination)
        self.assertEqual('webhook', webhook.ruleset_type)
        self.assertEqual('http://localhost:49999/status', webhook.config_json()[RuleSet.CONFIG_WEBHOOK])
        self.assertEqual('POST', webhook.config_json()[RuleSet.CONFIG_WEBHOOK_ACTION])
        self.assertEqual('@step.value', webhook.operand)
        self.assertEqual('Color Webhook', webhook.label)

        # which should in turn point to a new expression split on @extra.value
        expression = RuleSet.objects.get(flow=flow, uuid=webhook.get_rules()[0].destination)
        self.assertEqual('expression', expression.ruleset_type)
        self.assertEqual('@extra.value', expression.operand)

        # takes us to the next question
        beer_question = ActionSet.objects.get(flow=flow, uuid=expression.get_rules()[0].destination)

        # which should pause for the response
        wait_beer = RuleSet.objects.get(flow=flow, uuid=beer_question.destination)
        self.assertEqual('wait_message', wait_beer.ruleset_type)
        self.assertEqual('@step.value', wait_beer.operand)
        self.assertEqual(1, len(wait_beer.get_rules()))
        self.assertEqual('All Responses', wait_beer.get_rules()[0].category[flow.base_language])

        # and then split on the expression for various beer choices
        beer_expression = RuleSet.objects.get(flow=flow, uuid=wait_beer.get_rules()[0].destination)
        self.assertEqual('expression', beer_expression.ruleset_type)
        self.assertEqual('@(LOWER(step.value))', beer_expression.operand)
        self.assertEqual(5, len(beer_expression.get_rules()))

        # set our expression to operate on the last inbound message
        expression.operand = '@step.value'
        expression.save()

        # now try executing our migrated flow
        first_response = ActionSet.objects.get(flow=flow, x=131)
        actions = first_response.get_actions_dict()
        actions[0]['msg'][flow.base_language] = 'I like @flow.color.category too! What is your favorite beer? @flow.color_webhook'
        first_response.set_actions_dict(actions)
        first_response.save()

        self.mockRequest('POST', '/status', '{ "status": "valid" }')

        reply = self.send_message(flow, 'red')
        self.assertEqual('I like Red too! What is your favorite beer? { "status": "valid" }', reply)

        reply = self.send_message(flow, 'Turbo King')
        self.assertEqual('Mmmmm... delicious Turbo King. If only they made red Turbo King! Lastly, what is your name?', reply)

        # check all our mocked requests were made
        self.assertAllRequestsMade()

    def test_migrate_sample_flows(self):
        self.org.create_sample_flows('https://app.rapidpro.io')
        self.assertEqual(3, self.org.flows.filter(name__icontains='Sample Flow').count())

        # make sure it is localized
        poll = self.org.flows.filter(name='Sample Flow - Simple Poll').first()
        self.assertTrue('base' in poll.action_sets.all().order_by('y').first().get_actions()[0].msg)
        self.assertEqual('base', poll.base_language)

        # check replacement
        order_checker = self.org.flows.filter(name='Sample Flow - Order Status Checker').first()
        ruleset = order_checker.rule_sets.filter(y=298).first()
        self.assertEqual('https://app.rapidpro.io/demo/status/', ruleset.config_json()[RuleSet.CONFIG_WEBHOOK])

        # our test user doesn't use an email address, check for Administrator for the email
        actionset = order_checker.action_sets.filter(y=991).first()
        self.assertEqual('Administrator', actionset.get_actions()[1].emails[0])

    def test_migrate_bad_group_names(self):
        # This test makes sure that bad contact groups (< 25, etc) are migrated forward properly.
        # However, since it was a missed migration, now we need to apply it for any current version
        # at the time of this fix
        for v in ('4', '5', '6', '7', '8', '9', '10'):
            error = 'Failure migrating group names "%s" forward from v%s'
            flow = self.get_flow('favorites_bad_group_name_v%s' % v)
            self.assertIsNotNone(flow, "Failure importing favorites from v%s" % v)
            self.assertTrue(ContactGroup.user_groups.filter(name='Contacts < 25').exists(), error % ("< 25", v))
            self.assertTrue(ContactGroup.user_groups.filter(name='Contacts > 100').exists(), error % ("> 100", v))

            ContactGroup.user_groups.all().delete()
            self.assertEqual(CURRENT_EXPORT_VERSION, flow.version_number)
            flow.delete()

    def test_migrate_malformed_groups(self):
        flow = self.get_flow('malformed_groups')
        self.assertIsNotNone(flow)
        self.assertTrue(ContactGroup.user_groups.filter(name='Contacts < 25').exists())
        self.assertTrue(ContactGroup.user_groups.filter(name='Unknown').exists())


class DuplicateValueTest(FlowFileTest):

    def test_duplicate_value_test(self):
        flow = self.get_flow('favorites')
        self.assertEqual("I don't know that color. Try again.", self.send_message(flow, "carpet"))

        # get the run for our contact
        run = FlowRun.objects.get(contact=self.contact, flow=flow)

        # we should have one value for this run, "Other"
        value = Value.objects.get(run=run)
        self.assertEqual("Other", value.category)

        # retry with "red" as an aswer
        self.assertEqual("Good choice, I like Red too! What is your favorite beer?", self.send_message(flow, "red"))

        # we should now still have only one value, but the category should be Red now
        value = Value.objects.get(run=run)
        self.assertEqual("Red", value.category)


class ChannelSplitTest(FlowFileTest):

    def setUp(self):
        super(ChannelSplitTest, self).setUp()

        # update our channel to have a 206 address
        self.channel.address = '+12065551212'
        self.channel.save()

    def test_initial_channel_split(self):
        flow = self.get_flow('channel_split')

        # start our contact down the flow
        flow.start([], [self.contact])

        # check the message sent to them
        msg = self.contact.msgs.last()
        self.assertEqual("Your channel is +12065551212", msg.text)

        # check the split
        msg = self.contact.msgs.first()
        self.assertEqual("206 Channel", msg.text)

    def test_no_urn_channel_split(self):
        flow = self.get_flow('channel_split')

        # ok, remove the URN on our contact
        self.contact.urns.all().update(contact=None)

        # run the flow again
        flow.start([], [self.contact])

        # shouldn't have any messages sent, as they have no URN
        self.assertFalse(self.contact.msgs.all())

        # should have completed the flow though
        run = FlowRun.objects.get(contact=self.contact)
        self.assertFalse(run.is_active)

    def test_no_urn_channel_split_first(self):
        flow = self.get_flow('channel_split_rule_first')

        # start our contact down the flow
        flow.start([], [self.contact])

        # check that the split was successful
        msg = self.contact.msgs.first()
        self.assertEqual("206 Channel", msg.text)


class WebhookLoopTest(FlowFileTest):

    @override_settings(SEND_WEBHOOKS=True)
    def test_webhook_loop(self):
        flow = self.get_flow('webhook_loop')

        self.mockRequest('GET', '/msg', '{ "text": "first message" }')
        self.assertEqual("first message", self.send_message(flow, "first", initiate_flow=True))

        flow_def = flow.as_json()
        flow_def['action_sets'][0]['actions'][0]['webhook'] = 'http://localhost:49999/msg'
        flow.update(flow_def)

        self.mockRequest('GET', '/msg', '{ "text": "second message" }')
        self.assertEqual("second message", self.send_message(flow, "second"))

        # check all our mocked requests were made
        self.assertAllRequestsMade()


class MissedCallChannelTest(FlowFileTest):

    def test_missed_call_channel(self):
        flow = self.get_flow('call_channel_split')

        # trigger a missed call on our channel
        call = ChannelEvent.create(self.channel, 'tel:+250788111222', ChannelEvent.TYPE_CALL_IN_MISSED,
                                   timezone.now(), 0)

        # we aren't in the group, so no run should be started
        run = FlowRun.objects.filter(flow=flow).first()
        self.assertIsNone(run)

        # but if we add our contact to the group..
        group = ContactGroup.user_groups.filter(name='Trigger Group').first()
        group.update_contacts(self.admin, [self.create_contact(number='+250788111222')], True)

        # now create another missed call which should fire our trigger
        call = ChannelEvent.create(self.channel, 'tel:+250788111222', ChannelEvent.TYPE_CALL_IN_MISSED,
                                   timezone.now(), 0)

        # should have triggered our flow
        FlowRun.objects.get(flow=flow)

        # should have sent a message to the user
        msg = Msg.objects.get(contact=call.contact, channel=self.channel)
        self.assertEqual(msg.text, "Matched +250785551212")

        # try the same thing with a contact trigger (same as missed calls via twilio)
        Trigger.catch_triggers(msg.contact, Trigger.TYPE_MISSED_CALL, msg.channel)

        self.assertEqual(2, Msg.objects.filter(contact=call.contact, channel=self.channel).count())
        last = Msg.objects.filter(contact=call.contact, channel=self.channel).order_by('-pk').first()
        self.assertEqual(last.text, "Matched +250785551212")


class GhostActionNodeTest(FlowFileTest):

    def test_ghost_action_node_test(self):
        # load our flows
        self.get_flow('parent_child_flow')
        flow = Flow.objects.get(name="Parent Flow")

        # start the flow
        flow.start([], [self.contact])

        # at this point, our contact has to active flow runs:
        # one for our parent flow at an action set (the start flow action), one in our child flow at the send message action

        # let's remove the actionset we are stuck at
        ActionSet.objects.filter(flow=flow).delete()

        # create a new message and get it handled
        msg = self.create_msg(contact=self.contact, direction='I', text="yes")
        Flow.find_and_handle(msg)

        # we should have gotten a response from our child flow
        self.assertEqual("I like butter too.",
                         Msg.objects.filter(direction=OUTGOING).order_by('-created_on').first().text)


class TriggerStartTest(FlowFileTest):

    def test_trigger_start(self):
        """
        Test case for a flow starting with a split on a contact field, sending an action, THEN waiting for a message.
        Having this flow start from a trigger should NOT advance the contact past the first wait.
        """
        flow = self.get_flow('trigger_start')

        # create our message that will start our flow
        incoming = self.create_msg(direction=INCOMING, contact=self.contact, text="trigger")

        self.assertTrue(Trigger.find_and_handle(incoming))

        # flow should have started
        self.assertTrue(FlowRun.objects.filter(flow=flow, contact=self.contact))

        # but we shouldn't have our name be trigger
        contact = Contact.objects.get(pk=self.contact.pk)
        self.assertNotEqual(contact.name, "trigger")

        self.assertLastResponse("Thanks for participating, what is your name?")

        # if we send another message, that should set our name
        incoming = self.create_msg(direction=INCOMING, contact=self.contact, text="Rudolph")
        self.assertTrue(Flow.find_and_handle(incoming)[0])
        contact = Contact.objects.get(pk=self.contact.pk)
        self.assertEqual(contact.name, "Rudolph")

        self.assertLastResponse("Great to meet you Rudolph")

    def test_trigger_capture(self):
        """
        Test case for a flow starting with a wait. Having this flow start with a trigger should advance the flow
        past that wait and process the rest of the flow (until the next wait)
        """
        flow = self.get_flow('trigger_capture')

        # create our incoming message that will start our flow
        incoming = self.create_msg(direction=INCOMING, contact=self.contact, text="trigger2 Rudolph")

        self.assertTrue(Trigger.find_and_handle(incoming))

        # flow should have started
        self.assertTrue(FlowRun.objects.filter(flow=flow, contact=self.contact))

        # and our name should be set to Nic
        contact = Contact.objects.get(pk=self.contact.pk)
        self.assertEqual(contact.name, "Rudolph")

        self.assertLastResponse("Hi Rudolph, how old are you?")


class FlowBatchTest(FlowFileTest):

    def setUp(self):
        super(FlowBatchTest, self).setUp()
        from temba.flows import models as flow_models
        self.orig_batch_size = flow_models.START_FLOW_BATCH_SIZE
        flow_models.START_FLOW_BATCH_SIZE = 10

    def tearDown(self):
        super(FlowBatchTest, self).tearDown()
        from temba.flows import models as flow_models
        flow_models.START_FLOW_BATCH_SIZE = self.orig_batch_size

    def test_flow_batch_start(self):
        """
        Tests starting a flow for a group of contacts
        """
        flow = self.get_flow('two_in_row')

        # create 10 contacts
        contacts = []
        for i in range(11):
            contacts.append(self.create_contact("Contact %d" % i, "2507883833%02d" % i))

        # stop our last contact
        stopped = contacts[10]
        stopped.stop(self.admin)

        # start our flow, this will take two batches
        flow.start([], contacts)

        # ensure 11 flow runs were created
        self.assertEqual(11, FlowRun.objects.all().count())

        # ensure 20 outgoing messages were created (2 for each successful run)
        self.assertEqual(20, Msg.objects.all().exclude(contact=stopped).count())

        # but only one broadcast
        self.assertEqual(1, Broadcast.objects.all().count())
        broadcast = Broadcast.objects.get()

        # ensure that our flowsteps all have the broadcast set on them
        for step in FlowStep.objects.filter(step_type=FlowStep.TYPE_ACTION_SET).exclude(run__contact=stopped):
            self.assertEqual(broadcast, step.broadcasts.all().get())

        # make sure that adding a msg more than once doesn't blow up
        step.add_message(step.messages.all()[0])
        self.assertEqual(step.messages.all().count(), 2)
        self.assertEqual(step.broadcasts.all().count(), 1)

        # our stopped contact should have only received one msg before blowing up
        self.assertEqual(1, Msg.objects.filter(contact=stopped, status=FAILED).count())
        self.assertEqual(1, FlowRun.objects.filter(contact=stopped, exit_type=FlowRun.EXIT_TYPE_INTERRUPTED).count())


class TwoInRowTest(FlowFileTest):

    def test_two_in_row(self):
        flow = self.get_flow('two_in_row')
        flow.start([], [self.contact])

        # assert contact received both messages
        msgs = self.contact.msgs.all()
        self.assertEqual(msgs.count(), 2)


class SendActionTest(FlowFileTest):

    def test_send(self):
        contact1 = self.create_contact("Mark", "+14255551212")
        contact2 = self.create_contact("Gregg", "+12065551212")

        substitutions = dict(contact1_id=contact1.id, contact2_id=contact2.id)
        exported_json = json.loads(self.get_import_json('bad_send_action', substitutions))

        # create a flow object, we just need this to test our flow revision
        flow = Flow.objects.create(org=self.org, name="Import Flow", created_by=self.admin, modified_by=self.admin,
                                   saved_by=self.admin)
        revision = FlowRevision.objects.create(flow=flow, definition=json.dumps(exported_json), spec_version='8',
                                               revision=1, created_by=self.admin, modified_by=self.admin)
        flow.version_number = '8'
        flow.save()

        migrated = revision.get_definition_json()

        # assert our contacts have valid uuids now
        self.assertEqual(migrated['action_sets'][0]['actions'][0]['contacts'][0]['uuid'], contact1.uuid)
        self.assertEqual(migrated['action_sets'][0]['actions'][0]['contacts'][1]['uuid'], contact2.uuid)


class ExitTest(FlowFileTest):

    def test_exit_via_start(self):
        # start contact in one flow
        first_flow = self.get_flow('substitution')
        first_flow.start([], [self.contact])

        # should have one active flow run
        first_run = FlowRun.objects.get(is_active=True, flow=first_flow, contact=self.contact)

        # start in second via manual start
        second_flow = self.get_flow('favorites')
        second_flow.start([], [self.contact])

        second_run = FlowRun.objects.get(is_active=True)
        first_run.refresh_from_db()
        self.assertFalse(first_run.is_active)
        self.assertEqual(first_run.exit_type, FlowRun.EXIT_TYPE_INTERRUPTED)

        self.assertTrue(second_run.is_active)

    def test_exit_via_trigger(self):
        # start contact in one flow
        first_flow = self.get_flow('substitution')
        first_flow.start([], [self.contact])

        # should have one active flow run
        first_run = FlowRun.objects.get(is_active=True, flow=first_flow, contact=self.contact)

        # start in second via a keyword trigger
        second_flow = self.get_flow('favorites')

        Trigger.objects.create(org=self.org, keyword='favorites', flow=second_flow,
                               trigger_type=Trigger.TYPE_KEYWORD,
                               created_by=self.admin, modified_by=self.admin)

        # start it via the keyword
        msg = self.create_msg(contact=self.contact, direction=INCOMING, text="favorites")
        msg.handle()

        second_run = FlowRun.objects.get(is_active=True)
        first_run.refresh_from_db()
        self.assertFalse(first_run.is_active)
        self.assertEqual(first_run.exit_type, FlowRun.EXIT_TYPE_INTERRUPTED)

        self.assertTrue(second_run.is_active)

    def test_exit_via_campaign(self):
        from temba.campaigns.models import Campaign, CampaignEvent, EventFire

        # start contact in one flow
        first_flow = self.get_flow('substitution')
        first_flow.start([], [self.contact])

        # should have one active flow run
        first_run = FlowRun.objects.get(is_active=True, flow=first_flow, contact=self.contact)

        # start in second via a campaign event
        second_flow = self.get_flow('favorites')
        self.farmers = self.create_group("Farmers", [self.contact])

        campaign = Campaign.create(self.org, self.admin, Campaign.get_unique_name(self.org, "Reminders"), self.farmers)
        planting_date = ContactField.get_or_create(self.org, self.admin, 'planting_date', "Planting Date")
        event = CampaignEvent.create_flow_event(self.org, self.admin, campaign, planting_date,
                                                offset=1, unit='W', flow=second_flow, delivery_hour='13')

        self.contact.set_field(self.user, 'planting_date', "05-10-2020 12:30:10")

        # update our campaign events
        EventFire.update_campaign_events(campaign)
        event = EventFire.objects.get()

        # fire it, this will start our second flow
        event.fire()

        second_run = FlowRun.objects.get(is_active=True)
        first_run.refresh_from_db()
        self.assertFalse(first_run.is_active)
        self.assertEqual(first_run.exit_type, FlowRun.EXIT_TYPE_INTERRUPTED)

        self.assertTrue(second_run.is_active)


class OrderingTest(FlowFileTest):

    def setUp(self):
        super(OrderingTest, self).setUp()

        self.contact2 = self.create_contact('Ryan Lewis', '+12065552121')

        self.channel.delete()
        self.channel = Channel.create(self.org, self.user, 'KE', 'EX', None, '+250788123123', schemes=['tel'],
                                      config=dict(send_url='https://google.com'))

    def tearDown(self):
        super(OrderingTest, self).tearDown()

    def test_two_in_row(self):
        flow = self.get_flow('ordering')
        from temba.channels.tasks import send_msg_task

        # start our flow with a contact
        with patch('temba.channels.tasks.send_msg_task', wraps=send_msg_task) as mock_send_msg:
            flow.start([], [self.contact])

            # check the ordering of when the msgs were sent
            msgs = Msg.objects.filter(status=WIRED).order_by('sent_on')

            # the four messages should have been sent in order
            self.assertEqual(msgs[0].text, "Msg1")
            self.assertEqual(msgs[1].text, "Msg2")
            self.assertTrue(msgs[1].sent_on - msgs[0].sent_on > timedelta(seconds=.750))
            self.assertEqual(msgs[2].text, "Msg3")
            self.assertTrue(msgs[2].sent_on - msgs[1].sent_on > timedelta(seconds=.750))
            self.assertEqual(msgs[3].text, "Msg4")
            self.assertTrue(msgs[3].sent_on - msgs[2].sent_on > timedelta(seconds=.750))

            # send_msg_task should have only been called once
            self.assertEqual(mock_send_msg.call_count, 1)

        # reply, should get another 4 messages
        with patch('temba.channels.tasks.send_msg_task', wraps=send_msg_task) as mock_send_msg:
            msg = self.create_msg(contact=self.contact, direction=INCOMING, text="onwards!")
            Flow.find_and_handle(msg)

            msgs = Msg.objects.filter(direction=OUTGOING, status=WIRED).order_by('sent_on')[4:]
            self.assertEqual(msgs[0].text, "Ack1")
            self.assertEqual(msgs[1].text, "Ack2")
            self.assertTrue(msgs[1].sent_on - msgs[0].sent_on > timedelta(seconds=.750))
            self.assertEqual(msgs[2].text, "Ack3")
            self.assertTrue(msgs[2].sent_on - msgs[1].sent_on > timedelta(seconds=.750))
            self.assertEqual(msgs[3].text, "Ack4")
            self.assertTrue(msgs[3].sent_on - msgs[2].sent_on > timedelta(seconds=.750))

            # again, only one send_msg
            self.assertEqual(mock_send_msg.call_count, 1)

        Msg.objects.all().delete()

        # try with multiple contacts
        with patch('temba.channels.tasks.send_msg_task', wraps=send_msg_task) as mock_send_msg:
            flow.start([], [self.contact, self.contact2], restart_participants=True)

            # we should have two batches of messages, for for each contact
            msgs = Msg.objects.filter(status=WIRED).order_by('sent_on')

            self.assertEqual(msgs[0].contact, self.contact)
            self.assertEqual(msgs[0].text, "Msg1")
            self.assertEqual(msgs[1].text, "Msg2")
            self.assertTrue(msgs[1].sent_on - msgs[0].sent_on > timedelta(seconds=.750))
            self.assertEqual(msgs[2].text, "Msg3")
            self.assertTrue(msgs[2].sent_on - msgs[1].sent_on > timedelta(seconds=.750))
            self.assertEqual(msgs[3].text, "Msg4")
            self.assertTrue(msgs[3].sent_on - msgs[2].sent_on > timedelta(seconds=.750))

            self.assertEqual(msgs[4].contact, self.contact2)
            self.assertEqual(msgs[4].text, "Msg1")
            self.assertTrue(msgs[4].sent_on - msgs[3].sent_on < timedelta(seconds=.500))
            self.assertEqual(msgs[5].text, "Msg2")
            self.assertTrue(msgs[5].sent_on - msgs[4].sent_on > timedelta(seconds=.750))
            self.assertEqual(msgs[6].text, "Msg3")
            self.assertTrue(msgs[6].sent_on - msgs[5].sent_on > timedelta(seconds=.750))
            self.assertEqual(msgs[7].text, "Msg4")
            self.assertTrue(msgs[7].sent_on - msgs[6].sent_on > timedelta(seconds=.750))

            # two batches of messages, one batch for each contact
            self.assertEqual(mock_send_msg.call_count, 2)


class TimeoutTest(FlowFileTest):

    def test_disappearing_timeout(self):
        from temba.flows.tasks import check_flow_timeouts_task
        flow = self.get_flow('timeout')

        # start the flow
        flow.start([], [self.contact])

        # check our timeout is set
        run = FlowRun.objects.get()
        self.assertTrue(run.is_active)

        start_step = run.steps.order_by('-id').first()

        # mark our last message as sent
        last_msg = run.get_last_msg(OUTGOING)
        last_msg.sent_on = timezone.now() - timedelta(minutes=5)
        last_msg.save()

        time.sleep(1)

        # ok, change our timeout to the past
        timeout = timezone.now()
        FlowRun.objects.all().update(timeout_on=timeout)

        # remove our timeout rule
        flow_json = flow.as_json()
        del flow_json['rule_sets'][0]['rules'][-1]
        flow.update(flow_json)

        # process our timeouts
        check_flow_timeouts_task()

        # our timeout_on should have been cleared and we should be at the same node
        run.refresh_from_db()
        self.assertIsNone(run.timeout_on)
        current_step = run.steps.order_by('-id').first()
        self.assertEqual(current_step.step_uuid, start_step.step_uuid)

        # check that we can't be double queued by manually moving our timeout back
        with patch('temba.utils.queues.push_task') as mock_push:
            FlowRun.objects.all().update(timeout_on=timeout)
            check_flow_timeouts_task()

            self.assertEqual(0, mock_push.call_count)

    def test_timeout_race(self):
        # start one flow
        flow1 = self.get_flow('timeout')
        flow1.start([], [self.contact])
        run1 = FlowRun.objects.get(flow=flow1, contact=self.contact)

        # start another flow
        flow2 = self.get_flow('multi_timeout')
        flow2.start([], [self.contact])

        # reactivate our first run (not usually possible to have both active)
        run1.is_active = True
        run1.save()

        # remove our timeout rule on our second flow
        flow_json = flow2.as_json()
        del flow_json['rule_sets'][0]['rules'][-1]
        flow2.update(flow_json)

        # mark our last message as sent
        last_msg = run1.get_last_msg(OUTGOING)
        last_msg.sent_on = timezone.now() - timedelta(minutes=5)
        last_msg.save()

        time.sleep(.5)

        # ok, change our timeout to the past
        timeout = timezone.now()
        run1.timeout_on = timezone.now()
        run1.save(update_fields=['timeout_on'])

        # process our timeout
        run1.resume_after_timeout(timeout)

        # should have cleared the timeout, run2 is the active one now
        run1.refresh_from_db()
        self.assertIsNone(run1.timeout_on)

    def test_timeout_loop(self):
        from temba.flows.tasks import check_flow_timeouts_task
        from temba.msgs.tasks import process_run_timeout
        flow = self.get_flow('timeout_loop')

        # start the flow
        flow.start([], [self.contact])

        # mark our last message as sent
        run = FlowRun.objects.all().first()
        last_msg = run.get_last_msg(OUTGOING)
        last_msg.sent_on = timezone.now() - timedelta(minutes=2)
        last_msg.save()

        timeout = timezone.now()
        expiration = run.expires_on

        FlowRun.objects.all().update(timeout_on=timeout)
        check_flow_timeouts_task()

        # should have a new outgoing message
        last_msg = run.get_last_msg(OUTGOING)
        self.assertTrue(last_msg.text.find("No seriously, what's your name?") >= 0)

        # fire the task manually, shouldn't change anything (this tests double firing)
        process_run_timeout(run.id, timeout)

        # expiration should still be the same
        run.refresh_from_db()
        self.assertEqual(run.expires_on, expiration)

        new_last_msg = run.get_last_msg(OUTGOING)
        self.assertEqual(new_last_msg, last_msg)

        # ok, now respond
        msg = self.create_msg(contact=self.contact, direction='I', text="Wilson")
        Flow.find_and_handle(msg)

        # should have completed our flow
        run.refresh_from_db()
        self.assertFalse(run.is_active)

        last_msg = run.get_last_msg(OUTGOING)
        self.assertEqual(last_msg.text, "Cool, got it..")

    def test_multi_timeout(self):
        from temba.flows.tasks import check_flow_timeouts_task
        flow = self.get_flow('multi_timeout')

        # start the flow
        flow.start([], [self.contact])

        # create a new message and get it handled
        msg = self.create_msg(contact=self.contact, direction='I', text="Wilson")
        Flow.find_and_handle(msg)

        time.sleep(1)
        FlowRun.objects.all().update(timeout_on=timezone.now())
        check_flow_timeouts_task()

        run = FlowRun.objects.get()

        # nothing should have changed as we haven't yet sent our msg
        self.assertTrue(run.is_active)
        time.sleep(1)

        # ok, mark our message as sent, but only two minutes ago
        last_msg = run.get_last_msg(OUTGOING)
        last_msg.sent_on = timezone.now() - timedelta(minutes=2)
        last_msg.save()
        FlowRun.objects.all().update(timeout_on=timezone.now())
        check_flow_timeouts_task()

        # still nothing should have changed, not enough time has passed, but our timeout should be in the future now
        run.refresh_from_db()
        self.assertTrue(run.is_active)
        self.assertTrue(run.timeout_on > timezone.now() + timedelta(minutes=2))

        # ok, finally mark our message sent a while ago
        last_msg.sent_on = timezone.now() - timedelta(minutes=10)
        last_msg.save()

        time.sleep(1)
        FlowRun.objects.all().update(timeout_on=timezone.now())
        check_flow_timeouts_task()
        run.refresh_from_db()

        # run should be complete now
        self.assertFalse(run.is_active)
        self.assertEqual(run.exit_type, FlowRun.EXIT_TYPE_COMPLETED)

        # and we should have sent our message
        self.assertEqual("Thanks, Wilson",
                         Msg.objects.filter(direction=OUTGOING).order_by('-created_on').first().text)

    def test_timeout(self):
        from temba.flows.tasks import check_flow_timeouts_task
        flow = self.get_flow('timeout')

        # start the flow
        flow.start([], [self.contact])

        # create a new message and get it handled
        msg = self.create_msg(contact=self.contact, direction='I', text="Wilson")
        Flow.find_and_handle(msg)

        # we should have sent a response
        self.assertEqual("Great. Good to meet you Wilson",
                         Msg.objects.filter(direction=OUTGOING).order_by('-created_on').first().text)

        # assert we have exited our flow
        run = FlowRun.objects.get()
        self.assertFalse(run.is_active)
        self.assertEqual(run.exit_type, FlowRun.EXIT_TYPE_COMPLETED)

        # ok, now let's try with a timeout
        FlowRun.objects.all().delete()
        Msg.objects.all().delete()

        # start the flow
        flow.start([], [self.contact])

        # check our timeout is set
        run = FlowRun.objects.get()
        self.assertTrue(run.is_active)
        self.assertTrue(timezone.now() - timedelta(minutes=1) < run.timeout_on > timezone.now() + timedelta(minutes=4))

        # mark our last message as sent
        last_msg = run.get_last_msg(OUTGOING)
        last_msg.sent_on = timezone.now() - timedelta(minutes=5)
        last_msg.save()

        time.sleep(.5)

        # run our timeout check task
        check_flow_timeouts_task()

        # nothing occured as we haven't timed out yet
        run.refresh_from_db()
        self.assertTrue(run.is_active)
        self.assertTrue(timezone.now() - timedelta(minutes=1) < run.timeout_on > timezone.now() + timedelta(minutes=4))

        time.sleep(1)

        # ok, change our timeout to the past
        FlowRun.objects.all().update(timeout_on=timezone.now())

        # check our timeouts again
        check_flow_timeouts_task()
        run.refresh_from_db()

        # run should be complete now
        self.assertFalse(run.is_active)
        self.assertEqual(run.exit_type, FlowRun.EXIT_TYPE_COMPLETED)

        # and we should have sent our message
        self.assertEqual("Don't worry about it , we'll catch up next week.",
                         Msg.objects.filter(direction=OUTGOING).order_by('-created_on').first().text)


class MigrationUtilsTest(TembaTest):

    def test_map_actions(self):
        # minimalist flow def with just actions and entry
        flow_def = dict(entry='1234', action_sets=[dict(uuid='1234', x=100, y=0, actions=[dict(type='reply', msg=None)])], rule_sets=[dict(y=10, x=100, uuid='5678')])
        removed = map_actions(flow_def, lambda x: None)

        # no more action sets and entry is remapped
        self.assertFalse(removed['action_sets'])
        self.assertEqual('5678', removed['entry'])

        # add two action sets, we should remap entry to be the first
        flow_def['action_sets'] = [dict(uuid='1234', y=0, x=100, actions=[dict(type='reply', msg=None)]), dict(uuid='2345', y=5, x=100, actions=[dict(type='reply', msg="foo")])]
        removed = map_actions(flow_def, lambda x: None if x['msg'] is None else x)

        self.assertEqual(len(removed['action_sets']), 1)
        self.assertEqual(removed['action_sets'][0]['uuid'], '2345')
        self.assertEqual(removed['entry'], '2345')

        # remove a single action
        flow_def['action_sets'] = [dict(uuid='1234', y=10, x=100, actions=[dict(type='reply', msg=None), dict(type='reply', msg="foo")])]
        removed = map_actions(flow_def, lambda x: None if x['msg'] is None else x)

        self.assertEqual(len(removed['action_sets']), 1)
        self.assertEqual(len(removed['action_sets'][0]['actions']), 1)
        self.assertEqual(removed['entry'], '2345')

        # no entry
        flow_def = dict(entry='1234', action_sets=[dict(uuid='1234', y=0, x=100, actions=[dict(type='reply', msg=None)])], rule_sets=[])
        removed = map_actions(flow_def, lambda x: None if x['msg'] is None else x)

        self.assertEqual(len(removed['action_sets']), 0)
        self.assertEqual(removed['entry'], None)

        # check entry horizontal winner
        flow_def = dict(entry='1234', action_sets=[dict(uuid='1234', x=100, y=0, actions=[dict(type='reply', msg=None)])], rule_sets=[dict(y=10, x=100, uuid='5678'), dict(y=10, x=50, uuid='9012')])
        removed = map_actions(flow_def, lambda x: None if x['msg'] is None else x)
        self.assertEqual(removed['entry'], '9012')

        # same horizontal check with action sets
        flow_def = dict(entry='1234', action_sets=[
            dict(uuid='1234', x=100, y=0, actions=[dict(type='reply', msg=None)]),
            dict(uuid='9012', x=50, y=50, actions=[dict(type='reply', msg="foo")]),
            dict(uuid='3456', x=0, y=50, actions=[dict(type='reply', msg="foo")])
        ], rule_sets=[
            dict(y=100, x=100, uuid='5678')
        ])

        removed = map_actions(flow_def, lambda x: None if x['msg'] is None else x)
        self.assertEqual(removed['entry'], '3456')


class TriggerFlowTest(FlowFileTest):

    def test_trigger_then_loop(self):
        # start our parent flow
        flow = self.get_flow('parent_child_loop')
        flow.start([], [self.contact])

        # trigger our second flow to start
        msg = self.create_msg(contact=self.contact, direction='I', text="add 12067797878")
        Flow.find_and_handle(msg)

        child_run = FlowRun.objects.get(contact__urns__path="+12067797878")
        msg = self.create_msg(contact=child_run.contact, direction='I', text="Christine")
        Flow.find_and_handle(msg)
        child_run.refresh_from_db()
        self.assertEqual('C', child_run.exit_type)

        # main contact should still be in the flow
        run = FlowRun.objects.get(flow=flow, contact=self.contact)
        self.assertTrue(run.is_active)
        self.assertIsNone(run.exit_type)

        # and can do it again
        msg = self.create_msg(contact=self.contact, direction='I', text="add 12067798080")
        Flow.find_and_handle(msg)

        FlowRun.objects.get(contact__urns__path="+12067798080")
        run.refresh_from_db()
        self.assertTrue(run.is_active)


class StackedExitsTest(FlowFileTest):

    def setUp(self):
        super(StackedExitsTest, self).setUp()

        self.channel.delete()
        self.channel = Channel.create(self.org, self.user, 'KE', 'EX', None, '+250788123123', schemes=['tel'],
                                      config=dict(send_url='https://google.com'))

    def test_stacked_exits(self):
        self.get_flow('stacked_exits')
        flow = Flow.objects.get(name="Stacked")

        flow.start([], [self.contact])

        msgs = Msg.objects.filter(contact=self.contact).order_by('sent_on')
        self.assertEqual(3, msgs.count())
        self.assertEqual("Start!", msgs[0].text)
        self.assertEqual("Leaf!", msgs[1].text)
        self.assertEqual("End!", msgs[2].text)

        runs = FlowRun.objects.filter(contact=self.contact, exit_type=FlowRun.EXIT_TYPE_COMPLETED).order_by('exited_on')
        self.assertEqual(3, runs.count())
        self.assertEqual("Stacker Leaf", runs[0].flow.name)
        self.assertEqual("Stacker", runs[1].flow.name)
        self.assertEqual("Stacked", runs[2].flow.name)

    def test_stacked_webhook_exits(self):
        self.get_flow('stacked_webhook_exits')
        flow = Flow.objects.get(name="Stacked")

        flow.start([], [self.contact])

        msgs = Msg.objects.filter(contact=self.contact).order_by('sent_on')
        self.assertEqual(4, msgs.count())
        self.assertEqual("Start!", msgs[0].text)
        self.assertEqual("Leaf!", msgs[1].text)
        self.assertEqual("Middle!", msgs[2].text)
        self.assertEqual("End!", msgs[3].text)

        runs = FlowRun.objects.filter(contact=self.contact, exit_type=FlowRun.EXIT_TYPE_COMPLETED).order_by('exited_on')
        self.assertEqual(3, runs.count())
        self.assertEqual("Stacker Leaf", runs[0].flow.name)
        self.assertEqual("Stacker", runs[1].flow.name)
        self.assertEqual("Stacked", runs[2].flow.name)

    def test_response_exits(self):
        self.get_flow('stacked_response_exits')
        flow = Flow.objects.get(name="Stacked")

        flow.start([], [self.contact])

        msgs = Msg.objects.filter(contact=self.contact).order_by('sent_on')
        self.assertEqual(2, msgs.count())
        self.assertEqual("Start!", msgs[0].text)
        self.assertEqual("Send something!", msgs[1].text)

        # nobody completed yet
        self.assertEqual(0, FlowRun.objects.filter(contact=self.contact, exit_type=FlowRun.EXIT_TYPE_COMPLETED).count())

        # ok, send a response, should unwind all our flows
        msg = self.create_msg(contact=self.contact, direction='I', text="something")
        Msg.process_message(msg)

        msgs = Msg.objects.filter(contact=self.contact, direction='O').order_by('sent_on')
        self.assertEqual(3, msgs.count())
        self.assertEqual("Start!", msgs[0].text)
        self.assertEqual("Send something!", msgs[1].text)
        self.assertEqual("End!", msgs[2].text)

        runs = FlowRun.objects.filter(contact=self.contact, exit_type=FlowRun.EXIT_TYPE_COMPLETED).order_by('exited_on')
        self.assertEqual(3, runs.count())
        self.assertEqual("Stacker Leaf", runs[0].flow.name)
        self.assertEqual("Stacker", runs[1].flow.name)
        self.assertEqual("Stacked", runs[2].flow.name)


class ParentChildOrderingTest(FlowFileTest):

    def setUp(self):
        super(ParentChildOrderingTest, self).setUp()
        self.channel.delete()
        self.channel = Channel.create(self.org, self.user, 'KE', 'EX', None, '+250788123123', schemes=['tel'],
                                      config=dict(send_url='https://google.com'))

    def test_parent_child_ordering(self):
        from temba.channels.tasks import send_msg_task
        self.get_flow('parent_child_ordering')
        flow = Flow.objects.get(name="Parent Flow")

        with patch('temba.channels.tasks.send_msg_task', wraps=send_msg_task) as mock_send_msg:
            flow.start([], [self.contact])

            # get the msgs for our contact
            msgs = Msg.objects.filter(contact=self.contact).order_by('sent_on')
            self.assertEqual(msgs[0].text, "Parent 1")
            self.assertEqual(msgs[1].text, "Child Msg")

            self.assertEqual(mock_send_msg.call_count, 1)


class AndroidChildStatus(FlowFileTest):
    def setUp(self):
        super(AndroidChildStatus, self).setUp()
        self.channel.delete()
        self.channel = Channel.create(self.org, self.user, 'RW', 'A', None, '+250788123123', schemes=['tel'])

    def test_split_first(self):
        self.get_flow('split_first_child_msg')

        incoming = self.create_msg(direction=INCOMING, contact=self.contact, text="split")
        self.assertTrue(Trigger.find_and_handle(incoming))

        # get the msgs for our contact
        msgs = Msg.objects.filter(contact=self.contact, status=PENDING, direction=OUTGOING).order_by('created_on')
        self.assertEqual(msgs[0].text, "Child Msg 1")

        # respond
        msg = self.create_msg(contact=self.contact, direction='I', text="Response")
        Flow.find_and_handle(msg)

        msgs = Msg.objects.filter(contact=self.contact, status=PENDING, direction=OUTGOING).order_by('created_on')
        self.assertEqual(msgs[0].text, "Child Msg 1")
        self.assertEqual(msgs[1].text, "Child Msg 2")


class FlowChannelSelectionTest(FlowFileTest):

    def setUp(self):
        super(FlowChannelSelectionTest, self).setUp()
        self.channel.delete()
        self.sms_channel = Channel.create(
            self.org, self.user, 'RW', 'JN', None, '+250788123123',
            schemes=['tel'], uuid='00000000-0000-0000-0000-000000001111',
            role=Channel.DEFAULT_ROLE)
        self.ussd_channel = Channel.create(
            self.org, self.user, 'RW', 'JNU', None, '*123#',
            schemes=['tel'], uuid='00000000-0000-0000-0000-000000002222',
            role=Channel.ROLE_USSD)

    def test_sms_channel_selection(self):
        contact_urn = self.contact.get_urn(TEL_SCHEME)
        channel = self.contact.org.get_send_channel(contact_urn=contact_urn)
        self.assertEqual(channel, self.sms_channel)

    def test_ussd_channel_selection(self):
        contact_urn = self.contact.get_urn(TEL_SCHEME)
        channel = self.contact.org.get_ussd_channel(contact_urn=contact_urn)
        self.assertEqual(channel, self.ussd_channel)


class FlowTriggerTest(TembaTest):

    def test_group_trigger(self):
        flow = self.get_flow('favorites')

        contact = self.create_contact("Joe", "+250788373373")
        group = self.create_group("Contact Group", [contact])

        # create a trigger, first just for the contact
        contact_trigger = Trigger.objects.create(org=self.org, flow=flow, trigger_type=Trigger.TYPE_SCHEDULE,
                                                 created_by=self.admin, modified_by=self.admin)
        contact_trigger.contacts.add(contact)

        # fire it manually
        contact_trigger.fire()

        # contact should be added to flow
        self.assertEqual(1, FlowRun.objects.filter(flow=flow, contact=contact).count())

        # but no flow starts were created
        self.assertEqual(0, FlowStart.objects.all().count())

        # now create a trigger for the group
        group_trigger = Trigger.objects.create(org=self.org, flow=flow, trigger_type=Trigger.TYPE_SCHEDULE,
                                               created_by=self.admin, modified_by=self.admin)
        group_trigger.groups.add(group)

        group_trigger.fire()

        # contact should be added to flow again
        self.assertEqual(2, FlowRun.objects.filter(flow=flow, contact=contact).count())

        # and we should have a flow start
        start = FlowStart.objects.get()
        self.assertEqual(0, start.contacts.all().count())
        self.assertEqual(1, start.groups.filter(id=group.id).count())

        # clear our the group on our group trigger
        group_trigger.groups.clear()

        # refire
        group_trigger.fire()

        # nothing should have changed
        self.assertEqual(2, FlowRun.objects.filter(flow=flow, contact=contact).count())
        self.assertEqual(1, FlowStart.objects.all().count())


class TypeTest(TembaTest):

    def test_value_types(self):

        contact = self.create_contact("Joe", "+250788373373")
        self.get_flow('type_flow')

        self.assertEqual(Value.TYPE_TEXT, RuleSet.objects.get(label="Text").value_type)
        self.assertEqual(Value.TYPE_DATETIME, RuleSet.objects.get(label="Date").value_type)
        self.assertEqual(Value.TYPE_DECIMAL, RuleSet.objects.get(label="Number").value_type)
        self.assertEqual(Value.TYPE_STATE, RuleSet.objects.get(label="State").value_type)
        self.assertEqual(Value.TYPE_DISTRICT, RuleSet.objects.get(label="District").value_type)
        self.assertEqual(Value.TYPE_WARD, RuleSet.objects.get(label="Ward").value_type)

        incoming = self.create_msg(direction=INCOMING, contact=contact, text="types")
        self.assertTrue(Trigger.find_and_handle(incoming))

        self.assertTrue(Flow.find_and_handle(self.create_msg(contact=contact, direction=INCOMING, text="Some Text")))
        self.assertTrue(Flow.find_and_handle(self.create_msg(contact=contact, direction=INCOMING, text="not a date")))

        results = FlowRun.objects.get().results_dict()

        self.assertEqual('Text', results['text']['name'])
        self.assertEqual('Some Text', results['text']['value'])
        self.assertEqual('Some Text', results['text']['input'])
        self.assertEqual('All Responses', results['text']['category'])

        self.assertEqual('Date', results['date']['name'])
        self.assertEqual("not a date", results['date']['value'])
        self.assertEqual('not a date', results['date']['input'])
        self.assertEqual('Other', results['date']['category'])

        self.assertTrue(Flow.find_and_handle(self.create_msg(contact=contact, direction=INCOMING, text="Born 06/23/1977")))
        self.assertTrue(Flow.find_and_handle(self.create_msg(contact=contact, direction=INCOMING, text="The number is 10")))
        self.assertTrue(Flow.find_and_handle(self.create_msg(contact=contact, direction=INCOMING, text="I'm in Eastern Province")))
        self.assertTrue(Flow.find_and_handle(self.create_msg(contact=contact, direction=INCOMING, text="That's in Gatsibo")))
        self.assertTrue(Flow.find_and_handle(self.create_msg(contact=contact, direction=INCOMING, text="ya ok that's Kageyo")))

        results = FlowRun.objects.get().results_dict()

        self.assertEqual('Text', results['text']['name'])
        self.assertEqual('Some Text', results['text']['value'])
        self.assertEqual('Some Text', results['text']['input'])
        self.assertEqual('All Responses', results['text']['category'])

        self.assertEqual('Date', results['date']['name'])
        self.assertTrue(results['date']['value'].startswith("1977-06-23T"))
        self.assertEqual('Born 06/23/1977', results['date']['input'])
        self.assertEqual('is a date', results['date']['category'])

        self.assertEqual('Number', results['number']['name'])
        self.assertEqual('10', results['number']['value'])
        self.assertEqual('The number is 10', results['number']['input'])
        self.assertEqual('numeric', results['number']['category'])

        self.assertEqual('State', results['state']['name'])
        self.assertEqual('Rwanda > Eastern Province', results['state']['value'])
        self.assertEqual('I\'m in Eastern Province', results['state']['input'])
        self.assertEqual('state', results['state']['category'])
<<<<<<< HEAD
=======
        self.assertFalse('category_localized' in results['state'])
>>>>>>> 0e1d9775

        self.assertEqual('District', results['district']['name'])
        self.assertEqual('Rwanda > Eastern Province > Gatsibo', results['district']['value'])
        self.assertEqual('That\'s in Gatsibo', results['district']['input'])
        self.assertEqual('district', results['district']['category'])
<<<<<<< HEAD
=======
        self.assertEqual('le district', results['district']['category_localized'])
>>>>>>> 0e1d9775

        self.assertEqual('Ward', results['ward']['name'])
        self.assertEqual('Rwanda > Eastern Province > Gatsibo > Kageyo', results['ward']['value'])
        self.assertEqual('ya ok that\'s Kageyo', results['ward']['input'])
        self.assertEqual('ward', results['ward']['category'])<|MERGE_RESOLUTION|>--- conflicted
+++ resolved
@@ -1948,11 +1948,7 @@
         self.assertEqual("bd531ace-911e-4722-8e53-6730d6122fe1", results['color']['node_uuid'])
         self.assertEqual("> 10", results['color']['category'])
         self.assertEqual("color", results['color']['name'])
-<<<<<<< HEAD
-        self.assertIsNotNone(results['color']['modified_on'])
-=======
         self.assertIsNotNone(results['color']['created_on'])
->>>>>>> 0e1d9775
 
         # and that the category counts have been updated
         self.assertIsNotNone(FlowCategoryCount.objects.filter(node_uuid='bd531ace-911e-4722-8e53-6730d6122fe1', category_name='> 10',
@@ -8210,19 +8206,13 @@
         self.assertEqual('Rwanda > Eastern Province', results['state']['value'])
         self.assertEqual('I\'m in Eastern Province', results['state']['input'])
         self.assertEqual('state', results['state']['category'])
-<<<<<<< HEAD
-=======
         self.assertFalse('category_localized' in results['state'])
->>>>>>> 0e1d9775
 
         self.assertEqual('District', results['district']['name'])
         self.assertEqual('Rwanda > Eastern Province > Gatsibo', results['district']['value'])
         self.assertEqual('That\'s in Gatsibo', results['district']['input'])
         self.assertEqual('district', results['district']['category'])
-<<<<<<< HEAD
-=======
         self.assertEqual('le district', results['district']['category_localized'])
->>>>>>> 0e1d9775
 
         self.assertEqual('Ward', results['ward']['name'])
         self.assertEqual('Rwanda > Eastern Province > Gatsibo > Kageyo', results['ward']['value'])
