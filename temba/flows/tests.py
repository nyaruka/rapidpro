# -*- coding: utf-8 -*-
from __future__ import absolute_import, unicode_literals

import datetime
import json
import os
import pytz
import time

from datetime import timedelta
from decimal import Decimal
from django.conf import settings
from django.core import mail
from django.core.urlresolvers import reverse
from django.utils import timezone
from mock import patch
from redis_cache import get_redis_connection
from smartmin.tests import SmartminTest
from temba.contacts.models import Contact, ContactGroup, ContactField, TEL_SCHEME
from temba.msgs.models import Broadcast, Label, Msg, INCOMING, SMS_NORMAL_PRIORITY, SMS_HIGH_PRIORITY, PENDING, FLOW
from temba.msgs.models import OUTGOING
from temba.orgs.models import Org, Language, CURRENT_EXPORT_VERSION
from temba.tests import TembaTest, MockResponse, FlowFileTest, uuid
from temba.triggers.models import Trigger, FOLLOW_TRIGGER, CATCH_ALL_TRIGGER, MISSED_CALL_TRIGGER, INBOUND_CALL_TRIGGER
from temba.triggers.models import SCHEDULE_TRIGGER, KEYWORD_TRIGGER
from temba.utils import datetime_to_str, str_to_datetime
from temba.values.models import Value
from uuid import uuid4
from xlrd import xldate_as_tuple
from .models import Flow, FlowStep, FlowRun, FlowLabel, FlowStart, FlowVersion, FlowException, ExportFlowResultsTask, COMPLETE
from .models import ActionSet, RuleSet, Action, Rule, ACTION_SET, RULE_SET
from .models import Test, TrueTest, FalseTest, AndTest, OrTest, PhoneTest, NumberTest
from .models import EqTest, LtTest, LteTest, GtTest, GteTest, BetweenTest
from .models import DateEqualTest, DateAfterTest, DateBeforeTest, HasDateTest
from .models import StartsWithTest, ContainsTest, ContainsAnyTest, RegexTest, NotEmptyTest
from .models import SendAction, AddLabelAction, AddToGroupAction, ReplyAction, SaveToContactAction, SetLanguageAction
from .models import EmailAction, StartFlowAction, DeleteFromGroupAction
from .flow_migrations import migrate_to_version_6

class RuleTest(TembaTest):

    def setUp(self):
        super(RuleTest, self).setUp()

        self.contact = self.create_contact('Eric', '+250788382382')
        self.contact2 = self.create_contact('Nic', '+250788383383')

        self.flow = Flow.create(self.org, self.admin, "Color Flow", base_language='base')

        self.other_group = self.create_group("Other", [])

        self.definition = dict(action_sets=[dict(uuid=uuid(1), x=1, y=1, destination=uuid(5),
                                            actions=[dict(type='reply', msg=dict(base='What is your favorite color?'))]),
                                       dict(uuid=uuid(2), x=2, y=2, destination=None,
                                            actions=[dict(type='reply', msg=dict(base='I love orange too! You said: @step.value which is category: @flow.color You are: @step.contact.tel SMS: @step Flow: @flow'))]),
                                       dict(uuid=uuid(3), x=3, y=3, destination=None,
                                            actions=[dict(type='reply', msg=dict(base='Blue is sad. :('))]),
                                       dict(uuid=uuid(4), x=4, y=4, destination=None,
                                            actions=[dict(type='reply', msg=dict(base='That is a funny color.'))])
                                       ],
                          rule_sets=[dict(uuid=uuid(5), x=5, y=5,
                                          label='color',
                                          finished_key=None,
                                          operand=None,
                                          webhook=None,
                                          webhook_action=None,
                                          response_type='',
                                          ruleset_type='wait_message',
                                          config={},
                                          rules=[
                                              dict(uuid=uuid(12), destination=uuid(2), test=dict(type='contains', test=dict(base='orange')), category=dict(base="Orange")),
                                              dict(uuid=uuid(13), destination=uuid(3), test=dict(type='contains', test=dict(base='blue')), category=dict(base="Blue")),
                                              dict(uuid=uuid(14), destination=uuid(4), test=dict(type='true'), category=dict(base="Other")),
                                              dict(uuid=uuid(15), test=dict(type='true'), category=dict(base="Nothing"))]) # test case with no destination
                                    ],
                          entry=uuid(1), base_language='base', metadata=dict(author="Ryan Lewis"))

        settings.SEND_EMAILS = True
        settings.SEND_WEBHOOKS = True

    def tearDown(self):
        super(RuleTest, self).tearDown()

        settings.SEND_EMAILS = False
        settings.SEND_WEBHOOKS = False

    def test_revision_history(self):

        # every save should result in a new flow version
        response = self.flow.update(self.definition)
        self.assertEquals(1, self.flow.versions.all().count())
        self.assertEquals(self.flow.created_by, self.flow.versions.all()[0].created_by)
        first_save_time = self.flow.versions.all().first().created_on

        # create a new update
        self.definition['last_saved'] = response['saved_on']
        response = self.flow.update(self.definition, user=self.admin)
        versions = self.flow.versions.all().order_by('-pk')

        # since we saved in the same minute, we should still have one version,
        self.assertEquals(1, versions.count())

        # but it should be the new version, the old one having been removed
        version = versions.first()
        self.assertNotEquals(version.created_on, first_save_time)

        # now simulate a save from 1.5m later
        version.created_on = version.created_on - timedelta(seconds=190)
        version.save()
        self.definition['last_saved'] = response['saved_on']
        self.flow.update(self.definition, user=self.admin)

        # now we should have two revisions
        self.assertEquals(2, self.flow.versions.all().count())

    def test_flow_lists(self):

        self.login(self.admin)

        # see our trigger on the list page
        response = self.client.get(reverse('flows.flow_list'))
        self.assertContains(response, self.flow.name)

        # archive it
        post_data = dict(action='archive', objects=self.flow.pk)
        self.client.post(reverse('flows.flow_list'), post_data)
        response = self.client.get(reverse('flows.flow_list'))
        self.assertNotContains(response, self.flow.name)

        # unarchive it
        response = self.client.get(reverse('flows.flow_archived'), post_data)
        self.assertContains(response, self.flow.name)
        post_data = dict(action='restore', objects=self.flow.pk)
        self.client.post(reverse('flows.flow_archived'), post_data)
        response = self.client.get(reverse('flows.flow_archived'), post_data)
        self.assertNotContains(response, self.flow.name)
        response = self.client.get(reverse('flows.flow_list'), post_data)
        self.assertContains(response, self.flow.name)

    def test_flow_read(self):
        self.login(self.admin)
        response = self.client.get(reverse('flows.flow_read', args=[self.flow.pk]))
        self.assertTrue('initial' in response.context)

    def test_flow_editor(self):
        self.login(self.admin)
        response = self.client.get(reverse('flows.flow_editor', args=[self.flow.pk]))
        self.assertTrue('mutable' in response.context)

    def test_states(self):
        # make sure to delete any old exports
        from shutil import rmtree
        export_dir = "%s/test_orgs/%d/results_exports/" % (settings.MEDIA_ROOT, self.org.pk)
        rmtree(export_dir, ignore_errors=True)

        # set our flow
        self.flow.update(self.definition)

        # how many people in the flow?
        self.assertEquals(0, self.flow.get_total_contacts())
        self.assertEquals(0, self.flow.get_completed_percentage())

        # start the flow
        self.flow.start([], [self.contact, self.contact2])

        # test our stats again
        self.assertEquals(2, self.flow.get_total_contacts())
        self.assertEquals(0, self.flow.get_completed_percentage())

        # should have created a single broadcast
        broadcast = Broadcast.objects.get()
        self.assertEquals("What is your favorite color?", broadcast.text)
        self.assertTrue(broadcast.contacts.filter(pk=self.contact.pk))
        self.assertTrue(broadcast.contacts.filter(pk=self.contact2.pk))

        # should have received a single message
        msg = Msg.objects.get(contact=self.contact)
        self.assertEquals("What is your favorite color?", msg.text)
        self.assertEquals(PENDING, msg.status)
        self.assertEquals(SMS_NORMAL_PRIORITY, msg.priority)

        # should have two steps, one for the outgoing message, another for the rule set we are now waiting on
        entry = ActionSet.objects.filter(uuid=self.flow.entry_uuid)[0]
        step = FlowStep.objects.filter(run__contact=self.contact).order_by('pk')[0]
        contact2_step = FlowStep.objects.filter(run__contact=self.contact2).order_by('pk')[1]
        self.assertEquals("Eric - A:00000000-00000000-00000000-00000001", str(step))

        # test our message context
        context = self.flow.build_message_context(self.contact, None)
        self.assertEquals(dict(__default__=''), context['flow'])

        self.login(self.admin)
        activity = json.loads(self.client.get(reverse('flows.flow_activity', args=[self.flow.pk])).content)
        self.assertEquals(2, activity['visited']["%s:%s" % (uuid(1), uuid(5))])
        self.assertEquals(2, activity['activity'][uuid(5)])

        self.assertEquals(entry.uuid, step.step_uuid)
        self.assertEquals(ACTION_SET, step.step_type)
        self.assertEquals(self.contact, step.run.contact)
        self.assertEquals(self.contact, step.contact)
        self.assertEquals(self.flow, step.run.flow)
        self.assertTrue(step.arrived_on)
        self.assertTrue(step.left_on)
        self.assertEquals(entry.destination, step.next_uuid)

        step = FlowStep.objects.filter(run__contact=self.contact).order_by('pk')[1]

        self.assertEquals(entry.destination, step.step_uuid)
        self.assertEquals(RULE_SET, step.step_type)
        self.assertEquals(self.contact, step.run.contact)
        self.assertEquals(self.contact, step.contact)
        self.assertEquals(self.flow, step.run.flow)
        self.assertTrue(step.arrived_on)
        self.assertFalse(step.left_on)
        self.assertFalse(step.messages.all())

        # if we try to get contacts at this step for our compose we should have two contacts
        self.login(self.admin)
        response = self.client.get(reverse('contacts.contact_omnibox') + "?s=%s" % step.step_uuid)
        contact_json = json.loads(response.content)
        self.assertEquals(2, len(contact_json['results']))
        self.client.logout()

        # set the flow as inactive, shouldn't react to replies
        self.flow.is_archived = True
        self.flow.save()

        # create and send a reply
        incoming = self.create_msg(direction=INCOMING, contact=self.contact, text="Orange")
        self.assertFalse(self.flow.find_and_handle(incoming))

        # no reply, our flow isn't active
        self.assertFalse(Msg.objects.filter(response_to=incoming))
        step = FlowStep.objects.get(pk=step.pk)
        self.assertFalse(step.left_on)
        self.assertFalse(step.messages.all())

        # ok, make our flow active again
        self.flow.is_archived = False
        self.flow.save()

        incoming = self.create_msg(direction=INCOMING, contact=self.contact, text="orange")
        self.assertTrue(self.flow.find_and_handle(incoming))

        # our message should have gotten a reply
        reply = Msg.objects.get(response_to=incoming)
        self.assertEquals(self.contact, reply.contact)
        self.assertEquals("I love orange too! You said: orange which is category: orange You are: 0788 382 382 SMS: orange Flow: color: orange", reply.text)

        # should be high priority
        self.assertEquals(SMS_HIGH_PRIORITY, reply.priority)

        # message context again
        context = self.flow.build_message_context(self.contact, incoming)
        self.assertTrue(context['flow'])
        self.assertEquals("orange", str(context['flow']['color']['__default__']))
        self.assertEquals("color: orange", context['flow']['__default__'])
        self.assertEquals("Orange", context['flow']['color']['category'])
        self.assertEquals("orange", context['flow']['color']['text'])

        # should have the time this value was collected
        self.assertTrue(context['flow']['color']['time'])

        self.assertEquals(self.channel.get_address_display(e164=True), context['channel']['tel_e164'])
        self.assertEquals(self.channel.get_address_display(), context['channel']['tel'])
        self.assertEquals(self.channel.get_name(), context['channel']['name'])
        self.assertEquals(self.channel.get_address_display(), context['channel']['__default__'])

        # our previous state should be executed
        step = FlowStep.objects.get(run__contact=self.contact, pk=step.id)
        self.assertTrue(step.left_on)
        self.assertEquals(step.messages.all()[0].msg_type, 'F')

        # it should contain what rule matched and what came next
        self.assertEquals(uuid(12), step.rule_uuid)
        self.assertEquals("Orange", step.rule_category)
        self.assertEquals("orange", step.rule_value)
        self.assertFalse(step.rule_decimal_value)
        self.assertEquals(uuid(2), step.next_uuid)
        self.assertTrue(incoming in step.messages.all())

        # we should also have a Value for this RuleSet
        value = Value.objects.get(run=step.run, ruleset__label="color")
        self.assertEquals(uuid(12), value.rule_uuid)
        self.assertEquals("Orange", value.category)
        self.assertEquals("orange", value.string_value)
        self.assertEquals(None, value.decimal_value)
        self.assertEquals(None, value.datetime_value)

        # check what our message context looks like now
        context = self.flow.build_message_context(self.contact, incoming)
        self.assertEquals('orange', context['flow']['color']['value'])
        self.assertEquals('Orange', context['flow']['color']['category'])
        self.assertEquals('orange', context['flow']['color']['text'])

        # change our step instead be decimal
        step.rule_value = '10'
        step.rule_decimal_value = Decimal('10')
        step.save()

        # check our message context again
        context = self.flow.build_message_context(self.contact, incoming)
        self.assertEquals('10', context['flow']['color']['value'])
        self.assertEquals('Orange', context['flow']['color']['category'])

        # this is drawn from the message which didn't change
        self.assertEquals('orange', context['flow']['color']['text'])

        # revert above change
        step.rule_value = 'orange'
        step.rule_decimal_value = None
        step.save()

        # finally we should have our final step which was our outgoing reply
        step = FlowStep.objects.filter(run__contact=self.contact).order_by('pk')[2]

        # we should have a new step
        orange_response = ActionSet.objects.get(uuid=uuid(2))

        self.assertEquals(ACTION_SET, step.step_type)
        self.assertEquals(self.contact, step.run.contact)
        self.assertEquals(self.contact, step.contact)
        self.assertEquals(self.flow, step.run.flow)
        self.assertTrue(step.arrived_on)

        # we have left the flow
        self.assertTrue(step.left_on)
        self.assertTrue(step.run.is_completed)
        self.assertFalse(step.next_uuid)

        # check our completion percentages
        self.assertEquals(2, self.flow.get_total_contacts())
        self.assertEquals(50, self.flow.get_completed_percentage())

        # at this point there are no more steps to take in the flow, so we shouldn't match anymore
        extra = self.create_msg(direction=INCOMING, contact=self.contact, text="Hello ther")
        self.assertFalse(self.flow.find_and_handle(extra))

        # try exporting this flow
        exported = self.client.get(reverse('flows.flow_export_results') + "?ids=%d" % self.flow.pk)
        self.assertEquals(302, exported.status_code)

        self.login(self.admin)

        # create a dummy export task so that we won't be able to export
        blocking_export = ExportFlowResultsTask.objects.create(org=self.org, host='test',
                                                               created_by=self.admin, modified_by=self.admin)
        response = self.client.get(reverse('flows.flow_export_results') + "?ids=%d" % self.flow.pk, follow=True)

        self.assertContains(response, "already an export in progress")

        # ok, mark that one as finished and try again
        blocking_export.is_finished = True
        blocking_export.save()

        exported = self.client.get(reverse('flows.flow_export_results') + "?ids=%d" % self.flow.pk)

        self.assertEquals(302, exported.status_code)

        task = ExportFlowResultsTask.objects.all().order_by('-id').first()

        # read it back in, check values
        from xlrd import open_workbook
        filename = "%s/test_orgs/%d/results_exports/%d.xls" % (settings.MEDIA_ROOT, self.org.pk, task.pk)
        workbook = open_workbook(os.path.join(settings.MEDIA_ROOT, filename), 'rb')

        self.assertEquals(3, len(workbook.sheets()))
        entries = workbook.sheets()[0]
        self.assertEquals(3, entries.nrows)
        self.assertEquals(8, entries.ncols)

        self.assertEqual(entries.cell(0, 0).value, "Phone")
        self.assertEqual(entries.cell(0, 1).value, "Name")
        self.assertEqual(entries.cell(0, 2).value, "Groups")
        self.assertEqual(entries.cell(0, 3).value, "First Seen")
        self.assertEqual(entries.cell(0, 4).value, "Last Seen")
        self.assertEqual(entries.cell(0, 5).value, "color (Category) - Color Flow")
        self.assertEqual(entries.cell(0, 6).value, "color (Value) - Color Flow")
        self.assertEqual(entries.cell(0, 7).value, "color (Text) - Color Flow")

        self.assertEqual(entries.cell(1, 0).value, "+250788382382")
        self.assertEqual(entries.cell(1, 1).value, "Eric")

        self.assertEqual(entries.cell(2, 0).value, "+250788383383")
        self.assertEqual(entries.cell(2, 1).value, "Nic")

        messages = workbook.sheets()[2]
        self.assertEquals(5, messages.nrows)
        self.assertEquals(6, messages.ncols)

        self.assertEqual(messages.cell(0, 0).value, "Phone")
        self.assertEqual(messages.cell(0, 1).value, "Name")
        self.assertEqual(messages.cell(0, 2).value, "Date")
        self.assertEqual(messages.cell(0, 3).value, "Direction")
        self.assertEqual(messages.cell(0, 4).value, "Message")
        self.assertEqual(messages.cell(0, 5).value, "Channel")

        self.assertEqual(messages.cell(1, 0).value, "+250788382382")
        self.assertEqual(messages.cell(1, 1).value, "Eric")
        self.assertEqual(messages.cell(1, 3).value, "OUT")
        self.assertEqual(messages.cell(1, 4).value, "What is your favorite color?")
        self.assertEqual(messages.cell(1, 5).value, "Test Channel")

        # try getting our results
        results = self.flow.get_results()

        # should have two results
        self.assertEquals(2, len(results))

        # check the value
        found = False
        for result in results:
            if result['contact'] == self.contact:
                found = True
                self.assertEquals(1, len(result['values']))

        self.assertTrue(found)

        color = result['values'][0]
        self.assertEquals('color', color['label'])
        self.assertEquals('Orange', color['category']['base'])
        self.assertEquals('orange', color['value'])
        self.assertEquals(uuid(5), color['node'])
        self.assertEquals(incoming.text, color['text'])

    def test_export_results_flow_with_no_response(self):
        self.login(self.admin)
        flow_missing_responses = self.create_flow()
        flow_missing_responses.update(self.definition)

        self.assertEquals(0, flow_missing_responses.get_total_contacts())
        self.assertEquals(0, flow_missing_responses.get_completed_percentage())

        # try exporting the flow without responses
        exported = self.client.get(reverse('flows.flow_export_results') + "?ids=%d" % flow_missing_responses.pk)
        self.assertEquals(302, exported.status_code)

        task = ExportFlowResultsTask.objects.all()[0]

        from xlrd import open_workbook
        filename = "%s/test_orgs/%d/results_exports/%d.xls" % (settings.MEDIA_ROOT, self.org.pk, task.pk)
        workbook = open_workbook(os.path.join(settings.MEDIA_ROOT, filename), 'rb')

        self.assertEquals(2, len(workbook.sheets()))

        # every sheet has only the head row
        for entries in workbook.sheets():
            self.assertEquals(1, entries.nrows)
            self.assertEquals(8, entries.ncols)

    def test_copy(self):
        # save our original flow
        self.flow.update(self.definition)

        # pick a really long name so we have to concatenate
        self.flow.name = "Color Flow is a long name to use for something like this"
        self.flow.expires_after_minutes = 60
        self.flow.save()

        # make sure our metadata got saved
        metadata = json.loads(self.flow.metadata)
        self.assertEquals("Ryan Lewis", metadata['author'])

        # now create a copy
        copy = Flow.copy(self.flow, self.admin)

        metadata = json.loads(copy.metadata)
        self.assertEquals("Ryan Lewis", metadata['author'])

        # expiration should be copied too
        self.assertEquals(60, copy.expires_after_minutes)

        # should have a different id
        self.assertNotEqual(self.flow.pk, copy.pk)

        # Name should start with "Copy of"
        self.assertEquals("Copy of Color Flow is a long name to use for something like thi", copy.name)

        # metadata should come out in the json
        copy_json = copy.as_json()
        self.assertEquals(dict(author="Ryan Lewis"), copy_json['metadata'])

        # should have the same number of actionsets and rulesets
        self.assertEquals(copy.action_sets.all().count(), self.flow.action_sets.all().count())
        self.assertEquals(copy.rule_sets.all().count(), self.flow.rule_sets.all().count())

    def test_optimization_reply_action(self):

        self.flow.update({"base_language":"base", "entry": "02a2f789-1545-466b-978a-4cebcc9ab89a", "rule_sets": [], "action_sets": [{"y": 0, "x": 100, "destination": None, "uuid": "02a2f789-1545-466b-978a-4cebcc9ab89a", "actions": [{"type": "api", "webhook": "https://rapidpro.io/demo/coupon/"}, {"msg": {"base": "text to get @extra.coupon"}, "type": "reply"}]}], "metadata": {"notes": []}})

        with patch('requests.post') as mock:
            mock.return_value = MockResponse(200, '{ "coupon": "NEXUS4" }')

            self.flow.start([], [self.contact])

            self.assertTrue(self.flow.steps())
            self.assertTrue(Msg.objects.all())
            msg = Msg.objects.all()[0]
            self.assertFalse("@extra.coupon" in msg.text)
            self.assertEquals(msg.text, "text to get NEXUS4")
            self.assertEquals(PENDING, msg.status)

    def test_parsing(self):
        # save this flow
        self.flow.update(self.definition)
        flow = Flow.objects.get(pk=self.flow.id)

        # should have created the appropriate RuleSet and ActionSet objects
        self.assertEquals(4, ActionSet.objects.all().count())

        entry = ActionSet.objects.get(uuid=uuid(1))
        actions = entry.get_actions()
        self.assertEquals(1, len(actions))
        self.assertEquals(ReplyAction(dict(base='What is your favorite color?')).as_json(), actions[0].as_json())
        self.assertEquals(entry.uuid, flow.entry_uuid)

        orange = ActionSet.objects.get(uuid=uuid(2))
        actions = orange.get_actions()
        self.assertEquals(1, len(actions))
        self.assertEquals(ReplyAction(dict(base='I love orange too! You said: @step.value which is category: @flow.color You are: @step.contact.tel SMS: @step Flow: @flow')).as_json(), actions[0].as_json())

        self.assertEquals(1, RuleSet.objects.all().count())
        ruleset = RuleSet.objects.get(uuid=uuid(5))
        self.assertEquals(entry.destination, ruleset.uuid)
        rules = ruleset.get_rules()
        self.assertEquals(4, len(rules))

        # check ordering
        self.assertEquals(uuid(2), rules[0].destination)
        self.assertEquals(uuid(12), rules[0].uuid)
        self.assertEquals(uuid(3), rules[1].destination)
        self.assertEquals(uuid(13), rules[1].uuid)
        self.assertEquals(uuid(4), rules[2].destination)
        self.assertEquals(uuid(14), rules[2].uuid)

        # check routing
        self.assertEquals(ContainsTest(test=dict(base="orange")).as_json(), rules[0].test.as_json())
        self.assertEquals(ContainsTest(test=dict(base="blue")).as_json(), rules[1].test.as_json())
        self.assertEquals(TrueTest().as_json(), rules[2].test.as_json())

        # and categories
        self.assertEquals("Orange", rules[0].category['base'])
        self.assertEquals("Blue", rules[1].category['base'])

        # back out as json
        json_dict = self.flow.as_json()

        self.maxDiff = None
        self.definition['last_saved'] = datetime_to_str(self.flow.saved_on)

        self.assertEquals(json_dict, self.definition)

        # remove one of our actions and rules
        del self.definition['action_sets'][3]
        del self.definition['rule_sets'][0]['rules'][2]

        # update
        self.flow.update(self.definition)

        self.assertEquals(3, ActionSet.objects.all().count())

        entry = ActionSet.objects.get(uuid=uuid(1))
        actions = entry.get_actions()
        self.assertEquals(1, len(actions))
        self.assertEquals(ReplyAction(dict(base='What is your favorite color?')).as_json(), actions[0].as_json())
        self.assertEquals(entry.uuid, flow.entry_uuid)

        orange = ActionSet.objects.get(uuid=uuid(2))
        actions = orange.get_actions()
        self.assertEquals(1, len(actions))
        self.assertEquals(ReplyAction(dict(base='I love orange too! You said: @step.value which is category: @flow.color You are: @step.contact.tel SMS: @step Flow: @flow')).as_json(), actions[0].as_json())

        self.assertEquals(1, RuleSet.objects.all().count())
        ruleset = RuleSet.objects.get(uuid=uuid(5))
        self.assertEquals(entry.destination, ruleset.uuid)
        rules = ruleset.get_rules()
        self.assertEquals(3, len(rules))

        # check ordering
        self.assertEquals(uuid(2), rules[0].destination)
        self.assertEquals(uuid(3), rules[1].destination)

        # check routing
        self.assertEquals(ContainsTest(test=dict(base="orange")).as_json(), rules[0].test.as_json())
        self.assertEquals(ContainsTest(test=dict(base="blue")).as_json(), rules[1].test.as_json())

        # updating with a label name that is too long should truncate it
        self.definition['rule_sets'][0]['label'] = ''.join('W' for x in range(75))
        self.definition['rule_sets'][0]['operand'] = ''.join('W' for x in range(135))
        self.definition['rule_sets'][0]['webhook'] = ''.join('W' for x in range(265))
        self.flow.update(self.definition)

        # now check they are truncated to the max lengths
        ruleset = RuleSet.objects.get(uuid=uuid(5))
        self.assertEquals(64, len(ruleset.label))
        self.assertEquals(128, len(ruleset.operand))
        self.assertEquals(255, len(ruleset.webhook_url))

    def test_expanding(self):
        # save our original flow
        self.flow.update(self.definition)

        # add actions for groups and contacts
        definition = self.flow.as_json()

        # add actions for adding to a group and messaging a contact, we'll test how these expand
        action_set = ActionSet.objects.get(uuid=uuid(4))

        actions = [AddToGroupAction([self.other_group]).as_json(),
                   SendAction("Outgoing Message", [self.other_group], [self.contact], []).as_json()]

        action_set.set_actions_dict(actions)
        action_set.save()

        # check expanding our groups
        json_dict = self.flow.as_json(expand_contacts=True)
        json_as_string = json.dumps(json_dict)

        # our json should contain the names of our contact and groups
        self.assertTrue(json_as_string.find('Eric') > 0)
        self.assertTrue(json_as_string.find('Other') > 0)

    def assertTest(self, expected_test, expected_value, test, extra=None):
        runs = FlowRun.objects.filter(contact=self.contact)
        if runs:
            run = runs[0]
        else:
            run = FlowRun.create(self.flow, self.contact)

        # clear any extra on this run
        run.fields = ""

        context = run.flow.build_message_context(run.contact, None)
        if extra:
            context['extra'] = extra

        result = test.evaluate(run, self.sms, context, self.sms.text)
        if expected_test:
            self.assertTrue(result[0])
        else:
            self.assertFalse(result[0])
        self.assertEquals(expected_value, result[1])

        # return our run for later inspection
        return run

    def assertDateTest(self, expected_test, expected_value, test):
        runs = FlowRun.objects.filter(contact=self.contact)
        if runs:
            run = runs[0]
        else:
            run = FlowRun.create(self.flow, self.contact)

        tz = run.flow.org.get_tzinfo()
        context = run.flow.build_message_context(run.contact, None)

        tuple = test.evaluate(run, self.sms, context, self.sms.text)
        if expected_test:
            self.assertTrue(tuple[0])
        else:
            self.assertFalse(tuple[0])
        if expected_test and expected_value:
            # convert our expected date time the right timezone
            expected_tz = expected_value.astimezone(tz)
            expected_value = expected_value.replace(hour=expected_tz.hour).replace(day=expected_tz.day).replace(month=expected_tz.month)
            self.assertTrue(abs((expected_value - str_to_datetime(tuple[1], tz=timezone.utc)).total_seconds()) < 60)

    def test_tests(self):
        sms = self.create_msg(contact=self.contact, text="GReen is my favorite!")
        self.sms = sms

        test = TrueTest()
        self.assertTest(True, sms.text, test)

        test = FalseTest()
        self.assertTest(False, None, test)

        test = ContainsTest(test=dict(base="Green"))
        self.assertTest(True, "GReen", test)

        sms.text = "Blue is my favorite"
        self.assertTest(False, None, test)

        sms.text = "Greenish is ok too"
        self.assertTest(False, None, test)

        # edit distance
        sms.text = "Greenn is ok though"
        self.assertTest(True, "Greenn", test)

        # variable substitution
        test = ContainsTest(test=dict(base="@extra.color"))
        sms.text = "my favorite color is GREEN today"
        self.assertTest(True, "GREEN", test, extra=dict(color="green"))

        test.test = dict(base="this THAT")
        sms.text = "this is good but won't match"
        self.assertTest(False, None, test)

        test.test = dict(base="this THAT")
        sms.text = "that and this is good and will match"
        self.assertTest(True, "this that", test)

        test = AndTest([TrueTest(), TrueTest()])
        self.assertTest(True, "that and this is good and will match that and this is good and will match", test)

        test = AndTest([TrueTest(), FalseTest()])
        self.assertTest(False, None, test)

        test = OrTest([TrueTest(), FalseTest()])
        self.assertTest(True, "that and this is good and will match", test)

        test = OrTest([FalseTest(), FalseTest()])
        self.assertTest(False, None, test)

        test = ContainsAnyTest(test=dict(base="klab Kacyiru good"))
        sms.text = "kLab is awesome"
        self.assertTest(True, "kLab", test)

        sms.text = "telecom is located at Kacyiru"
        self.assertTest(True, "Kacyiru", test)

        sms.text = "good morning"
        self.assertTest(True, "good", test)

        sms.text = "kLab is good"
        self.assertTest(True, "kLab good", test)

        sms.text = "kigali city"
        self.assertTest(False, None, test)

        # have the same behaviour when we have commas even a trailing one
        test = ContainsAnyTest(test=dict(base="klab, kacyiru, good, "))
        sms.text = "kLab is awesome"
        self.assertTest(True, "kLab", test)

        sms.text = "telecom is located at Kacyiru"
        self.assertTest(True, "Kacyiru", test)

        sms.text = "good morning"
        self.assertTest(True, "good", test)

        sms.text = "kLab is good"
        self.assertTest(True, "kLab good", test)

        sms.text = "kigali city"
        self.assertTest(False, None, test)

        test = LtTest(test="5")
        self.assertTest(False, None, test)

        test = LteTest(test="0")
        sms.text = "My answer is -4"
        self.assertTest(True, Decimal("-4"), test)

        sms.text = "My answer is 4"
        test = LtTest(test="4")
        self.assertTest(False, None, test)

        test = GtTest(test="4")
        self.assertTest(False, None, test)

        test = GtTest(test="3")
        self.assertTest(True, Decimal("4"), test)

        test = GteTest(test="4")
        self.assertTest(True, Decimal("4"), test)

        test = GteTest(test="9")
        self.assertTest(False, None, test)

        test = EqTest(test="4")
        self.assertTest(True, Decimal("4"), test)

        test = EqTest(test="5")
        self.assertTest(False, None, test)

        test = BetweenTest("5", "10")
        self.assertTest(False, None, test)

        test = BetweenTest("4", "10")
        self.assertTest(True, Decimal("4"), test)

        test = BetweenTest("0", "4")
        self.assertTest(True, Decimal("4"), test)

        test = BetweenTest("0", "3")
        self.assertTest(False, None, test)

        test = BetweenTest("@extra.min", "@extra.max")
        self.assertTest(True, Decimal('4'), test, extra=dict(min=2, max=5))

        test = BetweenTest("0", "@xxx")  # invalid expression
        self.assertTest(False, None, test)

        sms.text = "My answer is or"
        self.assertTest(False, None, test)

        sms.text = "My answer is 4"
        test = BetweenTest("1", "5")
        self.assertTest(True, Decimal("4"), test)

        sms.text = "My answer is 4rwf"
        self.assertTest(True, Decimal("4"), test)

        sms.text = "My answer is a4rwf"
        self.assertTest(False, None, test)

        test = BetweenTest("10", "50")
        sms.text = "My answer is lO"
        self.assertTest(True, Decimal("10"), test)

        test = BetweenTest("1000", "5000")
        sms.text = "My answer is 4,000rwf"
        self.assertTest(True, Decimal("4000"), test)

        rule = Rule(uuid(4), None, None, None, test)
        self.assertEquals("1000-5000", rule.get_category_name(None))

        test = StartsWithTest(test=dict(base="Green"))
        sms.text = "  green beans"
        self.assertTest(True, "green", test)

        sms.text = "greenbeans"
        self.assertTest(True, "green", test)

        sms.text = "  beans Green"
        self.assertTest(False, None, test)

        test = NumberTest()
        self.assertTest(False, None, test)

        sms.text = "I have 7"
        self.assertTest(True, Decimal("7"), test)

        # phone tests

        test = PhoneTest()
        sms.text = "My phone number is 0788 383 383"
        self.assertTest(True, "+250788383383", test)

        sms.text = "+250788123123"
        self.assertTest(True, "+250788123123", test)

        sms.text = "+12067799294"
        self.assertTest(True, "+12067799294", test)

        sms.text = "My phone is 0124515"
        self.assertTest(False, None, test)

        test = ContainsTest(test=dict(base="مورنۍ"))
        sms.text = "شاملیدل مورنۍ"
        self.assertTest(True, "مورنۍ", test)

        # test = "word to start" and notice "to start" is one word in arabic ataleast according to Google translate
        test = ContainsAnyTest(test=dict(base="كلمة لبدء"))
        # set text to "give a sample word in sentence"
        sms.text = "تعطي كلمة عينة في الجملة"
        self.assertTest(True, "كلمة", test) # we get "word"

        # we should not match "this start is not allowed" we wanted "to start"
        test = ContainsAnyTest(test=dict(base="لا يسمح هذه البداية"))
        self.assertTest(False, None, test)

        test = RegexTest(dict(base="(?P<first_name>\w+) (\w+)"))
        sms.text = "Isaac Newton"
        run = self.assertTest(True, "Isaac Newton", test)
        extra = run.field_dict()
        self.assertEquals("Isaac Newton", extra['0'])
        self.assertEquals("Isaac", extra['1'])
        self.assertEquals("Newton", extra['2'])
        self.assertEquals("Isaac", extra['first_name'])

        # find that arabic unicode is handled right
        sms.text = "مرحبا العالم"
        run = self.assertTest(True, "مرحبا العالم", test)
        extra = run.field_dict()
        self.assertEquals("مرحبا العالم", extra['0'])
        self.assertEquals("مرحبا", extra['1'])
        self.assertEquals("العالم", extra['2'])
        self.assertEquals("مرحبا", extra['first_name'])

        # no matching groups, should return whole string as match
        test = RegexTest(dict(base="\w+ \w+"))
        sms.text = "Isaac Newton"
        run = self.assertTest(True, "Isaac Newton", test)
        extra = run.field_dict()
        self.assertEquals("Isaac Newton", extra['0'])

        # no match, shouldn't return anything at all
        sms.text = "#$%^$#? !@#$"
        run = self.assertTest(False, None, test)
        extra = run.field_dict()
        self.assertFalse(extra)

        # no case sensitivity
        test = RegexTest(dict(base="kazoo"))
        sms.text = "This is my Kazoo"
        run = self.assertTest(True, "Kazoo", test)
        extra = run.field_dict()
        self.assertEquals("Kazoo", extra['0'])

        # change to have anchors
        test = RegexTest(dict(base="^kazoo$"))

        # no match, as at the end
        sms.text = "This is my Kazoo"
        run = self.assertTest(False, None, test)

        # this one will match
        sms.text = "Kazoo"
        run = self.assertTest(True, "Kazoo", test)
        extra = run.field_dict()
        self.assertEquals("Kazoo", extra['0'])

        # not empty
        sms.text = ""
        self.assertTest(False, None, NotEmptyTest())
        sms.text = None
        self.assertTest(False, None, NotEmptyTest())
        sms.text = " "
        self.assertTest(False, None, NotEmptyTest())
        sms.text = "it works"
        self.assertTest(True, "it works", NotEmptyTest())

        def perform_date_tests(sms, dayfirst):
            """
            Performs a set of date tests in either day-first or month-first mode
            """
            self.org.date_format = 'D' if dayfirst else 'M'
            self.org.save()

            # perform all date tests as if it were 2014-01-02 03:04:05.6 UTC - a date which when localized to DD-MM-YYYY
            # or MM-DD-YYYY is ambiguous
            with patch.object(timezone, 'now', return_value=datetime.datetime(2014, 1, 2, 3, 4, 5, 6, timezone.utc)):
                now = timezone.now()
                three_days_ago = now - timedelta(days=3)
                three_days_next = now + timedelta(days=3)
                five_days_next = now + timedelta(days=5)

                sms.text = "no date in this text"
                test = HasDateTest()
                self.assertDateTest(False, None, test)

                sms.text = "123"
                self.assertDateTest(True, now.replace(year=123), test)

                sms.text = "December 14, 1892"
                self.assertDateTest(True, now.replace(year=1892, month=12, day=14), test)

                sms.text = "sometime on %d/%d/%d" % (now.day, now.month, now.year)
                self.assertDateTest(True, now, test)

                # date before/equal/after tests using old deprecated time_delta filter

                test = DateBeforeTest('@date.today|time_delta:"-1"')
                self.assertDateTest(False, None, test)

                sms.text = "this is for three days ago %d/%d/%d" % (three_days_ago.day, three_days_ago.month, three_days_ago.year)
                self.assertDateTest(True, three_days_ago, test)

                sms.text = "in the next three days %d/%d/%d" % (three_days_next.day, three_days_next.month, three_days_next.year)
                self.assertDateTest(False, None, test)

                test = DateEqualTest('@date.today|time_delta:"-3"')
                self.assertDateTest(False, None, test)

                sms.text = "this is for three days ago %d/%d/%d" % (three_days_ago.day, three_days_ago.month, three_days_ago.year)
                self.assertDateTest(True, three_days_ago, test)

                test = DateAfterTest("@date.today|time_delta:'3'")
                self.assertDateTest(False, None, test)

                sms.text = "this is for three days ago %d/%d/%d" % (five_days_next.day, five_days_next.month, five_days_next.year)
                self.assertDateTest(True, five_days_next, test)

                # date before/equal/after tests using new date arithmetic

                test = DateBeforeTest('=(date.today - 1)')
                self.assertDateTest(False, None, test)

                sms.text = "this is for three days ago %d/%d/%d" % (three_days_ago.day, three_days_ago.month, three_days_ago.year)
                self.assertDateTest(True, three_days_ago, test)

                sms.text = "in the next three days %d/%d/%d" % (three_days_next.day, three_days_next.month, three_days_next.year)
                self.assertDateTest(False, None, test)

                test = DateEqualTest('=(date.today - 3)')
                self.assertDateTest(False, None, test)

                sms.text = "this is for three days ago %d/%d/%d" % (three_days_ago.day, three_days_ago.month, three_days_ago.year)
                self.assertDateTest(True, three_days_ago, test)

                test = DateAfterTest('=(date.today + 3)')
                self.assertDateTest(False, None, test)

                sms.text = "this is for three days ago %d/%d/%d" % (five_days_next.day, five_days_next.month, five_days_next.year)
                self.assertDateTest(True, five_days_next, test)

        # check date tests in both date modes
        perform_date_tests(sms, True)
        perform_date_tests(sms, False)

    def test_length(self):
        org = self.org

        js = [dict(category="Normal Length", uuid=uuid4(), destination=uuid4(), test=dict(type='true')),
              dict(category="Way too long, will get clipped at 36 characters", uuid=uuid4(), destination=uuid4(), test=dict(type='true'))]

        rules = Rule.from_json_array(org, js)

        self.assertEquals("Normal Length", rules[0].category)
        self.assertEquals(36, len(rules[1].category))

    def test_factories(self):
        org = self.org

        js = dict(type='true')
        self.assertEquals(TrueTest, Test.from_json(org, js).__class__)
        self.assertEquals(js, TrueTest().as_json())

        js = dict(type='false')
        self.assertEquals(FalseTest, Test.from_json(org, js).__class__)
        self.assertEquals(js, FalseTest().as_json())

        js = dict(type='and', tests=[dict(type='true')])
        self.assertEquals(AndTest, Test.from_json(org, js).__class__)
        self.assertEquals(js, AndTest([TrueTest()]).as_json())

        js = dict(type='or', tests=[dict(type='true')])
        self.assertEquals(OrTest, Test.from_json(org, js).__class__)
        self.assertEquals(js, OrTest([TrueTest()]).as_json())

        js = dict(type='contains', test="green")
        self.assertEquals(ContainsTest, Test.from_json(org, js).__class__)
        self.assertEquals(js, ContainsTest("green").as_json())

        js = dict(type='lt', test="5")
        self.assertEquals(LtTest, Test.from_json(org, js).__class__)
        self.assertEquals(js, LtTest("5").as_json())

        js = dict(type='gt', test="5")
        self.assertEquals(GtTest, Test.from_json(org, js).__class__)
        self.assertEquals(js, GtTest("5").as_json())

        js = dict(type='gte', test="5")
        self.assertEquals(GteTest, Test.from_json(org, js).__class__)
        self.assertEquals(js, GteTest("5").as_json())

        js = dict(type='eq', test="5")
        self.assertEquals(EqTest, Test.from_json(org, js).__class__)
        self.assertEquals(js, EqTest("5").as_json())

        js = dict(type='between', min="5", max="10")
        self.assertEquals(BetweenTest, Test.from_json(org, js).__class__)
        self.assertEquals(js, BetweenTest("5", "10").as_json())

        self.assertEquals(ReplyAction, Action.from_json(org, dict(type='reply', msg="hello world")).__class__)
        self.assertEquals(SendAction, Action.from_json(org, dict(type='send', msg="hello world", contacts=[], groups=[], variables=[])).__class__)

    def test_actions(self):
        msg = self.create_msg(direction=INCOMING, contact=self.contact, text="Green is my favorite")
        run = FlowRun.create(self.flow, self.contact)

        test = ReplyAction(dict(base="We love green too!"))
        test.execute(run, None, msg)
        msg = Msg.objects.get(contact=self.contact, direction='O')
        self.assertEquals("We love green too!", msg.text)

        Broadcast.objects.all().delete()

        action_json = test.as_json()
        test = ReplyAction.from_json(self.org, action_json)
        self.assertEquals(dict(base="We love green too!"), test.msg)

        test.execute(run, None, msg)

        response = msg.responses.get()
        self.assertEquals("We love green too!", response.text)
        self.assertEquals(self.contact, response.contact)

        test = SendAction(dict(base="What is your favorite color?"), [], [self.contact], [])
        test.execute(run, None, None)

        action_json = test.as_json()
        test = SendAction.from_json(self.org, action_json)
        self.assertEquals(test.msg['base'], "What is your favorite color?")

        self.assertEquals(2, Broadcast.objects.all().count())

        broadcast = Broadcast.objects.all().order_by('pk')[1]
        self.assertEquals(1, broadcast.get_messages().count())
        msg = broadcast.get_messages().first()
        self.assertEquals(self.contact, msg.contact)
        self.assertEquals("What is your favorite color?", msg.text)

    def test_email_action(self):
        flow = self.flow
        sms = self.create_msg(direction=INCOMING, contact=self.contact, text="Green is my favorite")
        run = FlowRun.create(self.flow, self.contact)

        recipients = ["steve@apple.com"]
        test = EmailAction(recipients, "Subject", "Body")
        action_json = test.as_json()

        test = EmailAction.from_json(self.org, action_json)
        test.execute(run, None, sms)

        self.assertEquals(len(mail.outbox), 1)
        self.assertEquals(mail.outbox[0].subject, 'Subject')
        self.assertEquals(mail.outbox[0].body, 'Body')
        self.assertEquals(mail.outbox[0].recipients(), recipients)

        try:
            test = EmailAction([], "Subject", "Body")
            self.fail("Should have thrown due to empty recipient list")
        except FlowException as fe:
            pass

        test = EmailAction(recipients, "@contact.name added in subject", "In the body; @contact.name uses phone @contact.tel")
        action_json = test.as_json()

        test = EmailAction.from_json(self.org, action_json)
        test.execute(run, None, sms)

        self.assertEquals(len(mail.outbox), 2)
        self.assertEquals(mail.outbox[1].subject, 'Eric added in subject')
        self.assertEquals(mail.outbox[1].body, 'In the body; Eric uses phone 0788 382 382')
        self.assertEquals(mail.outbox[1].recipients(), recipients)

        test = EmailAction(recipients, "Allo \n allo\tmessage", "Email notification for allo allo")
        action_json = test.as_json()

        test = EmailAction.from_json(self.org, action_json)
        test.execute(run, None, sms)

        self.assertEquals(len(mail.outbox), 3)
        self.assertEquals(mail.outbox[2].subject, 'Allo allo message')
        self.assertEquals(mail.outbox[2].body, 'Email notification for allo allo')
        self.assertEquals(mail.outbox[2].recipients(), recipients)

    def test_decimal_values(self):
        flow = self.flow
        flow.update(self.definition)

        rules = RuleSet.objects.get(uuid=uuid(5))

        # update our rule to include decimal parsing
        rules.set_rules_dict([Rule(uuid(12), {flow.base_language: "< 10"}, uuid(2), 'A', LtTest(10)).as_json(),
                              Rule(uuid(13), {flow.base_language: "> 10"}, uuid(3), 'A', GteTest(10)).as_json()])

        rules.save()

        # start the flow
        flow.start([], [self.contact])
        sms = self.create_msg(direction=INCOMING, contact=self.contact, text="My answer is 15")
        self.assertTrue(Flow.find_and_handle(sms))

        step = FlowStep.objects.get(step_uuid=uuid(5))
        self.assertEquals("> 10", step.rule_category)
        self.assertEquals(uuid(13), step.rule_uuid)
        self.assertEquals("15", step.rule_value)
        self.assertEquals(Decimal("15"), step.rule_decimal_value)

    def test_save_to_contact_action(self):
        sms = self.create_msg(direction=INCOMING, contact=self.contact, text="batman")
        test = SaveToContactAction.from_json(self.org, dict(type='save', label="Superhero Name", value='@step'))
        run = FlowRun.create(self.flow, self.contact)

        field = ContactField.objects.get(org=self.org, key="superhero_name")
        self.assertEquals("Superhero Name", field.label)

        test.execute(run, None, sms)

        # user should now have a nickname field with a value of batman
        contact = Contact.objects.get(id=self.contact.pk)
        self.assertEquals("batman", contact.get_field_raw('superhero_name'))

        # test clearing our value
        test = SaveToContactAction.from_json(self.org, test.as_json())
        test.value = ""
        test.execute(run, None, sms)
        contact = Contact.objects.get(id=self.contact.pk)
        self.assertEquals(None, contact.get_field_raw('superhero_name'))

        # test setting our name
        test = SaveToContactAction.from_json(self.org, dict(type='save', label="Name", value='', field='name'))
        test.value = "Eric Newcomer"
        test.execute(run, None, sms)
        contact = Contact.objects.get(id=self.contact.pk)
        self.assertEquals("Eric Newcomer", contact.name)
        run.contact = contact

        # test setting just the first name
        test = SaveToContactAction.from_json(self.org, dict(type='save', label="First Name", value='', field='first_name'))
        test.value = "Jen"
        test.execute(run, None, sms)
        contact = Contact.objects.get(id=self.contact.pk)
        self.assertEquals("Jen Newcomer", contact.name)

        # we should strip whitespace
        run.contact = contact
        test = SaveToContactAction.from_json(self.org, dict(type='save', label="First Name", value='', field='first_name'))
        test.value = " Jackson "
        test.execute(run, None, sms)
        contact = Contact.objects.get(id=self.contact.pk)
        self.assertEquals("Jackson Newcomer", contact.name)

        # first name works with a single word
        run.contact = contact
        contact.name = "Percy"
        contact.save()

        test = SaveToContactAction.from_json(self.org, dict(type='save', label="First Name", value='', field='first_name'))
        test.value = " Cole"
        test.execute(run, None, sms)
        contact = Contact.objects.get(id=self.contact.pk)
        self.assertEquals("Cole", contact.name)

        # test saving something really long to another field
        test = SaveToContactAction.from_json(self.org, dict(type='save', label="Last Message", value='', field='last_message'))
        test.value = "This is a long message, longer than 160 characters, longer than 250 characters, all the way up "\
                      "to 500 some characters long because sometimes people save entire messages to their contact " \
                      "fields and we want to enable that for them so that they can do what they want with the platform."
        test.execute(run, None, sms)
        contact = Contact.objects.get(id=self.contact.pk)
        self.assertEquals(test.value, contact.get_field('last_message').string_value)

    test_save_to_contact_action.active = True

    def test_language_action(self):

        test = SetLanguageAction('kli', 'Kingon')

        # export and reimport
        action_json = test.as_json()
        test = SetLanguageAction.from_json(self.org, action_json)

        self.assertTrue('kli', test.lang)
        self.assertTrue('Klingon', test.lang)

        # execute our action and check we are Klingon now, eeektorp shnockahltip.
        run = FlowRun.create(self.flow, self.contact)
        test.execute(run, None, None)
        self.assertEquals('kli', Contact.objects.get(pk=self.contact.pk).language)

    def test_flow_action(self):
        orig_flow = self.create_flow()
        run = FlowRun.create(orig_flow, self.contact)

        flow = self.flow
        flow.update(self.definition)

        sms = self.create_msg(direction=INCOMING, contact=self.contact, text="Green is my favorite")

        test = StartFlowAction(flow)
        action_json = test.as_json()

        test = StartFlowAction.from_json(self.org, action_json)
        test.execute(run, None, sms, [])

        # our contact should now be in the flow
        self.assertTrue(FlowStep.objects.filter(run__flow=flow, run__contact=self.contact))
        self.assertTrue(Msg.objects.filter(contact=self.contact, direction='O', text='What is your favorite color?'))

    def test_group_actions(self):
        flow = self.flow
        sms = self.create_msg(direction=INCOMING, contact=self.contact, text="Green is my favorite")
        run = FlowRun.create(self.flow, self.contact)

        group = self.create_group("Flow Group", [])

        test = AddToGroupAction([group, "@step.contact"])
        action_json = test.as_json()
        test = AddToGroupAction.from_json(self.org, action_json)

        test.execute(run, None, sms)

        # user should now be in the group
        self.assertTrue(group.contacts.filter(id=self.contact.pk))
        self.assertEquals(1, group.contacts.all().count())

        # we should have acreated a group with the name of the contact
        replace_group = ContactGroup.user_groups.get(name=self.contact.name)
        self.assertTrue(replace_group.contacts.filter(id=self.contact.pk))
        self.assertEquals(1, replace_group.contacts.all().count())

        # passing through twice doesn't change anything
        test.execute(run, None, sms)

        self.assertTrue(group.contacts.filter(id=self.contact.pk))
        self.assertEquals(1, group.contacts.all().count())

        test = DeleteFromGroupAction([group, "@step.contact"])
        action_json = test.as_json()
        test = DeleteFromGroupAction.from_json(self.org, action_json)

        test.execute(run, None, sms)

        # user should be gone now
        self.assertFalse(group.contacts.filter(id=self.contact.pk))
        self.assertEquals(0, group.contacts.all().count())
        self.assertFalse(replace_group.contacts.filter(id=self.contact.pk))
        self.assertEquals(0, replace_group.contacts.all().count())

        test.execute(run, None, sms)

        self.assertFalse(group.contacts.filter(id=self.contact.pk))
        self.assertEquals(0, group.contacts.all().count())

    def test_add_label_action(self):
        flow = self.flow
        msg = self.create_msg(direction=INCOMING, contact=self.contact, text="Green is my favorite")
        run = FlowRun.create(flow, self.contact)

        label = Label.get_or_create(self.org, self.user, "green label")

        test = AddLabelAction([label, "@step.contact"])
        action_json = test.as_json()
        test = AddLabelAction.from_json(self.org, action_json)

        # no message yet; such Add Label action on entry Actionset. No error should be raised
        test.execute(run, None, None)
        self.assertFalse(label.get_messages())
        self.assertEqual(label.get_visible_count(), 0)

        test.execute(run, None, msg)

        # new label should have been created with the name of the contact
        new_label = Label.label_objects.get(name=self.contact.name)
        label = Label.label_objects.get(pk=label.pk)

        # and message should have been labeled with both labels
        msg = Msg.objects.get(pk=msg.pk)
        self.assertEqual(set(msg.labels.all()), {label, new_label})
        self.assertEqual(set(label.get_messages()), {msg})
        self.assertEqual(label.get_visible_count(), 1)
        self.assertTrue(set(new_label.get_messages()), {msg})
        self.assertEqual(new_label.get_visible_count(), 1)

        # passing through twice doesn't change anything
        test.execute(run, None, msg)

        self.assertEqual(set(Msg.objects.get(pk=msg.pk).labels.all()), {label, new_label})
        self.assertEquals(Label.label_objects.get(pk=label.pk).get_visible_count(), 1)
        self.assertEquals(Label.label_objects.get(pk=new_label.pk).get_visible_count(), 1)

    def test_global_keywords_trigger_update(self):
        self.login(self.admin)
        flow = Flow.create(self.org, self.admin, "Flow")

        # update flow triggers
        post_data = dict()
        post_data['name'] = "Flow With Keyword Triggers"
        post_data['keyword_triggers'] = "it,changes,everything"
        post_data['expires_after_minutes'] = 60*12
        response = self.client.post(reverse('flows.flow_update', args=[flow.pk]), post_data, follow=True)

        flow_with_keywords = Flow.objects.get(name=post_data['name'])
        self.assertEquals(200, response.status_code)
        self.assertEquals(response.request['PATH_INFO'], reverse('flows.flow_list'))
        self.assertTrue(flow_with_keywords in response.context['object_list'].all())
        self.assertEquals(flow_with_keywords.triggers.count(), 3)
        self.assertEquals(flow_with_keywords.triggers.filter(is_archived=False).count(), 3)
        self.assertEquals(flow_with_keywords.triggers.filter(is_archived=False).exclude(groups=None).count(), 0)

        # add triggers of other types
        Trigger.objects.create(created_by=self.admin, modified_by=self.admin, org=self.org,
                               trigger_type=FOLLOW_TRIGGER, flow=flow_with_keywords, channel=self.channel)

        Trigger.objects.create(created_by=self.admin, modified_by=self.admin, org=self.org,
                               trigger_type=CATCH_ALL_TRIGGER, flow=flow_with_keywords)

        Trigger.objects.create(created_by=self.admin, modified_by=self.admin, org=self.org,
                               trigger_type=MISSED_CALL_TRIGGER, flow=flow_with_keywords)

        Trigger.objects.create(created_by=self.admin, modified_by=self.admin, org=self.org,
                               trigger_type=INBOUND_CALL_TRIGGER, flow=flow_with_keywords)

        Trigger.objects.create(created_by=self.admin, modified_by=self.admin, org=self.org,
                               trigger_type=SCHEDULE_TRIGGER, flow=flow_with_keywords)

        self.assertEquals(flow_with_keywords.triggers.filter(is_archived=False).count(), 8)

        # update flow triggers
        post_data = dict()
        post_data['name'] = "Flow With Keyword Triggers"
        post_data['keyword_triggers'] = "it,join"
        post_data['expires_after_minutes'] = 60*12
        response = self.client.post(reverse('flows.flow_update', args=[flow.pk]), post_data, follow=True)

        flow_with_keywords = Flow.objects.get(name=post_data['name'])
        self.assertEquals(200, response.status_code)
        self.assertEquals(response.request['PATH_INFO'], reverse('flows.flow_list'))
        self.assertTrue(flow_with_keywords in response.context['object_list'].all())
        self.assertEquals(flow_with_keywords.triggers.count(), 9)
        self.assertEquals(flow_with_keywords.triggers.filter(is_archived=True).count(), 2)
        self.assertEquals(flow_with_keywords.triggers.filter(is_archived=True, trigger_type=KEYWORD_TRIGGER).count(), 2)
        self.assertEquals(flow_with_keywords.triggers.filter(is_archived=False).count(), 7)
        self.assertEquals(flow_with_keywords.triggers.filter(is_archived=True, trigger_type=KEYWORD_TRIGGER).count(), 2)

        # only keyword triggers got archived, other are stil active
        self.assertTrue(flow_with_keywords.triggers.filter(is_archived=False, trigger_type=FOLLOW_TRIGGER))
        self.assertTrue(flow_with_keywords.triggers.filter(is_archived=False, trigger_type=CATCH_ALL_TRIGGER))
        self.assertTrue(flow_with_keywords.triggers.filter(is_archived=False, trigger_type=SCHEDULE_TRIGGER))
        self.assertTrue(flow_with_keywords.triggers.filter(is_archived=False, trigger_type=MISSED_CALL_TRIGGER))
        self.assertTrue(flow_with_keywords.triggers.filter(is_archived=False, trigger_type=INBOUND_CALL_TRIGGER))

    def test_views(self):
        self.create_secondary_org()

        # create a flow for another org
        flow2 = Flow.create(self.org2, self.admin2, "Flow2", base_language='base')

        # no login, no list
        response = self.client.get(reverse('flows.flow_list'))
        self.assertRedirect(response, reverse('users.user_login'))

        user = self.admin
        user.first_name = "Test"
        user.last_name = "Contact"
        user.save()
        self.login(user)

        # list, should have only one flow (the one created in setUp)
        response = self.client.get(reverse('flows.flow_list'))
        self.assertEquals(1, len(response.context['object_list']))

        # inactive list shouldn't have any flows
        response = self.client.get(reverse('flows.flow_archived'))
        self.assertEquals(0, len(response.context['object_list']))

        # also shouldn't be able to view other flow
        response = self.client.get(reverse('flows.flow_editor', args=[flow2.pk]))
        self.assertEquals(302, response.status_code)

        # get our create page
        response = self.client.get(reverse('flows.flow_create'))
        self.assertTrue(response.context['has_flows'])

        # create a new flow
        response = self.client.post(reverse('flows.flow_create'), dict(name="Flow", expires_after_minutes=5), follow=True)
        flow = Flow.objects.get(org=self.org, name="Flow")
        # add a trigger on this flow
        Trigger.objects.create(org=self.org, keyword='unique', flow=flow,
                               created_by=self.admin, modified_by=self.admin)
        self.assertEquals(response.status_code, 200)
        self.assertEquals(5, flow.expires_after_minutes)

        # test flows with triggers

        # create a new flow with one unformatted keyword
        post_data = dict()
        post_data['name'] = "Flow With Unformated Keyword Triggers"
        post_data['keyword_triggers'] = "this is,it"
        response = self.client.post(reverse('flows.flow_create'), post_data)
        self.assertTrue(response.context['form'].errors)
        self.assertTrue('"this is" must be a single word containing only letter and numbers' in response.context['form'].errors['keyword_triggers'])

        # create a new flow with one existing keyword
        post_data = dict()
        post_data['name'] = "Flow With Existing Keyword Triggers"
        post_data['keyword_triggers'] = "this,is,unique"
        response = self.client.post(reverse('flows.flow_create'), post_data)
        self.assertTrue(response.context['form'].errors)
        self.assertTrue('The keyword "unique" is already used for another flow' in response.context['form'].errors['keyword_triggers'])

        # create a new flow with keywords
        post_data = dict()
        post_data['name'] = "Flow With Good Keyword Triggers"
        post_data['keyword_triggers'] = "this,is,it"
        post_data['expires_after_minutes'] = 30
        response = self.client.post(reverse('flows.flow_create'), post_data, follow=True)
        flow_with_keywords = Flow.objects.get(name=post_data['name'])

        self.assertEquals(200, response.status_code)
        self.assertEquals(response.request['PATH_INFO'], reverse('flows.flow_editor', args=[flow_with_keywords.pk]))
        self.assertEquals(response.context['object'].triggers.count(), 3)

        # update flow triggers
        post_data = dict()
        post_data['name'] = "Flow With Keyword Triggers"
        post_data['keyword_triggers'] = "it,changes,everything"
        post_data['expires_after_minutes'] = 60*12
        response = self.client.post(reverse('flows.flow_update', args=[flow_with_keywords.pk]), post_data, follow=True)
        flow_with_keywords = Flow.objects.get(name=post_data['name'])
        self.assertEquals(200, response.status_code)
        self.assertEquals(response.request['PATH_INFO'], reverse('flows.flow_list'))
        self.assertTrue(flow_with_keywords in response.context['object_list'].all())
        self.assertEquals(flow_with_keywords.triggers.count(), 5)
        self.assertEquals(flow_with_keywords.triggers.filter(is_archived=True).count(), 2)
        self.assertEquals(flow_with_keywords.triggers.filter(is_archived=False).count(), 3)
        self.assertEquals(flow_with_keywords.triggers.filter(is_archived=False).exclude(groups=None).count(), 0)

        # update flow with unformated keyword
        post_data['keyword_triggers'] = "it,changes,every thing"
        response = self.client.post(reverse('flows.flow_update', args=[flow_with_keywords.pk]), post_data)
        self.assertTrue(response.context['form'].errors)

        # update flow with unformated keyword
        post_data['keyword_triggers'] = "it,changes,everything,unique"
        response = self.client.post(reverse('flows.flow_update', args=[flow_with_keywords.pk]), post_data)
        self.assertTrue(response.context['form'].errors)
        response = self.client.get(reverse('flows.flow_update', args=[flow_with_keywords.pk]))
        self.assertEquals(response.context['form'].fields['keyword_triggers'].initial, "it,everything,changes")
        self.assertEquals(flow_with_keywords.triggers.filter(is_archived=False).count(), 3)
        self.assertEquals(flow_with_keywords.triggers.filter(is_archived=False).exclude(groups=None).count(), 0)
        trigger = Trigger.objects.get(keyword="everything", flow=flow_with_keywords)
        group = self.create_group("first", [self.contact])
        trigger.groups.add(group)
        self.assertEquals(flow_with_keywords.triggers.filter(is_archived=False).count(), 3)
        self.assertEquals(flow_with_keywords.triggers.filter(is_archived=False).exclude(groups=None).count(), 1)
        self.assertEquals(flow_with_keywords.triggers.filter(is_archived=False).exclude(groups=None)[0].keyword, "everything")
        response = self.client.get(reverse('flows.flow_update', args=[flow_with_keywords.pk]))
        self.assertEquals(response.context['form'].fields['keyword_triggers'].initial, "it,changes")
        self.assertEquals(flow_with_keywords.triggers.filter(is_archived=False).count(), 3)
        self.assertEquals(flow_with_keywords.triggers.filter(is_archived=False).exclude(groups=None).count(), 1)
        self.assertEquals(flow_with_keywords.triggers.filter(is_archived=False).exclude(groups=None)[0].keyword, "everything")

        # create some rules on it
        ActionSet.objects.all().delete()
        flow.update(self.definition)
        self.assertEquals(4, ActionSet.objects.all().count())

        # can see ours
        response = self.client.get(reverse('flows.flow_results', args=[flow.pk]))
        self.assertEquals(200, response.status_code)

        # list should have our one item now
        response = self.client.get(reverse('flows.flow_list'))
        self.assertEquals(3, len(response.context['object_list']))
        self.assertEquals(flow, response.context['object_list'][0])

        # start a contact on that flow
        flow.start([], [self.contact])

        # remove one of the contacts
        run = flow.runs.get(contact=self.contact)
        response = self.client.post(reverse('flows.flow_results', args=[flow.pk]), data=dict(run=run.pk))
        self.assertEquals(200, response.status_code)
        self.assertFalse(FlowStep.objects.filter(run__contact=self.contact))

        # test getting the json
        response = self.client.get(reverse('flows.flow_json', args=[flow.pk]))
        json_dict = json.loads(response.content)['flow']

        # test setting the json
        json_dict['action_sets'] = [dict(uuid=uuid(1), x=1, y=1, destination=None,
                                         actions=[dict(type='reply', msg=dict(base='This flow is more like a broadcast'))])]
        json_dict['rule_sets'] = []
        json_dict['entry'] = uuid(1)

        response = self.client.post(reverse('flows.flow_json', args=[flow.pk]), json.dumps(json_dict), content_type="application/json")
        self.assertEquals(200, response.status_code)
        self.assertEquals(1, ActionSet.objects.all().count())

        actionset = ActionSet.objects.get()
        self.assertEquals(actionset.flow, flow)

        # can't save with an invalid uuid
        json_dict['last_saved'] = datetime_to_str(timezone.now())
        json_dict['action_sets'][0]['destination'] = 'notthere'

        response = self.client.post(reverse('flows.flow_json', args=[flow.pk]), json.dumps(json_dict), content_type="application/json")
        self.assertEquals(400, response.status_code)
        self.assertEquals('failure', json.loads(response.content)['status'])

        # flow should still be there though
        flow = Flow.objects.get(pk=flow.pk)

        # should still have the original one, nothing changed
        response = self.client.get(reverse('flows.flow_json', args=[flow.pk]))
        self.assertEquals(200, response.status_code)
        json_dict = json.loads(response.content)

        # can't save against the other flow
        response = self.client.post(reverse('flows.flow_json', args=[flow2.pk]), json.dumps(json_dict), content_type="application/json")
        self.assertEquals(302, response.status_code)

        # can't save with invalid json
        with self.assertRaises(ValueError):
            response = self.client.post(reverse('flows.flow_json', args=[flow.pk]), "badjson", content_type="application/json")

        # test simulation
        simulate_url = reverse('flows.flow_simulate', args=[flow.pk])

        test_contact = Contact.get_test_contact(self.admin)
        group = self.create_group("players", [test_contact])
        contact_field = ContactField.get_or_create(self.org, 'custom', 'custom')
        contact_field_value = Value.objects.create(contact=test_contact, contact_field=contact_field, org=self.org,
                                                   string_value="hey")

        response = self.client.get(simulate_url)
        self.assertEquals(response.status_code, 302)

        post_data = dict()
        post_data['has_refresh'] = True

        response = self.client.post(simulate_url, json.dumps(post_data), content_type="application/json")
        json_dict = json.loads(response.content)

        self.assertFalse(group in test_contact.all_groups.all())
        self.assertFalse(test_contact.values.all())

        self.assertEquals(len(json_dict.keys()), 5)
        self.assertEquals(len(json_dict['messages']), 3)
        self.assertEquals('Test Contact has entered the &quot;Flow&quot; flow', json_dict['messages'][0]['text'])
        self.assertEquals("This flow is more like a broadcast", json_dict['messages'][1]['text'])
        self.assertEquals("Test Contact has exited this flow", json_dict['messages'][2]['text'])

        group = self.create_group("fans", [test_contact])
        contact_field_value = Value.objects.create(contact=test_contact, contact_field=contact_field, org=self.org,
                                                   string_value="hey")

        post_data['new_message'] = "Ok, Thanks"
        post_data['has_refresh'] = False

        response = self.client.post(simulate_url, json.dumps(post_data), content_type="application/json")
        self.assertEquals(200, response.status_code)
        json_dict = json.loads(response.content)

        self.assertTrue(group in test_contact.all_groups.all())
        self.assertTrue(test_contact.values.all())
        self.assertEqual(test_contact.values.get(string_value='hey'), contact_field_value)

        self.assertEquals(len(json_dict.keys()), 5)
        self.assertTrue('status' in json_dict.keys())
        self.assertTrue('visited' in json_dict.keys())
        self.assertTrue('activity' in json_dict.keys())
        self.assertTrue('messages' in json_dict.keys())
        self.assertTrue('description' in json_dict.keys())
        self.assertEquals(json_dict['status'], 'success')
        self.assertEquals(json_dict['description'], 'Message sent to Flow')

        post_data['has_refresh'] = True

        response = self.client.post(simulate_url, json.dumps(post_data), content_type="application/json")
        self.assertEquals(200, response.status_code)
        json_dict = json.loads(response.content)

        self.assertEquals(len(json_dict.keys()), 5)
        self.assertTrue('status' in json_dict.keys())
        self.assertTrue('visited' in json_dict.keys())
        self.assertTrue('activity' in json_dict.keys())
        self.assertTrue('messages' in json_dict.keys())
        self.assertTrue('description' in json_dict.keys())
        self.assertEquals(json_dict['status'], 'success')
        self.assertEquals(json_dict['description'], 'Message sent to Flow')

        # test our copy view
        response = self.client.post(reverse('flows.flow_copy', args=[flow.pk]))
        flow_copy = Flow.objects.get(org=self.org, name="Copy of %s" % flow.name)
        self.assertRedirect(response, reverse('flows.flow_editor', args=[flow_copy.pk]))

        flow_label_1 = FlowLabel.objects.create(name="one", org=self.org, parent=None)
        flow_label_2 = FlowLabel.objects.create(name="two", org=self.org2, parent=None)

        # test update view
        response = self.client.post(reverse('flows.flow_update', args=[flow.pk]))
        self.assertEquals(200, response.status_code)
        self.assertEquals(5, len(response.context['form'].fields))
        self.assertTrue('name' in response.context['form'].fields)
        self.assertTrue('keyword_triggers' in response.context['form'].fields)
        self.assertTrue('ignore_triggers' in response.context['form'].fields)

        # test broadcast view
        response = self.client.get(reverse('flows.flow_broadcast', args=[flow.pk]))
        self.assertEquals(3, len(response.context['form'].fields))
        self.assertTrue('omnibox' in response.context['form'].fields)
        self.assertTrue('restart_participants' in response.context['form'].fields)

        post_data = dict()
        post_data['omnibox'] = "c-%d" % self.contact.pk
        post_data['restart_participants'] = 'on'

        count = Broadcast.objects.all().count()
        self.client.post(reverse('flows.flow_broadcast', args=[flow.pk]), post_data, follow=True)
        self.assertEquals(count + 1, Broadcast.objects.all().count())

        # we should have a flow start
        start = FlowStart.objects.get(flow=flow)

        # should be in a completed state
        self.assertEquals(COMPLETE, start.status)
        self.assertEquals(1, start.contact_count)

        # do so again but don't restart the participants
        del post_data['restart_participants']

        self.client.post(reverse('flows.flow_broadcast', args=[flow.pk]), post_data, follow=True)

        # should have a new flow start
        new_start = FlowStart.objects.filter(flow=flow).order_by('-created_on').first()
        self.assertNotEquals(start, new_start)
        self.assertEquals(COMPLETE, new_start.status)
        self.assertEquals(0, new_start.contact_count)

        # mark that start as incomplete
        new_start.status = 'S'
        new_start.save()

        # try to start again
        response = self.client.post(reverse('flows.flow_broadcast', args=[flow.pk]), post_data, follow=True)

        # should have an error now
        self.assertTrue(response.context['form'].errors)

        # shouldn't have a new flow start as validation failed
        self.assertFalse(FlowStart.objects.filter(flow=flow).exclude(id__lte=new_start.id))

        # test ivr flow creation
        self.channel.role = 'SRCA'
        self.channel.save()

        post_data = dict(name="Message flow", expires_after_minutes=5, flow_type='F')
        response = self.client.post(reverse('flows.flow_create'), post_data, follow=True)
        msg_flow = Flow.objects.get(name=post_data['name'])

        self.assertEquals(200, response.status_code)
        self.assertEquals(response.request['PATH_INFO'], reverse('flows.flow_editor', args=[msg_flow.pk]))
        self.assertEquals(msg_flow.flow_type, 'F')

        post_data = dict(name="Call flow", expires_after_minutes=5, flow_type='V')
        response = self.client.post(reverse('flows.flow_create'), post_data, follow=True)
        call_flow = Flow.objects.get(name=post_data['name'])

        self.assertEquals(200, response.status_code)
        self.assertEquals(response.request['PATH_INFO'], reverse('flows.flow_editor', args=[call_flow.pk]))
        self.assertEquals(call_flow.flow_type, 'V')

        # test creating a  flow with base language
        # create the language for our org
        language = Language.objects.create(iso_code='eng', name='English', org=self.org,
                                           created_by=flow.created_by, modified_by=flow.modified_by)
        self.org.primary_language = language
        self.org.save()

        post_data = dict(name="Language Flow", expires_after_minutes=5, base_language=language.iso_code, flow_type='F')
        response = self.client.post(reverse('flows.flow_create'), post_data, follow=True)
        language_flow = Flow.objects.get(name=post_data['name'])

        self.assertEquals(200, response.status_code)
        self.assertEquals(response.request['PATH_INFO'], reverse('flows.flow_editor', args=[language_flow.pk]))
        self.assertEquals(language_flow.base_language, language.iso_code)

    def test_views_viewers(self):
        #create a viewer
        self.viewer = self.create_user("Viewer")
        self.org.viewers.add(self.viewer)
        self.viewer.set_org(self.org)

        self.create_secondary_org()

        # create a flow for another org and a flow label
        flow2 = Flow.create(self.org2, self.admin2, "Flow2")
        flow_label = FlowLabel.objects.create(name="one", org=self.org, parent=None)

        flow_list_url = reverse('flows.flow_list')
        flow_archived_url = reverse('flows.flow_archived')
        flow_create_url = reverse('flows.flow_create')
        flowlabel_create_url = reverse('flows.flowlabel_create')

        # no login, no list
        response = self.client.get(flow_list_url)
        self.assertRedirect(response, reverse('users.user_login'))

        user = self.viewer
        user.first_name = "Test"
        user.last_name = "Contact"
        user.save()
        self.login(user)

        # list, should have only one flow (the one created in setUp)

        response = self.client.get(flow_list_url)
        self.assertEquals(1, len(response.context['object_list']))
        # no create links
        self.assertFalse(flow_create_url in response.content)
        self.assertFalse(flowlabel_create_url in response.content)
        # verify the action buttons we have
        self.assertFalse('object-btn-unlabel' in response.content)
        self.assertFalse('object-btn-restore' in response.content)
        self.assertFalse('object-btn-archive' in response.content)
        self.assertFalse('object-btn-label' in response.content)
        self.assertTrue('object-btn-export' in response.content)

        # can not label
        post_data = dict()
        post_data['action'] = 'label'
        post_data['objects'] = self.flow.pk
        post_data['label'] = flow_label.pk
        post_data['add'] = True

        response = self.client.post(flow_list_url, post_data, follow=True)
        self.assertEquals(1, response.context['object_list'].count())
        self.assertFalse(response.context['object_list'][0].labels.all())

        # can not archive
        post_data = dict()
        post_data['action'] = 'archive'
        post_data['objects'] = self.flow.pk
        response = self.client.post(flow_list_url, post_data, follow=True)
        self.assertEquals(1, response.context['object_list'].count())
        self.assertEquals(response.context['object_list'][0].pk, self.flow.pk)
        self.assertFalse(response.context['object_list'][0].is_archived)


        # inactive list shouldn't have any flows
        response = self.client.get(flow_archived_url)
        self.assertEquals(0, len(response.context['object_list']))

        response = self.client.get(reverse('flows.flow_editor', args=[self.flow.pk]))
        self.assertEquals(200, response.status_code)
        self.assertFalse(response.context['mutable'])

        # we can fetch the json for the flow
        response = self.client.get(reverse('flows.flow_json', args=[self.flow.pk]))
        self.assertEquals(200, response.status_code)

        # but posting to it should redirect to a get
        response = self.client.post(reverse('flows.flow_json', args=[self.flow.pk]), post_data=response.content)
        self.assertEquals(302, response.status_code)

        self.flow.is_archived = True
        self.flow.save()

        response = self.client.get(flow_list_url)
        self.assertEquals(0, len(response.context['object_list']))

        # can not restore
        post_data = dict()
        post_data['action'] = 'archive'
        post_data['objects'] = self.flow.pk
        response = self.client.post(flow_archived_url, post_data, follow=True)
        self.assertEquals(1, response.context['object_list'].count())
        self.assertEquals(response.context['object_list'][0].pk, self.flow.pk)
        self.assertTrue(response.context['object_list'][0].is_archived)

        response = self.client.get(flow_archived_url)
        self.assertEquals(1, len(response.context['object_list']))

        # cannot create a flow
        response = self.client.get(flow_create_url)
        self.assertEquals(302, response.status_code)

        # cannot create a flowlabel
        response = self.client.get(flowlabel_create_url)
        self.assertEquals(302, response.status_code)

        # also shouldn't be able to view other flow
        response = self.client.get(reverse('flows.flow_editor', args=[flow2.pk]))
        self.assertEquals(302, response.status_code)

    def test_flow_start_with_start_msg(self):
        # set our flow
        self.flow.update(self.definition)

        sms = self.create_msg(direction=INCOMING, contact=self.contact, text="I am coming")
        self.flow.start([], [self.contact], start_msg=sms)

        self.assertTrue(FlowRun.objects.filter(contact=self.contact))
        run = FlowRun.objects.filter(contact=self.contact).first()

        self.assertEquals(run.steps.all().count(), 2)
        actionset_step = run.steps.filter(step_type=ACTION_SET).first()
        ruleset_step = run.steps.filter(step_type=RULE_SET).first()

        # no messages on the ruleset step
        self.assertFalse(ruleset_step.messages.all())

        # should have 2 messages on the actionset step
        self.assertEquals(actionset_step.messages.all().count(), 2)

        # one is the start msg
        self.assertTrue(actionset_step.messages.filter(pk=sms.pk))

        # sms msg_type should be FLOW
        self.assertEquals(Msg.objects.get(pk=sms.pk).msg_type, FLOW)

    def test_multiple(self):
        # set our flow
        self.flow.update(self.definition)
        self.flow.start([], [self.contact])

        # create a second flow
        self.flow2 = Flow.create(self.org, self.admin, "Color Flow 2")

        # broadcast to one user
        self.flow2 = self.flow.copy(self.flow, self.flow.created_by)
        self.flow2.start([], [self.contact])

        # each flow should have two events
        self.assertEquals(2, FlowStep.objects.filter(run__flow=self.flow).count())
        self.assertEquals(2, FlowStep.objects.filter(run__flow=self.flow2).count())

        # send in a message
        incoming = self.create_msg(direction=INCOMING, contact=self.contact, text="Orange", created_on=timezone.now())
        self.assertTrue(Flow.find_and_handle(incoming))

        # only the second flow should get it
        self.assertEquals(2, FlowStep.objects.filter(run__flow=self.flow).count())
        self.assertEquals(3, FlowStep.objects.filter(run__flow=self.flow2).count())

        # start the flow again for our contact
        self.flow.start([], [self.contact], restart_participants=True)

        # should have two flow runs for this contact and flow
        runs = FlowRun.objects.filter(flow=self.flow, contact=self.contact).order_by('-created_on')
        self.assertTrue(runs[0].is_active)
        self.assertFalse(runs[1].is_active)

        self.assertEquals(2, runs[0].steps.all().count())
        self.assertEquals(2, runs[1].steps.all().count())

        # send in a message, this should be handled by our first flow, which has a more recent run active
        incoming = self.create_msg(direction=INCOMING, contact=self.contact, text="blue")
        self.assertTrue(Flow.find_and_handle(incoming))

        self.assertEquals(3, runs[0].steps.all().count())

        # if we exclude existing and try starting again, nothing happens
        self.flow.start([], [self.contact], restart_participants=False)

        # no new runs
        self.assertEquals(2, self.flow.runs.all().count())

        # get the results for the flow
        results = self.flow.get_results()

        # should only have one result
        self.assertEquals(1, len(results))

        # and only one value
        self.assertEquals(1, len(results[0]['values']))

        color = results[0]['values'][0]
        self.assertEquals('color', color['label'])
        self.assertEquals('Blue', color['category']['base'])
        self.assertEquals('blue', color['value'])
        self.assertEquals(incoming.text, color['text'])

    def test_ignore_keyword_triggers(self):
        # set our flow
        self.flow.update(self.definition)
        self.flow.start([], [self.contact])

        # create a second flow
        self.flow2 = Flow.create(self.org, self.admin, "Kiva Flow")

        self.flow2 = self.flow.copy(self.flow, self.flow.created_by)

        # add a trigger on flow2
        Trigger.objects.create(org=self.org, keyword='kiva', flow=self.flow2,
                               created_by=self.admin, modified_by=self.admin)

        incoming = self.create_msg(direction=INCOMING, contact=self.contact, text="kiva")

        self.assertTrue(Trigger.find_and_handle(incoming))
        self.assertTrue(FlowRun.objects.filter(flow=self.flow2, contact=self.contact))

        self.flow.ignore_triggers = True
        self.flow.save()
        self.flow.start([], [self.contact], restart_participants=True)

        other_incoming = self.create_msg(direction=INCOMING, contact=self.contact, text="kiva")

        self.assertFalse(Trigger.find_and_handle(other_incoming))

        # complete the flow
        incoming = self.create_msg(direction=INCOMING, contact=self.contact, text="orange")
        self.assertTrue(Flow.find_and_handle(incoming))

        # now we should trigger the other flow as we are at our terminal flow
        self.assertTrue(Trigger.find_and_handle(other_incoming))


class FlowRunTest(TembaTest):

    def setUp(self):
        super(FlowRunTest, self).setUp()

        self.flow = self.create_flow()
        self.contact = self.create_contact("Ben Haggerty", "+250788123123")

    def test_field_normalization(self):
        fields = dict(field1="value1", field2="value2")
        (normalized, count) = FlowRun.normalize_fields(fields)
        self.assertEquals(fields, normalized)

        # field text too long
        fields['field2'] = "*" * 650
        (normalized, count) = FlowRun.normalize_fields(fields)
        self.assertEquals(640, len(normalized['field2']))

        # field name too long
        fields['field' + ("*" * 350)] = "short value"
        (normalized, count) = FlowRun.normalize_fields(fields)
        self.assertTrue('field' + ("*" * 250) in normalized)

        # too many fields
        for i in range(129):
            fields['field%d' % i] = 'value %d' % i
        (normalized, count) = FlowRun.normalize_fields(fields)
        self.assertEquals(128, count)
        self.assertEquals(128, len(normalized))

        fields = dict(numbers=["zero", "one", "two", "three"])
        (normalized, count) = FlowRun.normalize_fields(fields)
        self.assertEquals(5, count)
        self.assertEquals(dict(numbers={'0': "zero", '1': "one", '2': "two", '3': "three"}), normalized)

        fields = dict(united_states=dict(wa="Washington", nv="Nevada"), states=50)
        (normalized, count) = FlowRun.normalize_fields(fields)
        self.assertEquals(4, count)
        self.assertEquals(fields, normalized)

    def test_update_fields(self):
        run = FlowRun.create(self.flow, self.contact)

        # set our fields from an empty state
        new_values = dict(field1="value1", field2="value2")
        run.update_fields(new_values)

        new_values['__default__'] = 'field1: value1, field2: value2'

        self.assertEquals(run.field_dict(), new_values)

        run.update_fields(dict(field2="new value2", field3="value3"))
        new_values['field2'] = "new value2"
        new_values['field3'] = "value3"

        new_values['__default__'] = 'field1: value1, field2: new value2, field3: value3'

        self.assertEquals(run.field_dict(), new_values)

        run.update_fields(dict(field1=""))
        new_values['field1'] = ""
        new_values['__default__'] = 'field1: , field2: new value2, field3: value3'

        self.assertEquals(run.field_dict(), new_values)

    def test_is_completed(self):
        self.flow.start([], [self.contact])

        self.assertFalse(FlowRun.objects.get(contact=self.contact).is_completed())

        incoming = self.create_msg(direction=INCOMING, contact=self.contact, text="orange")
        self.flow.find_and_handle(incoming)

        self.assertTrue(FlowRun.objects.get(contact=self.contact).is_completed())


class FlowLabelTest(SmartminTest):
    def setUp(self):
        self.user = self.create_user("tito")
        self.org = Org.objects.create(name="Nyaruka Ltd.", timezone="Africa/Kigali", created_by=self.user, modified_by=self.user)
        self.org.administrators.add(self.user)
        self.user.set_org(self.org)

    def test_label_model(self):
        # test a the creation of a unique label when we have a long word(more than 32 caracters)
        response = FlowLabel.create_unique("alongwordcomposedofmorethanthirtytwoletters",
                                           self.org,
                                           parent=None)
        self.assertEquals(response.name, "alongwordcomposedofmorethanthirt")

        # try to create another label which starts with the same 32 caracteres
        # the one we already have
        label = FlowLabel.create_unique("alongwordcomposedofmorethanthirtytwocaracteres",
                                        self.org, parent=None)

        self.assertEquals(label.name, "alongwordcomposedofmorethanthi 2")
        self.assertEquals(str(label), "alongwordcomposedofmorethanthi 2")
        label = FlowLabel.create_unique("child", self.org, parent=label)
        self.assertEquals(str(label), "alongwordcomposedofmorethanthi 2 > child")

        FlowLabel.create_unique("dog", self.org)
        FlowLabel.create_unique("dog", self.org)
        dog3 = FlowLabel.create_unique("dog", self.org)
        self.assertEquals("dog 3", dog3.name)

        dog4 = FlowLabel.create_unique("dog ", self.org)
        self.assertEquals("dog 4", dog4.name)

        # view the parent label, should see the child
        self.login(self.user)
        response = self.client.get(reverse('flows.flow_filter', args=[label.pk]))
        self.assertContains(response, "child")

    def test_create(self):
        create_url = reverse('flows.flowlabel_create')

        post_data = dict(name="label_one")

        self.login(self.user)
        response = self.client.post(create_url, post_data, follow=True)
        self.assertEquals(FlowLabel.objects.all().count(), 1)
        self.assertEquals(FlowLabel.objects.all()[0].parent, None)

        label_one = FlowLabel.objects.all()[0]
        post_data = dict(name="sub_label", parent=label_one.pk)
        response = self.client.post(create_url, post_data, follow=True)

        self.assertEquals(FlowLabel.objects.all().count(), 2)
        self.assertEquals(FlowLabel.objects.filter(parent=None).count(), 1)

        post_data = dict(name="sub_label ", parent=label_one.pk)
        response = self.client.post(create_url, post_data, follow=True)
        self.assertTrue('form' in response.context)
        self.assertTrue(response.context['form'].errors)
        self.assertEquals('Name already used', response.context['form'].errors['name'][0])

        self.assertEquals(FlowLabel.objects.all().count(), 2)
        self.assertEquals(FlowLabel.objects.filter(parent=None).count(), 1)

        post_data = dict(name="label from modal")
        response = self.client.post("%s?format=modal" % create_url, post_data, follow=True)
        self.assertEquals(FlowLabel.objects.all().count(), 3)

    def test_delete(self):
        label_one = FlowLabel.create_unique("label1", self.org)

        delete_url = reverse('flows.flowlabel_delete', args=[label_one.pk])

        self.other_user = self.create_user("ironman")

        self.login(self.other_user)
        response = self.client.get(delete_url)
        self.assertEquals(response.status_code, 302)

        self.login(self.user)
        response = self.client.get(delete_url)
        self.assertEquals(response.status_code, 200)


class WebhookTest(TembaTest):

    def setUp(self):
        super(WebhookTest, self).setUp()
        settings.SEND_WEBHOOKS = True

    def tearDown(self):
        super(WebhookTest, self).tearDown()
        settings.SEND_WEBHOOKS = False

    def test_webhook(self):
        self.flow = self.create_flow()
        self.contact = self.create_contact("Ben Haggerty", '+250788383383')

        run = FlowRun.create(self.flow, self.contact)

        # webhook ruleset comes first
        webhook = RuleSet.objects.create(flow=self.flow, uuid=uuid(100), x=0, y=0, ruleset_type=RuleSet.TYPE_WEBHOOK)
        webhook.webhook_url = "http://ordercheck.com/check_order.php?phone=@step.contact.tel_e164"
        webhook.webhook_action = "GET"
        webhook.set_rules_dict([Rule(uuid(15), dict(base="All Responses"), uuid(200), 'R', TrueTest()).as_json()])
        webhook.save()

        # and a ruleset to split off the results
        rules = RuleSet.objects.create(flow=self.flow, uuid=uuid(200), x=0, y=200, ruleset_type=RuleSet.TYPE_EXPRESSION)
        rules.set_rules_dict([Rule(uuid(12), dict(base="Valid"), uuid(2), 'A', ContainsTest(dict(base="valid"))).as_json(),
                              Rule(uuid(13), dict(base="Invalid"), uuid(3), 'A', ContainsTest(dict(base="invalid"))).as_json()])
        rules.save()

        webhook_step = FlowStep.objects.create(run=run, contact=run.contact, step_type=RULE_SET,
                                               step_uuid=webhook.uuid, arrived_on=timezone.now())
        incoming = self.create_msg(direction=INCOMING, contact=self.contact, text="1001")

        (match, value) = rules.find_matching_rule(webhook_step, run, incoming)
        self.assertIsNone(match)
        self.assertIsNone(value)


        rules.operand = "@extra.text @extra.blank"
        rules.save()

        with patch('requests.get') as get:
            with patch('requests.post') as post:
                get.return_value = MockResponse(200, '{ "text": "Get", "blank": "" }')
                post.return_value = MockResponse(200, '{ "text": "Post", "blank": "" }')

                # first do a GET
                webhook.find_matching_rule(webhook_step, run, incoming)
                self.assertEquals(dict(__default__='blank: , text: Get', text="Get", blank=""), run.field_dict())

                # assert our phone number got encoded
                self.assertEquals("http://ordercheck.com/check_order.php?phone=%2B250788383383", get.call_args[0][0])

                # now do a POST
                webhook.webhook_action = "POST"
                webhook.save()
                webhook.find_matching_rule(webhook_step, run, incoming)
                self.assertEquals(dict(__default__='blank: , text: Post', text="Post", blank=""), run.field_dict())

                self.assertEquals("http://ordercheck.com/check_order.php?phone=%2B250788383383", post.call_args[0][0])

        # remove @extra.blank from our text
        rules.operand = "@extra.text"
        rules.save()

        # clear our run's field dict
        run.fields = json.dumps(dict())
        run.save()

        rule_step = FlowStep.objects.create(run=run, contact=run.contact, step_type=RULE_SET,
                                       step_uuid=rules.uuid, arrived_on=timezone.now())

        with patch('requests.post') as mock:
            mock.return_value = MockResponse(200, '{ "text": "Valid" }')

            (match, value) = webhook.find_matching_rule(webhook_step, run, incoming)
            (match, value) = rules.find_matching_rule(rule_step, run, incoming)

            self.assertEquals(uuid(12), match.uuid)
            self.assertEquals("Valid", value)
            self.assertEquals(dict(__default__='text: Valid', text="Valid"), run.field_dict())

        with patch('requests.post') as mock:
            mock.return_value = MockResponse(200, '{ "text": "Valid", "order_number": "PX1001" }')

            (match, value) = webhook.find_matching_rule(webhook_step, run, incoming)
            (match, value) = rules.find_matching_rule(rule_step, run, incoming)
            self.assertEquals(uuid(12), match.uuid)
            self.assertEquals("Valid", value)
            self.assertEquals(dict(__default__='order_number: PX1001, text: Valid', text="Valid", order_number="PX1001"), run.field_dict())

            message_context = self.flow.build_message_context(self.contact, incoming)
            self.assertEquals(dict(text="Valid", order_number="PX1001", __default__='order_number: PX1001, text: Valid'), message_context['extra'])

        with patch('requests.post') as mock:
            mock.return_value = MockResponse(200, '{ "text": "Valid", "order_number": "PX1002" }')

            (match, value) = webhook.find_matching_rule(webhook_step, run, incoming)
            (match, value) = rules.find_matching_rule(rule_step, run, incoming)
            self.assertEquals(uuid(12), match.uuid)
            self.assertEquals("Valid", value)
            self.assertEquals(dict(__default__='order_number: PX1002, text: Valid', text="Valid", order_number="PX1002"), run.field_dict())

            message_context = self.flow.build_message_context(self.contact, incoming)
            self.assertEquals(dict(text="Valid", order_number="PX1002", __default__='order_number: PX1002, text: Valid'), message_context['extra'])

        with patch('requests.post') as mock:
            mock.return_value = MockResponse(200, "asdfasdfasdf")
            rule_step.run.fields = None
            rule_step.run.save()

            (match, value) = webhook.find_matching_rule(webhook_step, run, incoming)
            (match, value) = rules.find_matching_rule(rule_step, run, incoming)
            self.assertIsNone(match)
            self.assertIsNone(value)
            self.assertEquals("1001", incoming.text)

            message_context = self.flow.build_message_context(self.contact, incoming)
            self.assertEquals({'__default__': ''}, message_context['extra'])

        with patch('requests.post') as mock:
            mock.return_value = MockResponse(200, "12345")
            rule_step.run.fields = None
            rule_step.run.save()

            (match, value) = webhook.find_matching_rule(webhook_step, run, incoming)
            (match, value) = rules.find_matching_rule(rule_step, run, incoming)
            self.assertIsNone(match)
            self.assertIsNone(value)
            self.assertEquals("1001", incoming.text)

            message_context = self.flow.build_message_context(self.contact, incoming)
            self.assertEquals({'__default__': ''}, message_context['extra'])

        with patch('requests.post') as mock:
            mock.return_value = MockResponse(500, "Server Error")
            rule_step.run.fields = None
            rule_step.run.save()

            (match, value) = webhook.find_matching_rule(webhook_step, run, incoming)
            (match, value) = rules.find_matching_rule(rule_step, run, incoming)
            self.assertIsNone(match)
            self.assertIsNone(value)
            self.assertEquals("1001", incoming.text)


class SimulationTest(FlowFileTest):

    def test_simulation(self):
        flow = self.get_flow('pick_a_number')

        # remove our channels
        self.org.channels.all().delete()

        simulate_url = reverse('flows.flow_simulate', args=[flow.pk])
        self.admin.first_name = "Ben"
        self.admin.last_name = "Haggerty"
        self.admin.save()

        post_data = dict()
        post_data['has_refresh'] = True

        self.login(self.admin)
        response = self.client.post(simulate_url, json.dumps(post_data), content_type="application/json")
        json_dict = json.loads(response.content)

        self.assertEquals(len(json_dict.keys()), 5)
        self.assertEquals(len(json_dict['messages']), 2)
        self.assertEquals('Ben Haggerty has entered the &quot;Pick a Number&quot; flow', json_dict['messages'][0]['text'])
        self.assertEquals("Pick a number between 1-10.", json_dict['messages'][1]['text'])

        post_data['new_message'] = "3"
        post_data['has_refresh'] = False

        response = self.client.post(simulate_url, json.dumps(post_data), content_type="application/json")
        self.assertEquals(200, response.status_code)
        json_dict = json.loads(response.content)

        self.assertEquals(len(json_dict['messages']), 6)
        self.assertEquals("3", json_dict['messages'][2]['text'])
        self.assertEquals("Saved &#39;3&#39; as @flow.number", json_dict['messages'][3]['text'])
        self.assertEquals("You picked 3!", json_dict['messages'][4]['text'])
        self.assertEquals('Ben Haggerty has exited this flow', json_dict['messages'][5]['text'])


class FlowsTest(FlowFileTest):

    def clear_activity(self, flow):
        r = get_redis_connection()
        flow.clear_stats_cache()

    def test_sms_forms(self):
        flow = self.get_flow('sms-form')

        def assert_response(message, response):
            self.assertEquals(response, self.send_message(flow, message, restart_participants=True))

        # invalid age
        assert_response("101 M Seattle", "Sorry, 101 doesn't look like a valid age, please try again.")

        # invalid gender
        assert_response("36 elephant Seattle", "Sorry, elephant doesn't look like a valid gender. Try again.")

        # invalid location
        assert_response("36 M Saturn", "I don't know the location Saturn. Please try again.")

        # some missing fields
        assert_response("36", "Sorry,  doesn't look like a valid gender. Try again.")
        assert_response("36 M", "I don't know the location . Please try again.")
        assert_response("36 M pequeño", "I don't know the location pequeño. Please try again.")

        # valid entry
        assert_response("36 M Seattle", "Thanks for your submission. We have that as:\n\n36 / M / Seattle")

        # valid entry with extra spaces
        assert_response("36   M  Seattle", "Thanks for your submission. We have that as:\n\n36 / M / Seattle")

        for delimiter in ['+', '.']:
            # now let's switch to pluses and make sure they do the right thing
            for ruleset in flow.rule_sets.filter(ruleset_type='form_field'):
                config = ruleset.config_json()
                config['field_delimiter'] = delimiter
                ruleset.set_config(config)
                ruleset.save()

            ctx = dict(delim=delimiter)

            assert_response("101%(delim)sM%(delim)sSeattle" % ctx, "Sorry, 101 doesn't look like a valid age, please try again.")
            assert_response("36%(delim)selephant%(delim)sSeattle" % ctx, "Sorry, elephant doesn't look like a valid gender. Try again.")
            assert_response("36%(delim)sM%(delim)sSaturn" % ctx, "I don't know the location Saturn. Please try again.")
            assert_response("36%(delim)sM%(delim)sSeattle" % ctx, "Thanks for your submission. We have that as:\n\n36 / M / Seattle")
            assert_response("15%(delim)sM%(delim)spequeño" % ctx, "I don't know the location pequeño. Please try again.")

    def test_write_protection(self):
        flow = self.get_flow('favorites')
        flow_json = flow.as_json()

        # saving should work
        response = flow.update(flow_json, self.admin)
        self.assertEquals(response.get('status'), 'success')

        # but if we save from in the past after our save it should fail
        response = flow.update(flow_json, self.admin)
        self.assertEquals(response.get('status'), 'unsaved')

    def test_get_columns_order(self):
        flow = self.get_flow('columns-order')

        export_columns = flow.get_columns()
        self.assertEquals(export_columns[0], RuleSet.objects.filter(flow=flow, label='Beer').first())
        self.assertEquals(export_columns[1], RuleSet.objects.filter(flow=flow, label='Name').first())
        self.assertEquals(export_columns[2], RuleSet.objects.filter(flow=flow, label='Color').first())

    def test_recent_messages(self):
        flow = self.get_flow('favorites')

        self.login(self.admin)
        recent_messages_url = reverse('flows.flow_recent_messages', args=[flow.pk])
        response = self.client.get(recent_messages_url)
        self.assertEquals([], json.loads(response.content))

        actionset = ActionSet.objects.filter(flow=flow, y=0).first()
        first_action_set_uuid = actionset.uuid
        first_action_set_destination = actionset.destination

        ruleset = RuleSet.objects.filter(flow=flow, label='Color').first()
        first_ruleset_uuid = ruleset.uuid

        other_rule = ruleset.get_rules()[-1]
        other_rule_destination = other_rule.destination
        other_rule_uuid = other_rule.uuid

        blue_rule = ruleset.get_rules()[-2]
        blue_rule_uuid = blue_rule.uuid
        blue_rule_destination = blue_rule.destination

        # use the right get params
        self.send_message(flow, 'chartreuse')
        get_params_entry = "?step=%s&destination=%s&rule=%s" % (first_action_set_uuid, first_action_set_destination, '')
        response = self.client.get(recent_messages_url + get_params_entry)
        response_json = json.loads(response.content)
        self.assertTrue(response_json)
        self.assertEquals(1, len(response_json))
        self.assertEquals("What is your favorite color?", response_json[0].get('text'))

        get_params_other_rule = "?step=%s&destination=%s&rule=%s" % (first_ruleset_uuid, other_rule_destination, other_rule_uuid)
        response = self.client.get(recent_messages_url + get_params_other_rule)
        response_json = json.loads(response.content)
        self.assertTrue(response_json)
        self.assertEquals(1, len(response_json))
        self.assertEquals("chartreuse", response_json[0].get('text'))

        # nothing yet for blue
        get_params_blue_rule = "?step=%s&destination=%s&rule=%s" % (first_ruleset_uuid, blue_rule_destination, blue_rule_uuid)
        response = self.client.get(recent_messages_url + get_params_blue_rule)
        self.assertEquals([], json.loads(response.content))

        # mixed wrong params
        get_params_mixed = "?step=%s&destination=%s&rule=%s" % (first_ruleset_uuid, first_action_set_destination, '')
        response = self.client.get(recent_messages_url + get_params_mixed)
        self.assertEquals([], json.loads(response.content))

        self.send_message(flow, 'mauve')

        response = self.client.get(recent_messages_url + get_params_entry)
        response_json = json.loads(response.content)
        self.assertTrue(response_json)
        self.assertEquals(1, len(response_json))
        self.assertEquals("What is your favorite color?", response_json[0].get('text'))

        response = self.client.get(recent_messages_url + get_params_other_rule)
        response_json = json.loads(response.content)
        self.assertTrue(response_json)
        self.assertEquals(2, len(response_json))
        self.assertEquals("mauve", response_json[0].get('text'))
        self.assertEquals("chartreuse", response_json[1].get('text'))

        response = self.client.get(recent_messages_url + get_params_blue_rule)
        self.assertEquals([], json.loads(response.content))

        response = self.client.get(recent_messages_url + get_params_mixed)
        self.assertEquals([], json.loads(response.content))

        self.send_message(flow, 'blue')

        response = self.client.get(recent_messages_url + get_params_entry)
        response_json = json.loads(response.content)
        self.assertTrue(response_json)
        self.assertEquals(1, len(response_json))
        self.assertEquals("What is your favorite color?", response_json[0].get('text'))

        response = self.client.get(recent_messages_url + get_params_other_rule)
        response_json = json.loads(response.content)
        self.assertTrue(response_json)
        self.assertEquals(2, len(response_json))
        self.assertEquals("mauve", response_json[0].get('text'))
        self.assertEquals("chartreuse", response_json[1].get('text'))

        response = self.client.get(recent_messages_url + get_params_blue_rule)
        response_json = json.loads(response.content)
        self.assertTrue(response_json)
        self.assertEquals(1, len(response_json))
        self.assertEquals("blue", response_json[0].get('text'))

        response = self.client.get(recent_messages_url + get_params_mixed)
        self.assertEquals([], json.loads(response.content))

    def test_completion(self):

        flow = self.get_flow('favorites')
        self.login(self.admin)

        response = self.client.get('%s?flow=%d' % (reverse('flows.flow_completion'), flow.pk))
        response = json.loads(response.content)

        def assertInResponse(response, key):
            found = False
            for item in response:
                if key == item['name']:
                    found = True
            self.assertTrue(found, 'Key %s not found in %s' % (key, response))

        assertInResponse(response, 'contact')
        assertInResponse(response, 'contact.first_name')
        assertInResponse(response, 'flow.color')
        assertInResponse(response, 'flow.color.category')
        assertInResponse(response, 'flow.color.text')
        assertInResponse(response, 'flow.color.time')

    def test_expiration(self):
        flow = self.get_flow('favorites')
        color = RuleSet.objects.get(label='Color', flow=flow)
        self.clear_activity(flow)

        contacts = []
        for i in range(6):
            contacts.append(self.create_contact("Run Contact %d" % i, "+25078838338%d" % i))

        # add our contacts to the flow
        for contact in contacts:
            self.send_message(flow, 'chartreuse', contact=contact)

        # should have six active flowruns
        (active, visited) = flow.get_activity()
        self.assertEquals(6, FlowRun.objects.filter(is_active=True).count())
        self.assertEquals(0, FlowRun.objects.filter(is_active=False).count())
        self.assertEquals(6, flow.get_total_runs())
        self.assertEquals(6, flow.get_total_contacts())
        self.assertEquals(6, active[color.uuid])

        # go expire them all
        FlowRun.do_expire_runs(FlowRun.objects.filter(is_active=True), batch_size=4)

        # should all be expired
        (active, visited) = flow.get_activity()
        self.assertEquals(0, FlowRun.objects.filter(is_active=True).count())
        self.assertEquals(6, FlowRun.objects.filter(is_active=False).count())
        self.assertEquals(6, flow.get_total_runs())
        self.assertEquals(6, flow.get_total_contacts())
        self.assertEquals(0, len(active))

    def test_activity(self):

        flow = self.get_flow('favorites')

        # clear our previous redis activity
        self.clear_activity(flow)

        other_action = ActionSet.objects.get(y=8, flow=flow)
        beer = RuleSet.objects.get(label='Beer', flow=flow)
        color = RuleSet.objects.get(label='Color', flow=flow)
        color_other_uuid = color.get_rules()[-1].uuid

        other_rule_to_msg = '%s:%s' % (color_other_uuid, other_action.uuid)
        msg_to_color_step = '%s:%s' % (other_action.uuid, color.uuid)

        # we don't know this shade of green, it should route us to the beginning again
        self.send_message(flow, 'chartreuse')
        (active, visited) = flow.get_activity()

        self.assertEquals(1, len(active))
        self.assertEquals(1, active[color.uuid])
        self.assertEquals(1, visited[other_rule_to_msg])
        self.assertEquals(1, visited[msg_to_color_step])
        self.assertEquals(1, flow.get_total_runs())
        self.assertEquals(1, flow.get_total_contacts())
        self.assertEquals(0, flow.get_completed_runs())
        self.assertEquals(0, flow.get_completed_percentage())

        # another unknown color, that'll route us right back again
        # the active stats will look the same, but there should be one more journey on the path
        self.send_message(flow, 'mauve')
        (active, visited) = flow.get_activity()
        self.assertEquals(1, len(active))
        self.assertEquals(1, active[color.uuid])
        self.assertEquals(2, visited[other_rule_to_msg])
        self.assertEquals(2, visited[msg_to_color_step])

        # this time a color we know takes us elsewhere, activity will move
        # to another node, but still just one entry
        self.send_message(flow, 'blue')
        (active, visited) = flow.get_activity()
        self.assertEquals(1, len(active))
        self.assertEquals(1, active[beer.uuid])

        # a new participant, showing distinct active counts and incremented path
        ryan = self.create_contact('Ryan Lewis', '+12065550725')
        self.send_message(flow, 'burnt sienna', contact=ryan)
        (active, visited) = flow.get_activity()
        self.assertEquals(2, len(active))
        self.assertEquals(1, active[color.uuid])
        self.assertEquals(1, active[beer.uuid])
        self.assertEquals(3, visited[other_rule_to_msg])
        self.assertEquals(3, visited[msg_to_color_step])
        self.assertEquals(2, flow.get_total_runs())
        self.assertEquals(2, flow.get_total_contacts())

        # now let's have them land in the same place
        self.send_message(flow, 'blue', contact=ryan)
        (active, visited) = flow.get_activity()
        self.assertEquals(1, len(active))
        self.assertEquals(2, active[beer.uuid])

        # now move our first contact forward to the end, both out of the flow now
        self.send_message(flow, 'Turbo King')
        self.send_message(flow, 'Ben Haggerty')
        (active, visited) = flow.get_activity()
        self.assertEquals(1, len(active))

        # half of our flows are now complete
        self.assertEquals(1, flow.get_completed_runs())
        self.assertEquals(50, flow.get_completed_percentage())

        # rebuild our flow stats and make sure they are the same
        flow.do_calculate_flow_stats()
        (active, visited) = flow.get_activity()
        self.assertEquals(1, len(active))
        self.assertEquals(3, visited[other_rule_to_msg])
        self.assertEquals(1, flow.get_completed_runs())
        self.assertEquals(50, flow.get_completed_percentage())

        # we are going to expire, but we want runs across two different flows
        # to make sure that our optimization for expiration is working properly
        cga_flow = self.get_flow('color_gender_age')
        self.assertEquals("What is your gender?", self.send_message(cga_flow, "Red"))
        self.assertEquals(1, len(cga_flow.get_activity()[0]))

        # expire the first contact's runs
        FlowRun.do_expire_runs(FlowRun.objects.filter(contact=self.contact))

        # no active runs for our contact
        self.assertEquals(0, FlowRun.objects.filter(contact=self.contact, is_active=True).count())

        # both of our flows should have reduced active contacts
        self.assertEquals(0, len(cga_flow.get_activity()[0]))

        # now we should only have one node with active runs, but the paths stay
        # the same since those are historical
        (active, visited) = flow.get_activity()
        self.assertEquals(1, len(active))
        self.assertEquals(3, visited[other_rule_to_msg])

        # our completion stats should remain the same
        self.assertEquals(1, flow.get_completed_runs())
        self.assertEquals(50, flow.get_completed_percentage())

        # our completion stats should remain the same
        self.assertEquals(1, flow.get_completed_runs())
        self.assertEquals(50, flow.get_completed_percentage())

        # check that we have the right number of steps and runs
        self.assertEquals(17, FlowStep.objects.filter(run__flow=flow).count())
        self.assertEquals(2, FlowRun.objects.filter(flow=flow).count())

        # now let's delete our contact, we'll still have one active node, but
        # our visit path counts will go down by two since he went there twice
        self.contact.release()
        (active, visited) = flow.get_activity()
        self.assertEquals(1, len(active))
        self.assertEquals(1, visited[msg_to_color_step])
        self.assertEquals(1, visited[other_rule_to_msg])
        self.assertEquals(1, flow.get_total_runs())
        self.assertEquals(1, flow.get_total_contacts())

        # he was also accounting for our completion rate, back to nothing
        self.assertEquals(0, flow.get_completed_runs())
        self.assertEquals(0, flow.get_completed_percentage())

        # advance ryan to the end to make sure our percentage accounts for one less contact
        self.send_message(flow, 'Turbo King', contact=ryan)
        self.send_message(flow, 'Ryan Lewis', contact=ryan)
        (active, visited) = flow.get_activity()
        self.assertEquals(0, len(active))
        self.assertEquals(1, flow.get_completed_runs())
        self.assertEquals(100, flow.get_completed_percentage())

        # test contacts should not affect the counts
        hammer = Contact.get_test_contact(self.admin)

        # please hammer, don't hurt em
        self.send_message(flow, 'Rose', contact=hammer)
        self.send_message(flow, 'Violet', contact=hammer)
        self.send_message(flow, 'Blue', contact=hammer)
        self.send_message(flow, 'Turbo King', contact=hammer)
        self.send_message(flow, 'MC Hammer', contact=hammer)

        # our flow stats should be unchanged
        (active, visited) = flow.get_activity()
        self.assertEquals(0, len(active))
        self.assertEquals(1, visited[msg_to_color_step])
        self.assertEquals(1, visited[other_rule_to_msg])
        self.assertEquals(1, flow.get_total_runs())
        self.assertEquals(1, flow.get_total_contacts())
        self.assertEquals(1, flow.get_completed_runs())
        self.assertEquals(100, flow.get_completed_percentage())

        # but hammer should have created some simulation activity
        (active, visited) = flow.get_activity(simulation=True)
        self.assertEquals(0, len(active))
        self.assertEquals(2, visited[msg_to_color_step])
        self.assertEquals(2, visited[other_rule_to_msg])

        # delete our last contact to make sure activity is gone without first expiring, zeros abound
        ryan.release()
        (active, visited) = flow.get_activity()
        self.assertEquals(0, len(active))
        self.assertEquals(0, visited[msg_to_color_step])
        self.assertEquals(0, visited[other_rule_to_msg])
        self.assertEquals(0, flow.get_total_runs())
        self.assertEquals(0, flow.get_total_contacts())
        self.assertEquals(0, flow.get_completed_runs())
        self.assertEquals(0, flow.get_completed_percentage())

        # runs and steps all gone too
        self.assertEquals(0, FlowStep.objects.filter(run__flow=flow, contact__is_test=False).count())
        self.assertEquals(0, FlowRun.objects.filter(flow=flow, contact__is_test=False).count())

        # test that expirations remove activity when triggered from the cron in the same way
        tupac = self.create_contact('Tupac Shakur', '+12065550725')
        self.send_message(flow, 'azul', contact=tupac)
        (active, visited) = flow.get_activity()
        self.assertEquals(1, len(active))
        self.assertEquals(1, active[color.uuid])
        self.assertEquals(1, visited[other_rule_to_msg])
        self.assertEquals(1, visited[msg_to_color_step])
        self.assertEquals(1, flow.get_total_runs())
        self.assertEquals(1, flow.get_total_contacts())

        # set the run to be ready for expiration
        run = tupac.runs.first()
        run.expires_on = timezone.now() - timedelta(days=1)
        run.save()

        # now trigger the checking task and make sure it is removed from our activity
        from .tasks import check_flows_task
        check_flows_task()
        (active, visited) = flow.get_activity()
        self.assertEquals(0, len(active))
        self.assertEquals(1, flow.get_total_runs())
        self.assertEquals(1, flow.get_total_contacts())

    def test_destination_type(self):

        flow = self.get_flow('pick_a_number')

        # our start points to a ruleset
        start = ActionSet.objects.get(flow=flow, y=0)
        self.assertEquals(RULE_SET, start.destination_type)

        # and that ruleset points to an actionset
        ruleset = RuleSet.objects.get(uuid=start.destination)
        rule = ruleset.get_rules()[0]
        self.assertEquals(ACTION_SET, rule.destination_type)

        # point our rule to a ruleset
        passive = RuleSet.objects.get(flow=flow, label='passive')
        self.update_destination(flow, rule.uuid, passive.uuid)
        ruleset = RuleSet.objects.get(uuid=start.destination)
        self.assertEquals(RULE_SET, ruleset.get_rules()[0].destination_type)

    def test_orphaned_action_to_action(self):
        """
        Orphaned at an action, then routed to an action
        """

        # run a flow that ends on an action
        flow = self.get_flow('pick_a_number')
        self.assertEquals("You picked 3!", self.send_message(flow, "3"))

        pick_a_number = ActionSet.objects.get(flow=flow, y=0)
        you_picked = ActionSet.objects.get(flow=flow, y=228)

        # send a message, no flow should handle us since we are done
        incoming = self.create_msg(direction=INCOMING, contact=self.contact, text="Unhandled")
        handled = flow.find_and_handle(incoming)
        self.assertFalse(handled)

        # now wire up our finished action to the start of our flow
        flow = self.update_destination(flow, you_picked.uuid, pick_a_number.uuid)
        self.send_message(flow, "next message please", assert_reply=False, assert_handle=False)

    def test_orphaned_action_to_input_rule(self):
        """
        Orphaned at an action, then routed to a rule that evaluates on input
        """
        flow = self.get_flow('pick_a_number')

        self.assertEquals("You picked 6!", self.send_message(flow, "6"))

        you_picked = ActionSet.objects.get(flow=flow, y=228)
        number = RuleSet.objects.get(flow=flow, label='number')

        flow = self.update_destination(flow, you_picked.uuid, number.uuid)
        self.send_message(flow, "9", assert_reply=False, assert_handle=False)

    def test_orphaned_action_to_passive_rule(self):
        """
        Orphaned at an action, then routed to a rule that doesn't require input which leads
        to a rule that evaluates on input
        """
        flow = self.get_flow('pick_a_number')

        you_picked = ActionSet.objects.get(flow=flow, y=228)
        passive_ruleset = RuleSet.objects.get(flow=flow, label='passive')
        self.assertEquals("You picked 6!", self.send_message(flow, "6"))

        flow = self.update_destination(flow, you_picked.uuid, passive_ruleset.uuid)
        self.send_message(flow, "9", assert_reply=False, assert_handle=False)

    def test_rule_changes_under_us(self):
        flow = self.get_flow('favorites')
        self.send_message(flow, "RED", restart_participants=True)

        # at this point we are waiting for the response to the second question about beer

        # let's change that ruleset to instead be based on the contact name
        group_ruleset = RuleSet.objects.get(flow=flow, label='Beer')

        group_ruleset.operand = "@contact.beer"
        group_ruleset.ruleset_type = RuleSet.TYPE_CONTACT_FIELD
        group_ruleset.save()

        self.contact.set_field("beer", "Mutzig")

        # and send our last message with our name, we should:
        # 1) get fast forwarded to the next waiting ruleset about our name and have our message applied to that
        # 2) get an outgoing message about our beer choice
        # 3) get an outgoing message about our name
        responses = self.send_message(flow, "Eric")
        self.assertEquals(2, len(responses))
        self.assertEquals("Mmmmm... delicious Mutzig. If only they made red Mutzig! Lastly, what is your name?",
                          responses[0])
        self.assertEquals("Thanks Eric, we are all done!",
                          responses[1])

    def test_server_runtime_cycle(self):
        flow = self.get_flow('loop_detection')
        first_actionset = ActionSet.objects.get(flow=flow, y=0)
        group_ruleset = RuleSet.objects.get(flow=flow, label='Group Split A')
        group_one_rule = group_ruleset.get_rules()[0]
        name_ruleset = RuleSet.objects.get(flow=flow, label='Name Split')
        rowan_rule = name_ruleset.get_rules()[0]

        print group_ruleset
        print name_ruleset

        # rule turning back on ourselves
        with self.assertRaises(FlowException):
            self.update_destination(flow, group_one_rule.uuid, group_ruleset.uuid)

        # non-blocking rule to non-blocking rule and back
        with self.assertRaises(FlowException):
            self.update_destination(flow, rowan_rule.uuid, group_ruleset.uuid)

        # our non-blocking rule to an action and back to us again
        with self.assertRaises(FlowException):
            self.update_destination(flow, group_one_rule.uuid, first_actionset.uuid)

        # add our contact to Group A
        group_a = ContactGroup.user_groups.create(org=self.org, name="Group A",
                                                  created_by=self.admin, modified_by=self.admin)
        group_a.contacts.add(self.contact)

        # rule turning back on ourselves
        self.update_destination_no_check(flow, group_ruleset.uuid, group_ruleset.uuid, rule=group_one_rule.uuid)
        with self.assertRaises(FlowException):
            self.send_message(flow, "1", assert_reply=False)

        flow.delete()

        # non-blocking rule to non-blocking rule and back
        flow = self.get_flow('loop_detection')

        # need to get these again as we just reimported and UUIDs have changed
        group_ruleset = RuleSet.objects.get(flow=flow, label='Group Split A')
        name_ruleset = RuleSet.objects.get(flow=flow, label='Name Split')
        rowan_rule = name_ruleset.get_rules()[0]

        # update our name to rowan so we match the name rule
        self.contact.name = "Rowan"
        self.contact.save()

        # but remove ourselves from the group so we enter the loop
        group_a.contacts.remove(self.contact)

        self.update_destination_no_check(flow, name_ruleset.uuid, group_ruleset.uuid, rule=rowan_rule.uuid)
        with self.assertRaises(FlowException):
            self.send_message(flow, "2", assert_reply=False)

        flow.delete()

    def test_decimal_substitution(self):
        flow = self.get_flow('pick_a_number')
        self.assertEquals("You picked 3!", self.send_message(flow, "3"))

    def test_rules_first(self):
        flow = self.get_flow('rules_first')
        self.assertEquals(Flow.RULES_ENTRY, flow.entry_type)
        self.assertEquals("You've got to be kitten me", self.send_message(flow, "cats"))

    def test_non_blocking_rule_first(self):

        flow = self.get_flow('non_blocking_rule_first')

        eminem = self.create_contact('Eminem', '+12345')
        flow.start(groups=[], contacts=[eminem])
        msg = Msg.objects.filter(direction='O', contact=eminem).first()
        self.assertEquals('Hi there Eminem', msg.text)

        # put a webhook on the rule first and make sure it executes
        ruleset = RuleSet.objects.get(uuid=flow.entry_uuid)
        ruleset.webhook_url = 'http://localhost'
        ruleset.save()

        tupac = self.create_contact('Tupac', '+15432')
        flow.start(groups=[], contacts=[tupac])
        msg = Msg.objects.filter(direction='O', contact=tupac).first()
        self.assertEquals('Hi there Tupac', msg.text)

    def test_webhook_rule_first(self):

        flow = self.get_flow('webhook_rule_first')
        tupac = self.create_contact('Tupac', '+15432')
        flow.start(groups=[], contacts=[tupac])

        # a message should have been sent
        msg = Msg.objects.filter(direction='O', contact=tupac).first()
        self.assertEquals('Testing this out', msg.text)

    def test_substitution(self):
        flow = self.get_flow('substitution')

        self.contact.name = "Ben Haggerty"
        self.contact.save()

        runs = flow.start_msg_flow([self.contact])
        self.assertEquals(1, len(runs))
        self.assertEquals(1, self.contact.msgs.all().count())
        self.assertEquals('Hi Ben Haggerty, what is your phone number?', self.contact.msgs.all()[0].text)

        self.assertEquals("Thanks, you typed +250788123123", self.send_message(flow, "0788123123"))
        sms = Msg.objects.get(org=flow.org, contact__urns__path="+250788123123")
        self.assertEquals("Hi from Ben Haggerty! Your phone is 0788 123 123.", sms.text)

    def test_new_contact(self):
        mother_flow = self.get_flow('mama_mother_registration')
        registration_flow = self.get_flow('mama_registration', dict(NEW_MOTHER_FLOW_ID=mother_flow.pk))

        self.assertEquals("Enter the expected delivery date.", self.send_message(registration_flow, "Judy Pottier"))
        self.assertEquals("Great, thanks for registering the new mother", self.send_message(registration_flow, "31.1.2015"))

        mother = Contact.objects.get(org=self.org, name="Judy Pottier")
        self.assertTrue(mother.get_field_raw('edd').startswith('31-01-2015'))
        self.assertEquals(mother.get_field_raw('chw_phone'), self.contact.get_urn(TEL_SCHEME).path)
        self.assertEquals(mother.get_field_raw('chw_name'), self.contact.name)

    def test_group_rule_first(self):
        rule_flow = self.get_flow('group_rule_first')

        # start our contact down it
        rule_flow.start([], [self.contact], restart_participants=True)

        # contact should get a message that they didn't match either group
        self.assertLastResponse("You are something else.")

        # add them to the father's group
        self.create_group("Fathers", [self.contact])

        rule_flow.start([], [self.contact], restart_participants=True)
        self.assertLastResponse("You are a father.")

    def test_mother_registration(self):
        mother_flow = self.get_flow('new_mother')
        registration_flow = self.get_flow('mother_registration', dict(NEW_MOTHER_FLOW_ID=mother_flow.pk))

        self.assertEquals("What is her expected delivery date?", self.send_message(registration_flow, "Judy Pottier"))
        self.assertEquals("What is her phone number?", self.send_message(registration_flow, "31.1.2014"))
        self.assertEquals("Great, you've registered the new mother!", self.send_message(registration_flow, "0788 383 383"))

        mother = Contact.from_urn(self.org, TEL_SCHEME, "+250788383383")
        self.assertEquals("Judy Pottier", mother.name)
        self.assertTrue(mother.get_field_raw('expected_delivery_date').startswith('31-01-2014'))
        self.assertEquals("+12065552020", mother.get_field_raw('chw'))
        self.assertTrue(mother.user_groups.filter(name="Expecting Mothers"))

        pain_flow = self.get_flow('pain_flow')
        self.assertEquals("Your CHW will be in contact soon!", self.send_message(pain_flow, "yes", contact=mother))

        chw = self.contact
        sms = Msg.objects.filter(contact=chw).order_by('-created_on')[0]
        self.assertEquals("Please follow up with Judy Pottier, she has reported she is in pain.", sms.text)

    def test_flow_export_results(self):
        self.clear_storage()

        mother_flow = self.get_flow('new_mother')
        registration_flow = self.get_flow('mother_registration', dict(NEW_MOTHER_FLOW_ID=mother_flow.pk))

        # start our test contact down the flow
        self.assertEquals("What is her expected delivery date?",
                          self.send_message(registration_flow, "Test Mother", contact=Contact.get_test_contact(self.admin)))

        # then a real contact
        self.assertEquals("What is her expected delivery date?", self.send_message(registration_flow, "Judy Pottier"))
        self.assertEquals("That doesn't look like a valid date, try again.", self.send_message(registration_flow, "NO"))
        self.assertEquals("What is her phone number?", self.send_message(registration_flow, "31.1.2014"))
        self.assertEquals("Great, you've registered the new mother!", self.send_message(registration_flow, "0788 383 383"))

        # export the flow
        task = ExportFlowResultsTask.objects.create(org=self.org, created_by=self.admin, modified_by=self.admin)
        task.flows.add(registration_flow)
        task.do_export()

        task = ExportFlowResultsTask.objects.get(pk=task.id)

        # read it back in, check values
        from xlrd import open_workbook
        filename = "%s/test_orgs/%d/results_exports/%d.xls" % (settings.MEDIA_ROOT, self.org.pk, task.pk)
        workbook = open_workbook(os.path.join(settings.MEDIA_ROOT, filename), 'rb')

        self.assertEquals(3, len(workbook.sheets()))
        entries = workbook.sheets()[0]
        self.assertEquals(2, entries.nrows)
        self.assertEquals(14, entries.ncols)

        # make sure our date hour is correct in our current timezone, we only look at hour as that
        # is what changes per timezone
        org_timezone = pytz.timezone(self.org.timezone)
        org_now = timezone.now().astimezone(org_timezone)
        self.assertEquals(org_now.hour, xldate_as_tuple(entries.cell(1, 4).value, 0)[3])

        # name category and value and raw
        self.assertEquals("All Responses", entries.cell(1, 5).value)
        self.assertEquals("Judy Pottier", entries.cell(1, 6).value)
        self.assertEquals("Judy Pottier", entries.cell(1, 7).value)

        # EDD category and value and raw
        self.assertEquals("is a date", entries.cell(1, 8).value)
        self.assertTrue(entries.cell(1, 9).value.startswith("31-01-2014"))
        self.assertEquals("31.1.2014", entries.cell(1, 10).value)

        # Phone category and value and raw
        self.assertEquals("phone", entries.cell(1, 11).value)
        self.assertEquals("+250788383383", entries.cell(1, 12).value)
        self.assertEquals("0788 383 383", entries.cell(1, 13).value)

        messages = workbook.sheets()[2]
        self.assertEquals(10, messages.nrows)
        self.assertEquals(6, messages.ncols)

        self.assertEqual(messages.cell(0, 0).value, "Phone")
        self.assertEqual(messages.cell(0, 1).value, "Name")
        self.assertEqual(messages.cell(0, 2).value, "Date")
        self.assertEqual(messages.cell(0, 3).value, "Direction")
        self.assertEqual(messages.cell(0, 4).value, "Message")
        self.assertEqual(messages.cell(0, 5).value, "Channel")

        self.assertEqual(messages.cell(1, 0).value, "+12065552020")
        self.assertEqual(messages.cell(1, 1).value, "Ben Haggerty")
        self.assertEqual(messages.cell(1, 3).value, "OUT")
        self.assertEqual(messages.cell(1, 4).value, "Thanks for registering a new mother, what is her name?")
        self.assertEqual(messages.cell(1, 5).value, "Test Channel")

        # assert the time is correct here as well
        self.assertEquals(org_now.hour, xldate_as_tuple(entries.cell(1, 3).value, 0)[3])

    def test_flow_export(self):
        flow = self.get_flow('favorites')

        # now let's export it
        self.login(self.admin)
        response = self.client.get(reverse('flows.flow_export', args=[flow.pk]))
        modified_on = flow.modified_on
        self.assertEquals(200, response.status_code)

        definition = json.loads(response.content)
        self.assertEquals(6, definition.get('version', 0))
        self.assertEquals(1, len(definition.get('flows', [])))

        # try importing it and see that we have an updated flow
        Flow.import_flows(definition, self.org, self.admin)
        flow = Flow.objects.filter(name="%s" % flow.name).first()
        self.assertIsNotNone(flow)
        self.assertNotEqual(modified_on, flow.modified_on)

        # don't allow exports that reference other flows
        new_mother = self.get_flow('new_mother')
        flow = self.get_flow('references_other_flows',
                             substitutions=dict(START_FLOW=new_mother.pk,
                                                TRIGGER_FLOW=self.get_flow('pain_flow').pk))
        response = self.client.get(reverse('flows.flow_export', args=[flow.pk]))
        self.assertContains(response, "Sorry, this flow cannot be exported")
        self.assertContains(response, "New Mother")
        self.assertContains(response, "Pain Flow")

        # now try importing it into a completey different org
        trey = self.create_user("Trey Anastasio")
        trey_org = Org.objects.create(name="Gotta Jiboo", timezone="Africa/Kigali", created_by=trey, modified_by=trey)
        trey_org.administrators.add(trey)

        response = self.client.get(reverse('flows.flow_export', args=[new_mother.pk]))
        definition = json.loads(response.content)

        Flow.import_flows(definition, trey_org, trey)
        self.assertIsNotNone(Flow.objects.filter(org=trey_org, name="New Mother").first())

    def test_start_flow_action(self):
        self.import_file('flow-starts')
        parent = Flow.objects.get(name='Parent Flow')
        child = Flow.objects.get(name='Child Flow')

        contacts = []
        for i in range(10):
            contacts.append(self.create_contact("Fred", '+25078812312%d' % i))

        # start the flow for our contacts
        start = FlowStart.objects.create(flow=parent, created_by=self.admin, modified_by=self.admin)
        for contact in contacts:
            start.contacts.add(contact)
        start.start()

        # all our contacts should have a name of Greg now (set in the child flow)
        for contact in contacts:
            self.assertTrue(FlowRun.objects.filter(flow=parent, contact=contact))
            self.assertTrue(FlowRun.objects.filter(flow=child, contact=contact))
            self.assertEquals("Greg", Contact.objects.get(pk=contact.pk).name)

    def test_cross_language_import(self):

        # import our localized flow into an org with no languages
        self.import_file('multi-language-flow')
        flow = Flow.objects.get(name='Multi Language Flow')

        # even tho we don't have a language, our flow has enough info to function
        self.assertEquals('eng', flow.base_language)

        # now try executing this flow on our org, should use the flow base language
        self.assertEquals('Hello friend! What is your favorite color?',
                          self.send_message(flow, 'start flow', restart_participants=True, initiate_flow=True))

        replies = self.send_message(flow, 'blue')
        self.assertEquals('Thank you! I like blue.', replies[0])
        self.assertEquals('This message was not translated.', replies[1])

        # now add a primary language to our org
        spanish = Language.objects.create(name='Spanish', iso_code='spa', org=self.org,
                                          created_by=self.admin, modified_by=self.admin)
        self.org.primary_language = spanish
        self.org.save()

        flow = Flow.objects.get(pk=flow.pk)

        # with our org in spanish, we should get the spanish version
        self.assertEquals('\xa1Hola amigo! \xbfCu\xe1l es tu color favorito?',
                          self.send_message(flow, 'start flow', restart_participants=True, initiate_flow=True))

        self.org.primary_language = None
        self.org.save()
        flow = Flow.objects.get(pk=flow.pk)

        # no longer spanish on our org
        self.assertEquals('Hello friend! What is your favorite color?',
                          self.send_message(flow, 'start flow', restart_participants=True, initiate_flow=True))

        # back to spanish
        self.org.primary_language = spanish
        self.org.save()
        flow = Flow.objects.get(pk=flow.pk)

        # but set our contact's language explicitly should keep us at english
        self.contact.language = 'eng'
        self.contact.save()
        self.assertEquals('Hello friend! What is your favorite color?',
                          self.send_message(flow, 'start flow', restart_participants=True, initiate_flow=True))

    def test_different_expiration(self):
        flow = self.get_flow('favorites')
        self.send_message(flow, "RED", restart_participants=True)

        # get the latest run
        first_run = flow.runs.all()[0]
        first_expires = first_run.expires_on

        time.sleep(1)

        # start it again
        self.send_message(flow, "RED", restart_participants=True)

        # previous run should no longer be active
        first_run = FlowRun.objects.get(pk=first_run.pk)
        self.assertFalse(first_run.is_active)

        # expires on shouldn't have changed on it though
        self.assertEquals(first_expires, first_run.expires_on)

        # new run should have a different expires on
        new_run = flow.runs.all().order_by('-expires_on').first()
        self.assertTrue(new_run.expires_on > first_expires)

    def test_flow_expiration_updates(self):
        flow = self.get_flow('favorites')
        self.assertEquals("Good choice, I like Red too! What is your favorite beer?", self.send_message(flow, "RED"))

        # get our current expiration
        run = flow.runs.get()
        self.assertEquals(flow.org, run.org)

        starting_expiration = run.expires_on
        starting_modified = run.modified_on

        time.sleep(1)

        # now fire another messages
        self.assertEquals("Mmmmm... delicious Turbo King. If only they made red Turbo King! Lastly, what is your name?", self.send_message(flow, "turbo"))

        # our new expiration should be later
        run = flow.runs.get()
        self.assertTrue(run.expires_on > starting_expiration)
        self.assertTrue(run.modified_on > starting_modified)

    def test_flow_expiration(self):
        flow = self.get_flow('favorites')
        self.assertEquals("Good choice, I like Red too! What is your favorite beer?", self.send_message(flow, "RED"))
        self.assertEquals("Mmmmm... delicious Turbo King. If only they made red Turbo King! Lastly, what is your name?", self.send_message(flow, "turbo"))
        self.assertEquals(1, flow.runs.count())

        # pretend our step happened 10 minutes ago
        step = FlowStep.objects.filter(run=flow.runs.all()[0], left_on=None)[0]
        step.arrived_on = timezone.now() - timedelta(minutes=10)
        step.save()

        # now let's expire them out of the flow prematurely
        flow.expires_after_minutes = 5
        flow.save()

        # this normally gets run on FlowCRUDL.Update
        flow.update_run_expirations()

        # check that our run is expired
        run = flow.runs.all()[0]
        self.assertFalse(run.is_active)

        # we will be starting a new run now, since the other expired
        self.assertEquals("I don't know that color. Try again.",
                          self.send_message(flow, "Michael Jordan", restart_participants=True))
        self.assertEquals(2, flow.runs.count())

    def test_parsing(self):

        # test a preprocess url
        flow = self.get_flow('preprocess')
        self.assertEquals('http://preprocessor.com/endpoint.php', flow.rule_sets.all().order_by('y')[0].webhook_url)

    def test_flow_loops(self):
        # this tests two flows that start each other
        flow1 = self.create_flow()
        flow2 = self.create_flow()

        # create an action on flow1 to start flow2
        flow1.update(dict(action_sets=[dict(uuid=uuid(1), x=1, y=1,
                                            actions=[dict(type='flow', id=flow2.pk)])]))
        flow2.update(dict(action_sets=[dict(uuid=uuid(2), x=1, y=1,
                                            actions=[dict(type='flow', id=flow1.pk)])]))

        # start the flow, shouldn't get into a loop, but both should get started
        flow1.start([], [self.contact])

        self.assertTrue(FlowRun.objects.get(flow=flow1, contact=self.contact))
        self.assertTrue(FlowRun.objects.get(flow=flow2, contact=self.contact))

    def test_ruleset_loops(self):
        self.import_file('ruleset_loop')

        flow1=Flow.objects.all()[1]
        flow2=Flow.objects.all()[0]

        # start the flow, should not get into a loop
        flow1.start([], [self.contact])

        self.assertTrue(FlowRun.objects.get(flow=flow1, contact=self.contact))
        self.assertTrue(FlowRun.objects.get(flow=flow2, contact=self.contact))

    def test_parent_child(self):
        from temba.campaigns.models import Campaign, CampaignEvent, EventFire

        favorites = self.get_flow('favorites')

        # do a dry run once so that the groups and fields get created
        group = self.create_group("Campaign", [])
        field = ContactField.get_or_create(self.org, "campaign_date", "Campaign Date")

        # tests that a contact is properly updated when a child flow is called
        child = self.get_flow('child')
        parent = self.get_flow('parent', substitutions=dict(CHILD_ID=child.id))

        # create a campaign with a single event
        campaign = Campaign.create(self.org, self.admin, "Test Campaign", group)
        CampaignEvent.create_flow_event(self.org, self.admin, campaign, relative_to=field,
                                        offset=10, unit='W', flow=favorites)

        self.assertEquals("Added to campaign.", self.send_message(parent, "start", initiate_flow=True))

        # should have one event scheduled for this contact
        self.assertTrue(EventFire.objects.filter(contact=self.contact))

    def test_translations_rule_first(self):

        # import a rule first flow that already has language dicts
        # this rule first does not depend on @step.value for the first rule, so
        # it can be evaluated right away
        flow = self.get_flow('group_membership')

        # create the language for our org
        language = Language.objects.create(iso_code='eng', name='English', org=self.org,
                                           created_by=flow.created_by, modified_by=flow.modified_by)
        self.org.primary_language = language
        self.org.save()

        # start our flow without a message (simulating it being fired by a trigger or the simulator)
        # this will evaluate requires_step() to make sure it handles localized flows
        runs = flow.start_msg_flow([self.contact])
        self.assertEquals(1, len(runs))
        self.assertEquals(1, self.contact.msgs.all().count())
        self.assertEquals('You are not in the enrolled group.', self.contact.msgs.all()[0].text)

        enrolled_group = ContactGroup.create(self.org, self.user, "Enrolled")
        enrolled_group.update_contacts([self.contact], True)

        runs_started = flow.start_msg_flow([self.contact])
        self.assertEquals(1, len(runs_started))
        self.assertEquals(2, self.contact.msgs.all().count())
        self.assertEquals('You are in the enrolled group.', self.contact.msgs.all().order_by('-pk')[0].text)

    def test_translations(self):

        favorites = self.get_flow('favorites')

        # create a new language on the org
        language = Language.objects.create(iso_code='eng', name='English', org=self.org,
                                           created_by=favorites.created_by, modified_by=favorites.modified_by)

        # set it as our primary language
        self.org.primary_language = language
        self.org.save()

        # everything should work as normal with our flow
        self.assertEquals("What is your favorite color?", self.send_message(favorites, "favorites", initiate_flow=True))
        json_dict = favorites.as_json()
        reply = json_dict['action_sets'][0]['actions'][0]

        # we should be a normal unicode response
        self.assertTrue(isinstance(reply['msg'], dict))
        self.assertTrue(isinstance(reply['msg']['base'], unicode))

        # now our replies are language dicts
        json_dict = favorites.as_json()
        reply = json_dict['action_sets'][1]['actions'][0]
        self.assertEquals('Good choice, I like @flow.color.category too! What is your favorite beer?', reply['msg']['base'])

        # now interact with the flow and make sure we get an appropriate resonse
        FlowRun.objects.all().delete()

        self.assertEquals("What is your favorite color?", self.send_message(favorites, "favorites", initiate_flow=True))
        self.assertEquals("Good choice, I like Red too! What is your favorite beer?", self.send_message(favorites, "RED"))

        # now let's add a second language
        Language.objects.create(iso_code='kli', name='Klingon', org=self.org,
                                created_by=favorites.created_by, modified_by=favorites.modified_by)

        # update our initial message
        initial_message = json_dict['action_sets'][0]['actions'][0]
        initial_message['msg']['kli'] = 'Kikshtik derklop?'
        json_dict['action_sets'][0]['actions'][0] = initial_message

        # and the first response
        reply['msg']['kli'] = 'Katishklick Shnik @flow.color.category Errrrrrrrklop'
        json_dict['action_sets'][1]['actions'][0] = reply

        # save the changes
        self.assertEquals('success', favorites.update(json_dict, self.admin)['status'])

        # should get org primary language (english) since our contact has no preferred language
        FlowRun.objects.all().delete()
        self.assertEquals("What is your favorite color?", self.send_message(favorites, "favorite", initiate_flow=True))
        self.assertEquals("Good choice, I like Red too! What is your favorite beer?", self.send_message(favorites, "RED"))

        # now set our contact's preferred language to klingon
        FlowRun.objects.all().delete()
        self.contact.language = 'kli'
        self.contact.save()

        self.assertEquals("Kikshtik derklop?", self.send_message(favorites, "favorite", initiate_flow=True))
        self.assertEquals("Katishklick Shnik Red Errrrrrrrklop", self.send_message(favorites, "RED"))

        # we support localized rules and categories as well
        json_dict = favorites.as_json()
        rule = json_dict['rule_sets'][0]['rules'][0]
        self.assertTrue(isinstance(rule['test']['test'], dict))
        rule['test']['test']['kli'] = 'klerk'
        rule['category']['kli'] = 'Klerkistikloperopikshtop'
        json_dict['rule_sets'][0]['rules'][0] = rule
        self.assertEquals('success', favorites.update(json_dict, self.admin)['status'])

        FlowRun.objects.all().delete()
        self.assertEquals("Katishklick Shnik Klerkistikloperopikshtop Errrrrrrrklop", self.send_message(favorites, "klerk"))

        # test the send action as well
        json_dict = favorites.as_json()
        action = json_dict['action_sets'][1]['actions'][0]
        action['type'] = 'send'
        action['contacts'] = [dict(id=self.contact.pk)]
        action['groups'] = []
        action['variables'] = []
        json_dict['action_sets'][1]['actions'][0] = action
        self.assertEquals('success', favorites.update(json_dict, self.admin)['status'])

        FlowRun.objects.all().delete()
        self.send_message(favorites, "klerk", assert_reply=False)
        sms = Msg.objects.filter(contact=self.contact).order_by('-pk')[0]
        self.assertEquals("Katishklick Shnik Klerkistikloperopikshtop Errrrrrrrklop", sms.text)

        # test dirty json
        json_dict = favorites.as_json()

        # boolean values in our language dict shouldn't blow up
        json_dict['action_sets'][0]['actions'][0]['msg']['updated'] = True
        json_dict['action_sets'][0]['actions'][0]['msg']['kli'] = 'Bleck'

        # boolean values in our rule dict shouldn't blow up
        rule = json_dict['rule_sets'][0]['rules'][0]
        rule['category']['updated'] = True

        response = favorites.update(json_dict)
        self.assertEquals('success', response['status'])

        favorites = Flow.objects.get(pk=favorites.pk)
        json_dict = favorites.as_json()
        action = self.assertEquals('Bleck', json_dict['action_sets'][0]['actions'][0]['msg']['kli'])

        # test that simulation takes language into account
        self.login(self.admin)
        simulate_url = reverse('flows.flow_simulate', args=[favorites.pk])
        response = json.loads(self.client.post(simulate_url, json.dumps(dict(has_refresh=True)), content_type="application/json").content)
        self.assertEquals('What is your favorite color?', response['messages'][1]['text'])

        # now lets toggle the UI to Klingon and try the same thing
        simulate_url = "%s?lang=kli" % reverse('flows.flow_simulate', args=[favorites.pk])
        response = json.loads(self.client.post(simulate_url, json.dumps(dict(has_refresh=True)), content_type="application/json").content)
        self.assertEquals('Bleck', response['messages'][1]['text'])


class FlowMigrationTest(FlowFileTest):

    def migrate_flow(self, flow, to_version=None):
        if not to_version:
            to_version = CURRENT_EXPORT_VERSION
        flow.update(FlowVersion.migrate_definition(flow.as_json(), flow.version_number, to_version=to_version))
        return Flow.objects.get(pk=flow.pk)

    def test_migrate_to_6(self):

        # file format is old non-localized format
        voice_json = self.get_flow_json('call-me-maybe')

        # no language set
        self.assertIsNone(voice_json.get('base_language', None))
        self.assertEquals('Yes', voice_json['rule_sets'][0]['rules'][0]['category'])
        self.assertEquals('Press one, two, or three. Thanks.', voice_json['action_sets'][0]['actions'][0]['msg'])

        # add a recording to make sure that gets migrated properly too
        voice_json['action_sets'][0]['actions'][0]['recording'] = '/recording.mp3'

        migrate_to_version_6(voice_json)

        # now we should have a language
        self.assertEquals('base', voice_json.get('base_language', None))
        self.assertEquals('Yes', voice_json['rule_sets'][0]['rules'][0]['category']['base'])
        self.assertEquals('Press one, two, or three. Thanks.', voice_json['action_sets'][0]['actions'][0]['msg']['base'])
        self.assertEquals('/recording.mp3', voice_json['action_sets'][0]['actions'][0]['recording']['base'])

    def test_migrate_to_5_language(self):

        flow = self.get_flow('multi-language-flow')

        # fake a version 4 flow
        RuleSet.objects.filter(flow=flow).update(response_type='C', ruleset_type=None)
        flow.version_number = 4
        flow.save()

        # force a node insertion
        ruleset = RuleSet.objects.get(flow=flow)
        ruleset.operand = '@step.value|lower_case'
        ruleset.save()

        # now migrate us forward
        flow = self.migrate_flow(flow, to_version=5)

        wait_ruleset = RuleSet.objects.get(flow=flow, ruleset_type='wait_message')
        self.assertEquals(1, len(wait_ruleset.get_rules()))
        self.assertEquals('All Responses', wait_ruleset.get_rules()[0].category['eng'])
        self.assertEquals('Otro', wait_ruleset.get_rules()[0].category['spa'])

<<<<<<< HEAD
    def test_migrate_to_5(self):
=======
    def test_migrate_from_4_to_5(self):
>>>>>>> 76216d28

        settings.SEND_WEBHOOKS = True

        flow = self.get_flow('favorites')

        # start the flow for our contact
        flow.start(groups=[], contacts=[self.contact])

        # we should be sitting at the ruleset waiting for a message
        step = FlowStep.objects.get(run__flow=flow, step_type='R')
        ruleset = RuleSet.objects.get(uuid=step.step_uuid)
        self.assertEquals('wait_message', ruleset.ruleset_type)

        # fake a version 4 flow
        RuleSet.objects.filter(flow=flow).update(response_type='C', ruleset_type=None)
        flow.version_number = 4
        flow.save()

        # pretend our current ruleset was stopped at a webhook with a passive rule
        ruleset = RuleSet.objects.get(flow=flow, uuid=step.step_uuid)
        ruleset.webhook_url = 'http://www.mywebhook.com/lookup'
        ruleset.webhook_action = 'POST'
        ruleset.operand = '@extra.value'
        ruleset.save()

        # make beer use @step.value with a filter to test node creation
        beer_ruleset = RuleSet.objects.get(flow=flow, label='Beer')
        beer_ruleset.operand = '@step.value|lower_case'
        beer_ruleset.save()

        # now migrate our flow
        flow = self.migrate_flow(flow, to_version=5)

        # we should be sitting at a wait node
        ruleset = RuleSet.objects.get(uuid=step.step_uuid)
        self.assertEquals('wait_message', ruleset.ruleset_type)
        self.assertEquals('@step.value', ruleset.operand)

        # we should be pointing to a newly created webhook rule
        webhook = RuleSet.objects.get(flow=flow, uuid=ruleset.get_rules()[0].destination)
        self.assertEquals('webhook', webhook.ruleset_type)
        self.assertEquals('http://www.mywebhook.com/lookup', webhook.webhook_url)
        self.assertEquals('POST', webhook.webhook_action)
        self.assertEquals('@step.value', webhook.operand)
        self.assertEquals('Color Webhook', webhook.label)

        # which should in turn point to a new expression split on @extra.value
        expression = RuleSet.objects.get(flow=flow, uuid=webhook.get_rules()[0].destination)
        self.assertEquals('expression', expression.ruleset_type)
        self.assertEquals('@extra.value', expression.operand)

        # takes us to the next question
        beer_question = ActionSet.objects.get(flow=flow, uuid=expression.get_rules()[0].destination)

        # which should pause for the response
        wait_beer = RuleSet.objects.get(flow=flow, uuid=beer_question.destination)
        self.assertEquals('wait_message', wait_beer.ruleset_type)
        self.assertEquals('@step.value', wait_beer.operand)
        self.assertEquals(1, len(wait_beer.get_rules()))
        self.assertEquals('All Responses', wait_beer.get_rules()[0].category[flow.base_language])

        # and then split on the expression for various beer choices
        beer_expression = RuleSet.objects.get(flow=flow, uuid=wait_beer.get_rules()[0].destination)
        self.assertEquals('expression', beer_expression.ruleset_type)
        self.assertEquals('@step.value|lower_case', beer_expression.operand)
        self.assertEquals(5, len(beer_expression.get_rules()))

        # set our expression to operate on the last inbound message
        expression.operand = '@step.value'
        expression.save()

        with patch('requests.post') as mock:
            mock.return_value = MockResponse(200, '{ "status": "valid" }')

            # now move our straggler forward with a message, should get a reply

            first_response = ActionSet.objects.get(flow=flow, x=131)
            actions = first_response.get_actions_dict()
            actions[0]['msg'][flow.base_language] = 'I like @flow.color.category too! What is your favorite beer? @flow.color_webhook'
            first_response.set_actions_dict(actions)
            first_response.save()

            reply = self.send_message(flow, 'red')
            self.assertEquals('I like Red too! What is your favorite beer? { "status": "valid" }', reply)

            reply = self.send_message(flow, 'Turbo King')
            self.assertEquals('Mmmmm... delicious Turbo King. If only they made red Turbo King! Lastly, what is your name?', reply)


class DuplicateValueTest(FlowFileTest):

    def test_duplicate_value_test(self):
        flow = self.get_flow('favorites')
        self.assertEquals("I don't know that color. Try again.", self.send_message(flow, "carpet"))

        # get the run for our contact
        run = FlowRun.objects.get(contact=self.contact, flow=flow)

        # we should have one value for this run, "Other"
        value = Value.objects.get(run=run)
        self.assertEquals("Other", value.category)

        # retry with "red" as an aswer
        self.assertEquals("Good choice, I like Red too! What is your favorite beer?", self.send_message(flow, "red"))

        # we should now still have only one value, but the category should be Red now
        value = Value.objects.get(run=run)
        self.assertEquals("Red", value.category)


class WebhookLoopTest(FlowFileTest):

    def setUp(self):
        super(WebhookLoopTest, self).setUp()
        settings.SEND_WEBHOOKS = True

    def tearDown(self):
        super(WebhookLoopTest, self).tearDown()
        settings.SEND_WEBHOOKS = False

    def test_webhook_loop(self):
        flow = self.get_flow('webhook_loop')

        with patch('requests.get') as mock:
            mock.return_value = MockResponse(200, '{ "text": "first message" }')
            self.assertEquals("first message", self.send_message(flow, "first", initiate_flow=True))

        with patch('requests.get') as mock:
            mock.return_value = MockResponse(200, '{ "text": "second message" }')
            self.assertEquals("second message", self.send_message(flow, "second"))


class GhostActionNodeTest(FlowFileTest):

    def test_ghost_action_node_test(self):
        # load our flows
        self.get_flow('parent_child_flow')
        flow = Flow.objects.get(name="Parent Flow")

        # start the flow
        flow.start([], [self.contact])

        # at this point, our contact has to active flow runs:
        # one for our parent flow at an action set (the start flow action), one in our child flow at the send message action

        # let's remove the actionset we are stuck at
        ActionSet.objects.filter(flow=flow).delete()

        # create a new message and get it handled
        msg = self.create_msg(contact=self.contact, direction='I', text="yes")
        Flow.find_and_handle(msg)

        # we should have gotten a response from our child flow
        self.assertEquals("I like butter too.",
                          Msg.objects.filter(direction=OUTGOING).order_by('-created_on').first().text)<|MERGE_RESOLUTION|>--- conflicted
+++ resolved
@@ -3495,11 +3495,7 @@
         self.assertEquals('All Responses', wait_ruleset.get_rules()[0].category['eng'])
         self.assertEquals('Otro', wait_ruleset.get_rules()[0].category['spa'])
 
-<<<<<<< HEAD
     def test_migrate_to_5(self):
-=======
-    def test_migrate_from_4_to_5(self):
->>>>>>> 76216d28
 
         settings.SEND_WEBHOOKS = True
 
