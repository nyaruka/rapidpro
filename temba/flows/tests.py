--- conflicted
+++ resolved
@@ -38,11 +38,6 @@
     FlowActivityCount,
     FlowCategoryCount,
     FlowLabel,
-<<<<<<< HEAD
-    FlowNodeCount,
-=======
-    FlowPathCount,
->>>>>>> 61f8b2a3
     FlowRevision,
     FlowRun,
     FlowSession,
@@ -3263,13 +3258,6 @@
             ],
             current_node_uuid="59d992c6-c491-473d-a7e9-4f431d705c01",
         )
-<<<<<<< HEAD
-=======
-        self.assertEqual(
-            {"6fc14d2c-3b4d-49c7-b342-4b2b2ebf7678:59d992c6-c491-473d-a7e9-4f431d705c01": 1},
-            {f"{c.from_uuid}:{c.to_uuid}": c.count for c in FlowPathCount.objects.all()},
-        )
->>>>>>> 61f8b2a3
 
 
 class FlowRunCRUDLTest(TembaTest, CRUDLTestMixin):
