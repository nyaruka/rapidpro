import decimal
import io
from datetime import date, datetime, timedelta, timezone as tzone
from unittest.mock import patch

from django_redis import get_redis_connection
from openpyxl import load_workbook

from django.core.files.storage import default_storage
from django.db.models.functions import TruncDate
from django.test.utils import override_settings
from django.urls import reverse
from django.utils import timezone

from temba import mailroom
from temba.api.models import Resthook
from temba.archives.models import Archive
from temba.campaigns.models import Campaign, CampaignEvent
from temba.classifiers.models import Classifier
from temba.contacts.models import URN, Contact, ContactField, ContactGroup, ContactURN
from temba.globals.models import Global
from temba.msgs.models import SystemLabel, SystemLabelCount
from temba.orgs.integrations.dtone import DTOneType
from temba.orgs.models import Export
from temba.templates.models import TemplateTranslation
from temba.tests import CRUDLTestMixin, MigrationTest, MockJsonResponse, TembaTest, matchers, mock_mailroom
from temba.tests.base import get_contact_search
from temba.tests.engine import MockSessionWriter
from temba.triggers.models import Trigger
from temba.utils import json, s3
from temba.utils.uuid import uuid4
from temba.utils.views.mixins import TEMBA_MENU_SELECTION

from .checks import mailroom_url
from .models import (
    Flow,
    FlowCategoryCount,
    FlowLabel,
    FlowNodeCount,
    FlowPathCount,
    FlowRevision,
    FlowRun,
    FlowRunStatusCount,
    FlowSession,
    FlowStart,
    FlowStartCount,
    FlowUserConflictException,
    FlowVersionConflictException,
    ResultsExport,
)
from .tasks import (
    interrupt_flow_sessions,
    squash_activity_counts,
    squash_flow_counts,
    trim_flow_revisions,
    trim_flow_sessions,
    update_session_wait_expires,
)


class FlowTest(TembaTest, CRUDLTestMixin):
    def setUp(self):
        super().setUp()

        self.contact = self.create_contact("Eric", phone="+250788382382")
        self.contact2 = self.create_contact("Nic", phone="+250788383383")
        self.contact3 = self.create_contact("Norbert", phone="+250788123456")
        self.contact4 = self.create_contact("Teeh", phone="+250788123457", language="por")

        self.other_group = self.create_group("Other", [])

    def test_get_unique_name(self):
        self.assertEqual("Testing", Flow.get_unique_name(self.org, "Testing"))

        # ensure checking against existing flows is case-insensitive
        testing = self.create_flow("TESTING")

        self.assertEqual("Testing 2", Flow.get_unique_name(self.org, "Testing"))
        self.assertEqual("Testing", Flow.get_unique_name(self.org, "Testing", ignore=testing))
        self.assertEqual("Testing", Flow.get_unique_name(self.org2, "Testing"))  # different org

        self.create_flow("Testing 2")

        self.assertEqual("Testing 3", Flow.get_unique_name(self.org, "Testing"))

        # ensure we don't exceed the name length limit
        self.create_flow("X" * 64)

        self.assertEqual(f"{'X' * 62} 2", Flow.get_unique_name(self.org, "X" * 64))

    def test_clean_name(self):
        self.assertEqual("Hello", Flow.clean_name("Hello\0"))
        self.assertEqual("Hello/n", Flow.clean_name("Hello\\n"))
        self.assertEqual("Say 'Hi'", Flow.clean_name('Say "Hi"'))
        self.assertEqual("x" * 64, Flow.clean_name("x" * 100))
        self.assertEqual("a                                b", Flow.clean_name(f"a{' ' * 32}b{' ' * 32}c"))

    @patch("temba.mailroom.queue_interrupt")
    def test_archive(self, mock_queue_interrupt):
        flow = self.create_flow("Test")
        flow.archive(self.admin)

        mock_queue_interrupt.assert_called_once_with(self.org, flow=flow)

        flow.refresh_from_db()
        self.assertEqual(flow.is_archived, True)
        self.assertEqual(flow.is_active, True)

    @patch("temba.mailroom.queue_interrupt")
    def test_release(self, mock_queue_interrupt):
        global1 = Global.get_or_create(self.org, self.admin, "api_key", "API Key", "234325")
        flow = self.create_flow("Test")
        flow.global_dependencies.add(global1)

        flow.release(self.admin)

        mock_queue_interrupt.assert_called_once_with(self.org, flow=flow)

        flow.refresh_from_db()
        self.assertTrue(flow.name.startswith("deleted-"))
        self.assertFalse(flow.is_archived)
        self.assertFalse(flow.is_active)
        self.assertEqual(0, flow.global_dependencies.count())

    def test_get_definition(self):
        favorites = self.get_flow("favorites_v13")

        # fill the definition with junk metadata
        rev = favorites.get_current_revision()
        rev.definition["uuid"] = "Nope"
        rev.definition["name"] = "Not the name"
        rev.definition["revision"] = 1234567
        rev.definition["expire_after_minutes"] = 7654
        rev.save(update_fields=("definition",))

        # definition should use values from flow db object
        definition = favorites.get_definition()
        self.assertEqual(definition["uuid"], str(favorites.uuid))
        self.assertEqual(definition["name"], "Favorites")
        self.assertEqual(definition["revision"], 1)
        self.assertEqual(definition["expire_after_minutes"], 720)

        # when saving a new revision we overwrite metadata
        favorites.save_revision(self.admin, rev.definition)
        rev = favorites.get_current_revision()
        self.assertEqual(rev.definition["uuid"], str(favorites.uuid))
        self.assertEqual(rev.definition["name"], "Favorites")
        self.assertEqual(rev.definition["revision"], 2)
        self.assertEqual(rev.definition["expire_after_minutes"], 720)

        # can't get definition of a flow with no revisions
        favorites.revisions.all().delete()
        self.assertRaises(AssertionError, favorites.get_definition)

    def test_ensure_current_version(self):
        # importing migrates to latest spec version
        flow = self.get_flow("favorites_v13")
        self.assertEqual("13.5.0", flow.version_number)
        self.assertEqual(1, flow.revisions.count())

        # rewind one spec version..
        flow.version_number = "13.0.0"
        flow.save(update_fields=("version_number",))
        rev = flow.revisions.get()
        rev.definition["spec_version"] = "13.0.0"
        rev.spec_version = "13.0.0"
        rev.save()

        old_modified_on = flow.modified_on
        old_saved_on = flow.saved_on

        flow.ensure_current_version()

        # check we migrate to current spec version
        self.assertEqual("13.5.0", flow.version_number)
        self.assertEqual(2, flow.revisions.count())
        self.assertEqual("system", flow.revisions.order_by("id").last().created_by.username)

        # saved on won't have been updated but modified on will
        self.assertEqual(old_saved_on, flow.saved_on)
        self.assertGreater(flow.modified_on, old_modified_on)

    def test_flow_archive_with_campaign(self):
        self.login(self.admin)
        self.get_flow("the_clinic")

        campaign = Campaign.objects.get(name="Appointment Schedule")
        flow = Flow.objects.get(name="Confirm Appointment")

        campaign_event = CampaignEvent.objects.filter(flow=flow, campaign=campaign).first()
        self.assertIsNotNone(campaign_event)

        # do not archive if the campaign is active
        Flow.apply_action_archive(self.admin, Flow.objects.filter(pk=flow.pk))

        flow.refresh_from_db()
        self.assertFalse(flow.is_archived)

        campaign.is_archived = True
        campaign.save()

        # can archive if the campaign is archived
        Flow.apply_action_archive(self.admin, Flow.objects.filter(pk=flow.pk))

        flow.refresh_from_db()
        self.assertTrue(flow.is_archived)

        campaign.is_archived = False
        campaign.save()

        flow.is_archived = False
        flow.save()

        campaign_event.is_active = False
        campaign_event.save()

        # can archive if the campaign is not archived with no active event
        Flow.apply_action_archive(self.admin, Flow.objects.filter(pk=flow.pk))

        flow.refresh_from_db()
        self.assertTrue(flow.is_archived)

    def test_editor(self):
        flow = self.create_flow("Test")

        self.login(self.admin)

        flow_editor_url = reverse("flows.flow_editor", args=[flow.uuid])

        response = self.client.get(flow_editor_url)

        self.assertTrue(response.context["mutable"])
        self.assertTrue(response.context["can_start"])
        self.assertTrue(response.context["can_simulate"])
        self.assertContains(response, reverse("flows.flow_simulate", args=[flow.id]))
        self.assertContains(response, 'id="rp-flow-editor"')

        # flows that are archived can't be edited, started or simulated
        self.login(self.admin)

        flow.is_archived = True
        flow.save(update_fields=("is_archived",))

        response = self.client.get(flow_editor_url)

        self.assertFalse(response.context["mutable"])
        self.assertFalse(response.context["can_start"])
        self.assertFalse(response.context["can_simulate"])

    def test_editor_feature_filters(self):
        flow = self.create_flow("Test")

        self.login(self.admin)

        def assert_features(features: set):
            response = self.client.get(reverse("flows.flow_editor", args=[flow.uuid]))
            self.assertEqual(features, set(json.loads(response.context["feature_filters"])))

        # add a resthook
        Resthook.objects.create(org=flow.org, created_by=self.admin, modified_by=self.admin)
        assert_features({"resthook"})

        # add an NLP classifier
        Classifier.objects.create(org=flow.org, config="", created_by=self.admin, modified_by=self.admin)
        assert_features({"classifier", "resthook"})

        # add a DT One integration
        DTOneType().connect(flow.org, self.admin, "login", "token")
        assert_features({"airtime", "classifier", "resthook"})

        # change our channel to use a whatsapp scheme
        self.channel.schemes = [URN.WHATSAPP_SCHEME]
        self.channel.save()
        assert_features({"whatsapp", "airtime", "classifier", "resthook"})

        # change our channel to use a facebook scheme
        self.channel.schemes = [URN.FACEBOOK_SCHEME]
        self.channel.save()
        assert_features({"facebook", "optins", "airtime", "classifier", "resthook"})

        self.setUpLocations()

        assert_features({"facebook", "optins", "airtime", "classifier", "resthook", "locations"})

    def test_save_revision(self):
        self.login(self.admin)
        self.client.post(
            reverse("flows.flow_create"), {"name": "Go Flow", "flow_type": Flow.TYPE_MESSAGE, "base_language": "eng"}
        )
        flow = Flow.objects.get(
            org=self.org, name="Go Flow", flow_type=Flow.TYPE_MESSAGE, version_number=Flow.CURRENT_SPEC_VERSION
        )

        # can't save older spec version over newer
        definition = flow.revisions.order_by("id").last().definition
        definition["spec_version"] = Flow.FINAL_LEGACY_VERSION

        with self.assertRaises(FlowVersionConflictException):
            flow.save_revision(self.admin, definition)

        # can't save older revision over newer
        definition["spec_version"] = Flow.CURRENT_SPEC_VERSION
        definition["revision"] = 0

        with self.assertRaises(FlowUserConflictException):
            flow.save_revision(self.admin, definition)

    def test_clone(self):
        flow = self.create_flow("123456789012345678901234567890123456789012345678901234567890")  # 60 chars
        flow.expires_after_minutes = 60
        flow.save(update_fields=("expires_after_minutes",))

        copy1 = flow.clone(self.admin)

        self.assertNotEqual(flow.id, copy1.id)
        self.assertEqual(60, copy1.expires_after_minutes)

        # name should start with "Copy of" and be truncated to 64 chars
        self.assertEqual("Copy of 12345678901234567890123456789012345678901234567890123456", copy1.name)

        # cloning again should generate a unique name
        copy2 = flow.clone(self.admin)
        self.assertEqual("Copy of 123456789012345678901234567890123456789012345678901234 2", copy2.name)
        copy3 = flow.clone(self.admin)
        self.assertEqual("Copy of 123456789012345678901234567890123456789012345678901234 3", copy3.name)

        # ensure that truncating doesn't leave trailing spaces
        flow2 = self.create_flow("abcdefghijklmnopqrstuvwxyzabcdefghijklmnopqrstuvwxyzabc efghijkl")
        copy2 = flow2.clone(self.admin)
        self.assertEqual("Copy of abcdefghijklmnopqrstuvwxyzabcdefghijklmnopqrstuvwxyzabc", copy2.name)

    def test_copy_group_split_no_name(self):
        flow = self.get_flow("group_split_no_name")
        flow_def = flow.get_definition()

        copy = flow.clone(self.admin)
        copy_def = copy.get_definition()

        self.assertEqual(len(copy_def["nodes"]), 1)
        self.assertEqual(len(copy_def["nodes"][0]["router"]["cases"]), 1)
        self.assertEqual(
            copy_def["nodes"][0]["router"]["cases"][0],
            {
                "uuid": matchers.UUID4String(),
                "type": "has_group",
                "arguments": [matchers.UUID4String()],
                "category_uuid": matchers.UUID4String(),
            },
        )

        # check that the original and the copy reference the same group
        self.assertEqual(
            flow_def["nodes"][0]["router"]["cases"][0]["arguments"],
            copy_def["nodes"][0]["router"]["cases"][0]["arguments"],
        )

    @mock_mailroom
    def test_activity(self, mr_mocks):
        flow = self.get_flow("favorites_v13")
        flow_nodes = flow.get_definition()["nodes"]
        color_prompt = flow_nodes[0]
        color_other = flow_nodes[1]
        color_split = flow_nodes[2]
        beer_prompt = flow_nodes[3]
        beer_split = flow_nodes[5]
        name_prompt = flow_nodes[6]
        name_split = flow_nodes[7]
        end_prompt = flow_nodes[8]

        # we don't know this shade of green, it should route us to the beginning again
        session1 = (
            MockSessionWriter(self.contact, flow)
            .visit(color_prompt)
            .send_msg("What is your favorite color?", self.channel)
            .visit(color_split)
            .wait()
            .resume(msg=self.create_incoming_msg(self.contact, "chartreuse"))
            .set_result("color", "chartreuse", category="Other", input="chartreuse")
            .visit(color_other)
            .send_msg("I don't know that color. Try again.")
            .visit(color_split)
            .wait()
            .save()
        )

        self.assertEqual({color_split["uuid"]: 1}, FlowNodeCount.get_totals(flow))

        (active, visited) = flow.get_activity()

        self.assertEqual({color_split["uuid"]: 1}, active)
        self.assertEqual(
            {
                f'{color_prompt["exits"][0]["uuid"]}:{color_split["uuid"]}': 1,
                f'{color_split["exits"][-1]["uuid"]}:{color_other["uuid"]}': 1,
                f'{color_other["exits"][0]["uuid"]}:{color_split["uuid"]}': 1,
            },
            visited,
        )
        self.assertEqual(
            {
                "total": 1,
                "status": {"active": 0, "waiting": 1, "completed": 0, "expired": 0, "interrupted": 0, "failed": 0},
                "completion": 0,
            },
            flow.get_run_stats(),
        )

        # another unknown color, that'll route us right back again
        # the active stats will look the same, but there should be one more journey on the path
        (
            session1.resume(msg=self.create_incoming_msg(self.contact, "mauve"))
            .set_result("color", "mauve", category="Other", input="mauve")
            .visit(color_other)
            .send_msg("I don't know that color. Try again.")
            .visit(color_split)
            .wait()
            .save()
        )

        (active, visited) = flow.get_activity()

        self.assertEqual({color_split["uuid"]: 1}, active)
        self.assertEqual(
            {
                f'{color_prompt["exits"][0]["uuid"]}:{color_split["uuid"]}': 1,
                f'{color_split["exits"][-1]["uuid"]}:{color_other["uuid"]}': 2,
                f'{color_other["exits"][0]["uuid"]}:{color_split["uuid"]}': 2,
            },
            visited,
        )

        # this time a color we know takes us elsewhere, activity will move
        # to another node, but still just one entry
        (
            session1.resume(msg=self.create_incoming_msg(self.contact, "blue"))
            .set_result("color", "blue", category="Blue", input="blue")
            .visit(beer_prompt, exit_index=2)
            .send_msg("Good choice, I like Blue too! What is your favorite beer?")
            .visit(beer_split)
            .wait()
            .save()
        )

        (active, visited) = flow.get_activity()

        self.assertEqual({beer_split["uuid"]: 1}, active)
        self.assertEqual(
            {
                f'{color_prompt["exits"][0]["uuid"]}:{color_split["uuid"]}': 1,
                f'{color_split["exits"][-1]["uuid"]}:{color_other["uuid"]}': 2,
                f'{color_other["exits"][0]["uuid"]}:{color_split["uuid"]}': 2,
                f'{color_split["exits"][2]["uuid"]}:{beer_prompt["uuid"]}': 1,
                f'{beer_prompt["exits"][0]["uuid"]}:{beer_split["uuid"]}': 1,
            },
            visited,
        )

        # a new participant, showing distinct active counts and incremented path
        ryan = self.create_contact("Ryan Lewis", phone="+12065550725")
        session2 = (
            MockSessionWriter(ryan, flow)
            .visit(color_prompt)
            .send_msg("What is your favorite color?", self.channel)
            .visit(color_split)
            .wait()
            .resume(msg=self.create_incoming_msg(ryan, "burnt sienna"))
            .set_result("color", "burnt sienna", category="Other", input="burnt sienna")
            .visit(color_other)
            .send_msg("I don't know that color. Try again.")
            .visit(color_split)
            .wait()
            .save()
        )

        (active, visited) = flow.get_activity()

        self.assertEqual({color_split["uuid"]: 1, beer_split["uuid"]: 1}, active)
        self.assertEqual(
            {
                f'{color_prompt["exits"][0]["uuid"]}:{color_split["uuid"]}': 2,
                f'{color_split["exits"][-1]["uuid"]}:{color_other["uuid"]}': 3,
                f'{color_other["exits"][0]["uuid"]}:{color_split["uuid"]}': 3,
                f'{color_split["exits"][2]["uuid"]}:{beer_prompt["uuid"]}': 1,
                f'{beer_prompt["exits"][0]["uuid"]}:{beer_split["uuid"]}': 1,
            },
            visited,
        )
        self.assertEqual(
            {
                "total": 2,
                "status": {"active": 0, "waiting": 2, "completed": 0, "expired": 0, "interrupted": 0, "failed": 0},
                "completion": 0,
            },
            flow.get_run_stats(),
        )

        # now let's have them land in the same place
        (
            session2.resume(msg=self.create_incoming_msg(ryan, "blue"))
            .set_result("color", "blue", category="Blue", input="blue")
            .visit(beer_prompt, exit_index=2)
            .send_msg("Good choice, I like Blue too! What is your favorite beer?")
            .visit(beer_split)
            .wait()
            .save()
        )

        (active, visited) = flow.get_activity()

        self.assertEqual({beer_split["uuid"]: 2}, active)

        # now move our first contact forward to the end
        (
            session1.resume(msg=self.create_incoming_msg(self.contact, "Turbo King"))
            .visit(name_prompt, exit_index=2)
            .send_msg("Mmmmm... delicious Turbo King. Lastly, what is your name?")
            .visit(name_split)
            .wait()
            .resume(msg=self.create_incoming_msg(self.contact, "Ben Haggerty"))
            .visit(end_prompt)
            .complete()
            .save()
        )

        (active, visited) = flow.get_activity()

        self.assertEqual({beer_split["uuid"]: 1}, active)
        self.assertEqual(
            {
                f'{color_prompt["exits"][0]["uuid"]}:{color_split["uuid"]}': 2,
                f'{color_split["exits"][-1]["uuid"]}:{color_other["uuid"]}': 3,
                f'{color_other["exits"][0]["uuid"]}:{color_split["uuid"]}': 3,
                f'{color_split["exits"][2]["uuid"]}:{beer_prompt["uuid"]}': 2,
                f'{beer_prompt["exits"][0]["uuid"]}:{beer_split["uuid"]}': 2,
                f'{beer_split["exits"][2]["uuid"]}:{name_prompt["uuid"]}': 1,
                f'{name_prompt["exits"][0]["uuid"]}:{name_split["uuid"]}': 1,
                f'{name_split["exits"][0]["uuid"]}:{end_prompt["uuid"]}': 1,
            },
            visited,
        )

        # half of our flows are now complete
        self.assertEqual(
            {
                "total": 2,
                "status": {"active": 0, "waiting": 1, "completed": 1, "expired": 0, "interrupted": 0, "failed": 0},
                "completion": 50,
            },
            flow.get_run_stats(),
        )

        # check squashing doesn't change anything
        squash_flow_counts()

        (active, visited) = flow.get_activity()

        self.assertEqual({beer_split["uuid"]: 1}, active)
        self.assertEqual(
            {
                f'{color_prompt["exits"][0]["uuid"]}:{color_split["uuid"]}': 2,
                f'{color_split["exits"][-1]["uuid"]}:{color_other["uuid"]}': 3,
                f'{color_other["exits"][0]["uuid"]}:{color_split["uuid"]}': 3,
                f'{color_split["exits"][2]["uuid"]}:{beer_prompt["uuid"]}': 2,
                f'{beer_prompt["exits"][0]["uuid"]}:{beer_split["uuid"]}': 2,
                f'{beer_split["exits"][2]["uuid"]}:{name_prompt["uuid"]}': 1,
                f'{name_prompt["exits"][0]["uuid"]}:{name_split["uuid"]}': 1,
                f'{name_split["exits"][0]["uuid"]}:{end_prompt["uuid"]}': 1,
            },
            visited,
        )
        self.assertEqual(
            {
                "total": 2,
                "status": {"active": 0, "waiting": 1, "completed": 1, "expired": 0, "interrupted": 0, "failed": 0},
                "completion": 50,
            },
            flow.get_run_stats(),
        )
        self.assertEqual(
            [
                {
                    "categories": [
                        {"count": 2, "name": "Blue", "pct": 1.0},
                        {"count": 0, "name": "Other", "pct": 0.0},
                    ],
                    "key": "color",
                    "name": "color",
                    "total": 2,
                }
            ],
            flow.get_category_counts(),
        )

        # now let's delete our contact, we'll still have one active node, and path counts will be unchanged
        self.contact.release(self.user)

        (active, visited) = flow.get_activity()

        self.assertEqual({beer_split["uuid"]: 1}, active)
        self.assertEqual(
            {
                f'{color_prompt["exits"][0]["uuid"]}:{color_split["uuid"]}': 2,
                f'{color_split["exits"][-1]["uuid"]}:{color_other["uuid"]}': 3,
                f'{color_other["exits"][0]["uuid"]}:{color_split["uuid"]}': 3,
                f'{color_split["exits"][2]["uuid"]}:{beer_prompt["uuid"]}': 2,
                f'{beer_prompt["exits"][0]["uuid"]}:{beer_split["uuid"]}': 2,
                f'{beer_split["exits"][2]["uuid"]}:{name_prompt["uuid"]}': 1,
                f'{name_prompt["exits"][0]["uuid"]}:{name_split["uuid"]}': 1,
                f'{name_split["exits"][0]["uuid"]}:{end_prompt["uuid"]}': 1,
            },
            visited,
        )
        self.assertEqual(
            {
                "total": 1,
                "status": {"active": 0, "waiting": 1, "completed": 0, "expired": 0, "interrupted": 0, "failed": 0},
                "completion": 0,
            },
            flow.get_run_stats(),
        )
        self.assertEqual(
            [
                {
                    "categories": [
                        {"count": 1, "name": "Blue", "pct": 1.0},
                        {"count": 0, "name": "Other", "pct": 0.0},
                    ],
                    "key": "color",
                    "name": "color",
                    "total": 1,
                }
            ],
            flow.get_category_counts(),
        )

        # advance ryan to the end to make sure our percentage accounts for one less contact
        (
            session2.resume(msg=self.create_incoming_msg(ryan, "Turbo King"))
            .visit(name_prompt, exit_index=2)
            .send_msg("Mmmmm... delicious Turbo King. Lastly, what is your name?")
            .visit(name_split)
            .wait()
            .resume(msg=self.create_incoming_msg(ryan, "Ryan Lewis"))
            .visit(end_prompt)
            .complete()
            .save()
        )

        (active, visited) = flow.get_activity()

        self.assertEqual({}, active)
        self.assertEqual(
            {
                f'{color_prompt["exits"][0]["uuid"]}:{color_split["uuid"]}': 2,
                f'{color_split["exits"][-1]["uuid"]}:{color_other["uuid"]}': 3,
                f'{color_other["exits"][0]["uuid"]}:{color_split["uuid"]}': 3,
                f'{color_split["exits"][2]["uuid"]}:{beer_prompt["uuid"]}': 2,
                f'{beer_prompt["exits"][0]["uuid"]}:{beer_split["uuid"]}': 2,
                f'{beer_split["exits"][2]["uuid"]}:{name_prompt["uuid"]}': 2,
                f'{name_prompt["exits"][0]["uuid"]}:{name_split["uuid"]}': 2,
                f'{name_split["exits"][0]["uuid"]}:{end_prompt["uuid"]}': 2,
            },
            visited,
        )
        self.assertEqual(
            {
                "total": 1,
                "status": {"active": 0, "waiting": 0, "completed": 1, "expired": 0, "interrupted": 0, "failed": 0},
                "completion": 100,
            },
            flow.get_run_stats(),
        )

        # delete our last contact.. path counts should be unchanged
        ryan.release(self.admin)

        (active, visited) = flow.get_activity()

        self.assertEqual({}, active)
        self.assertEqual(
            {
                f'{color_prompt["exits"][0]["uuid"]}:{color_split["uuid"]}': 2,
                f'{color_split["exits"][-1]["uuid"]}:{color_other["uuid"]}': 3,
                f'{color_other["exits"][0]["uuid"]}:{color_split["uuid"]}': 3,
                f'{color_split["exits"][2]["uuid"]}:{beer_prompt["uuid"]}': 2,
                f'{beer_prompt["exits"][0]["uuid"]}:{beer_split["uuid"]}': 2,
                f'{beer_split["exits"][2]["uuid"]}:{name_prompt["uuid"]}': 2,
                f'{name_prompt["exits"][0]["uuid"]}:{name_split["uuid"]}': 2,
                f'{name_split["exits"][0]["uuid"]}:{end_prompt["uuid"]}': 2,
            },
            visited,
        )
        self.assertEqual(
            {
                "total": 0,
                "status": {"active": 0, "waiting": 0, "completed": 0, "expired": 0, "interrupted": 0, "failed": 0},
                "completion": 0,
            },
            flow.get_run_stats(),
        )
        self.assertEqual(
            [
                {
                    "categories": [
                        {"count": 0, "name": "Blue", "pct": 0.0},
                        {"count": 0, "name": "Other", "pct": 0.0},
                    ],
                    "key": "color",
                    "name": "color",
                    "total": 0,
                }
            ],
            flow.get_category_counts(),
        )

        # runs all gone too
        self.assertEqual(0, FlowRun.objects.filter(flow=flow).count())

        # test that expirations don't change activity... start another contact in the flow
        tupac = self.create_contact("Tupac Shakur", phone="+12065550725")
        (
            MockSessionWriter(tupac, flow)
            .visit(color_prompt)
            .send_msg("What is your favorite color?", self.channel)
            .visit(color_split)
            .wait()
            .resume(msg=self.create_incoming_msg(tupac, "azul"))
            .visit(color_other)
            .send_msg("I don't know that color. Try again.")
            .visit(color_split)
            .wait()
            .save()
        )

        (active, visited) = flow.get_activity()

        self.assertEqual({color_split["uuid"]: 1}, active)
        self.assertEqual(
            {
                f'{color_prompt["exits"][0]["uuid"]}:{color_split["uuid"]}': 3,
                f'{color_split["exits"][-1]["uuid"]}:{color_other["uuid"]}': 4,
                f'{color_other["exits"][0]["uuid"]}:{color_split["uuid"]}': 4,
                f'{color_split["exits"][2]["uuid"]}:{beer_prompt["uuid"]}': 2,
                f'{beer_prompt["exits"][0]["uuid"]}:{beer_split["uuid"]}': 2,
                f'{beer_split["exits"][2]["uuid"]}:{name_prompt["uuid"]}': 2,
                f'{name_prompt["exits"][0]["uuid"]}:{name_split["uuid"]}': 2,
                f'{name_split["exits"][0]["uuid"]}:{end_prompt["uuid"]}': 2,
            },
            visited,
        )
        self.assertEqual(
            {
                "total": 1,
                "status": {"active": 0, "waiting": 1, "completed": 0, "expired": 0, "interrupted": 0, "failed": 0},
                "completion": 0,
            },
            flow.get_run_stats(),
        )

        # now mark run has expired and make sure exit type counts updated
        run = tupac.runs.get()
        run.status = FlowRun.STATUS_EXPIRED
        run.exited_on = timezone.now()
        run.save(update_fields=("status", "exited_on"))

        (active, visited) = flow.get_activity()

        self.assertEqual({}, active)
        self.assertEqual(
            {
                f'{color_prompt["exits"][0]["uuid"]}:{color_split["uuid"]}': 3,
                f'{color_split["exits"][-1]["uuid"]}:{color_other["uuid"]}': 4,
                f'{color_other["exits"][0]["uuid"]}:{color_split["uuid"]}': 4,
                f'{color_split["exits"][2]["uuid"]}:{beer_prompt["uuid"]}': 2,
                f'{beer_prompt["exits"][0]["uuid"]}:{beer_split["uuid"]}': 2,
                f'{beer_split["exits"][2]["uuid"]}:{name_prompt["uuid"]}': 2,
                f'{name_prompt["exits"][0]["uuid"]}:{name_split["uuid"]}': 2,
                f'{name_split["exits"][0]["uuid"]}:{end_prompt["uuid"]}': 2,
            },
            visited,
        )
        self.assertEqual(
            {
                "total": 1,
                "status": {"active": 0, "waiting": 0, "completed": 0, "expired": 1, "interrupted": 0, "failed": 0},
                "completion": 0,
            },
            flow.get_run_stats(),
        )

        # check that flow interruption counts properly
        jimmy = self.create_contact("Jimmy Graham", phone="+12065558888")
        (
            MockSessionWriter(jimmy, flow)
            .visit(color_prompt)
            .send_msg("What is your favorite color?", self.channel)
            .visit(color_split)
            .wait()
            .resume(msg=self.create_incoming_msg(jimmy, "cyan"))
            .visit(color_other)
            .send_msg("I don't know that color. Try again.")
            .visit(color_split)
            .wait()
            .save()
        )

        (active, visited) = flow.get_activity()

        self.assertEqual({color_split["uuid"]: 1}, active)
        self.assertEqual(
            {
                "total": 2,
                "status": {"active": 0, "waiting": 1, "completed": 0, "expired": 1, "interrupted": 0, "failed": 0},
                "completion": 0,
            },
            flow.get_run_stats(),
        )

        run = jimmy.runs.get()
        run.status = FlowRun.STATUS_INTERRUPTED
        run.exited_on = timezone.now()
        run.save(update_fields=("status", "exited_on"))

        (active, visited) = flow.get_activity()

        self.assertEqual({}, active)
        self.assertEqual(
            {
                "total": 2,
                "status": {"active": 0, "waiting": 0, "completed": 0, "expired": 1, "interrupted": 1, "failed": 0},
                "completion": 0,
            },
            flow.get_run_stats(),
        )

    def test_category_counts(self):
        def assertCount(counts, result_key, category_name, truth):
            found = False
            for count in counts:
                if count["key"] == result_key:
                    categories = count["categories"]
                    for category in categories:
                        if category["name"] == category_name:
                            found = True
                            self.assertEqual(category["count"], truth)
            self.assertTrue(found)

        favorites = self.get_flow("favorites_v13")
        flow_nodes = favorites.get_definition()["nodes"]
        color_prompt = flow_nodes[0]
        color_other = flow_nodes[1]
        color_split = flow_nodes[2]
        beer_prompt = flow_nodes[3]
        beer_split = flow_nodes[5]
        name_prompt = flow_nodes[6]
        name_split = flow_nodes[7]

        # add in some fake data
        for i in range(0, 10):
            contact = self.create_contact("Contact %d" % i, phone="+120655530%d" % i)
            (
                MockSessionWriter(contact, favorites)
                .visit(color_prompt)
                .send_msg("What is your favorite color?", self.channel)
                .visit(color_split)
                .wait()
                .resume(msg=self.create_incoming_msg(contact, "blue"))
                .set_result("Color", "blue", "Blue", "blue")
                .visit(beer_prompt)
                .send_msg("Good choice, I like Blue too! What is your favorite beer?", self.channel)
                .visit(beer_split)
                .wait()
                .resume(msg=self.create_incoming_msg(contact, "primus"))
                .set_result("Beer", "primus", "Primus", "primus")
                .visit(name_prompt)
                .send_msg("Lastly, what is your name?", self.channel)
                .visit(name_split)
                .wait()
                .resume(msg=self.create_incoming_msg(contact, "russell"))
                .set_result("Name", "russell", "All Responses", "russell")
                .complete()
                .save()
            )

        for i in range(0, 5):
            contact = self.create_contact("Contact %d" % i, phone="+120655531%d" % i)
            (
                MockSessionWriter(contact, favorites)
                .visit(color_prompt)
                .send_msg("What is your favorite color?", self.channel)
                .visit(color_split)
                .wait()
                .resume(msg=self.create_incoming_msg(contact, "red"))
                .set_result("Color", "red", "Red", "red")
                .visit(beer_prompt)
                .send_msg("Good choice, I like Red too! What is your favorite beer?", self.channel)
                .visit(beer_split)
                .wait()
                .resume(msg=self.create_incoming_msg(contact, "primus"))
                .set_result("Beer", "primus", "Primus", "primus")
                .visit(name_prompt)
                .send_msg("Lastly, what is your name?", self.channel)
                .visit(name_split)
                .wait()
                .resume(msg=self.create_incoming_msg(contact, "earl"))
                .set_result("Name", "earl", "All Responses", "earl")
                .complete()
                .save()
            )

        # test update flow values
        for i in range(0, 5):
            contact = self.create_contact("Contact %d" % i, phone="+120655532%d" % i)
            (
                MockSessionWriter(contact, favorites)
                .visit(color_prompt)
                .send_msg("What is your favorite color?", self.channel)
                .visit(color_split)
                .wait()
                .resume(msg=self.create_incoming_msg(contact, "orange"))
                .set_result("Color", "orange", "Other", "orange")
                .visit(color_other)
                .send_msg("I don't know that one, try again please.", self.channel)
                .visit(color_split)
                .wait()
                .save()
                .resume(msg=self.create_incoming_msg(contact, "green"))
                .set_result("Color", "green", "Green", "green")
                .visit(beer_prompt)
                .send_msg("Good choice, I like Green too! What is your favorite beer?", self.channel)
                .visit(beer_split)
                .wait()
                .resume(msg=self.create_incoming_msg(contact, "skol"))
                .set_result("Beer", "skol", "Skol", "skol")
                .visit(name_prompt)
                .send_msg("Lastly, what is your name?", self.channel)
                .visit(name_split)
                .wait()
                .resume(msg=self.create_incoming_msg(contact, "bobby"))
                .set_result("Name", "bobby", "All Responses", "bobby")
                .complete()
                .save()
            )

        counts = favorites.get_category_counts()

        assertCount(counts, "color", "Blue", 10)
        assertCount(counts, "color", "Red", 5)
        assertCount(counts, "beer", "Primus", 15)

        # name shouldn't be included since it's open ended
        self.assertNotIn('"name": "Name"', json.dumps(counts))

        # five oranges went back and became greens
        assertCount(counts, "color", "Other", 0)
        assertCount(counts, "color", "Green", 5)

        # now remap the uuid for our color node
        flow_json = favorites.get_definition()
        flow_json = json.loads(json.dumps(flow_json).replace(color_split["uuid"], str(uuid4())))
        flow_nodes = flow_json["nodes"]
        color_prompt = flow_nodes[0]
        color_other = flow_nodes[1]
        color_split = flow_nodes[2]

        favorites.save_revision(self.admin, flow_json)

        # send a few more runs through our updated flow
        for i in range(0, 3):
            contact = self.create_contact("Contact %d" % i, phone="+120655533%d" % i)
            (
                MockSessionWriter(contact, favorites)
                .visit(color_prompt)
                .send_msg("What is your favorite color?", self.channel)
                .visit(color_split)
                .wait()
                .resume(msg=self.create_incoming_msg(contact, "red"))
                .set_result("Color", "red", "Red", "red")
                .visit(beer_prompt)
                .send_msg("Good choice, I like Red too! What is your favorite beer?", self.channel)
                .visit(beer_split)
                .wait()
                .resume(msg=self.create_incoming_msg(contact, "turbo"))
                .set_result("Beer", "turbo", "Turbo King", "turbo")
                .visit(name_prompt)
                .wait()
                .save()
            )

        # should now have three more reds
        counts = favorites.get_category_counts()
        assertCount(counts, "color", "Red", 8)
        assertCount(counts, "beer", "Turbo King", 3)

        # now delete the color split and repoint nodes to the beer split
        flow_json["nodes"].pop(2)
        for node in flow_json["nodes"]:
            for exit in node["exits"]:
                if exit.get("destination_uuid") == color_split["uuid"]:
                    exit["destination_uuid"] = beer_split["uuid"]

        favorites.save_revision(self.admin, flow_json)

        # now the color counts have been removed, but beer is still there
        counts = favorites.get_category_counts()
        self.assertEqual(["beer"], [c["key"] for c in counts])
        assertCount(counts, "beer", "Turbo King", 3)

        # make sure it still works after ze squashings
        self.assertEqual(76, FlowCategoryCount.objects.all().count())
        FlowCategoryCount.squash()
        self.assertEqual(9, FlowCategoryCount.objects.all().count())
        counts = favorites.get_category_counts()
        assertCount(counts, "beer", "Turbo King", 3)

        # test tostring
        str(FlowCategoryCount.objects.all().first())

        # and if we delete our runs, things zero out
        for run in FlowRun.objects.all():
            run.delete()

        counts = favorites.get_category_counts()
        assertCount(counts, "beer", "Turbo King", 0)

    def test_category_counts_with_null_categories(self):
        flow = self.get_flow("color_v13")
        flow_nodes = flow.get_definition()["nodes"]
        color_prompt = flow_nodes[0]
        color_split = flow_nodes[4]

        msg = self.create_incoming_msg(self.contact, "blue")
        run = (
            MockSessionWriter(self.contact, flow)
            .visit(color_prompt)
            .send_msg("What is your favorite color?", self.channel)
            .visit(color_split)
            .wait()
            .resume(msg=msg)
            .set_result("Color", "blue", "Blue", "blue")
            .complete()
            .save()
        ).session.runs.get()

        FlowCategoryCount.objects.get(category_name="Blue", result_name="Color", result_key="color", count=1)

        # get our run and clear the category
        run = FlowRun.objects.get(flow=flow, contact=self.contact)
        results = run.results
        del results["color"]["category"]
        results["color"]["created_on"] = timezone.now()
        run.save(update_fields=["results", "modified_on"])

        # should have added a negative one now
        self.assertEqual(2, FlowCategoryCount.objects.filter(category_name="Blue", result_name="Color").count())
        FlowCategoryCount.objects.get(category_name="Blue", result_name="Color", result_key="color", count=-1)

    def test_start_counts(self):
        # create start for 10 contacts
        flow = self.create_flow("Test")
        start = FlowStart.objects.create(org=self.org, flow=flow, created_by=self.admin)
        for i in range(10):
            start.contacts.add(self.create_contact("Bob", urns=[f"twitter:bobby{i}"]))

        # create runs for first 5
        for c in start.contacts.order_by("id")[:5]:
            MockSessionWriter(contact=c, flow=flow, start=start).wait().save()

        # check our count
        self.assertEqual(FlowStartCount.get_count(start), 5)

        # create runs for last 5
        for c in start.contacts.order_by("id")[5:]:
            MockSessionWriter(contact=c, flow=flow, start=start).wait().save()

        # check our count
        self.assertEqual(FlowStartCount.get_count(start), 10)

        # squash them
        FlowStartCount.squash()
        self.assertEqual(FlowStartCount.get_count(start), 10)

    def test_flow_keyword_update(self):
        self.login(self.admin)
        flow = Flow.create(self.org, self.admin, "Flow")
        flow.flow_type = Flow.TYPE_SURVEY
        flow.save()

        # keywords aren't an option for survey flows
        response = self.client.get(reverse("flows.flow_update", args=[flow.pk]))
        self.assertNotIn("keyword_triggers", response.context["form"].fields)
        self.assertNotIn("ignore_triggers", response.context["form"].fields)

        # send update with triggers and ignore flag anyways
        post_data = dict()
        post_data["name"] = "Flow With Keyword Triggers"
        post_data["keyword_triggers"] = "notallowed"
        post_data["ignore_keywords"] = True
        post_data["expires_after_minutes"] = 60 * 12
        response = self.client.post(reverse("flows.flow_update", args=[flow.pk]), post_data, follow=True)

        # still shouldn't have any triggers
        flow.refresh_from_db()
        self.assertFalse(flow.ignore_triggers)
        self.assertEqual(0, flow.triggers.all().count())

    def test_flow_update_of_inactive_flow(self):
        flow = self.get_flow("favorites")
        flow.release(self.admin)

        post_data = {"name": "Flow that does not exist"}

        self.login(self.admin)
        response = self.client.post(reverse("flows.flow_update", args=[flow.pk]), post_data)

        # can't delete already released flow
        self.assertEqual(response.status_code, 404)

    def test_flow_results_of_inactive_flow(self):
        flow = self.get_flow("favorites")
        flow.release(self.admin)

        self.login(self.admin)
        response = self.client.get(reverse("flows.flow_results", args=[flow.uuid]))

        self.assertEqual(response.status_code, 404)

    def test_flow_results_with_hidden_results(self):
        flow = self.get_flow("color_v13")
        flow_nodes = flow.get_definition()["nodes"]
        color_split = flow_nodes[4]

        # add a spec for a hidden result to this flow.. which should not be included below
        flow.metadata[Flow.METADATA_RESULTS].append(
            {
                "key": "_color_classification",
                "name": "_Color Classification",
                "categories": ["Success", "Skipped", "Failure"],
                "node_uuids": [color_split["uuid"]],
            }
        )

        self.login(self.admin)
        response = self.client.get(reverse("flows.flow_results", args=[flow.uuid]))

        self.assertEqual(response.status_code, 200)
        self.assertEqual(
            response.context["result_fields"],
            [
                {
                    "key": "color",
                    "name": "Color",
                    "categories": ["Orange", "Blue", "Other", "Nothing"],
                    "node_uuids": [color_split["uuid"]],
                    "has_categories": "true",
                }
            ],
        )

    def test_importing_dependencies(self):
        # create channel to be matched by name
        channel = self.create_channel("TG", "RapidPro Test", "12345324635")

        flow = self.get_flow("dependencies_v13")
        flow_def = flow.get_definition()

        # global should have been created with blank value
        self.assertTrue(self.org.globals.filter(name="Org Name", key="org_name", value="").exists())

        # topic should have been created too
        self.assertTrue(self.org.topics.filter(name="Support").exists())

        # fields created with type if exists in export
        self.assertTrue(self.org.fields.filter(key="cat_breed", name="Cat Breed", value_type="T").exists())
        self.assertTrue(self.org.fields.filter(key="french_age", value_type="N").exists())

        # reference to channel changed to match existing channel by name
        self.assertEqual(
            {"uuid": str(channel.uuid), "name": "RapidPro Test"}, flow_def["nodes"][0]["actions"][4]["channel"]
        )

        # reference to classifier unchanged since it doesn't exist
        self.assertEqual(
            {"uuid": "891a1c5d-1140-4fd0-bd0d-a919ea25abb6", "name": "Feelings"},
            flow_def["nodes"][7]["actions"][0]["classifier"],
        )

    def test_flow_metadata(self):
        # test importing both old and new flow formats
        for flow_file in ("favorites", "favorites_v13"):
            flow = self.get_flow(flow_file)

            self.assertEqual(
                flow.metadata["results"],
                [
                    {
                        "key": "color",
                        "name": "Color",
                        "categories": ["Red", "Green", "Blue", "Cyan", "Other"],
                        "node_uuids": [matchers.UUID4String()],
                    },
                    {
                        "key": "beer",
                        "name": "Beer",
                        "categories": ["Mutzig", "Primus", "Turbo King", "Skol", "Other"],
                        "node_uuids": [matchers.UUID4String()],
                    },
                    {
                        "key": "name",
                        "name": "Name",
                        "categories": ["All Responses"],
                        "node_uuids": [matchers.UUID4String()],
                    },
                ],
            )
            self.assertEqual(len(flow.metadata["waiting_exit_uuids"]), 11)
            self.assertEqual(len(flow.metadata["parent_refs"]), 0)

    def test_group_send(self):
        # create an inactive group with the same name, to test that this doesn't blow up our import
        group = ContactGroup.get_or_create(self.org, self.admin, "Survey Audience")
        group.release(self.admin)

        # and create another as well
        ContactGroup.get_or_create(self.org, self.admin, "Survey Audience")

        # fetching a flow with a group send shouldn't throw
        self.get_flow("group_send_flow")

    def test_flow_delete_of_inactive_flow(self):
        flow = self.create_flow("Test")
        flow.release(self.admin)

        self.login(self.admin)
        response = self.client.post(reverse("flows.flow_delete", args=[flow.pk]))

        # can't delete already released flow
        self.assertEqual(response.status_code, 404)

    def test_delete(self):
        flow = self.get_flow("favorites_v13")
        flow_nodes = flow.get_definition()["nodes"]
        color_prompt = flow_nodes[0]
        color_split = flow_nodes[2]
        beer_prompt = flow_nodes[3]
        beer_split = flow_nodes[5]

        # create a campaign that contains this flow
        friends = self.create_group("Friends", [])
        poll_date = self.create_field("poll_date", "Poll Date", value_type=ContactField.TYPE_DATETIME)

        campaign = Campaign.create(self.org, self.admin, Campaign.get_unique_name(self.org, "Favorite Poll"), friends)
        event1 = CampaignEvent.create_flow_event(
            self.org, self.admin, campaign, poll_date, offset=0, unit="D", flow=flow, delivery_hour="13"
        )

        # create a trigger that contains this flow
        trigger = Trigger.create(
            self.org, self.admin, Trigger.TYPE_KEYWORD, flow, keywords=["poll"], match_type=Trigger.MATCH_FIRST_WORD
        )

        # run the flow
        (
            MockSessionWriter(self.contact, flow)
            .visit(color_prompt)
            .visit(color_split)
            .wait()
            .resume(msg=self.create_incoming_msg(self.contact, "RED"))
            .visit(beer_prompt)
            .visit(beer_split)
            .wait()
            .save()
        )

        # run it again to completion
        joe = self.create_contact("Joe", phone="1234")
        (
            MockSessionWriter(joe, flow)
            .visit(color_prompt)
            .visit(color_split)
            .wait()
            .resume(msg=self.create_incoming_msg(joe, "green"))
            .visit(beer_prompt)
            .visit(beer_split)
            .wait()
            .resume(msg=self.create_incoming_msg(joe, "primus"))
            .complete()
            .save()
        )

        # try to remove the flow, not logged in, no dice
        response = self.client.post(reverse("flows.flow_delete", args=[flow.uuid]))
        self.assertLoginRedirect(response)

        # login as admin
        self.login(self.admin)
        response = self.client.post(reverse("flows.flow_delete", args=[flow.uuid]))
        self.assertEqual(200, response.status_code)

        # flow should no longer be active
        flow.refresh_from_db()
        self.assertFalse(flow.is_active)

        # runs should not be deleted
        self.assertEqual(flow.runs.count(), 2)

        # our campaign event and trigger should no longer be active
        event1.refresh_from_db()
        self.assertFalse(event1.is_active)

        trigger.refresh_from_db()
        self.assertFalse(trigger.is_active)

    def test_delete_with_dependencies(self):
        self.login(self.admin)

        self.get_flow("dependencies")
        self.get_flow("dependencies_voice")
        parent = Flow.objects.filter(name="Dependencies").first()
        child = Flow.objects.filter(name="Child Flow").first()
        voice = Flow.objects.filter(name="Voice Dependencies").first()

        contact_fields = (
            {"key": "contact_age", "name": "Contact Age"},
            # fields based on parent and child references
            {"key": "top"},
            {"key": "bottom"},
            # replies
            {"key": "chw"},
            # url attachemnts
            {"key": "attachment"},
            # dynamic groups
            {"key": "cat_breed", "name": "Cat Breed"},
            {"key": "organization"},
            # sending messages
            {"key": "recipient"},
            {"key": "message"},
            # sending emails
            {"key": "email_message", "name": "Email Message"},
            {"key": "subject"},
            # trigger someone else
            {"key": "other_phone", "name": "Other Phone"},
            # rules and localizations
            {"key": "rule"},
            {"key": "french_rule", "name": "French Rule"},
            {"key": "french_age", "name": "French Age"},
            {"key": "french_fries", "name": "French Fries"},
            # updating contacts
            {"key": "favorite_cat", "name": "Favorite Cat"},
            {"key": "next_cat_fact", "name": "Next Cat Fact"},
            {"key": "last_cat_fact", "name": "Last Cat Fact"},
            # webhook urls
            {"key": "webhook"},
            # expression splits
            {"key": "expression_split", "name": "Expression Split"},
            # voice says
            {"key": "play_message", "name": "Play Message", "flow": voice},
            {"key": "voice_rule", "name": "Voice Rule", "flow": voice},
            # voice plays (recordings)
            {"key": "voice_recording", "name": "Voice Recording", "flow": voice},
        )

        for field_spec in contact_fields:
            key = field_spec.get("key")
            name = field_spec.get("name", key.capitalize())
            flow = field_spec.get("flow", parent)

            # make sure our field exists after import
            field = self.org.fields.filter(key=key, name=name, is_system=False, is_proxy=False).first()
            self.assertIsNotNone(field, "Couldn't find field %s (%s)" % (key, name))

            # and our flow is dependent on us
            self.assertIsNotNone(
                flow.field_dependencies.filter(key__in=[key]).first(),
                "Flow is missing dependency on %s (%s)" % (key, name),
            )

        # we can delete our child flow and the parent ('Dependencies') will be marked as having issues
        self.client.post(reverse("flows.flow_delete", args=[child.uuid]))

        parent = Flow.objects.filter(name="Dependencies").get()
        child.refresh_from_db()

        self.assertFalse(child.is_active)
        self.assertTrue(parent.has_issues)
        self.assertNotIn(child, parent.flow_dependencies.all())

        # deleting our parent flow should also work
        self.client.post(reverse("flows.flow_delete", args=[parent.uuid]))

        parent.refresh_from_db()
        self.assertFalse(parent.is_active)
        self.assertEqual(0, parent.field_dependencies.all().count())
        self.assertEqual(0, parent.flow_dependencies.all().count())
        self.assertEqual(0, parent.group_dependencies.all().count())

    def test_update_expiration_task(self):
        flow1 = self.create_flow("Test 1")
        flow2 = self.create_flow("Test 2")

        # create waiting session and run for flow 1
        session1 = FlowSession.objects.create(
            uuid=uuid4(),
            org=self.org,
            contact=self.contact,
            current_flow=flow1,
            status=FlowSession.STATUS_WAITING,
            output_url="http://sessions.com/123.json",
            wait_started_on=datetime(2022, 1, 1, 0, 0, 0, 0, tzone.utc),
            wait_expires_on=datetime(2022, 1, 2, 0, 0, 0, 0, tzone.utc),
            wait_resume_on_expire=False,
        )

        # create non-waiting session for flow 1
        session2 = FlowSession.objects.create(
            uuid=uuid4(),
            org=self.org,
            contact=self.contact,
            current_flow=flow1,
            status=FlowSession.STATUS_COMPLETED,
            output_url="http://sessions.com/234.json",
            wait_started_on=datetime(2022, 1, 1, 0, 0, 0, 0, tzone.utc),
            wait_expires_on=None,
            wait_resume_on_expire=False,
            ended_on=timezone.now(),
        )

        # create waiting session for flow 2
        session3 = FlowSession.objects.create(
            uuid=uuid4(),
            org=self.org,
            contact=self.contact,
            current_flow=flow2,
            status=FlowSession.STATUS_WAITING,
            output_url="http://sessions.com/345.json",
            wait_started_on=datetime(2022, 1, 1, 0, 0, 0, 0, tzone.utc),
            wait_expires_on=datetime(2022, 1, 2, 0, 0, 0, 0, tzone.utc),
            wait_resume_on_expire=False,
        )

        # update flow 1 expires to 2 hours
        flow1.expires_after_minutes = 120
        flow1.save(update_fields=("expires_after_minutes",))

        update_session_wait_expires(flow1.id)

        # new session expiration should be wait_started_on + 1 hour
        session1.refresh_from_db()
        self.assertEqual(datetime(2022, 1, 1, 2, 0, 0, 0, tzone.utc), session1.wait_expires_on)

        # other sessions should be unchanged
        session2.refresh_from_db()
        session3.refresh_from_db()
        self.assertIsNone(session2.wait_expires_on)
        self.assertEqual(datetime(2022, 1, 2, 0, 0, 0, 0, tzone.utc), session3.wait_expires_on)


class FlowCRUDLTest(TembaTest, CRUDLTestMixin):
    def test_menu(self):
        menu_url = reverse("flows.flow_menu")

        FlowLabel.create(self.org, self.admin, "Important")

        self.assertRequestDisallowed(menu_url, [None, self.agent])
        self.assertPageMenu(
            menu_url,
            self.admin,
            [
                "Active",
                "Archived",
                "Globals",
                ("History", ["Starts", "Webhooks"]),
                ("Labels", ["Important (0)"]),
            ],
        )

    def test_create(self):
        create_url = reverse("flows.flow_create")
        self.create_flow("Registration")

        self.assertRequestDisallowed(create_url, [None, self.user, self.agent])
        response = self.assertCreateFetch(
            create_url,
            [self.editor, self.admin],
            form_fields=["name", "keyword_triggers", "flow_type", "base_language"],
        )

        # check flow type options
        self.assertEqual(
            [
                (Flow.TYPE_MESSAGE, "Messaging"),
                (Flow.TYPE_VOICE, "Phone Call"),
                (Flow.TYPE_BACKGROUND, "Background"),
            ],
            response.context["form"].fields["flow_type"].choices,
        )

        # try to submit without name or language
        self.assertCreateSubmit(
            create_url,
            self.admin,
            {"flow_type": "M"},
            form_errors={"name": "This field is required.", "base_language": "This field is required."},
        )

        # try to submit with a name that contains disallowed characters
        self.assertCreateSubmit(
            create_url,
            self.admin,
            {"name": '"Registration"', "flow_type": "M", "base_language": "eng"},
            form_errors={"name": 'Cannot contain the character: "'},
        )

        # try to submit with a name that is too long
        self.assertCreateSubmit(
            create_url,
            self.admin,
            {"name": "X" * 65, "flow_type": "M", "base_language": "eng"},
            form_errors={"name": "Ensure this value has at most 64 characters (it has 65)."},
        )

        # try to submit with a name that is already used
        self.assertCreateSubmit(
            create_url,
            self.admin,
            {"name": "Registration", "flow_type": "M", "base_language": "eng"},
            form_errors={"name": "Already used by another flow."},
        )

        response = self.assertCreateSubmit(
            create_url,
            self.admin,
            {"name": "Flow 1", "flow_type": "M", "base_language": "eng"},
            new_obj_query=Flow.objects.filter(org=self.org, flow_type="M", name="Flow 1"),
        )

        flow1 = Flow.objects.get(name="Flow 1")
        self.assertEqual(1, flow1.revisions.all().count())

        self.assertRedirect(response, reverse("flows.flow_editor", args=[flow1.uuid]))

    def test_create_with_keywords(self):
        create_url = reverse("flows.flow_create")

        # try creating a flow with invalid keywords
        self.assertCreateSubmit(
            create_url,
            self.admin,
            {
                "name": "Flow #1",
                "base_language": "eng",
                "keyword_triggers": ["toooooooooooooolong", "test"],
                "flow_type": Flow.TYPE_MESSAGE,
            },
            form_errors={
                "keyword_triggers": "Must be single words, less than 16 characters, containing only letters and numbers."
            },
        )

        # submit with valid keywords
        self.assertCreateSubmit(
            create_url,
            self.admin,
            {
                "name": "Flow 1",
                "base_language": "eng",
                "keyword_triggers": ["testing", "test"],
                "flow_type": Flow.TYPE_MESSAGE,
            },
            new_obj_query=Flow.objects.filter(org=self.org, name="Flow 1", flow_type="M"),
        )

        # check the created keyword trigger
        flow1 = Flow.objects.get(name="Flow 1")
        self.assertEqual(1, flow1.triggers.count())
        self.assertEqual(1, flow1.triggers.filter(trigger_type="K", keywords=["testing", "test"]).count())

        # try to create another flow with one of the same keywords
        self.assertCreateSubmit(
            create_url,
            self.admin,
            {
                "name": "Flow 2",
                "base_language": "eng",
                "keyword_triggers": ["test"],
                "flow_type": Flow.TYPE_MESSAGE,
            },
            form_errors={"keyword_triggers": '"test" is already used for another flow.'},
        )

        # add a group to the existing trigger
        group = self.create_group("Testers", contacts=[])
        flow1.triggers.get().groups.add(group)

        # and now it's no longer a conflict
        self.assertCreateSubmit(
            create_url,
            self.admin,
            {
                "name": "Flow 2",
                "base_language": "eng",
                "keyword_triggers": ["test"],
                "flow_type": Flow.TYPE_MESSAGE,
            },
            new_obj_query=Flow.objects.filter(org=self.org, name="Flow 2", flow_type="M"),
        )

        # check the created keyword triggers
        flow2 = Flow.objects.get(name="Flow 2")
        self.assertEqual([["test"]], list(flow2.triggers.order_by("id").values_list("keywords", flat=True)))

    def test_views(self):
        create_url = reverse("flows.flow_create")

        self.create_contact("Eric", phone="+250788382382")
        flow = self.create_flow("Test")

        # create a flow for another org
        other_flow = Flow.create(self.org2, self.admin2, "Flow2")

        # no login, no list
        response = self.client.get(reverse("flows.flow_list"))
        self.assertLoginRedirect(response)

        user = self.admin
        user.first_name = "Test"
        user.last_name = "Contact"
        user.save()
        self.login(user)

        self.assertContentMenu(reverse("flows.flow_list"), self.user, ["Export"])

        self.assertContentMenu(
            reverse("flows.flow_list"),
            self.admin,
            ["New Flow", "New Label", "Import", "Export"],
        )

        # list, should have only one flow (the one created in setUp)
        response = self.client.get(reverse("flows.flow_list"))
        self.assertEqual(1, len(response.context["object_list"]))

        # inactive list shouldn't have any flows
        response = self.client.get(reverse("flows.flow_archived"))
        self.assertEqual(0, len(response.context["object_list"]))

        # also shouldn't be able to view other flow
        response = self.client.get(reverse("flows.flow_editor", args=[other_flow.uuid]))
        self.assertEqual(404, response.status_code)

        # get our create page
        response = self.client.get(create_url)
        self.assertTrue(response.context["has_flows"])

        # create a new regular flow
        response = self.client.post(
            create_url, {"name": "Flow 1", "flow_type": Flow.TYPE_MESSAGE, "base_language": "eng"}
        )
        self.assertEqual(302, response.status_code)

        # check we've been redirected to the editor and we have a revision
        flow1 = Flow.objects.get(org=self.org, name="Flow 1")
        self.assertEqual(f"/flow/editor/{flow1.uuid}/", response.url)
        self.assertEqual(1, flow1.revisions.all().count())
        self.assertEqual(Flow.TYPE_MESSAGE, flow1.flow_type)
        self.assertEqual(10080, flow1.expires_after_minutes)

        # add a trigger on this flow
        trigger = Trigger.create(
            self.org,
            self.admin,
            Trigger.TYPE_KEYWORD,
            flow1,
            keywords=["unique"],
            match_type=Trigger.MATCH_FIRST_WORD,
        )

        # create a new voice flow
        response = self.client.post(
            create_url, {"name": "Voice Flow", "flow_type": Flow.TYPE_VOICE, "base_language": "eng"}
        )
        voice_flow = Flow.objects.get(org=self.org, name="Voice Flow")
        self.assertEqual(response.status_code, 302)
        self.assertEqual(voice_flow.flow_type, "V")

        # default expiration for voice is shorter
        self.assertEqual(voice_flow.expires_after_minutes, 5)

        # test flows with triggers
        # create a new flow with one unformatted keyword
        response = self.client.post(
            create_url,
            {
                "name": "Flow With Unformated Keyword Triggers",
                "keyword_triggers": ["this is", "it"],
                "base_language": "eng",
            },
        )
        self.assertFormError(
            response.context["form"],
            "keyword_triggers",
            "Must be single words, less than 16 characters, containing only letters and numbers.",
        )

        # create a new flow with one existing keyword
        response = self.client.post(
            create_url, {"name": "Flow With Existing Keyword Triggers", "keyword_triggers": ["this", "is", "unique"]}
        )
        self.assertFormError(response.context["form"], "keyword_triggers", '"unique" is already used for another flow.')

        # create another trigger so there are two in the way
        trigger = Trigger.create(
            self.org,
            self.admin,
            Trigger.TYPE_KEYWORD,
            flow1,
            keywords=["this"],
            match_type=Trigger.MATCH_FIRST_WORD,
        )

        response = self.client.post(
            create_url, {"name": "Flow With Existing Keyword Triggers", "keyword_triggers": ["this", "is", "unique"]}
        )
        self.assertFormError(
            response.context["form"], "keyword_triggers", '"this", "unique" are already used for another flow.'
        )
        trigger.delete()

        # create a new flow with keywords
        response = self.client.post(
            create_url,
            {
                "name": "Flow With Good Keyword Triggers",
                "base_language": "eng",
                "keyword_triggers": ["this", "is", "it"],
                "flow_type": Flow.TYPE_MESSAGE,
                "expires_after_minutes": 30,
            },
        )
        flow3 = Flow.objects.get(name="Flow With Good Keyword Triggers")

        # check we're being redirected to the editor view
        self.assertRedirect(response, reverse("flows.flow_editor", args=[flow3.uuid]))

        # can see results for a flow
        response = self.client.get(reverse("flows.flow_results", args=[flow.uuid]))
        self.assertEqual(200, response.status_code)

        # check flow listing
        response = self.client.get(reverse("flows.flow_list"))
        self.assertEqual(list(response.context["object_list"]), [flow3, voice_flow, flow1, flow])  # by saved_on

        # test update view
        response = self.client.post(reverse("flows.flow_update", args=[flow.id]))
        self.assertEqual(response.status_code, 200)
        self.assertEqual(len(response.context["form"].fields), 5)
        self.assertIn("name", response.context["form"].fields)
        self.assertIn("keyword_triggers", response.context["form"].fields)
        self.assertIn("ignore_triggers", response.context["form"].fields)

        # test ivr flow creation
        self.channel.role = "SRCA"
        self.channel.save()

        response = self.client.post(
            create_url,
            {
                "name": "Message flow",
                "base_language": "eng",
                "expires_after_minutes": 5,
                "flow_type": Flow.TYPE_MESSAGE,
            },
        )
        msg_flow = Flow.objects.get(name="Message flow")

        self.assertEqual(302, response.status_code)
        self.assertEqual(msg_flow.flow_type, Flow.TYPE_MESSAGE)

        response = self.client.post(
            create_url,
            {"name": "Call flow", "base_language": "eng", "expires_after_minutes": 5, "flow_type": Flow.TYPE_VOICE},
        )
        call_flow = Flow.objects.get(name="Call flow")

        self.assertEqual(302, response.status_code)
        self.assertEqual(call_flow.flow_type, Flow.TYPE_VOICE)

        # test creating a flow with base language
        self.org.set_flow_languages(self.admin, ["eng"])

        response = self.client.post(
            create_url,
            {
                "name": "Language Flow",
                "expires_after_minutes": 5,
                "base_language": "eng",
                "flow_type": Flow.TYPE_MESSAGE,
            },
        )

        language_flow = Flow.objects.get(name="Language Flow")

        self.assertEqual(302, response.status_code)
        self.assertEqual(language_flow.base_language, "eng")

    def test_update_messaging_flow(self):
        flow = self.create_flow("Test")
        update_url = reverse("flows.flow_update", args=[flow.id])

        def assert_triggers(expected: list):
            actual = list(flow.triggers.filter(trigger_type="K", is_active=True).values("keywords", "is_archived"))
            self.assertCountEqual(actual, expected)

        self.assertRequestDisallowed(update_url, [None, self.user, self.agent, self.admin2])
        self.assertUpdateFetch(
            update_url,
            [self.editor, self.admin],
            form_fields={
                "name": "Test",
                "keyword_triggers": [],
                "expires_after_minutes": 10080,
                "ignore_triggers": False,
            },
        )

        # try to update with empty name
        self.assertUpdateSubmit(
            update_url,
            self.admin,
            {"name": "", "expires_after_minutes": 10, "ignore_triggers": True},
            form_errors={"name": "This field is required."},
            object_unchanged=flow,
        )

        # update all fields
        self.assertUpdateSubmit(
            update_url,
            self.admin,
            {
                "name": "New Name",
                "keyword_triggers": ["test", "help"],
                "expires_after_minutes": 10,
                "ignore_triggers": True,
            },
        )

        flow.refresh_from_db()
        self.assertEqual("New Name", flow.name)
        self.assertEqual(10, flow.expires_after_minutes)
        self.assertTrue(flow.ignore_triggers)

        assert_triggers([{"keywords": ["test", "help"], "is_archived": False}])

        # remove one keyword and add another
        self.assertUpdateSubmit(
            update_url,
            self.admin,
            {
                "name": "New Name",
                "keyword_triggers": ["help", "support"],
                "expires_after_minutes": 10,
                "ignore_triggers": True,
            },
        )

        assert_triggers(
            [
                {"keywords": ["test", "help"], "is_archived": True},
                {"keywords": ["help", "support"], "is_archived": False},
            ]
        )

        # put "test" keyword back and remove "support"
        self.assertUpdateSubmit(
            update_url,
            self.admin,
            {
                "name": "New Name",
                "keyword_triggers": ["test", "help"],
                "expires_after_minutes": 10,
                "ignore_triggers": True,
            },
        )

        assert_triggers(
            [
                {"keywords": ["test", "help"], "is_archived": False},
                {"keywords": ["help", "support"], "is_archived": True},
            ]
        )

        # add channel filter to active trigger
        support = flow.triggers.get(is_archived=False)
        support.channel = self.channel
        support.save(update_fields=("channel",))

        # re-adding "support" will now restore that trigger
        self.assertUpdateSubmit(
            update_url,
            self.admin,
            {
                "name": "New Name",
                "keyword_triggers": ["test", "help", "support"],
                "expires_after_minutes": 10,
                "ignore_triggers": True,
            },
        )

        assert_triggers(
            [
                {"keywords": ["test", "help"], "is_archived": False},
                {"keywords": ["help", "support"], "is_archived": False},
            ]
        )

    def test_update_voice_flow(self):
        flow = self.create_flow("IVR Test", flow_type=Flow.TYPE_VOICE)
        update_url = reverse("flows.flow_update", args=[flow.id])

        self.assertRequestDisallowed(update_url, [None, self.user, self.agent, self.admin2])
        self.assertUpdateFetch(
            update_url,
            [self.editor, self.admin],
            form_fields=["name", "keyword_triggers", "expires_after_minutes", "ignore_triggers", "ivr_retry"],
        )

        # try to update with an expires value which is only for messaging flows and an invalid retry value
        self.assertUpdateSubmit(
            update_url,
            self.admin,
            {"name": "New Name", "expires_after_minutes": 720, "ignore_triggers": True, "ivr_retry": 1234},
            form_errors={
                "expires_after_minutes": "Select a valid choice. 720 is not one of the available choices.",
                "ivr_retry": "Select a valid choice. 1234 is not one of the available choices.",
            },
            object_unchanged=flow,
        )

        # update name and contact creation option to be per login
        self.assertUpdateSubmit(
            update_url,
            self.admin,
            {
                "name": "New Name",
                "keyword_triggers": ["test", "help"],
                "expires_after_minutes": 10,
                "ignore_triggers": True,
                "ivr_retry": 30,
            },
        )

        flow.refresh_from_db()
        self.assertEqual("New Name", flow.name)
        self.assertEqual(10, flow.expires_after_minutes)
        self.assertTrue(flow.ignore_triggers)
        self.assertEqual(30, flow.metadata.get("ivr_retry"))
        self.assertEqual(1, flow.triggers.count())
        self.assertEqual(1, flow.triggers.filter(keywords=["test", "help"]).count())

        # check we still have that value after saving a new revision
        flow.save_revision(self.admin, flow.get_definition())
        self.assertEqual(30, flow.metadata["ivr_retry"])

    def test_update_surveyor_flow(self):
        flow = self.create_flow("Survey", flow_type=Flow.TYPE_SURVEY)
        update_url = reverse("flows.flow_update", args=[flow.id])

        # we should only see name and contact creation option on form
        self.assertRequestDisallowed(update_url, [None, self.user, self.agent, self.admin2])
        self.assertUpdateFetch(update_url, [self.editor, self.admin], form_fields=["name", "contact_creation"])

        # update name and contact creation option to be per login
        self.assertUpdateSubmit(update_url, self.admin, {"name": "New Name", "contact_creation": "login"})

        flow.refresh_from_db()
        self.assertEqual("New Name", flow.name)
        self.assertEqual("login", flow.metadata.get("contact_creation"))

    def test_update_background_flow(self):
        flow = self.create_flow("Background", flow_type=Flow.TYPE_BACKGROUND)
        update_url = reverse("flows.flow_update", args=[flow.id])

        # we should only see name on form
        self.assertRequestDisallowed(update_url, [None, self.user, self.agent, self.admin2])
        self.assertUpdateFetch(update_url, [self.editor, self.admin], form_fields=["name"])

        # update name and contact creation option to be per login
        self.assertUpdateSubmit(update_url, self.admin, {"name": "New Name"})

        flow.refresh_from_db()
        self.assertEqual("New Name", flow.name)

    def test_list_views(self):
        flow1 = self.create_flow("Flow 1")
        flow2 = self.create_flow("Flow 2")

        # archive second flow
        flow2.is_archived = True
        flow2.save(update_fields=("is_archived",))

        flow3 = self.create_flow("Flow 3")

        self.login(self.admin)

        # see our trigger on the list page
        response = self.client.get(reverse("flows.flow_list"))
        self.assertContains(response, flow1.name)
        self.assertContains(response, flow3.name)

        # archive it
        response = self.client.post(reverse("flows.flow_list"), {"action": "archive", "objects": flow1.id})
        self.assertEqual(200, response.status_code)

        # flow should no longer appear in list
        response = self.client.get(reverse("flows.flow_list"))
        self.assertNotContains(response, flow1.name)
        self.assertContains(response, flow3.name)

        self.assertEqual(("archive", "label", "export-results"), response.context["actions"])

        # but does appear in archived list
        response = self.client.get(reverse("flows.flow_archived"))
        self.assertContains(response, flow1.name)

        # flow2 should appear before flow since it was created later
        self.assertTrue(flow2, response.context["object_list"][0])
        self.assertTrue(flow1, response.context["object_list"][1])

        # unarchive it
        response = self.client.post(reverse("flows.flow_archived"), {"action": "restore", "objects": flow1.id})
        self.assertEqual(200, response.status_code)

        # flow should no longer appear in archived list
        response = self.client.get(reverse("flows.flow_archived"))
        self.assertNotContains(response, flow1.name)
        self.assertEqual(("restore",), response.context["actions"])

        # but does appear in normal list
        response = self.client.get(reverse("flows.flow_list"))
        self.assertContains(response, flow1.name)
        self.assertContains(response, flow3.name)

        # can label flows
        label1 = FlowLabel.create(self.org, self.admin, "Important")

        response = self.client.post(
            reverse("flows.flow_list"), {"action": "label", "objects": flow1.id, "label": label1.id}
        )

        self.assertEqual(200, response.status_code)
        self.assertEqual({label1}, set(flow1.labels.all()))
        self.assertEqual({flow1}, set(label1.flows.all()))

        # and unlabel
        response = self.client.post(
            reverse("flows.flow_list"), {"action": "label", "objects": flow1.id, "label": label1.id, "add": False}
        )

        self.assertEqual(200, response.status_code)

        flow1.refresh_from_db()
        self.assertEqual(set(), set(flow1.labels.all()))

        # voice flows should be included in the count
        Flow.objects.filter(id=flow1.id).update(flow_type=Flow.TYPE_VOICE)

        response = self.client.get(reverse("flows.flow_list"))
        self.assertContains(response, flow1.name)

        # single message flow (flom campaign) should not be included in counts and not even on this list
        Flow.objects.filter(id=flow1.id).update(is_system=True)

        response = self.client.get(reverse("flows.flow_list"))
        self.assertNotContains(response, flow1.name)

        # single message flow should not be even in the archived list
        Flow.objects.filter(id=flow1.id).update(is_system=True, is_archived=True)

        response = self.client.get(reverse("flows.flow_archived"))
        self.assertNotContains(response, flow1.name)

    def test_filter(self):
        flow1 = self.create_flow("Flow 1")
        flow2 = self.create_flow("Flow 2")

        label1 = FlowLabel.create(self.org, self.admin, "Important")
        label2 = FlowLabel.create(self.org, self.admin, "Very Important")

        label1.toggle_label([flow1, flow2], add=True)
        label2.toggle_label([flow2], add=True)

        self.login(self.admin)

        response = self.client.get(reverse("flows.flow_filter", args=[label1.uuid]))
        self.assertEqual([flow2, flow1], list(response.context["object_list"]))
        self.assertEqual(("label", "export-results"), response.context["actions"])

        response = self.client.get(reverse("flows.flow_filter", args=[label2.uuid]))
        self.assertEqual([flow2], list(response.context["object_list"]))

        response = self.client.get(reverse("flows.flow_filter", args=[label2.uuid]))
        self.assertEqual(f"/flow/labels/{label2.uuid}", response.headers.get(TEMBA_MENU_SELECTION))

    def test_get_definition(self):
        flow = self.get_flow("color_v13")

        # if definition is outdated, metadata values are updated from db object
        flow.name = "Amazing Flow"
        flow.save(update_fields=("name",))

        self.assertEqual("Amazing Flow", flow.get_definition()["name"])

        # make a flow that looks like a legacy flow
        flow = self.get_flow("color_v11")
        original_def = self.load_json("test_flows/color_v11.json")["flows"][0]

        flow.version_number = "11.12"
        flow.save(update_fields=("version_number",))

        revision = flow.revisions.get()
        revision.definition = original_def
        revision.spec_version = "11.12"
        revision.save(update_fields=("definition", "spec_version"))

        self.assertIn("metadata", flow.get_definition())

        # if definition is outdated, metadata values are updated from db object
        flow.name = "Amazing Flow 2"
        flow.save(update_fields=("name",))

        self.assertEqual("Amazing Flow 2", flow.get_definition()["metadata"]["name"])

        # metadata section can be missing too
        del original_def["metadata"]
        revision.definition = original_def
        revision.save(update_fields=("definition",))

        self.assertEqual("Amazing Flow 2", flow.get_definition()["metadata"]["name"])

    def test_fetch_revisions(self):
        self.login(self.admin)

        # we should have one revision for an imported flow
        flow = self.get_flow("color_v11")
        original_def = self.load_json("test_flows/color_v11.json")["flows"][0]

        # rewind definition to legacy spec
        revision = flow.revisions.get()
        revision.definition = original_def
        revision.spec_version = "11.12"
        revision.save(update_fields=("definition", "spec_version"))

        # create a new migrated revision
        flow_def = revision.get_migrated_definition()
        flow.save_revision(self.admin, flow_def)

        revisions = list(flow.revisions.all().order_by("-created_on"))

        # now we should have two revisions
        self.assertEqual(2, len(revisions))
        self.assertEqual(2, revisions[0].revision)
        self.assertEqual(Flow.CURRENT_SPEC_VERSION, revisions[0].spec_version)
        self.assertEqual(1, revisions[1].revision)
        self.assertEqual("11.12", revisions[1].spec_version)

        response = self.client.get(reverse("flows.flow_revisions", args=[flow.uuid]))
        self.assertEqual(
            [
                {
                    "user": {"email": "admin@textit.com", "name": "Andy"},
                    "created_on": matchers.ISODate(),
                    "id": revisions[0].id,
                    "version": Flow.CURRENT_SPEC_VERSION,
                    "revision": 2,
                },
                {
                    "user": {"email": "admin@textit.com", "name": "Andy"},
                    "created_on": matchers.ISODate(),
                    "id": revisions[1].id,
                    "version": "11.12",
                    "revision": 1,
                },
            ],
            response.json()["results"],
        )

        # now make our legacy revision invalid
        definition = original_def.copy()
        del definition["base_language"]
        revisions[1].definition = definition
        revisions[1].save(update_fields=("definition",))

        # should be back to one valid revision (the non-legacy one)
        response = self.client.get(reverse("flows.flow_revisions", args=[flow.uuid]))
        self.assertEqual(1, len(response.json()["results"]))

        # fetch that revision
        revision_id = response.json()["results"][0]["id"]
        response = self.client.get(f"{reverse('flows.flow_revisions', args=[flow.uuid])}{revision_id}/")

        # make sure we can read the definition
        definition = response.json()["definition"]
        self.assertEqual("und", definition["language"])

        # really break the legacy revision
        revisions[1].definition = {"foo": "bar"}
        revisions[1].save(update_fields=("definition",))

        # should still have only one valid revision
        response = self.client.get(reverse("flows.flow_revisions", args=[flow.uuid]))
        self.assertEqual(1, len(response.json()["results"]))

        # fix the legacy revision
        revisions[1].definition = original_def.copy()
        revisions[1].save(update_fields=("definition",))

        # fetch that revision
        response = self.client.get(f"{reverse('flows.flow_revisions', args=[flow.uuid])}{revisions[1].id}/")

        # should automatically migrate to latest spec
        self.assertEqual(Flow.CURRENT_SPEC_VERSION, response.json()["definition"]["spec_version"])

        # but we can also limit how far it is migrated
        response = self.client.get(
            f"{reverse('flows.flow_revisions', args=[flow.uuid])}{revisions[1].id}/?version=13.0.0"
        )

        # should only have been migrated to that version
        self.assertEqual("13.0.0", response.json()["definition"]["spec_version"])

    def test_save_revisions(self):
        flow = self.create_flow("Go Flow")
        revisions_url = reverse("flows.flow_revisions", args=[flow.uuid])

        self.login(self.admin)
        response = self.client.get(revisions_url)
        self.assertEqual(1, len(response.json()))

        definition = flow.revisions.all().first().definition

        # viewers can't save flows
        self.login(self.user)
        response = self.client.post(revisions_url, definition, content_type="application/json")
        self.assertEqual(403, response.status_code)

        # check that we can create a new revision
        self.login(self.admin)
        response = self.client.post(revisions_url, definition, content_type="application/json")
        new_revision = response.json()
        self.assertEqual(2, new_revision["revision"][Flow.DEFINITION_REVISION])

        # but we can't save our old revision
        response = self.client.post(revisions_url, definition, content_type="application/json")
        self.assertResponseError(
            response, "description", "Your changes will not be saved until you refresh your browser"
        )

        # or save an old version
        definition = flow.revisions.all().first().definition
        definition[Flow.DEFINITION_SPEC_VERSION] = "11.12"
        response = self.client.post(revisions_url, definition, content_type="application/json")
        self.assertResponseError(response, "description", "Your flow has been upgraded to the latest version")

    def test_inactive_flow(self):
        flow = self.create_flow("Deleted")
        flow.release(self.admin)

        self.login(self.admin)

        response = self.client.get(reverse("flows.flow_revisions", args=[flow.uuid]))

        self.assertEqual(404, response.status_code)

        response = self.client.get(reverse("flows.flow_activity", args=[flow.uuid]))

        self.assertEqual(404, response.status_code)

    @mock_mailroom
    def test_preview_start(self, mr_mocks):
        flow = self.create_flow("Test Flow")
        self.create_field("age", "Age")
        self.create_contact("Ann", phone="+16302222222", fields={"age": 40})
        self.create_contact("Bob", phone="+16303333333", fields={"age": 33})

        mr_mocks.flow_start_preview(query='age > 30 AND status = "active" AND history != "Test Flow"', total=100)

        preview_url = reverse("flows.flow_preview_start", args=[flow.id])

        self.login(self.editor)

        response = self.client.post(
            preview_url,
            {
                "query": "age > 30",
                "exclusions": {"non_active": True, "started_previously": True},
            },
            content_type="application/json",
        )
        self.assertEqual(
            {
                "query": 'age > 30 AND status = "active" AND history != "Test Flow"',
                "total": 100,
                "send_time": 10.0,
                "warnings": [],
                "blockers": [],
            },
            response.json(),
        )

        mr_mocks.flow_start_preview(
            query='age > 30 AND status = "active" AND history != "Test Flow" AND flow = ""', total=100
        )
        preview_url = reverse("flows.flow_preview_start", args=[flow.id])

        self.login(self.editor)

        response = self.client.post(
            preview_url,
            {
                "query": "age > 30",
                "exclusions": {"non_active": True, "started_previously": True, "in_a_flow": True},
            },
            content_type="application/json",
        )
        self.assertEqual(
            {
                "query": 'age > 30 AND status = "active" AND history != "Test Flow" AND flow = ""',
                "total": 100,
                "send_time": 10.0,
                "warnings": [],
                "blockers": [],
            },
            response.json(),
        )

        # try with a bad query
        mr_mocks.exception(mailroom.QueryValidationException("mismatched input at (((", "syntax"))

        response = self.client.post(
            preview_url,
            {
                "query": "(((",
                "exclusions": {"non_active": True, "started_previously": True},
            },
            content_type="application/json",
        )
        self.assertEqual(400, response.status_code)
        self.assertEqual({"query": "", "total": 0, "error": "Invalid query syntax."}, response.json())

        # suspended orgs should block
        self.org.suspend()
        mr_mocks.flow_start_preview(query="age > 30", total=2)
        response = self.client.post(preview_url, {"query": "age > 30"}, content_type="application/json")
        self.assertEqual(
            [
                "Sorry, your workspace is currently suspended. To re-enable starting flows and sending messages, please contact support."
            ],
            response.json()["blockers"],
        )

        # flagged orgs should block
        self.org.unsuspend()
        self.org.flag()
        mr_mocks.flow_start_preview(query="age > 30", total=2)
        response = self.client.post(preview_url, {"query": "age > 30"}, content_type="application/json")
        self.assertEqual(
            [
                "Sorry, your workspace is currently flagged. To re-enable starting flows and sending messages, please contact support."
            ],
            response.json()["blockers"],
        )

        self.org.unflag()

        # create a pending flow start to test warning
        FlowStart.create(flow, self.admin, query="age > 30")

        mr_mocks.flow_start_preview(query='age > 30 AND status = "active" AND history != "Test Flow"', total=100)

        response = self.client.post(
            preview_url,
            {
                "query": "age > 30",
                "exclusions": {"non_active": True, "started_previously": True},
            },
            content_type="application/json",
        )

        self.assertEqual(
            [
                "A flow is already starting. To avoid confusion, make sure you are not targeting the same contacts before continuing."
            ],
            response.json()["warnings"],
        )

        ivr_flow = self.create_flow("IVR Test", flow_type=Flow.TYPE_VOICE)

        preview_url = reverse("flows.flow_preview_start", args=[ivr_flow.id])

        # shouldn't be able to since we don't have a call channel
        self.org.flow_starts.all().delete()
        mr_mocks.flow_start_preview(query='age > 30 AND status = "active" AND history != "IVR Test"', total=100)

        response = self.client.post(
            preview_url,
            {
                "query": "age > 30",
                "exclusions": {"non_active": True, "started_previously": True},
            },
            content_type="application/json",
        )

        self.assertEqual(
            response.json()["blockers"][0],
            'To start this flow you need to <a href="/channels/channel/claim/">add a voice channel</a> to your workspace which will allow you to make and receive calls.',
        )

        # if we have too many messages in our outbox we should block
        SystemLabelCount.objects.create(org=self.org, label_type=SystemLabel.TYPE_OUTBOX, count=1_000_001)
        preview_url = reverse("flows.flow_preview_start", args=[flow.id])
        mr_mocks.flow_start_preview(query="age > 30", total=1000)

        response = self.client.post(
            preview_url,
            {
                "query": "age > 30",
            },
            content_type="application/json",
        )
        self.assertEqual(
            [
                "You have too many messages queued in your outbox. Please wait for these messages to send and then try again."
            ],
            response.json()["blockers"],
        )
        self.org.system_labels.all().delete()

        # check warning for lots of contacts
        preview_url = reverse("flows.flow_preview_start", args=[flow.id])

        # with patch("temba.orgs.models.Org.get_estimated_send_time") as mock_get_estimated_send_time:
        with override_settings(SEND_HOURS_WARNING=24, SEND_HOURS_BLOCK=48):

            # we send at 10 tps, so make the total take 24 hours
            expected_tps = 10
            mr_mocks.flow_start_preview(
                query='age > 30 AND status = "active" AND history != "Test Flow"', total=24 * 60 * 60 * expected_tps
            )

            # mock_get_estimated_send_time.return_value = timedelta(days=2)
            response = self.client.post(
                preview_url,
                {
                    "query": "age > 30",
                    "exclusions": {"non_active": True, "started_previously": True},
                },
                content_type="application/json",
            )

            self.assertEqual(
                response.json()["warnings"][0],
                "Your channels will likely take over a day to reach all of the selected contacts. Consider selecting fewer contacts before continuing.",
            )

            # now really long so it should block
            mr_mocks.flow_start_preview(
                query='age > 30 AND status = "active" AND history != "Test Flow"', total=3 * 24 * 60 * 60 * expected_tps
            )
            # mock_get_estimated_send_time.return_value = timedelta(days=7)
            response = self.client.post(
                preview_url,
                {
                    "query": "age > 30",
                    "exclusions": {"non_active": True, "started_previously": True},
                },
                content_type="application/json",
            )

            self.assertEqual(
                response.json()["blockers"][0],
                "Your channels cannot send fast enough to reach all of the selected contacts in a reasonable time. Select fewer contacts to continue.",
            )

        # if we release our send channel we also can't start a regular messaging flow
        self.channel.release(self.admin)
        mr_mocks.flow_start_preview(query='age > 30 AND status = "active" AND history != "Test Flow"', total=100)

        response = self.client.post(
            preview_url,
            {
                "query": "age > 30",
                "exclusions": {"non_active": True, "started_previously": True},
            },
            content_type="application/json",
        )

        self.assertEqual(
            response.json()["blockers"][0],
            'To start this flow you need to <a href="/channels/channel/claim/">add a channel</a> to your workspace which will allow you to send messages to your contacts.',
        )

        flow = self.create_flow("Background Flow", flow_type=Flow.TYPE_BACKGROUND)
        mr_mocks.flow_start_preview(query='age > 30 AND status = "active" AND history != "Background Flow"', total=100)
        preview_url = reverse("flows.flow_preview_start", args=[flow.id])

        self.login(self.editor)

        response = self.client.post(
            preview_url,
            {
                "query": "age > 30",
                "exclusions": {"non_active": True, "started_previously": True, "in_a_flow": True},
            },
            content_type="application/json",
        )
        self.assertEqual(
            {
                "query": 'age > 30 AND status = "active" AND history != "Background Flow"',
                "total": 100,
                "send_time": 0.0,
                "warnings": [],
                "blockers": [],
            },
            response.json(),
        )

    @mock_mailroom
    def test_template_warnings(self, mr_mocks):
        self.login(self.admin)
        flow = self.get_flow("whatsapp_template")

        # bring up broadcast dialog
        self.login(self.admin)

        mr_mocks.flow_start_preview(query="age > 30", total=2)
        response = self.client.post(
            reverse("flows.flow_preview_start", args=[flow.id]),
            {
                "query": "age > 30",
            },
            content_type="application/json",
        )

        # no warning, we don't have a whatsapp channel
        self.assertEqual(response.json()["warnings"], [])

        # change our channel to use a whatsapp scheme
        self.channel.schemes = [URN.WHATSAPP_SCHEME]
        self.channel.channel_type = "TWA"
        self.channel.save()

        mr_mocks.flow_start_preview(query="age > 30", total=2)
        response = self.client.post(
            reverse("flows.flow_preview_start", args=[flow.id]),
            {
                "query": "age > 30",
            },
            content_type="application/json",
        )

        # no warning, we don't have a whatsapp channel that requires a message template
        self.assertEqual(response.json()["warnings"], [])

        self.channel.channel_type = "WA"
        self.channel.save()

        # clear dependencies, this will cause our flow to look like it isn't using templates
        metadata = flow.metadata
        flow.metadata = {}
        flow.save(update_fields=["metadata"])

        mr_mocks.flow_start_preview(query="age > 30", total=2)
        response = self.client.post(
            reverse("flows.flow_preview_start", args=[flow.id]),
            {
                "query": "age > 30",
            },
            content_type="application/json",
        )

        self.assertEqual(
            response.json()["warnings"],
            [
                "This flow does not use message templates. You may still start this flow but WhatsApp contacts who have not sent an incoming message in the last 24 hours may not receive it."
            ],
        )

        # restore our dependency
        flow.metadata = metadata
        flow.save(update_fields=["metadata"])

        # template doesn't exit, will be warned
        mr_mocks.flow_start_preview(query="age > 30", total=2)
        response = self.client.post(
            reverse("flows.flow_preview_start", args=[flow.id]),
            {
                "query": "age > 30",
            },
            content_type="application/json",
        )

        self.assertEqual(
            response.json()["warnings"],
            ["The message template affirmation does not exist on your account and cannot be sent."],
        )

        # create the template, but no translations
        template = self.create_template("affirmation", [], uuid="f712e05c-bbed-40f1-b3d9-671bb9b60775")

        # will be warned again
        mr_mocks.flow_start_preview(query="age > 30", total=2)
        response = self.client.post(
            reverse("flows.flow_preview_start", args=[flow.id]),
            {
                "query": "age > 30",
            },
            content_type="application/json",
        )

        self.assertEqual(
            response.json()["warnings"], ["Your message template affirmation is not approved and cannot be sent."]
        )

        # create a translation, but not approved
        TemplateTranslation.objects.create(
            template=template,
            channel=self.channel,
            locale="eng-US",
            status=TemplateTranslation.STATUS_REJECTED,
            external_id="id1",
            external_locale="en_US",
            namespace="foo_namespace",
            components=[{"name": "body", "type": "body/text", "content": "Hello", "variables": {}, "params": []}],
            variables=[],
        )

        # will be warned again
        mr_mocks.flow_start_preview(query="age > 30", total=2)
        response = self.client.post(
            reverse("flows.flow_preview_start", args=[flow.id]),
            {
                "query": "age > 30",
            },
            content_type="application/json",
        )

        self.assertEqual(
            response.json()["warnings"], ["Your message template affirmation is not approved and cannot be sent."]
        )

        # finally, set our translation to approved
        TemplateTranslation.objects.update(status=TemplateTranslation.STATUS_APPROVED)

        # no warnings
        mr_mocks.flow_start_preview(query="age > 30", total=2)
        response = self.client.post(
            reverse("flows.flow_preview_start", args=[flow.id]),
            {
                "query": "age > 30",
            },
            content_type="application/json",
        )

        self.assertEqual(response.json()["warnings"], [])

    @mock_mailroom
    def test_start(self, mr_mocks):
        contact = self.create_contact("Bob", phone="+593979099111")
        flow = self.create_flow("Test")
        start_url = f"{reverse('flows.flow_start', args=[])}?flow={flow.id}"

        self.assertRequestDisallowed(start_url, [None, self.user, self.agent])
        self.assertUpdateFetch(start_url, [self.editor, self.admin], form_fields=["flow", "contact_search"])

        # create flow start with a query
        mr_mocks.contact_parse_query("frank", cleaned='name ~ "frank"')
        self.assertUpdateSubmit(
            start_url,
            self.admin,
            {"flow": flow.id, "contact_search": get_contact_search(query="frank")},
        )

        start = FlowStart.objects.get()
        self.assertEqual(flow, start.flow)
        self.assertEqual(FlowStart.STATUS_PENDING, start.status)
        self.assertEqual({}, start.exclusions)
        self.assertEqual('name ~ "frank"', start.query)

        self.assertEqual(1, len(mr_mocks.queued_batch_tasks))
        self.assertEqual("start_flow", mr_mocks.queued_batch_tasks[0]["type"])

        FlowStart.objects.all().delete()

        # create flow start with a bogus query
        mr_mocks.exception(mailroom.QueryValidationException("query contains an error", "syntax"))
        self.assertUpdateSubmit(
            start_url,
            self.admin,
            {"flow": flow.id, "contact_search": get_contact_search(query='name = "frank')},
            form_errors={"contact_search": "Invalid query syntax."},
            object_unchanged=flow,
        )

        # try missing contacts
        self.assertUpdateSubmit(
            start_url,
            self.admin,
            {"flow": flow.id, "contact_search": get_contact_search(contacts=[])},
            form_errors={"contact_search": "Contacts or groups are required."},
            object_unchanged=flow,
        )

        # try to create with an empty query
        self.assertUpdateSubmit(
            start_url,
            self.admin,
            {"flow": flow.id, "contact_search": get_contact_search(query="")},
            form_errors={"contact_search": "A contact query is required."},
            object_unchanged=flow,
        )

        query = f"uuid='{contact.uuid}'"
        mr_mocks.contact_parse_query(query, cleaned=query)

        # create flow start with exclude_in_other and exclude_reruns both left unchecked
        self.assertUpdateSubmit(
            start_url,
            self.admin,
            {"flow": flow.id, "contact_search": get_contact_search(query=query)},
        )

        start = FlowStart.objects.get()

        self.assertEqual(query, start.query)
        self.assertEqual(flow, start.flow)
        self.assertEqual(FlowStart.TYPE_MANUAL, start.start_type)
        self.assertEqual(FlowStart.STATUS_PENDING, start.status)
        self.assertEqual({}, start.exclusions)

        self.assertEqual(2, len(mr_mocks.queued_batch_tasks))
        self.assertEqual("start_flow", mr_mocks.queued_batch_tasks[1]["type"])

        FlowStart.objects.all().delete()

    @mock_mailroom
    def test_broadcast_background_flow(self, mr_mocks):
        flow = self.create_flow("Background", flow_type=Flow.TYPE_BACKGROUND)

        # create flow start with a query
        mr_mocks.contact_parse_query("frank", cleaned='name ~ "frank"')

        start_url = f"{reverse('flows.flow_start', args=[])}?flow={flow.id}"
        self.assertUpdateSubmit(
            start_url, self.admin, {"flow": flow.id, "contact_search": get_contact_search(query="frank")}
        )

        start = FlowStart.objects.get()
        self.assertEqual(flow, start.flow)
        self.assertEqual(FlowStart.STATUS_PENDING, start.status)
        self.assertEqual({}, start.exclusions)
        self.assertEqual('name ~ "frank"', start.query)

    def test_copy_view(self):
        flow = self.get_flow("color")

        self.login(self.admin)

        response = self.client.post(reverse("flows.flow_copy", args=[flow.id]))

        flow_copy = Flow.objects.get(org=self.org, name="Copy of %s" % flow.name)

        self.assertRedirect(response, reverse("flows.flow_editor", args=[flow_copy.uuid]))

    def test_recent_contacts(self):
        flow = self.create_flow("Test")
        contact1 = self.create_contact("Bob", phone="0979111111")
        contact2 = self.create_contact("", phone="0979222222")
        node1_exit1_uuid = "805f5073-ce96-4b6a-ab9f-e77dd412f83b"
        node2_uuid = "fcc47dc4-306b-4b2f-ad72-7e53f045c3c4"

        seg1_url = reverse("flows.flow_recent_contacts", args=[flow.uuid, node1_exit1_uuid, node2_uuid])

        # nothing set in redis just means empty list
        self.assertRequestDisallowed(seg1_url, [None, self.agent, self.admin2])
        response = self.assertReadFetch(seg1_url, [self.user, self.editor, self.admin])
        self.assertEqual([], response.json())

        def add_recent_contact(exit_uuid: str, dest_uuid: str, contact, text: str, ts: float):
            r = get_redis_connection()
            member = f"{uuid4()}|{contact.id}|{text}"  # text is prefixed with a random value to keep it unique
            r.zadd(f"recent_contacts:{exit_uuid}:{dest_uuid}", mapping={member: ts})

        add_recent_contact(node1_exit1_uuid, node2_uuid, contact1, "Hi there", 1639338554.969123)
        add_recent_contact(node1_exit1_uuid, node2_uuid, contact2, "|x|", 1639338555.234567)
        add_recent_contact(node1_exit1_uuid, node2_uuid, contact1, "Sounds good", 1639338561.345678)

        response = self.assertReadFetch(seg1_url, [self.user, self.editor, self.admin])
        self.assertEqual(
            [
                {
                    "contact": {"uuid": str(contact1.uuid), "name": "Bob"},
                    "operand": "Sounds good",
                    "time": "2021-12-12T19:49:21.345678+00:00",
                },
                {
                    "contact": {"uuid": str(contact2.uuid), "name": "0979 222 222"},
                    "operand": "|x|",
                    "time": "2021-12-12T19:49:15.234567+00:00",
                },
                {
                    "contact": {"uuid": str(contact1.uuid), "name": "Bob"},
                    "operand": "Hi there",
                    "time": "2021-12-12T19:49:14.969123+00:00",
                },
            ],
            response.json(),
        )

    def test_category_counts(self):
        flow1 = self.create_flow("Test 1")

        counts_url = reverse("flows.flow_category_counts", args=[flow1.uuid])

        self.assertRequestDisallowed(counts_url, [None, self.agent])

        # check with no data
        response = self.assertReadFetch(counts_url, [self.user, self.editor, self.admin])
        self.assertEqual({"counts": []}, response.json())

        # simulate some category data
        flow1.metadata["results"] = [{"key": "color", "name": "Color"}, {"key": "beer", "name": "Beer"}]
        flow1.save(update_fields=("metadata",))

        flow1.category_counts.create(
            node_uuid="9b00751c-0d46-4e5f-86b1-7ccfae76ea10",
            result_key="color",
            result_name="Color",
            category_name="Red",
            count=3,
        )
        flow1.category_counts.create(
            node_uuid="9b00751c-0d46-4e5f-86b1-7ccfae76ea10",
            result_key="color",
            result_name="Color",
            category_name="Blue",
            count=2,
        )
        flow1.category_counts.create(
            node_uuid="9b00751c-0d46-4e5f-86b1-7ccfae76ea10",
            result_key="color",
            result_name="Color",
            category_name="Other",
            count=1,
        )
        flow1.category_counts.create(
            node_uuid="300fd49b-c69d-4e8c-aba9-b6036d0b83d9",
            result_key="beer",
            result_name="Beer",
            category_name="Primus",
            count=7,
        )

        response = self.assertReadFetch(counts_url, [self.user, self.editor, self.admin])
        self.assertEqual(
            {
                "counts": [
                    {
                        "key": "color",
                        "name": "Color",
                        "categories": [
                            {"name": "Blue", "count": 2, "pct": 0.3333333333333333},
                            {"name": "Other", "count": 1, "pct": 0.16666666666666666},
                            {"name": "Red", "count": 3, "pct": 0.5},
                        ],
                        "total": 6,
                    },
                    {
                        "key": "beer",
                        "name": "Beer",
                        "categories": [
                            {"name": "Primus", "count": 7, "pct": 1.0},
                        ],
                        "total": 7,
                    },
                ]
            },
            response.json(),
        )

    @patch("django.utils.timezone.now")
    def test_activity_data(self, mock_now):
        # this test runs as if it's 2024-11-25 12:05:00
        mock_now.return_value = datetime(2024, 11, 25, 12, 5, 0, tzinfo=tzone.utc)

        flow1 = self.create_flow("Test 1")

        data_url = reverse("flows.flow_activity_data", args=[flow1.id])

        self.assertRequestDisallowed(data_url, [None, self.agent])

        # check with no data
<<<<<<< HEAD
        response = self.assertReadFetch(data_url, [self.user, self.editor, self.admin])
        self.assertEqual(
            {
                "timeline": {
                    "data": [],
                    "min": 1729900800000,  # 2024-10-26
=======
        for use_new in ("0", "1"):
            response = self.assertReadFetch(data_url + f"?new={use_new}", [self.user, self.editor, self.admin])
            self.assertEqual(
                {
                    "timeline": {
                        "data": [],
                        "xmin": 1729900800000,  # 2024-10-26
                        "xmax": 1732492800000,  # 2024-11-25
                        "ymax": 0,
                    },
                    "dow": {
                        "data": [
                            {"msgs": 0, "y": 0.0},
                            {"msgs": 0, "y": 0.0},
                            {"msgs": 0, "y": 0.0},
                            {"msgs": 0, "y": 0.0},
                            {"msgs": 0, "y": 0.0},
                            {"msgs": 0, "y": 0.0},
                            {"msgs": 0, "y": 0.0},
                        ]
                    },
                    "hod": {"data": [[i, 0] for i in range(24)]},
                    "completion": {
                        "summary": [
                            {"name": "Active", "y": 0, "drilldown": None, "color": "#2387CA"},
                            {"name": "Completed", "y": 0, "drilldown": None, "color": "#8FC93A"},
                            {
                                "name": "Interrupted, Expired and Failed",
                                "y": 0,
                                "drilldown": "incomplete",
                                "color": "#CCC",
                            },
                        ],
                        "drilldown": [
                            {
                                "name": "Interrupted, Expired and Failed",
                                "id": "incomplete",
                                "innerSize": "50%",
                                "data": [
                                    {"name": "Expired", "y": 0, "color": "#CCC"},
                                    {"name": "Interrupted", "y": 0, "color": "#EEE"},
                                    {"name": "Failed", "y": 0, "color": "#FEE"},
                                ],
                            }
                        ],
                    },
>>>>>>> fcb44189
                },
                "dow": {
                    "data": [
                        {"msgs": 0, "y": 0.0},
                        {"msgs": 0, "y": 0.0},
                        {"msgs": 0, "y": 0.0},
                        {"msgs": 0, "y": 0.0},
                        {"msgs": 0, "y": 0.0},
                        {"msgs": 0, "y": 0.0},
                        {"msgs": 0, "y": 0.0},
                    ]
                },
                "hod": {"data": [[i, 0] for i in range(24)]},
                "completion": {
                    "summary": [
                        {"name": "Active", "y": 0, "drilldown": None, "color": "#2387CA"},
                        {"name": "Completed", "y": 0, "drilldown": None, "color": "#8FC93A"},
                        {
                            "name": "Interrupted, Expired and Failed",
                            "y": 0,
                            "drilldown": "incomplete",
                            "color": "#CCC",
                        },
                    ],
                    "drilldown": [
                        {
                            "name": "Interrupted, Expired and Failed",
                            "id": "incomplete",
                            "innerSize": "50%",
                            "data": [
                                {"name": "Expired", "y": 0, "color": "#CCC"},
                                {"name": "Interrupted", "y": 0, "color": "#EEE"},
                                {"name": "Failed", "y": 0, "color": "#FEE"},
                            ],
                        }
                    ],
                },
            },
            response.json(),
        )

        # simulate having some very recent data
        flow1.metadata["waiting_exit_uuids"] = ["326354b3-1086-4add-8b0e-abf4a9a6aef3"]
        flow1.save(update_fields=("metadata",))

        def engagement(flow, when, count):
            flow.counts.create(scope=f"msgsin:hour:{when.hour}", count=count)
            flow.counts.create(scope=f"msgsin:dow:{when.isoweekday()}", count=count)
            flow.counts.create(scope=f"msgsin:date:{when.date().isoformat()}", count=count)

        engagement(flow1, datetime(2024, 11, 24, 9, 0, 0, tzinfo=tzone.utc), 3)  # 2024-11-24 09:00 (Sun)
        engagement(flow1, datetime(2024, 11, 25, 12, 0, 0, tzinfo=tzone.utc), 2)  # 2024-11-25 12:00 (Mon)
        engagement(flow1, datetime(2024, 11, 26, 9, 0, 0, tzinfo=tzone.utc), 4)  # 2024-11-26 09:00 (Tue)
        engagement(flow1, datetime(2024, 11, 26, 23, 0, 0, tzinfo=tzone.utc), 1)  # 2024-11-26 23:00 (Tue)

        flow1.status_counts.create(status=FlowRun.STATUS_WAITING, count=4)
        flow1.status_counts.create(status=FlowRun.STATUS_COMPLETED, count=3)
        flow1.status_counts.create(status=FlowRun.STATUS_EXPIRED, count=2)
        flow1.status_counts.create(status=FlowRun.STATUS_INTERRUPTED, count=1)

<<<<<<< HEAD
        response = self.assertReadFetch(data_url, [self.user, self.editor, self.admin])
        self.assertEqual(
            {
                "timeline": {
                    "data": [[1732406400000, 3], [1732492800000, 2], [1732579200000, 5]],
                    "min": 1729900800000,  # 2024-10-26
=======
        for use_new in ("0", "1"):
            response = self.assertReadFetch(data_url + f"?new={use_new}", [self.user, self.editor, self.admin])
            self.assertEqual(
                {
                    "timeline": {
                        "data": [[1732406400000, 3], [1732492800000, 2], [1732579200000, 5]],
                        "xmin": 1729900800000,  # 2024-10-26
                        "xmax": 1732492800000,
                        "ymax": 5,
                    },
                    "dow": {
                        "data": [
                            {"msgs": 3, "y": 30.0},
                            {"msgs": 2, "y": 20.0},
                            {"msgs": 5, "y": 50.0},
                            {"msgs": 0, "y": 0.0},
                            {"msgs": 0, "y": 0.0},
                            {"msgs": 0, "y": 0.0},
                            {"msgs": 0, "y": 0.0},
                        ]
                    },
                    "hod": {
                        "data": [
                            [0, 0],
                            [1, 1],  # 23:00 UTC is 01:00 in Kigali
                            [2, 0],
                            [3, 0],
                            [4, 0],
                            [5, 0],
                            [6, 0],
                            [7, 0],
                            [8, 0],
                            [9, 0],
                            [10, 0],
                            [11, 7],
                            [12, 0],
                            [13, 0],
                            [14, 2],
                            [15, 0],
                            [16, 0],
                            [17, 0],
                            [18, 0],
                            [19, 0],
                            [20, 0],
                            [21, 0],
                            [22, 0],
                            [23, 0],
                        ]
                    },
                    "completion": {
                        "summary": [
                            {"name": "Active", "y": 4, "drilldown": None, "color": "#2387CA"},
                            {"name": "Completed", "y": 3, "drilldown": None, "color": "#8FC93A"},
                            {
                                "name": "Interrupted, Expired and Failed",
                                "y": 3,
                                "drilldown": "incomplete",
                                "color": "#CCC",
                            },
                        ],
                        "drilldown": [
                            {
                                "name": "Interrupted, Expired and Failed",
                                "id": "incomplete",
                                "innerSize": "50%",
                                "data": [
                                    {"name": "Expired", "y": 2, "color": "#CCC"},
                                    {"name": "Interrupted", "y": 1, "color": "#EEE"},
                                    {"name": "Failed", "y": 0, "color": "#FEE"},
                                ],
                            }
                        ],
                    },
>>>>>>> fcb44189
                },
                "dow": {
                    "data": [
                        {"msgs": 3, "y": 30.0},
                        {"msgs": 2, "y": 20.0},
                        {"msgs": 5, "y": 50.0},
                        {"msgs": 0, "y": 0.0},
                        {"msgs": 0, "y": 0.0},
                        {"msgs": 0, "y": 0.0},
                        {"msgs": 0, "y": 0.0},
                    ]
                },
                "hod": {
                    "data": [
                        [0, 0],
                        [1, 1],  # 23:00 UTC is 01:00 in Kigali
                        [2, 0],
                        [3, 0],
                        [4, 0],
                        [5, 0],
                        [6, 0],
                        [7, 0],
                        [8, 0],
                        [9, 0],
                        [10, 0],
                        [11, 7],
                        [12, 0],
                        [13, 0],
                        [14, 2],
                        [15, 0],
                        [16, 0],
                        [17, 0],
                        [18, 0],
                        [19, 0],
                        [20, 0],
                        [21, 0],
                        [22, 0],
                        [23, 0],
                    ]
                },
                "completion": {
                    "summary": [
                        {"name": "Active", "y": 4, "drilldown": None, "color": "#2387CA"},
                        {"name": "Completed", "y": 3, "drilldown": None, "color": "#8FC93A"},
                        {
                            "name": "Interrupted, Expired and Failed",
                            "y": 3,
                            "drilldown": "incomplete",
                            "color": "#CCC",
                        },
                    ],
                    "drilldown": [
                        {
                            "name": "Interrupted, Expired and Failed",
                            "id": "incomplete",
                            "innerSize": "50%",
                            "data": [
                                {"name": "Expired", "y": 2, "color": "#CCC"},
                                {"name": "Interrupted", "y": 1, "color": "#EEE"},
                                {"name": "Failed", "y": 0, "color": "#FEE"},
                            ],
                        }
                    ],
                },
            },
            response.json(),
        )

        # simulate having some data from 6 months ago
        engagement(flow1, datetime(2024, 5, 1, 12, 0, 0, tzinfo=tzone.utc), 4)  # 2024-05-01 12:00 (Wed)

<<<<<<< HEAD
        response = self.assertReadFetch(data_url, [self.user, self.editor, self.admin])
        resp_json = response.json()
        self.assertEqual(1714521600000, resp_json["timeline"]["min"])  # 2024-05-01
        self.assertEqual(
            [[1714521600000, 4], [1732406400000, 3], [1732492800000, 2], [1732579200000, 5]],
            resp_json["timeline"]["data"],
        )
=======
        for use_new in ("0", "1"):
            response = self.assertReadFetch(data_url + f"?new={use_new}", [self.user, self.editor, self.admin])
            resp_json = response.json()
            self.assertEqual(1714521600000, resp_json["timeline"]["xmin"])  # 2024-05-01
            self.assertEqual(
                [[1714521600000, 4], [1732406400000, 3], [1732492800000, 2], [1732579200000, 5]],
                resp_json["timeline"]["data"],
            )
>>>>>>> fcb44189

        # simulate having some data from 18 months ago (should trigger bucketing by week)
        engagement(flow1, datetime(2023, 5, 1, 12, 0, 0, tzinfo=tzone.utc), 3)  # 2023-05-01 12:00 (Mon)

<<<<<<< HEAD
        response = self.assertReadFetch(data_url, [self.user, self.editor, self.admin])
        resp_json = response.json()
        self.assertEqual(1682899200000, resp_json["timeline"]["min"])  # 2023-05-01
        self.assertEqual(
            [
                [1682899200000, 3],  # 2023-05-01 (Mon)
                [1714348800000, 4],  # 2024-04-29 (Mon)
                [1731888000000, 3],  # 2024-11-18 (Mon)
                [1732492800000, 7],  # 2024-11-25 (Mon)
            ],
            resp_json["timeline"]["data"],
        )
=======
        for use_new in ("0", "1"):
            response = self.assertReadFetch(data_url + f"?new={use_new}", [self.user, self.editor, self.admin])
            resp_json = response.json()
            self.assertEqual(1682899200000, resp_json["timeline"]["xmin"])  # 2023-05-01
            self.assertEqual(
                [
                    [1682899200000, 3],  # 2023-05-01 (Mon)
                    [1714348800000, 4],  # 2024-04-29 (Mon)
                    [1731888000000, 3],  # 2024-11-18 (Mon)
                    [1732492800000, 7],  # 2024-11-25 (Mon)
                ],
                resp_json["timeline"]["data"],
            )
>>>>>>> fcb44189

        # simulate having some data from 4 years ago (should trigger bucketing by month)
        engagement(flow1, datetime(2020, 11, 25, 12, 0, 0, tzinfo=tzone.utc), 6)  # 2020-11-25 12:00 (Wed)

<<<<<<< HEAD
        response = self.assertReadFetch(data_url, [self.user, self.editor, self.admin])
        resp_json = response.json()
        self.assertEqual(1606262400000, resp_json["timeline"]["min"])  # 2020-11-25
        self.assertEqual(
            [
                [1604188800000, 6],  # 2020-11-01
                [1682899200000, 3],  # 2023-05-01
                [1714521600000, 4],  # 2024-05-01
                [1730419200000, 10],  # 2024-11-01
            ],
            resp_json["timeline"]["data"],
        )
=======
        for use_new in ("0", "1"):
            response = self.assertReadFetch(data_url + f"?new={use_new}", [self.user, self.editor, self.admin])
            resp_json = response.json()
            self.assertEqual(1606262400000, resp_json["timeline"]["xmin"])  # 2020-11-25
            self.assertEqual(
                [
                    [1604188800000, 6],  # 2020-11-01
                    [1682899200000, 3],  # 2023-05-01
                    [1714521600000, 4],  # 2024-05-01
                    [1730419200000, 10],  # 2024-11-01
                ],
                resp_json["timeline"]["data"],
            )
>>>>>>> fcb44189

        # check 404 for inactive flow
        flow = self.create_flow("Deleted")
        flow.release(self.admin)

        response = self.requestView(reverse("flows.flow_activity_data", args=[flow.id]), self.admin)
        self.assertEqual(404, response.status_code)

    def test_activity(self):
        flow = self.get_flow("favorites_v13")
        flow_nodes = flow.get_definition()["nodes"]
        color_prompt = flow_nodes[0]
        color_split = flow_nodes[2]
        beer_prompt = flow_nodes[3]
        beer_split = flow_nodes[5]

        pete = self.create_contact("Pete", phone="+12065553027")
        (
            MockSessionWriter(pete, flow)
            .visit(color_prompt)
            .send_msg("What is your favorite color?", self.channel)
            .visit(color_split)
            .wait()
            .resume(msg=self.create_incoming_msg(pete, "blue"))
            .set_result("Color", "blue", "Blue", "blue")
            .visit(beer_prompt, exit_index=2)
            .send_msg("Good choice, I like Blue too! What is your favorite beer?")
            .visit(beer_split)
            .wait()
            .save()
        )

        self.login(self.admin)
        response = self.client.get(reverse("flows.flow_activity", args=[flow.uuid]))

        self.assertEqual(200, response.status_code)
        self.assertEqual(
            {
                "nodes": {beer_split["uuid"]: 1},
                "segments": {
                    f'{color_prompt["exits"][0]["uuid"]}:{color_split["uuid"]}': 1,
                    f'{color_split["exits"][2]["uuid"]}:{beer_prompt["uuid"]}': 1,
                    f'{beer_prompt["exits"][0]["uuid"]}:{beer_split["uuid"]}': 1,
                },
            },
            response.json(),
        )

    def test_write_protection(self):
        flow = self.get_flow("favorites_v13")
        flow_json = flow.get_definition()
        flow_json_copy = flow_json.copy()

        self.assertEqual(1, flow_json["revision"])

        self.login(self.admin)

        # saving should work
        flow.save_revision(self.admin, flow_json)

        self.assertEqual(2, flow_json["revision"])

        # we can't save with older revision number
        with self.assertRaises(FlowUserConflictException):
            flow.save_revision(self.admin, flow_json_copy)

        # make flow definition invalid by creating a duplicate node UUID
        mode0_uuid = flow_json["nodes"][0]["uuid"]
        flow_json["nodes"][1]["uuid"] = mode0_uuid

        with self.assertRaises(mailroom.FlowValidationException) as cm:
            flow.save_revision(self.admin, flow_json)

        self.assertEqual(f"node UUID {mode0_uuid} isn't unique", str(cm.exception))

        # check view converts exception to error response
        response = self.client.post(
            reverse("flows.flow_revisions", args=[flow.uuid]), data=flow_json, content_type="application/json"
        )

        self.assertEqual(400, response.status_code)
        self.assertEqual(
            {
                "status": "failure",
                "description": "Your flow failed validation. Please refresh your browser.",
                "detail": f"node UUID {mode0_uuid} isn't unique",
            },
            response.json(),
        )

    def test_change_language(self):
        self.org.set_flow_languages(self.admin, ["eng", "spa", "ara"])

        flow = self.get_flow("favorites_v13")

        change_url = reverse("flows.flow_change_language", args=[flow.id])

        self.assertUpdateSubmit(
            change_url,
            self.admin,
            {"language": ""},
            form_errors={"language": "This field is required."},
            object_unchanged=flow,
        )

        self.assertUpdateSubmit(
            change_url,
            self.admin,
            {"language": "fra"},
            form_errors={"language": "Not a valid language."},
            object_unchanged=flow,
        )

        self.assertUpdateSubmit(change_url, self.admin, {"language": "spa"}, success_status=302)

        flow_def = flow.get_definition()
        self.assertIn("eng", flow_def["localization"])
        self.assertEqual("¿Cuál es tu color favorito?", flow_def["nodes"][0]["actions"][0]["text"])

    def test_export_results(self):
        export_url = reverse("flows.flow_export_results")

        flow1 = self.create_flow("Test 1")
        flow2 = self.create_flow("Test 2")
        testers = self.create_group("Testers", contacts=[])
        gender = self.create_field("gender", "Gender")

        self.assertRequestDisallowed(export_url, [None, self.agent])
        response = self.assertUpdateFetch(
            export_url + f"?ids={flow1.id},{flow2.id}",
            [self.user, self.editor, self.admin],
            form_fields=(
                "start_date",
                "end_date",
                "with_fields",
                "with_groups",
                "flows",
                "extra_urns",
                "responded_only",
            ),
        )
        self.assertNotContains(response, "already an export in progress")

        # anon orgs don't see urns option
        with self.anonymous(self.org):
            response = self.client.get(export_url)
            self.assertEqual(
                ["start_date", "end_date", "with_fields", "with_groups", "flows", "responded_only", "loc"],
                list(response.context["form"].fields.keys()),
            )

        # create a dummy export task so that we won't be able to export
        blocking_export = ResultsExport.create(
            self.org, self.admin, start_date=date.today() - timedelta(days=7), end_date=date.today()
        )

        response = self.client.get(export_url)
        self.assertContains(response, "already an export in progress")

        # check we can't submit in case a user opens the form and whilst another user is starting an export
        response = self.client.post(
            export_url, {"start_date": "2022-06-28", "end_date": "2022-09-28", "flows": [flow1.id]}
        )
        self.assertContains(response, "already an export in progress")
        self.assertEqual(1, Export.objects.count())

        # mark that one as finished so it's no longer a blocker
        blocking_export.status = Export.STATUS_COMPLETE
        blocking_export.save(update_fields=("status",))

        # try to submit with no values
        response = self.client.post(export_url, {})
        self.assertFormError(response.context["form"], "start_date", "This field is required.")
        self.assertFormError(response.context["form"], "end_date", "This field is required.")
        self.assertFormError(response.context["form"], "flows", "This field is required.")

        response = self.client.post(
            export_url,
            {
                "start_date": "2022-06-28",
                "end_date": "2022-09-28",
                "flows": [flow1.id],
                "with_groups": [testers.id],
                "with_fields": [gender.id],
            },
        )
        self.assertEqual(200, response.status_code)

        export = Export.objects.exclude(id=blocking_export.id).get()
        self.assertEqual("results", export.export_type)
        self.assertEqual(date(2022, 6, 28), export.start_date)
        self.assertEqual(date(2022, 9, 28), export.end_date)
        self.assertEqual(
            {
                "flow_ids": [flow1.id],
                "with_groups": [testers.id],
                "with_fields": [gender.id],
                "extra_urns": [],
                "responded_only": False,
            },
            export.config,
        )

    def test_export_and_download_translation(self):
        self.org.set_flow_languages(self.admin, ["spa"])

        flow = self.get_flow("favorites")
        export_url = reverse("flows.flow_export_translation", args=[flow.id])

        self.assertRequestDisallowed(export_url, [None, self.agent, self.admin2])
        self.assertUpdateFetch(export_url, [self.user, self.editor, self.admin], form_fields=["language"])

        # submit with no language
        response = self.assertUpdateSubmit(export_url, self.admin, {}, success_status=200)

        download_url = response["X-Temba-Success"]
        self.assertEqual(f"/flow/download_translation/?flow={flow.id}&language=", download_url)

        # check fetching the PO from the download link
        with patch("temba.mailroom.client.client.MailroomClient.po_export") as mock_po_export:
            mock_po_export.return_value = b'msgid "Red"\nmsgstr "Roja"\n\n'
            self.assertRequestDisallowed(download_url, [None, self.agent, self.admin2])
            response = self.assertReadFetch(download_url, [self.user, self.editor, self.admin])

            self.assertEqual(b'msgid "Red"\nmsgstr "Roja"\n\n', response.content)
            self.assertEqual('attachment; filename="favorites.po"', response["Content-Disposition"])
            self.assertEqual("text/x-gettext-translation", response["Content-Type"])

        # submit with a language
        response = self.assertUpdateSubmit(export_url, self.admin, {"language": "spa"}, success_status=200)

        download_url = response["X-Temba-Success"]
        self.assertEqual(f"/flow/download_translation/?flow={flow.id}&language=spa", download_url)

        # check fetching the PO from the download link
        with patch("temba.mailroom.client.client.MailroomClient.po_export") as mock_po_export:
            mock_po_export.return_value = b'msgid "Red"\nmsgstr "Roja"\n\n'
            response = self.requestView(download_url, self.admin)

            # filename includes language now
            self.assertEqual('attachment; filename="favorites.spa.po"', response["Content-Disposition"])

    def test_import_translation(self):
        self.org.set_flow_languages(self.admin, ["eng", "spa"])

        flow = self.get_flow("favorites_v13")
        step1_url = reverse("flows.flow_import_translation", args=[flow.id])

        # check step 1 is just a file upload
        self.assertRequestDisallowed(step1_url, [None, self.user, self.agent, self.admin2])
        self.assertUpdateFetch(step1_url, [self.editor, self.admin], form_fields=["po_file"])

        # submit with no file
        self.assertUpdateSubmit(
            step1_url, self.admin, {}, form_errors={"po_file": "This field is required."}, object_unchanged=flow
        )

        # submit with something that's empty
        response = self.requestView(step1_url, self.admin, post_data={"po_file": io.BytesIO(b"")})
        self.assertFormError(response.context["form"], "po_file", "The submitted file is empty.")

        # submit with something that's not a valid PO file
        response = self.requestView(step1_url, self.admin, post_data={"po_file": io.BytesIO(b"msgid")})
        self.assertFormError(response.context["form"], "po_file", "File doesn't appear to be a valid PO file.")

        # submit with something that's in the base language of the flow
        po_file = io.BytesIO(
            b"""
#, fuzzy
msgid ""
msgstr ""
"POT-Creation-Date: 2018-07-06 12:30+0000\\n"
"Language: en\\n"
"Language-3: eng\\n"

msgid "Blue"
msgstr "Bluuu"
        """
        )
        response = self.requestView(step1_url, self.admin, post_data={"po_file": po_file})
        self.assertFormError(
            response.context["form"],
            "po_file",
            "Contains translations in English which is the base language of this flow.",
        )

        # submit with something that's in the base language of the flow
        po_file = io.BytesIO(
            b"""
#, fuzzy
msgid ""
msgstr ""
"POT-Creation-Date: 2018-07-06 12:30+0000\\n"
"Language: fr\\n"
"Language-3: fra\\n"

msgid "Blue"
msgstr "Bleu"
        """
        )
        response = self.requestView(step1_url, self.admin, post_data={"po_file": po_file})
        self.assertFormError(
            response.context["form"],
            "po_file",
            "Contains translations in French which is not a supported translation language.",
        )

        # submit with something that doesn't have an explicit language
        po_file = io.BytesIO(
            b"""
msgid "Blue"
msgstr "Azul"
        """
        )
        response = self.requestView(step1_url, self.admin, post_data={"po_file": po_file})

        self.assertEqual(302, response.status_code)
        self.assertIn(f"/flow/import_translation/{flow.id}/?po=", response.url)

        response = self.assertUpdateFetch(response.url, [self.admin], form_fields=["language"])
        self.assertContains(response, "Unknown")

        # submit a different PO that does have language set
        po_file = io.BytesIO(
            b"""
#, fuzzy
msgid ""
msgstr ""
"POT-Creation-Date: 2018-07-06 12:30+0000\\n"
"Language: es\\n"
"MIME-Version: 1.0\\n"
"Content-Type: text/plain; charset=UTF-8\\n"
"Language-3: spa\\n"

#: Favorites/8720f157-ca1c-432f-9c0b-2014ddc77094/name:0
#: Favorites/a4d15ed4-5b24-407f-b86e-4b881f09a186/arguments:0
msgid "Blue"
msgstr "Azul"
"""
        )
        response = self.requestView(step1_url, self.admin, post_data={"po_file": po_file})

        self.assertEqual(302, response.status_code)
        self.assertIn(f"/flow/import_translation/{flow.id}/?po=", response.url)

        step2_url = response.url

        response = self.assertUpdateFetch(step2_url, [self.admin], form_fields=["language"])
        self.assertContains(response, "Spanish (spa)")
        self.assertEqual({"language": "spa"}, response.context["form"].initial)

        # confirm the import
        with patch("temba.mailroom.client.client.MailroomClient.po_import") as mock_po_import:
            mock_po_import.return_value = {"flows": [flow.get_definition()]}

            response = self.requestView(step2_url, self.admin, post_data={"language": "spa"})

        # should redirect back to editor
        self.assertEqual(302, response.status_code)
        self.assertEqual(f"/flow/editor/{flow.uuid}/", response.url)

        # should have a new revision
        self.assertEqual(2, flow.revisions.count())


class FlowRunTest(TembaTest):
    def setUp(self):
        super().setUp()

        self.contact = self.create_contact("Ben Haggerty", phone="+250788123123")

    def test_status_counts(self):
        contact = self.create_contact("Bob", phone="+1234567890")
        session = FlowSession.objects.create(
            uuid=uuid4(),
            org=self.org,
            contact=self.contact,
            status=FlowSession.STATUS_WAITING,
            output_url="http://sessions.com/123.json",
            created_on=timezone.now(),
            wait_started_on=timezone.now(),
            wait_expires_on=timezone.now() + timedelta(days=7),
            wait_resume_on_expire=False,
        )

        def create_runs(flow_status_pairs: tuple) -> list:
            runs = []
            for flow, status in flow_status_pairs:
                runs.append(
                    FlowRun(
                        uuid=uuid4(),
                        org=self.org,
                        session=session,
                        flow=flow,
                        contact=contact,
                        status=status,
                        created_on=timezone.now(),
                        modified_on=timezone.now(),
                        exited_on=timezone.now() if status not in ("A", "W") else None,
                    )
                )
            return FlowRun.objects.bulk_create(runs)

        flow1 = self.create_flow("Test 1")
        flow2 = self.create_flow("Test 2")

        runs1 = create_runs(
            (
                (flow1, FlowRun.STATUS_ACTIVE),
                (flow2, FlowRun.STATUS_WAITING),
                (flow1, FlowRun.STATUS_ACTIVE),
                (flow2, FlowRun.STATUS_WAITING),
                (flow1, FlowRun.STATUS_WAITING),
                (flow1, FlowRun.STATUS_COMPLETED),
            )
        )

        self.assertEqual(
            {(flow1, "A"): 2, (flow2, "W"): 2, (flow1, "W"): 1, (flow1, "C"): 1},
            {(c.flow, c.status): c.count for c in FlowRunStatusCount.objects.all()},
        )
        self.assertEqual({"A": 2, "W": 1, "C": 1}, FlowRunStatusCount.get_totals(flow1))
        self.assertEqual({"W": 2}, FlowRunStatusCount.get_totals(flow2))

        # no difference after squashing
        squash_flow_counts()

        self.assertEqual({"A": 2, "W": 1, "C": 1}, FlowRunStatusCount.get_totals(flow1))
        self.assertEqual({"W": 2}, FlowRunStatusCount.get_totals(flow2))

        runs2 = create_runs(
            (
                (flow1, FlowRun.STATUS_ACTIVE),
                (flow1, FlowRun.STATUS_ACTIVE),
                (flow2, FlowRun.STATUS_EXPIRED),
            )
        )

        self.assertEqual({"A": 4, "W": 1, "C": 1}, FlowRunStatusCount.get_totals(flow1))
        self.assertEqual({"W": 2, "X": 1}, FlowRunStatusCount.get_totals(flow2))

        # bulk update runs like they're being interrupted
        FlowRun.objects.filter(id__in=[r.id for r in runs1]).update(
            status=FlowRun.STATUS_INTERRUPTED, exited_on=timezone.now()
        )

        self.assertEqual({"A": 2, "W": 0, "C": 0, "I": 4}, FlowRunStatusCount.get_totals(flow1))
        self.assertEqual({"W": 0, "X": 1, "I": 2}, FlowRunStatusCount.get_totals(flow2))

        # no difference after squashing
        squash_flow_counts()

        self.assertEqual({"A": 2, "W": 0, "C": 0, "I": 4}, FlowRunStatusCount.get_totals(flow1))
        self.assertEqual({"W": 0, "X": 1, "I": 2}, FlowRunStatusCount.get_totals(flow2))

        # do manual deletion of some runs
        FlowRun.objects.filter(id__in=[r.id for r in runs2]).update(delete_from_results=True)
        FlowRun.objects.filter(id__in=[r.id for r in runs2]).delete()

        self.assertEqual({"A": 0, "W": 0, "C": 0, "I": 4}, FlowRunStatusCount.get_totals(flow1))
        self.assertEqual({"W": 0, "X": 0, "I": 2}, FlowRunStatusCount.get_totals(flow2))

        # do archival deletion of the rest
        FlowRun.objects.filter(id__in=[r.id for r in runs1]).delete()

        # status counts are unchanged
        self.assertEqual({"A": 0, "W": 0, "C": 0, "I": 4}, FlowRunStatusCount.get_totals(flow1))
        self.assertEqual({"W": 0, "X": 0, "I": 2}, FlowRunStatusCount.get_totals(flow2))

    def test_as_archive_json(self):
        flow = self.get_flow("color_v13")
        flow_nodes = flow.get_definition()["nodes"]
        color_prompt = flow_nodes[0]
        color_split = flow_nodes[4]
        color_other = flow_nodes[3]

        msg_in = self.create_incoming_msg(self.contact, "green")

        run = (
            MockSessionWriter(self.contact, flow)
            .visit(color_prompt)
            .send_msg("What is your favorite color?", self.channel)
            .visit(color_split)
            .wait()
            .resume(msg=msg_in)
            .set_result("Color", "green", "Other", "green")
            .visit(color_other)
            .send_msg("That is a funny color. Try again.", self.channel)
            .visit(color_split)
            .wait()
            .save()
        ).session.runs.get()

        run_json = run.as_archive_json()

        self.assertEqual(
            set(run_json.keys()),
            set(
                [
                    "id",
                    "uuid",
                    "flow",
                    "contact",
                    "responded",
                    "path",
                    "values",
                    "created_on",
                    "modified_on",
                    "exited_on",
                    "exit_type",
                ]
            ),
        )

        self.assertEqual(run.id, run_json["id"])
        self.assertEqual({"uuid": str(flow.uuid), "name": "Colors"}, run_json["flow"])
        self.assertEqual({"uuid": str(self.contact.uuid), "name": "Ben Haggerty"}, run_json["contact"])
        self.assertTrue(run_json["responded"])

        self.assertEqual(
            [
                {"node": matchers.UUID4String(), "time": matchers.ISODate()},
                {"node": matchers.UUID4String(), "time": matchers.ISODate()},
                {"node": matchers.UUID4String(), "time": matchers.ISODate()},
                {"node": matchers.UUID4String(), "time": matchers.ISODate()},
            ],
            run_json["path"],
        )

        self.assertEqual(
            {
                "color": {
                    "category": "Other",
                    "input": "green",
                    "name": "Color",
                    "node": matchers.UUID4String(),
                    "time": matchers.ISODate(),
                    "value": "green",
                }
            },
            run_json["values"],
        )

        self.assertEqual(run.created_on.isoformat(), run_json["created_on"])
        self.assertEqual(run.modified_on.isoformat(), run_json["modified_on"])
        self.assertIsNone(run_json["exit_type"])
        self.assertIsNone(run_json["exited_on"])

    def _check_deletion(self, by_archiver: bool, expected: dict, session_completed=True):
        """
        Runs our favorites flow, then deletes the run and asserts our final state
        """

        flow = self.get_flow("favorites_v13")
        flow_nodes = flow.get_definition()["nodes"]
        color_prompt = flow_nodes[0]
        color_split = flow_nodes[2]
        beer_prompt = flow_nodes[3]
        beer_split = flow_nodes[5]
        name_prompt = flow_nodes[6]
        name_split = flow_nodes[7]
        end_prompt = flow_nodes[8]

        start = FlowStart.create(flow, self.admin, contacts=[self.contact])
        if session_completed:
            (
                MockSessionWriter(self.contact, flow, start)
                .visit(color_prompt)
                .send_msg("What is your favorite color?", self.channel)
                .visit(color_split)
                .wait()
                .resume(msg=self.create_incoming_msg(self.contact, "blue"))
                .set_result("Color", "blue", "Blue", "blue")
                .visit(beer_prompt, exit_index=2)
                .send_msg("Good choice, I like Blue too! What is your favorite beer?")
                .visit(beer_split)
                .wait()
                .resume(msg=self.create_incoming_msg(self.contact, "primus"))
                .set_result("Beer", "primus", "Primus", "primus")
                .visit(name_prompt, exit_index=2)
                .send_msg("Mmmmm... delicious Turbo King. Lastly, what is your name?")
                .visit(name_split)
                .wait()
                .resume(msg=self.create_incoming_msg(self.contact, "Ryan Lewis"))
                .visit(end_prompt)
                .complete()
                .save()
            )
        else:
            (
                MockSessionWriter(self.contact, flow, start)
                .visit(color_prompt)
                .send_msg("What is your favorite color?", self.channel)
                .visit(color_split)
                .wait()
                .resume(msg=self.create_incoming_msg(self.contact, "blue"))
                .set_result("Color", "blue", "Blue", "blue")
                .visit(beer_prompt, exit_index=2)
                .send_msg("Good choice, I like Blue too! What is your favorite beer?")
                .visit(beer_split)
                .wait()
                .resume(msg=self.create_incoming_msg(self.contact, "primus"))
                .set_result("Beer", "primus", "Primus", "primus")
                .visit(name_prompt, exit_index=2)
                .send_msg("Mmmmm... delicious Turbo King. Lastly, what is your name?")
                .visit(name_split)
                .wait()
                .save()
            )

        run = FlowRun.objects.get(contact=self.contact)
        if by_archiver:
            super(FlowRun, run).delete()  # delete_from_counts left unset
        else:
            run.delete()  # delete_from_counts updated to true

        cat_counts = {c["key"]: c for c in flow.get_category_counts()}

        self.assertEqual(2, len(cat_counts))
        self.assertEqual(expected["red_count"], cat_counts["color"]["categories"][0]["count"])
        self.assertEqual(expected["primus_count"], cat_counts["color"]["categories"][0]["count"])

        self.assertEqual(expected["start_count"], FlowStartCount.get_count(start))
        self.assertEqual(expected["run_count"], flow.get_run_stats())

        self.assertFalse(FlowRun.objects.filter(id=run.id).exists())

    @patch("temba.mailroom.queue_interrupt")
    def test_delete_by_user_with_complete_session(self, mock_queue_interrupt):
        self._check_deletion(
            by_archiver=False,
            expected={
                "red_count": 0,
                "primus_count": 0,
                "start_count": 1,  # unchanged
                "run_count": {
                    "total": 0,
                    "status": {
                        "active": 0,
                        "waiting": 0,
                        "completed": 0,
                        "expired": 0,
                        "interrupted": 0,
                        "failed": 0,
                    },
                    "completion": 0,
                },
            },
        )
        self.assertFalse(mock_queue_interrupt.called)

    @patch("temba.mailroom.queue_interrupt")
    def test_delete_by_user_without_complete_session(self, mock_queue_interrupt):
        self._check_deletion(
            by_archiver=False,
            expected={
                "red_count": 0,
                "primus_count": 0,
                "start_count": 1,  # unchanged
                "run_count": {
                    "total": 0,
                    "status": {
                        "active": 0,
                        "waiting": 0,
                        "completed": 0,
                        "expired": 0,
                        "interrupted": 0,
                        "failed": 0,
                    },
                    "completion": 0,
                },
            },
            session_completed=False,
        )
        mock_queue_interrupt.assert_called_once()

    @patch("temba.mailroom.queue_interrupt")
    def test_delete_by_archiver(self, mock_queue_interrupt):
        self._check_deletion(
            by_archiver=True,
            expected={
                "red_count": 1,
                "primus_count": 1,
                "start_count": 1,  # unchanged
                "run_count": {  # unchanged
                    "total": 1,
                    "status": {
                        "active": 0,
                        "waiting": 0,
                        "completed": 1,
                        "expired": 0,
                        "interrupted": 0,
                        "failed": 0,
                    },
                    "completion": 100,
                },
            },
        )
        self.assertFalse(mock_queue_interrupt.called)

    def test_big_ids(self):
        # create a session and run with big ids
        session = FlowSession.objects.create(
            id=3_000_000_000,
            uuid=uuid4(),
            org=self.org,
            contact=self.contact,
            status=FlowSession.STATUS_WAITING,
            output_url="http://sessions.com/123.json",
            created_on=timezone.now(),
            wait_started_on=timezone.now(),
            wait_expires_on=timezone.now() + timedelta(days=7),
            wait_resume_on_expire=False,
        )
        FlowRun.objects.create(
            id=4_000_000_000,
            uuid=uuid4(),
            org=self.org,
            session=session,
            flow=self.create_flow("Test"),
            contact=self.contact,
            status=FlowRun.STATUS_WAITING,
            created_on=timezone.now(),
            modified_on=timezone.now(),
            path=[
                {
                    "uuid": "b5c3421c-3bbb-4dc7-9bda-683456588a6d",
                    "node_uuid": "857a1498-3d5f-40f5-8185-2ce596ce2677",
                    "arrived_on": "2021-12-20T08:47:30.123Z",
                    "exit_uuid": "6fc14d2c-3b4d-49c7-b342-4b2b2ebf7678",
                },
                {
                    "uuid": "4a254612-8437-47e1-b7bd-feb97ee60bf6",
                    "node_uuid": "59d992c6-c491-473d-a7e9-4f431d705c01",
                    "arrived_on": "2021-12-20T08:47:30.234Z",
                    "exit_uuid": None,
                },
            ],
            current_node_uuid="59d992c6-c491-473d-a7e9-4f431d705c01",
        )
        self.assertEqual(
            {"6fc14d2c-3b4d-49c7-b342-4b2b2ebf7678:59d992c6-c491-473d-a7e9-4f431d705c01": 1},
            {f"{c.from_uuid}:{c.to_uuid}": c.count for c in FlowPathCount.objects.all()},
        )
        self.assertEqual(
            {"59d992c6-c491-473d-a7e9-4f431d705c01": 1},
            {str(c.node_uuid): c.count for c in FlowNodeCount.objects.all()},
        )


class FlowRunCRUDLTest(TembaTest, CRUDLTestMixin):
    def test_delete(self):
        contact = self.create_contact("Ann", phone="+1234567890")
        flow = self.create_flow("Test")

        run1 = FlowRun.objects.create(
            uuid=uuid4(),
            org=self.org,
            flow=flow,
            contact=contact,
            status=FlowRun.STATUS_COMPLETED,
            created_on=timezone.now(),
            modified_on=timezone.now(),
            exited_on=timezone.now(),
        )
        run2 = FlowRun.objects.create(
            uuid=uuid4(),
            org=self.org,
            flow=flow,
            contact=contact,
            status=FlowRun.STATUS_COMPLETED,
            created_on=timezone.now(),
            modified_on=timezone.now(),
            exited_on=timezone.now(),
        )

        delete_url = reverse("flows.flowrun_delete", args=[run1.id])

        self.assertDeleteSubmit(delete_url, self.admin, object_deleted=run1, success_status=200)

        self.assertFalse(FlowRun.objects.filter(id=run1.id).exists())
        self.assertTrue(FlowRun.objects.filter(id=run2.id).exists())  # unchanged


class FlowSessionTest(TembaTest):
    @mock_mailroom
    def test_interrupt(self, mr_mocks):
        contact = self.create_contact("Ben Haggerty", phone="+250788123123")

        def create_session(org, created_on: datetime):
            return FlowSession.objects.create(
                uuid=uuid4(),
                org=org,
                contact=contact,
                created_on=created_on,
                output_url="http://sessions.com/123.json",
                status=FlowSession.STATUS_WAITING,
                wait_started_on=timezone.now(),
                wait_expires_on=timezone.now() + timedelta(days=7),
                wait_resume_on_expire=False,
            )

        create_session(self.org, timezone.now() - timedelta(days=88))
        session2 = create_session(self.org, timezone.now() - timedelta(days=90))
        session3 = create_session(self.org, timezone.now() - timedelta(days=91))
        session4 = create_session(self.org2, timezone.now() - timedelta(days=92))

        interrupt_flow_sessions()

        self.assertEqual(
            [
                {
                    "type": "interrupt_sessions",
                    "org_id": self.org.id,
                    "queued_on": matchers.Datetime(),
                    "task": {"session_ids": [session2.id, session3.id]},
                },
                {
                    "type": "interrupt_sessions",
                    "org_id": self.org2.id,
                    "queued_on": matchers.Datetime(),
                    "task": {"session_ids": [session4.id]},
                },
            ],
            mr_mocks.queued_batch_tasks,
        )

    def test_trim(self):
        contact = self.create_contact("Ben Haggerty", phone="+250788123123")
        flow = self.create_flow("Test")

        # create some runs that have sessions
        session1 = FlowSession.objects.create(
            uuid=uuid4(),
            org=self.org,
            contact=contact,
            output_url="http://sessions.com/123.json",
            status=FlowSession.STATUS_WAITING,
            wait_started_on=timezone.now(),
            wait_expires_on=timezone.now() + timedelta(days=7),
            wait_resume_on_expire=False,
        )
        session2 = FlowSession.objects.create(
            uuid=uuid4(),
            org=self.org,
            contact=contact,
            output_url="http://sessions.com/234.json",
            status=FlowSession.STATUS_WAITING,
            wait_started_on=timezone.now(),
            wait_expires_on=timezone.now() + timedelta(days=7),
            wait_resume_on_expire=False,
        )
        session3 = FlowSession.objects.create(
            uuid=uuid4(),
            org=self.org,
            contact=contact,
            output_url="http://sessions.com/345.json",
            status=FlowSession.STATUS_WAITING,
            wait_started_on=timezone.now(),
            wait_expires_on=timezone.now() + timedelta(days=7),
            wait_resume_on_expire=False,
        )
        run1 = FlowRun.objects.create(
            org=self.org, flow=flow, contact=contact, session=session1, status=FlowRun.STATUS_WAITING
        )
        run2 = FlowRun.objects.create(
            org=self.org, flow=flow, contact=contact, session=session2, status=FlowRun.STATUS_WAITING
        )
        run3 = FlowRun.objects.create(
            org=self.org, flow=flow, contact=contact, session=session3, status=FlowRun.STATUS_WAITING
        )

        # create an IVR call with session
        call = self.create_incoming_call(flow, contact)
        run4 = call.session.runs.get()

        self.assertIsNotNone(run1.session)
        self.assertIsNotNone(run2.session)
        self.assertIsNotNone(run3.session)
        self.assertIsNotNone(run4.session)

        # end run1 and run4's sessions in the past
        run1.status = FlowRun.STATUS_COMPLETED
        run1.exited_on = datetime(2015, 9, 15, 0, 0, 0, 0, tzone.utc)
        run1.save(update_fields=("status", "exited_on"))
        run1.session.status = FlowSession.STATUS_COMPLETED
        run1.session.ended_on = datetime(2015, 9, 15, 0, 0, 0, 0, tzone.utc)
        run1.session.save(update_fields=("status", "ended_on"))

        run4.status = FlowRun.STATUS_INTERRUPTED
        run4.exited_on = datetime(2015, 9, 15, 0, 0, 0, 0, tzone.utc)
        run4.save(update_fields=("status", "exited_on"))
        run4.session.status = FlowSession.STATUS_INTERRUPTED
        run4.session.ended_on = datetime(2015, 9, 15, 0, 0, 0, 0, tzone.utc)
        run4.session.save(update_fields=("status", "ended_on"))

        # end run2's session now
        run2.status = FlowRun.STATUS_EXPIRED
        run2.exited_on = timezone.now()
        run2.save(update_fields=("status", "exited_on"))
        run4.session.status = FlowSession.STATUS_EXPIRED
        run2.session.ended_on = timezone.now()
        run2.session.save(update_fields=("status", "ended_on"))

        trim_flow_sessions()

        run1, run2, run3, run4 = FlowRun.objects.order_by("id")

        self.assertIsNone(run1.session)
        self.assertIsNotNone(run2.session)  # ended too recently to be deleted
        self.assertIsNotNone(run3.session)  # never ended
        self.assertIsNone(run4.session)

        # only sessions for run2 and run3 are left
        self.assertEqual(FlowSession.objects.count(), 2)


class ResultsExportTest(TembaTest):
    def setUp(self):
        super().setUp()

        self.contact = self.create_contact("Eric", phone="+250788382382")
        self.contact2 = self.create_contact("Nic", phone="+250788383383")
        self.contact3 = self.create_contact("Norbert", phone="+250788123456")

    def _export(
        self,
        flow,
        start_date,
        end_date,
        responded_only=False,
        with_fields=(),
        with_groups=(),
        extra_urns=(),
        has_results=True,
    ):
        """
        Exports results for the given flow and returns the generated workbook
        """

        readonly_models = {FlowRun}
        if has_results:
            readonly_models.add(Contact)
            readonly_models.add(ContactURN)

        export = ResultsExport.create(
            self.org,
            self.admin,
            start_date,
            end_date,
            flows=[flow],
            with_fields=with_fields,
            with_groups=with_groups,
            responded_only=responded_only,
            extra_urns=extra_urns,
        )

        with self.mockReadOnly(assert_models=readonly_models):
            export.perform()

        return load_workbook(filename=default_storage.open(f"orgs/{self.org.id}/results_exports/{export.uuid}.xlsx"))

    @mock_mailroom
    def test_export(self, mr_mocks):
        today = timezone.now().astimezone(self.org.timezone).date()

        flow = self.get_flow("color_v13")
        flow_nodes = flow.get_definition()["nodes"]
        color_prompt = flow_nodes[0]
        color_split = flow_nodes[4]
        color_other = flow_nodes[3]
        orange_reply = flow_nodes[1]

        # add a spec for a hidden result to this flow
        flow.metadata[Flow.METADATA_RESULTS].append(
            {
                "key": "_color_classification",
                "name": "_Color Classification",
                "categories": ["Success", "Skipped", "Failure"],
                "node_uuids": [color_split["uuid"]],
            }
        )

        age = self.create_field("age", "Age")
        devs = self.create_group("Devs", [self.contact])

        mods = self.contact.update_fields({age: "36"})
        mods += self.contact.update_urns(["tel:+250788382382", "twitter:erictweets"])
        self.contact.modify(self.admin, mods)

        # contact name with an illegal character
        self.contact3.name = "Nor\02bert"
        self.contact3.save(update_fields=("name",))

        contact3_run1 = (
            MockSessionWriter(self.contact3, flow)
            .visit(color_prompt)
            .send_msg("What is your favorite color?", self.channel)
            .visit(color_split)
            .wait()
            .save()
        ).session.runs.get()

        contact1_in1 = self.create_incoming_msg(self.contact, "light beige")
        contact1_in2 = self.create_incoming_msg(self.contact, "orange")
        contact1_run1 = (
            MockSessionWriter(self.contact, flow)
            .visit(color_prompt)
            .send_msg("What is your favorite color?", self.channel)
            .visit(color_split)
            .wait()
            .resume(msg=contact1_in1)
            .set_result("Color", "light beige", "Other", "light beige")
            .visit(color_other)
            .send_msg("That is a funny color. Try again.", self.channel)
            .visit(color_split)
            .wait()
            .resume(msg=contact1_in2)
            .set_result("Color", "orange", "Orange", "orange")
            .set_result("_Color Classification", "orange", "Success", "color_selection")  # hidden result
            .visit(orange_reply)
            .send_msg(
                "I love orange too! You said: orange which is category: Orange You are: 0788 382 382 SMS: orange Flow: color: orange",
                self.channel,
            )
            .complete()
            .save()
        ).session.runs.get()

        contact2_in1 = self.create_incoming_msg(self.contact2, "green")
        contact2_run1 = (
            MockSessionWriter(self.contact2, flow)
            .visit(color_prompt)
            .send_msg("What is your favorite color?", self.channel)
            .visit(color_split)
            .wait()
            .resume(msg=contact2_in1)
            .set_result("Color", "green", "Other", "green")
            .visit(color_other)
            .send_msg("That is a funny color. Try again.", self.channel)
            .visit(color_split)
            .wait()
            .save()
        ).session.runs.get()

        contact2_run2 = (
            MockSessionWriter(self.contact2, flow)
            .visit(color_prompt)
            .send_msg("What is your favorite color?", self.channel)
            .visit(color_split)
            .wait()
            .save()
        ).session.runs.get()

        contact1_in3 = self.create_incoming_msg(self.contact, " blue ")
        contact1_run2 = (
            MockSessionWriter(self.contact, flow)
            .visit(color_prompt)
            .send_msg("What is your favorite color?", self.channel)
            .visit(color_split)
            .wait()
            .resume(msg=contact1_in3)
            .set_result("Color", "blue", "Blue", " blue ")
            .visit(orange_reply)
            .send_msg("Blue is sad. :(", self.channel)
            .complete()
            .save()
        ).session.runs.get()

        for run in (contact1_run1, contact2_run1, contact3_run1, contact1_run2, contact2_run2):
            run.refresh_from_db()

        with self.assertNumQueries(23):
            workbook = self._export(
                flow,
                start_date=today - timedelta(days=7),
                end_date=today,
                with_groups=[devs],
            )

        # check that notifications were created
        export = Export.objects.filter(export_type=ResultsExport.slug).order_by("id").last()
        self.assertEqual(1, self.admin.notifications.filter(notification_type="export:finished", export=export).count())

        tz = self.org.timezone

        (sheet_runs,) = workbook.worksheets

        # check runs sheet...
        self.assertEqual(6, len(list(sheet_runs.rows)))  # header + 5 runs
        self.assertEqual(12, len(list(sheet_runs.columns)))

        self.assertExcelRow(
            sheet_runs,
            0,
            [
                "Contact UUID",
                "Contact Name",
                "URN Scheme",
                "URN Value",
                "Group:Devs",
                "Started",
                "Modified",
                "Exited",
                "Run UUID",
                "Color (Category) - Colors",
                "Color (Value) - Colors",
                "Color (Text) - Colors",
            ],
        )

        self.assertExcelRow(
            sheet_runs,
            1,
            [
                contact3_run1.contact.uuid,
                "Norbert",
                "tel",
                "+250788123456",
                False,
                contact3_run1.created_on,
                contact3_run1.modified_on,
                "",
                contact3_run1.uuid,
                "",
                "",
                "",
            ],
            tz,
        )

        self.assertExcelRow(
            sheet_runs,
            2,
            [
                contact1_run1.contact.uuid,
                "Eric",
                "tel",
                "+250788382382",
                True,
                contact1_run1.created_on,
                contact1_run1.modified_on,
                contact1_run1.exited_on,
                contact1_run1.uuid,
                "Orange",
                "orange",
                "orange",
            ],
            tz,
        )

        self.assertExcelRow(
            sheet_runs,
            3,
            [
                contact2_run1.contact.uuid,
                "Nic",
                "tel",
                "+250788383383",
                False,
                contact2_run1.created_on,
                contact2_run1.modified_on,
                contact2_run1.exited_on,
                contact2_run1.uuid,
                "Other",
                "green",
                "green",
            ],
            tz,
        )

        self.assertExcelRow(
            sheet_runs,
            4,
            [
                contact2_run2.contact.uuid,
                "Nic",
                "tel",
                "+250788383383",
                False,
                contact2_run2.created_on,
                contact2_run2.modified_on,
                "",
                contact2_run2.uuid,
                "",
                "",
                "",
            ],
            tz,
        )

        self.assertExcelRow(
            sheet_runs,
            5,
            [
                contact1_run2.contact.uuid,
                "Eric",
                "tel",
                "+250788382382",
                True,
                contact1_run2.created_on,
                contact1_run2.modified_on,
                contact1_run2.exited_on,
                contact1_run2.uuid,
                "Blue",
                "blue",
                " blue ",
            ],
            tz,
        )

        # test without unresponded
        with self.assertNumQueries(21):
            workbook = self._export(
                flow,
                start_date=today - timedelta(days=7),
                end_date=today,
                responded_only=True,
                with_groups=(devs,),
            )

        tz = self.org.timezone
        sheet_runs = workbook.worksheets[0]

        self.assertEqual(4, len(list(sheet_runs.rows)))  # header + 3 runs
        self.assertEqual(12, len(list(sheet_runs.columns)))

        self.assertExcelRow(
            sheet_runs,
            0,
            [
                "Contact UUID",
                "Contact Name",
                "URN Scheme",
                "URN Value",
                "Group:Devs",
                "Started",
                "Modified",
                "Exited",
                "Run UUID",
                "Color (Category) - Colors",
                "Color (Value) - Colors",
                "Color (Text) - Colors",
            ],
        )

        self.assertExcelRow(
            sheet_runs,
            1,
            [
                contact1_run1.contact.uuid,
                "Eric",
                "tel",
                "+250788382382",
                True,
                contact1_run1.created_on,
                contact1_run1.modified_on,
                contact1_run1.exited_on,
                contact1_run1.uuid,
                "Orange",
                "orange",
                "orange",
            ],
            tz,
        )

        self.assertExcelRow(
            sheet_runs,
            2,
            [
                contact2_run1.contact.uuid,
                "Nic",
                "tel",
                "+250788383383",
                False,
                contact2_run1.created_on,
                contact2_run1.modified_on,
                contact2_run1.exited_on,
                contact2_run1.uuid,
                "Other",
                "green",
                "green",
            ],
            tz,
        )

        # test export with a contact field
        with self.assertNumQueries(25):
            workbook = self._export(
                flow,
                start_date=today - timedelta(days=7),
                end_date=today,
                with_fields=[age],
                with_groups=[devs],
                responded_only=True,
                extra_urns=["twitter", "line"],
            )

        tz = self.org.timezone
        (sheet_runs,) = workbook.worksheets

        # check runs sheet...
        self.assertEqual(4, len(list(sheet_runs.rows)))  # header + 3 runs
        self.assertEqual(15, len(list(sheet_runs.columns)))

        self.assertExcelRow(
            sheet_runs,
            0,
            [
                "Contact UUID",
                "Contact Name",
                "URN Scheme",
                "URN Value",
                "Field:Age",
                "Group:Devs",
                "URN:Twitter",
                "URN:Line",
                "Started",
                "Modified",
                "Exited",
                "Run UUID",
                "Color (Category) - Colors",
                "Color (Value) - Colors",
                "Color (Text) - Colors",
            ],
        )

        self.assertExcelRow(
            sheet_runs,
            1,
            [
                contact1_run1.contact.uuid,
                "Eric",
                "tel",
                "+250788382382",
                "36",
                True,
                "erictweets",
                "",
                contact1_run1.created_on,
                contact1_run1.modified_on,
                contact1_run1.exited_on,
                contact1_run1.uuid,
                "Orange",
                "orange",
                "orange",
            ],
            tz,
        )

        # test that we don't exceed the limit on rows per sheet
        with patch("temba.utils.export.MultiSheetExporter.MAX_EXCEL_ROWS", 4):
            workbook = self._export(flow, start_date=today - timedelta(days=7), end_date=today)
            expected_sheets = [("Runs 1", 4), ("Runs 2", 3)]

            for s, sheet in enumerate(workbook.worksheets):
                self.assertEqual((sheet.title, len(list(sheet.rows))), expected_sheets[s])

        # test we can export archived flows
        flow.is_archived = True
        flow.save()

        workbook = self._export(flow, start_date=today - timedelta(days=7), end_date=today)

        (sheet_runs,) = workbook.worksheets

        # check runs sheet...
        self.assertEqual(6, len(list(sheet_runs.rows)))  # header + 5 runs
        self.assertEqual(11, len(list(sheet_runs.columns)))

    def test_anon_org(self):
        today = timezone.now().astimezone(self.org.timezone).date()

        with self.anonymous(self.org):
            flow = self.get_flow("color_v13")
            flow_nodes = flow.get_definition()["nodes"]
            color_prompt = flow_nodes[0]
            color_split = flow_nodes[4]

            msg_in = self.create_incoming_msg(self.contact, "orange")

            run1 = (
                MockSessionWriter(self.contact, flow)
                .visit(color_prompt)
                .send_msg("What is your favorite color?", self.channel)
                .visit(color_split)
                .wait()
                .resume(msg=msg_in)
                .set_result("Color", "orange", "Orange", "orange")
                .send_msg("I love orange too!", self.channel)
                .complete()
                .save()
            ).session.runs.get()

            workbook = self._export(flow, start_date=today - timedelta(days=7), end_date=today)
            self.assertEqual(1, len(workbook.worksheets))
            sheet_runs = workbook.worksheets[0]
            self.assertExcelRow(
                sheet_runs,
                0,
                [
                    "Contact UUID",
                    "Contact Name",
                    "URN Scheme",
                    "Anon Value",
                    "Started",
                    "Modified",
                    "Exited",
                    "Run UUID",
                    "Color (Category) - Colors",
                    "Color (Value) - Colors",
                    "Color (Text) - Colors",
                ],
            )

            self.assertExcelRow(
                sheet_runs,
                1,
                [
                    self.contact.uuid,
                    "Eric",
                    "tel",
                    self.contact.anon_display,
                    run1.created_on,
                    run1.modified_on,
                    run1.exited_on,
                    run1.uuid,
                    "Orange",
                    "orange",
                    "orange",
                ],
                self.org.timezone,
            )

    def test_broadcast_only_flow(self):
        flow = self.get_flow("send_only_v13")
        send_node = flow.get_definition()["nodes"][0]
        today = timezone.now().astimezone(self.org.timezone).date()

        for contact in [self.contact, self.contact2, self.contact3]:
            (
                MockSessionWriter(contact, flow)
                .visit(send_node)
                .send_msg("This is the first message.", self.channel)
                .send_msg("This is the second message.", self.channel)
                .complete()
                .save()
            ).session.runs.get()

        for contact in [self.contact, self.contact2]:
            (
                MockSessionWriter(contact, flow)
                .visit(send_node)
                .send_msg("This is the first message.", self.channel)
                .send_msg("This is the second message.", self.channel)
                .complete()
                .save()
            ).session.runs.get()

        contact1_run1, contact2_run1, contact3_run1, contact1_run2, contact2_run2 = FlowRun.objects.order_by("id")

        with self.assertNumQueries(17):
            workbook = self._export(flow, start_date=today - timedelta(days=7), end_date=today)

        tz = self.org.timezone

        (sheet_runs,) = workbook.worksheets

        # check runs sheet...
        self.assertEqual(6, len(list(sheet_runs.rows)))  # header + 5 runs
        self.assertEqual(8, len(list(sheet_runs.columns)))

        self.assertExcelRow(
            sheet_runs,
            0,
            ["Contact UUID", "Contact Name", "URN Scheme", "URN Value", "Started", "Modified", "Exited", "Run UUID"],
        )

        self.assertExcelRow(
            sheet_runs,
            1,
            [
                contact1_run1.contact.uuid,
                "Eric",
                "tel",
                "+250788382382",
                contact1_run1.created_on,
                contact1_run1.modified_on,
                contact1_run1.exited_on,
                contact1_run1.uuid,
            ],
            tz,
        )
        self.assertExcelRow(
            sheet_runs,
            2,
            [
                contact2_run1.contact.uuid,
                "Nic",
                "tel",
                "+250788383383",
                contact2_run1.created_on,
                contact2_run1.modified_on,
                contact2_run1.exited_on,
                contact2_run1.uuid,
            ],
            tz,
        )
        self.assertExcelRow(
            sheet_runs,
            3,
            [
                contact3_run1.contact.uuid,
                "Norbert",
                "tel",
                "+250788123456",
                contact3_run1.created_on,
                contact3_run1.modified_on,
                contact3_run1.exited_on,
                contact3_run1.uuid,
            ],
            tz,
        )
        self.assertExcelRow(
            sheet_runs,
            4,
            [
                contact1_run2.contact.uuid,
                "Eric",
                "tel",
                "+250788382382",
                contact1_run2.created_on,
                contact1_run2.modified_on,
                contact1_run2.exited_on,
                contact1_run2.uuid,
            ],
            tz,
        )
        self.assertExcelRow(
            sheet_runs,
            5,
            [
                contact2_run2.contact.uuid,
                "Nic",
                "tel",
                "+250788383383",
                contact2_run2.created_on,
                contact2_run2.modified_on,
                contact2_run2.exited_on,
                contact2_run2.uuid,
            ],
            tz,
        )

        # test without unresponded
        with self.assertNumQueries(10):
            workbook = self._export(
                flow,
                start_date=today - timedelta(days=7),
                end_date=today,
                responded_only=True,
                has_results=False,
            )

        (sheet_runs,) = workbook.worksheets

        self.assertEqual(1, len(list(sheet_runs.rows)), 1)  # header; no resposes to a broadcast only flow
        self.assertEqual(8, len(list(sheet_runs.columns)))

        self.assertExcelRow(
            sheet_runs,
            0,
            ["Contact UUID", "Contact Name", "URN Scheme", "URN Value", "Started", "Modified", "Exited", "Run UUID"],
        )

    def test_replaced_rulesets(self):
        today = timezone.now().astimezone(self.org.timezone).date()

        favorites = self.get_flow("favorites_v13")
        flow_json = favorites.get_definition()
        flow_nodes = flow_json["nodes"]
        color_prompt = flow_nodes[0]
        color_other = flow_nodes[1]
        color_split = flow_nodes[2]
        beer_prompt = flow_nodes[3]
        beer_split = flow_nodes[5]

        contact3_run1 = (
            MockSessionWriter(self.contact3, favorites)
            .visit(color_prompt)
            .send_msg("What is your favorite color?", self.channel)
            .visit(color_split)
            .wait()
            .save()
        ).session.runs.get()

        contact1_in1 = self.create_incoming_msg(self.contact, "light beige")
        contact1_in2 = self.create_incoming_msg(self.contact, "red")
        contact1_run1 = (
            MockSessionWriter(self.contact, favorites)
            .visit(color_prompt)
            .send_msg("What is your favorite color?", self.channel)
            .visit(color_split)
            .wait()
            .resume(msg=contact1_in1)
            .set_result("Color", "light beige", "Other", "light beige")
            .visit(color_other)
            .send_msg("I don't know that color. Try again.", self.channel)
            .visit(color_split)
            .wait()
            .save()
            .resume(msg=contact1_in2)
            .set_result("Color", "red", "Red", "red")
            .visit(beer_prompt)
            .send_msg("Good choice, I like Red too! What is your favorite beer?", self.channel)
            .visit(beer_split)
            .complete()
            .save()
        ).session.runs.get()

        devs = self.create_group("Devs", [self.contact])

        # now remap the uuid for our color
        flow_json = json.loads(json.dumps(flow_json).replace(color_split["uuid"], str(uuid4())))
        favorites.save_revision(self.admin, flow_json)
        flow_nodes = flow_json["nodes"]
        color_prompt = flow_nodes[0]
        color_other = flow_nodes[1]
        color_split = flow_nodes[2]

        contact2_in1 = self.create_incoming_msg(self.contact2, "green")
        contact2_run1 = (
            MockSessionWriter(self.contact2, favorites)
            .visit(color_prompt)
            .send_msg("What is your favorite color?", self.channel)
            .visit(color_split)
            .wait()
            .resume(msg=contact2_in1)
            .set_result("Color", "green", "Green", "green")
            .visit(beer_prompt)
            .send_msg("Good choice, I like Green too! What is your favorite beer?", self.channel)
            .visit(beer_split)
            .wait()
            .save()
        ).session.runs.get()

        contact2_run2 = (
            MockSessionWriter(self.contact2, favorites)
            .visit(color_prompt)
            .send_msg("What is your favorite color?", self.channel)
            .visit(color_split)
            .wait()
            .save()
        ).session.runs.get()

        contact1_in3 = self.create_incoming_msg(self.contact, " blue ")
        contact1_run2 = (
            MockSessionWriter(self.contact, favorites)
            .visit(color_prompt)
            .send_msg("What is your favorite color?", self.channel)
            .visit(color_split)
            .wait()
            .resume(msg=contact1_in3)
            .set_result("Color", "blue", "Blue", " blue ")
            .visit(beer_prompt)
            .send_msg("Good choice, I like Blue too! What is your favorite beer?", self.channel)
            .visit(beer_split)
            .wait()
            .save()
        ).session.runs.get()

        for run in (contact1_run1, contact2_run1, contact3_run1, contact1_run2, contact2_run2):
            run.refresh_from_db()

        workbook = self._export(favorites, start_date=today - timedelta(days=7), end_date=today, with_groups=[devs])

        tz = self.org.timezone

        (sheet_runs,) = workbook.worksheets

        # check runs sheet...
        self.assertEqual(6, len(list(sheet_runs.rows)))  # header + 5 runs
        self.assertEqual(18, len(list(sheet_runs.columns)))

        self.assertExcelRow(
            sheet_runs,
            0,
            [
                "Contact UUID",
                "Contact Name",
                "URN Scheme",
                "URN Value",
                "Group:Devs",
                "Started",
                "Modified",
                "Exited",
                "Run UUID",
                "Color (Category) - Favorites",
                "Color (Value) - Favorites",
                "Color (Text) - Favorites",
                "Beer (Category) - Favorites",
                "Beer (Value) - Favorites",
                "Beer (Text) - Favorites",
                "Name (Category) - Favorites",
                "Name (Value) - Favorites",
                "Name (Text) - Favorites",
            ],
        )

        self.assertExcelRow(
            sheet_runs,
            1,
            [
                contact3_run1.contact.uuid,
                "Norbert",
                "tel",
                "+250788123456",
                False,
                contact3_run1.created_on,
                contact3_run1.modified_on,
                "",
                contact3_run1.uuid,
                "",
                "",
                "",
                "",
                "",
                "",
                "",
                "",
                "",
            ],
            tz,
        )

        self.assertExcelRow(
            sheet_runs,
            2,
            [
                contact1_run1.contact.uuid,
                "Eric",
                "tel",
                "+250788382382",
                True,
                contact1_run1.created_on,
                contact1_run1.modified_on,
                contact1_run1.exited_on,
                contact1_run1.uuid,
                "Red",
                "red",
                "red",
                "",
                "",
                "",
                "",
                "",
                "",
            ],
            tz,
        )

        self.assertExcelRow(
            sheet_runs,
            3,
            [
                contact2_run1.contact.uuid,
                "Nic",
                "tel",
                "+250788383383",
                False,
                contact2_run1.created_on,
                contact2_run1.modified_on,
                contact2_run1.exited_on,
                contact2_run1.uuid,
                "Green",
                "green",
                "green",
                "",
                "",
                "",
                "",
                "",
                "",
            ],
            tz,
        )

        self.assertExcelRow(
            sheet_runs,
            4,
            [
                contact2_run2.contact.uuid,
                "Nic",
                "tel",
                "+250788383383",
                False,
                contact2_run2.created_on,
                contact2_run2.modified_on,
                "",
                contact2_run2.uuid,
                "",
                "",
                "",
                "",
                "",
                "",
                "",
                "",
                "",
            ],
            tz,
        )

        self.assertExcelRow(
            sheet_runs,
            5,
            [
                contact1_run2.contact.uuid,
                "Eric",
                "tel",
                "+250788382382",
                True,
                contact1_run2.created_on,
                contact1_run2.modified_on,
                "",
                contact1_run2.uuid,
                "Blue",
                "blue",
                " blue ",
                "",
                "",
                "",
                "",
                "",
                "",
            ],
            tz,
        )

    def test_remove_control_characters(self):
        today = timezone.now().astimezone(self.org.timezone).date()

        flow = self.get_flow("color_v13")
        flow_nodes = flow.get_definition()["nodes"]
        color_prompt = flow_nodes[0]
        color_split = flow_nodes[4]
        color_other = flow_nodes[3]

        msg_in = self.create_incoming_msg(self.contact, "ngert\x07in.")

        run1 = (
            MockSessionWriter(self.contact, flow)
            .visit(color_prompt)
            .send_msg("What is your favorite color?", self.channel)
            .visit(color_split)
            .wait()
            .resume(msg=msg_in)
            .set_result("Color", "ngert\x07in.", "Other", "ngert\x07in.")
            .visit(color_other)
            .send_msg("That is a funny color. Try again.", self.channel)
            .visit(color_split)
            .wait()
            .save()
        ).session.runs.get()

        workbook = self._export(flow, start_date=today - timedelta(days=7), end_date=today)
        tz = self.org.timezone
        (sheet_runs,) = workbook.worksheets

        self.assertExcelRow(
            sheet_runs,
            1,
            [
                run1.contact.uuid,
                "Eric",
                "tel",
                "+250788382382",
                run1.created_on,
                run1.modified_on,
                "",
                run1.uuid,
                "Other",
                "ngertin.",
                "ngertin.",
            ],
            tz,
        )

    def test_from_archives(self):
        today = timezone.now().astimezone(self.org.timezone).date()

        flow = self.get_flow("color_v13")
        flow_nodes = flow.get_definition()["nodes"]
        color_prompt = flow_nodes[0]
        color_split = flow_nodes[4]
        color_other = flow_nodes[3]
        blue_reply = flow_nodes[2]

        contact1_in1 = self.create_incoming_msg(self.contact, "green")
        contact1_run = (
            MockSessionWriter(self.contact, flow)
            .visit(color_prompt)
            .send_msg("What is your favorite color?", self.channel)
            .visit(color_split)
            .wait()
            .resume(msg=contact1_in1)
            .set_result("Color", "green", "Other", "green")
            .visit(color_other)
            .send_msg("That is a funny color. Try again.", self.channel)
            .visit(color_split)
            .wait()
            .save()
        ).session.runs.get()

        contact2_in1 = self.create_incoming_msg(self.contact2, "blue")
        contact2_run = (
            MockSessionWriter(self.contact2, flow)
            .visit(color_prompt)
            .send_msg("What is your favorite color?", self.channel)
            .visit(color_split)
            .wait()
            .resume(msg=contact2_in1)
            .set_result("Color", "blue", "Blue", "blue")
            .visit(blue_reply)
            .send_msg("Blue is sad :(.", self.channel)
            .complete()
            .save()
        ).session.runs.get()

        # and a run for a different flow
        flow2 = self.get_flow("favorites_v13")
        flow2_nodes = flow2.get_definition()["nodes"]

        contact2_other_flow = (
            MockSessionWriter(self.contact2, flow2)
            .visit(flow2_nodes[0])
            .send_msg("Color???", self.channel)
            .visit(flow2_nodes[2])
            .wait()
            .save()
        ).session.runs.get()

        contact3_run = (
            MockSessionWriter(self.contact3, flow)
            .visit(color_prompt)
            .send_msg("What is your favorite color?", self.channel)
            .visit(color_split)
            .wait()
            .save()
        ).session.runs.get()

        # we now have 4 runs in this order of modified_on
        contact1_run.refresh_from_db()
        contact2_run.refresh_from_db()
        contact2_other_flow.refresh_from_db()
        contact3_run.refresh_from_db()

        # archive the first 3 runs, using 'old' archive format that used a list of values for one of them
        old_archive_format = contact2_run.as_archive_json()
        old_archive_format["values"] = [old_archive_format["values"]]

        self.create_archive(
            Archive.TYPE_FLOWRUN,
            "D",
            timezone.now().date(),
            [contact1_run.as_archive_json(), old_archive_format, contact2_other_flow.as_archive_json()],
        )

        contact1_run.delete()
        contact2_run.delete()

        # create an archive earlier than our flow created date so we check that it isn't included
        self.create_archive(
            Archive.TYPE_FLOWRUN,
            "D",
            timezone.now().date() - timedelta(days=2),
            [contact2_run.as_archive_json()],
        )

        workbook = self._export(flow, start_date=today - timedelta(days=7), end_date=today)

        tz = self.org.timezone
        (sheet_runs,) = workbook.worksheets

        # check runs sheet...
        self.assertEqual(4, len(list(sheet_runs.rows)))  # header + 3 runs

        self.assertExcelRow(
            sheet_runs,
            1,
            [
                contact1_run.contact.uuid,
                "Eric",
                "tel",
                "+250788382382",
                contact1_run.created_on,
                contact1_run.modified_on,
                "",
                contact1_run.uuid,
                "Other",
                "green",
                "green",
            ],
            tz,
        )
        self.assertExcelRow(
            sheet_runs,
            2,
            [
                contact2_run.contact.uuid,
                "Nic",
                "tel",
                "+250788383383",
                contact2_run.created_on,
                contact2_run.modified_on,
                contact2_run.exited_on,
                contact2_run.uuid,
                "Blue",
                "blue",
                "blue",
            ],
            tz,
        )
        self.assertExcelRow(
            sheet_runs,
            3,
            [
                contact3_run.contact.uuid,
                "Norbert",
                "tel",
                "+250788123456",
                contact3_run.created_on,
                contact3_run.modified_on,
                "",
                contact3_run.uuid,
                "",
                "",
                "",
            ],
            tz,
        )

    def test_no_responses(self):
        today = timezone.now().astimezone(self.org.timezone).date()
        flow = self.create_flow("Test")

        self.assertEqual(flow.get_run_stats()["total"], 0)

        workbook = self._export(flow, start_date=today - timedelta(days=7), end_date=today, has_results=False)

        self.assertEqual(len(workbook.worksheets), 1)

        # every sheet has only the head row
        self.assertEqual(1, len(list(workbook.worksheets[0].rows)))
        self.assertEqual(8, len(list(workbook.worksheets[0].columns)))


class FlowLabelTest(TembaTest):
    def test_model(self):
        label = FlowLabel.create(self.org, self.admin, "Cool Flows")
        self.assertEqual("Cool Flows", label.name)

        # can't create with invalid name
        with self.assertRaises(AssertionError):
            FlowLabel.create(self.org, self.admin, '"Cool"')

        # can't create with duplicate name
        with self.assertRaises(AssertionError):
            FlowLabel.create(self.org, self.admin, "Cool Flows")

        flow1 = self.create_flow("Flow 1")
        flow2 = self.create_flow("Flow 2")

        label.toggle_label([flow1, flow2], add=True)
        self.assertEqual({flow1, flow2}, set(label.get_flows()))

        label.toggle_label([flow1], add=False)
        self.assertEqual({flow2}, set(label.get_flows()))


class FlowLabelCRUDLTest(TembaTest, CRUDLTestMixin):
    def test_create(self):
        create_url = reverse("flows.flowlabel_create")

        self.assertRequestDisallowed(create_url, [None, self.user, self.agent])
        self.assertCreateFetch(create_url, [self.editor, self.admin], form_fields=("name", "flows"))

        # try to submit without a name
        self.assertCreateSubmit(create_url, self.admin, {}, form_errors={"name": "This field is required."})

        # try to submit with an invalid name
        self.assertCreateSubmit(
            create_url, self.admin, {"name": '"Cool"\\'}, form_errors={"name": 'Cannot contain the character: "'}
        )

        self.assertCreateSubmit(
            create_url,
            self.admin,
            {"name": "Cool Flows"},
            new_obj_query=FlowLabel.objects.filter(org=self.org, name="Cool Flows"),
        )

        # try to create with a name that's already used
        self.assertCreateSubmit(create_url, self.admin, {"name": "Cool Flows"}, form_errors={"name": "Must be unique."})

    def test_update(self):
        label = FlowLabel.create(self.org, self.admin, "Cool Flows")
        FlowLabel.create(self.org, self.admin, "Crazy Flows")

        update_url = reverse("flows.flowlabel_update", args=[label.id])

        self.assertRequestDisallowed(update_url, [None, self.user, self.agent, self.admin2])
        self.assertUpdateFetch(update_url, [self.editor, self.admin], form_fields=("name", "flows"))

        # try to update to an invalid name
        self.assertUpdateSubmit(
            update_url,
            self.admin,
            {"name": '"Cool"\\'},
            form_errors={"name": 'Cannot contain the character: "'},
            object_unchanged=label,
        )

        # try to update to a non-unique name
        self.assertUpdateSubmit(
            update_url,
            self.admin,
            {"name": "Crazy Flows"},
            form_errors={"name": "Must be unique."},
            object_unchanged=label,
        )

        self.assertUpdateSubmit(update_url, self.admin, {"name": "Super Cool Flows"})

        label.refresh_from_db()
        self.assertEqual("Super Cool Flows", label.name)

    def test_delete(self):
        label = FlowLabel.create(self.org, self.admin, "Cool Flows")

        delete_url = reverse("flows.flowlabel_delete", args=[label.id])

        self.assertRequestDisallowed(delete_url, [None, self.user, self.agent, self.admin2])

        self.assertDeleteFetch(delete_url, [self.editor, self.admin])
        self.assertDeleteSubmit(delete_url, self.admin, object_deleted=label, success_status=200)


class SimulationTest(TembaTest):
    def add_message(self, payload, text):
        """
        Add a message to the payload for the flow server using the default contact
        """
        payload["resume"] = {
            "type": "msg",
            "resumed_on": timezone.now().isoformat(),
            "msg": {"text": text, "uuid": str(uuid4()), "urn": "tel:+12065551212"},
        }

    def get_replies(self, response):
        """
        Gets any replies in a response from the flow server as a list of strings
        """
        replies = []
        for event in response.get("events", []):
            if event["type"] == "broadcast_created":
                replies.append(event["translations"][event["base_language"]]["text"])
            elif event["type"] == "msg_created":
                replies.append(event["msg"]["text"])
        return replies

    def test_simulation_ivr(self):
        self.login(self.admin)
        flow = self.get_flow("ivr")

        # create our payload
        payload = {"version": 2, "trigger": {}, "flow": {}}
        url = reverse("flows.flow_simulate", args=[flow.id])

        with override_settings(MAILROOM_AUTH_TOKEN="sesame", MAILROOM_URL="https://mailroom.temba.io"):
            with patch("requests.post") as mock_post:
                mock_post.return_value = MockJsonResponse(200, {"session": {}})
                response = self.client.post(url, payload, content_type="application/json")

                self.assertEqual(response.status_code, 200)
                self.assertEqual(response.json(), {"session": {}})

                # since this is an IVR flow, the session trigger will have a connection
                self.assertEqual(
                    {
                        "call": {
                            "channel": {"uuid": "440099cf-200c-4d45-a8e7-4a564f4a0e8b", "name": "Test Channel"},
                            "urn": "tel:+12065551212",
                        },
                        "environment": {
                            "date_format": "DD-MM-YYYY",
                            "time_format": "tt:mm",
                            "timezone": "Africa/Kigali",
                            "allowed_languages": ["eng", "kin"],
                            "default_country": "RW",
                            "redaction_policy": "none",
                            "input_collation": "default",
                        },
                        "user": {"email": "admin@textit.com", "name": "Andy"},
                    },
                    json.loads(mock_post.call_args[1]["data"])["trigger"],
                )

    def test_simulation(self):
        self.login(self.admin)
        flow = self.get_flow("favorites")

        # create our payload
        payload = dict(version=2, trigger={}, flow={})

        url = reverse("flows.flow_simulate", args=[flow.pk])

        with override_settings(MAILROOM_AUTH_TOKEN="sesame", MAILROOM_URL="https://mailroom.temba.io"):
            with patch("requests.post") as mock_post:
                mock_post.return_value = MockJsonResponse(400, {"session": {}})
                response = self.client.post(url, json.dumps(payload), content_type="application/json")
                self.assertEqual(500, response.status_code)

            # start a flow
            with patch("requests.post") as mock_post:
                mock_post.return_value = MockJsonResponse(200, {"session": {}})
                response = self.client.post(url, json.dumps(payload), content_type="application/json")
                self.assertEqual(200, response.status_code)
                self.assertEqual({}, response.json()["session"])

                actual_url = mock_post.call_args_list[0][0][0]
                actual_payload = json.loads(mock_post.call_args_list[0][1]["data"])
                actual_headers = mock_post.call_args_list[0][1]["headers"]

                self.assertEqual(actual_url, "https://mailroom.temba.io/mr/sim/start")
                self.assertEqual(actual_payload["org_id"], flow.org_id)
                self.assertEqual(actual_payload["trigger"]["environment"]["date_format"], "DD-MM-YYYY")
                self.assertEqual(len(actual_payload["assets"]["channels"]), 1)  # fake channel
                self.assertEqual(len(actual_payload["flows"]), 1)
                self.assertEqual(actual_headers["Authorization"], "Token sesame")
                self.assertEqual(actual_headers["Content-Type"], "application/json")

            # try a resume
            payload = {
                "version": 2,
                "session": {"contact": {"fields": {"age": decimal.Decimal("39")}}},
                "resume": {},
                "flow": {},
            }

            with patch("requests.post") as mock_post:
                mock_post.return_value = MockJsonResponse(400, {"session": {}})
                response = self.client.post(url, json.dumps(payload), content_type="application/json")
                self.assertEqual(500, response.status_code)

            with patch("requests.post") as mock_post:
                mock_post.return_value = MockJsonResponse(200, {"session": {}})
                response = self.client.post(url, json.dumps(payload), content_type="application/json")
                self.assertEqual(200, response.status_code)
                self.assertEqual({}, response.json()["session"])

                actual_url = mock_post.call_args_list[0][0][0]
                actual_payload = json.loads(mock_post.call_args_list[0][1]["data"])
                actual_headers = mock_post.call_args_list[0][1]["headers"]

                self.assertEqual(actual_url, "https://mailroom.temba.io/mr/sim/resume")
                self.assertEqual(actual_payload["org_id"], flow.org_id)
                self.assertEqual(actual_payload["resume"]["environment"]["date_format"], "DD-MM-YYYY")
                self.assertEqual(len(actual_payload["assets"]["channels"]), 1)  # fake channel
                self.assertEqual(len(actual_payload["flows"]), 1)
                self.assertEqual(actual_headers["Authorization"], "Token sesame")
                self.assertEqual(actual_headers["Content-Type"], "application/json")


class FlowSessionCRUDLTest(TembaTest):
    def test_session_json(self):
        contact = self.create_contact("Bob", phone="+1234567890")
        flow = self.get_flow("color_v13")

        session = MockSessionWriter(contact, flow).wait().save().session

        # normal users can't see session json
        json_url = reverse("flows.flowsession_json", args=[session.uuid])
        response = self.client.get(json_url)
        self.assertLoginRedirect(response)

        self.login(self.admin)
        response = self.client.get(json_url)
        self.assertLoginRedirect(response)

        # but logged in as a CS rep we can
        self.login(self.customer_support, choose_org=self.org)

        response = self.client.get(json_url)
        self.assertEqual(200, response.status_code)

        response_json = json.loads(response.content)
        self.assertEqual("Nyaruka", response_json["_metadata"]["org"])
        self.assertEqual(session.uuid, response_json["uuid"])

        # now try with an s3 session
        s3.client().put_object(
            Bucket="test-sessions", Key="c/session.json", Body=io.BytesIO(json.dumps(session.output).encode())
        )
        FlowSession.objects.filter(id=session.id).update(
            output_url="http://minio:9000/test-sessions/c/session.json", output=None
        )

        # fetch our contact history
        response = self.client.get(json_url)
        self.assertEqual(200, response.status_code)
        self.assertEqual("Nyaruka", response_json["_metadata"]["org"])
        self.assertEqual(session.uuid, response_json["uuid"])


class FlowStartTest(TembaTest):
    def test_model(self):
        flow = self.create_flow("Test Flow")
        contact = self.create_contact("Bob", phone="+1234567890")
        start = FlowStart.create(flow, self.admin, contacts=[contact])

        self.assertEqual(f'<FlowStart: id={start.id} flow="{start.flow.uuid}">', repr(start))
        self.assertTrue(FlowStart.has_unfinished(self.org))

        start.interrupt(self.editor)

        start.refresh_from_db()
        self.assertEqual(FlowStart.STATUS_INTERRUPTED, start.status)
        self.assertEqual(self.editor, start.modified_by)
        self.assertIsNotNone(start.modified_on)
        self.assertFalse(FlowStart.has_unfinished(self.org))

    @mock_mailroom
    def test_preview(self, mr_mocks):
        flow = self.create_flow("Test")
        contact1 = self.create_contact("Ann", phone="+1234567111")
        contact2 = self.create_contact("Bob", phone="+1234567222")
        doctors = self.create_group("Doctors", contacts=[contact1, contact2])

        mr_mocks.flow_start_preview(query='group = "Doctors" AND status = "active"', total=100)

        query, total = FlowStart.preview(
            flow,
            include=mailroom.Inclusions(group_uuids=[str(doctors.uuid)]),
            exclude=mailroom.Exclusions(non_active=True),
        )

        self.assertEqual('group = "Doctors" AND status = "active"', query)
        self.assertEqual(100, total)


class FlowStartCRUDLTest(TembaTest, CRUDLTestMixin):
    def test_list(self):
        list_url = reverse("flows.flowstart_list")

        flow1 = self.create_flow("Test Flow 1")
        flow2 = self.create_flow("Test 2")

        contact = self.create_contact("Bob", phone="+1234567890")
        group = self.create_group("Testers", contacts=[contact])
        start1 = FlowStart.create(flow1, self.admin, contacts=[contact])
        start2 = FlowStart.create(
            flow1, self.admin, query="name ~ Bob", start_type="A", exclusions={"started_previously": True}
        )
        start3 = FlowStart.create(flow2, self.admin, groups=[group], start_type="Z", exclusions={"in_a_flow": True})

        flow2.release(self.admin)

        FlowStartCount.objects.create(start=start3, count=1000)
        FlowStartCount.objects.create(start=start3, count=234)

        other_org_flow = self.create_flow("Test", org=self.org2)
        FlowStart.create(other_org_flow, self.admin2)

        self.assertRequestDisallowed(list_url, [None, self.agent])
        response = self.assertListFetch(
            list_url, [self.user, self.editor, self.admin], context_objects=[start3, start2, start1]
        )

        self.assertContains(response, "Test Flow 1")
        self.assertNotContains(response, "Test Flow 2")
        self.assertContains(response, "A deleted flow")
        self.assertContains(response, "was started by admin@textit.com")
        self.assertContains(response, "was started by an API call")
        self.assertContains(response, "was started by Zapier")
        self.assertContains(response, "Not in a flow")

        response = self.assertListFetch(list_url + "?type=manual", [self.admin], context_objects=[start1])
        self.assertTrue(response.context["filtered"])
        self.assertEqual(response.context["url_params"], "?type=manual&")

    def test_status(self):
        flow = self.create_flow("Test Flow 1")
        contact = self.create_contact("Bob", phone="+1234567890")
        start = FlowStart.create(flow, self.admin, contacts=[contact])

        status_url = f"{reverse('flows.flowstart_status')}?id={start.id}&status=P"
        self.assertRequestDisallowed(status_url, [self.agent])
        response = self.assertReadFetch(status_url, [self.editor, self.admin])

        # status returns json
        self.assertEqual("Pending", response.json()["results"][0]["status"])

    def test_interrupt(self):
        flow = self.create_flow("Test Flow 1")
        contact = self.create_contact("Bob", phone="+1234567890")
        start = FlowStart.create(flow, self.admin, contacts=[contact])

        interrupt_url = reverse("flows.flowstart_interrupt", args=[start.id])
        self.assertRequestDisallowed(interrupt_url, [None, self.user, self.agent])
        self.requestView(interrupt_url, self.admin, post_data={})

        start.refresh_from_db()
        self.assertEqual(FlowStart.STATUS_INTERRUPTED, start.status)


class AssetServerTest(TembaTest):
    def test_languages(self):
        self.login(self.admin)
        response = self.client.get("/flow/assets/%d/1234/language/" % self.org.id)
        self.assertEqual(
            response.json(), {"results": [{"iso": "eng", "name": "English"}, {"iso": "kin", "name": "Kinyarwanda"}]}
        )


class SystemChecksTest(TembaTest):
    def test_mailroom_url(self):
        with override_settings(MAILROOM_URL="http://mailroom.io"):
            self.assertEqual(len(mailroom_url(None)), 0)

        with override_settings(MAILROOM_URL=None):
            self.assertEqual(mailroom_url(None)[0].msg, "No mailroom URL set, simulation will not be available")


class FlowRevisionTest(TembaTest):
    def test_validate_legacy_definition(self):
        def validate(flow_def: dict, expected_error: str):
            with self.assertRaises(ValueError) as cm:
                FlowRevision.validate_legacy_definition(flow_def)
            self.assertEqual(expected_error, str(cm.exception))

        validate({"flow_type": "U", "nodes": []}, "unsupported flow type")
        validate(self.load_json("test_flows/legacy/invalid/not_fully_localized.json"), "non-localized flow definition")

        # base_language of null, but spec version 8
        validate(self.load_json("test_flows/legacy/invalid/no_base_language_v8.json"), "non-localized flow definition")

        # base_language of 'eng' but non localized actions
        validate(
            self.load_json("test_flows/legacy/invalid/non_localized_with_language.json"),
            "non-localized flow definition",
        )

        validate(
            self.load_json("test_flows/legacy/invalid/non_localized_ruleset.json"), "non-localized flow definition"
        )

    def test_trim_revisions(self):
        start = timezone.now()

        flow1 = self.create_flow("Flow 1")
        flow2 = self.create_flow("Flow 2")

        revision = 100
        FlowRevision.objects.all().update(revision=revision)

        # create a single old clinic revision
        FlowRevision.objects.create(
            flow=flow2,
            definition=dict(),
            revision=99,
            created_on=timezone.now() - timedelta(days=7),
            created_by=self.admin,
        )

        # make a bunch of revisions for flow 1 on the same day
        created = timezone.now().replace(hour=6) - timedelta(days=1)
        for i in range(25):
            revision -= 1
            created = created - timedelta(minutes=1)
            FlowRevision.objects.create(
                flow=flow1, definition=dict(), revision=revision, created_by=self.admin, created_on=created
            )

        # then for 5 days prior, make a few more
        for i in range(5):
            created = created - timedelta(days=1)
            for i in range(10):
                revision -= 1
                created = created - timedelta(minutes=1)
                FlowRevision.objects.create(
                    flow=flow1, definition=dict(), revision=revision, created_by=self.admin, created_on=created
                )

        # trim our flow revisions, should be left with original (today), 25 from yesterday, 1 per day for 5 days = 31
        self.assertEqual(76, FlowRevision.objects.filter(flow=flow1).count())
        self.assertEqual(45, FlowRevision.trim(start))
        self.assertEqual(31, FlowRevision.objects.filter(flow=flow1).count())
        self.assertEqual(
            7,
            FlowRevision.objects.filter(flow=flow1)
            .annotate(created_date=TruncDate("created_on"))
            .distinct("created_date")
            .count(),
        )

        # trim our clinic flow manually, should remain unchanged
        self.assertEqual(2, FlowRevision.objects.filter(flow=flow2).count())
        self.assertEqual(0, FlowRevision.trim_for_flow(flow2.id))
        self.assertEqual(2, FlowRevision.objects.filter(flow=flow2).count())

        # call our task
        trim_flow_revisions()
        self.assertEqual(2, FlowRevision.objects.filter(flow=flow2).count())
        self.assertEqual(31, FlowRevision.objects.filter(flow=flow1).count())

        # call again (testing reading redis key)
        trim_flow_revisions()
        self.assertEqual(2, FlowRevision.objects.filter(flow=flow2).count())
        self.assertEqual(31, FlowRevision.objects.filter(flow=flow1).count())


class FlowActivityCountTest(TembaTest):
    def test_msgsin_counts(self):
        flow1 = self.create_flow("Test 1")
        flow2 = self.create_flow("Test 2")

        def handle(msg, flow):
            msg.status = "H"
            msg.flow = flow
            msg.save(update_fields=("status", "flow"))

        contact = self.create_contact("Bob", phone="+1234567890")
        self.create_outgoing_msg(contact, "Out")  # should be ignored
        in1 = self.create_incoming_msg(contact, "In 1", status="P")
        in2 = self.create_incoming_msg(contact, "In 2", status="P")
        in3 = self.create_incoming_msg(contact, "In 3", status="P")

        self.assertEqual(0, flow1.counts.count())
        self.assertEqual(0, flow2.counts.count())

        handle(in1, flow1)
        handle(in2, flow1)
        handle(in3, flow2)

        self.assertEqual(6, flow1.counts.count())
        self.assertEqual(3, flow2.counts.count())

        today = date.today().isoformat()  # date as YYYY-MM-DD
        dow = date.today().isoweekday()  # weekday as 1(Mon)-7(Sun)
        hour = timezone.now().astimezone(tzone.utc).hour

        self.assertEqual(
            {f"msgsin:date:{today}": 2, f"msgsin:dow:{dow}": 2, f"msgsin:hour:{hour}": 2},
            flow1.counts.filter(scope__startswith="msgsin:").scope_totals(),
        )
        self.assertEqual(
            {f"msgsin:date:{today}": 1, f"msgsin:dow:{dow}": 1, f"msgsin:hour:{hour}": 1},
            flow2.counts.filter(scope__startswith="msgsin:").scope_totals(),
        )

        # other changes to msgs shouldn't create new counts
        in1.archive()
        in2.archive()

        self.assertEqual(6, flow1.counts.count())
        self.assertEqual(3, flow2.counts.count())

    def test_squashing(self):
        flow = self.create_flow("Test")
        flow.counts.create(scope="foo:1", count=1)
        flow.counts.create(scope="foo:1", count=2)
        flow.counts.create(scope="foo:2", count=4)

        self.assertEqual(3, flow.counts.filter(scope="foo:1").sum())
        self.assertEqual(4, flow.counts.filter(scope="foo:2").sum())
        self.assertEqual(0, flow.counts.filter(scope="foo:3").sum())

        squash_activity_counts()

        self.assertEqual(2, flow.counts.count())
        self.assertEqual(3, flow.counts.filter(scope="foo:1").sum())
        self.assertEqual(4, flow.counts.filter(scope="foo:2").sum())
        self.assertEqual(0, flow.counts.filter(scope="foo:3").sum())


class BackfillEngagementCountsTest(MigrationTest):
    app = "flows"
    migrate_from = "0340_update_triggers"
    migrate_to = "0341_backfill_engagement_counts"

    def setUpBeforeMigration(self, apps):
        def create_flow(name, waiting_exit_uuids):
            flow = self.create_flow(name)
            flow.metadata["waiting_exit_uuids"] = waiting_exit_uuids
            flow.save(update_fields=("metadata",))
            return flow

        def path_count(flow, from_uuid, period, count):
            FlowPathCount.objects.create(flow=flow, from_uuid=from_uuid, to_uuid=uuid4(), period=period, count=count)

        self.flow1 = create_flow(
            "Flow 1", ["cf65941c-39cd-4e01-ae05-f7c1efb54975", "78238e17-e79e-449a-8f35-82c088ea2987"]
        )
        self.flow2 = create_flow("Flow 2", ["ae72b4c7-d3bb-4675-b5d4-b2b3205e940d"])
        self.flow3 = create_flow("Flow 3", [])

        path_count(
            self.flow1,
            "cf65941c-39cd-4e01-ae05-f7c1efb54975",
            datetime(2024, 11, 22, 11, 0, tzinfo=tzone.utc),
            3,
        )
        path_count(
            self.flow1,
            "cf65941c-39cd-4e01-ae05-f7c1efb54975",
            datetime(2024, 11, 22, 11, 0, tzinfo=tzone.utc),
            2,
        )
        path_count(
            self.flow1,
            "78238e17-e79e-449a-8f35-82c088ea2987",
            datetime(2024, 11, 22, 10, 0, tzinfo=tzone.utc),
            4,
        )
        path_count(
            self.flow1,
            "78238e17-e79e-449a-8f35-82c088ea2987",
            datetime(2024, 11, 20, 8, 0, tzinfo=tzone.utc),
            1,
        )
        path_count(
            self.flow1,
            "78238e17-e79e-449a-8f35-82c088ea2987",
            datetime(2024, 11, 14, 7, 0, tzinfo=tzone.utc),
            0,  # zero counts should be ignored
        )
        path_count(
            self.flow1,
            "ccc610b9-5745-48ec-9305-57112501841a",  # not a waiting exit
            datetime(2024, 11, 22, 10, 0, tzinfo=tzone.utc),
            4,
        )
        path_count(
            self.flow2,
            "ae72b4c7-d3bb-4675-b5d4-b2b3205e940d",
            datetime(2024, 11, 22, 11, 0, tzinfo=tzone.utc),
            7,
        )

    def test_migration(self):
        self.assertEqual(
            {
                "msgsin:date:2024-11-20": 1,
                "msgsin:date:2024-11-22": 9,
                "msgsin:dow:3": 1,
                "msgsin:dow:5": 9,
                "msgsin:hour:8": 1,
                "msgsin:hour:10": 4,
                "msgsin:hour:11": 5,
            },
            self.flow1.counts.scope_totals(),
        )
        self.assertEqual(
            {"msgsin:date:2024-11-22": 7, "msgsin:dow:5": 7, "msgsin:hour:11": 7}, self.flow2.counts.scope_totals()
        )
        self.assertEqual({}, self.flow3.counts.scope_totals())<|MERGE_RESOLUTION|>--- conflicted
+++ resolved
@@ -2899,61 +2899,14 @@
         self.assertRequestDisallowed(data_url, [None, self.agent])
 
         # check with no data
-<<<<<<< HEAD
         response = self.assertReadFetch(data_url, [self.user, self.editor, self.admin])
         self.assertEqual(
             {
                 "timeline": {
                     "data": [],
-                    "min": 1729900800000,  # 2024-10-26
-=======
-        for use_new in ("0", "1"):
-            response = self.assertReadFetch(data_url + f"?new={use_new}", [self.user, self.editor, self.admin])
-            self.assertEqual(
-                {
-                    "timeline": {
-                        "data": [],
-                        "xmin": 1729900800000,  # 2024-10-26
-                        "xmax": 1732492800000,  # 2024-11-25
-                        "ymax": 0,
-                    },
-                    "dow": {
-                        "data": [
-                            {"msgs": 0, "y": 0.0},
-                            {"msgs": 0, "y": 0.0},
-                            {"msgs": 0, "y": 0.0},
-                            {"msgs": 0, "y": 0.0},
-                            {"msgs": 0, "y": 0.0},
-                            {"msgs": 0, "y": 0.0},
-                            {"msgs": 0, "y": 0.0},
-                        ]
-                    },
-                    "hod": {"data": [[i, 0] for i in range(24)]},
-                    "completion": {
-                        "summary": [
-                            {"name": "Active", "y": 0, "drilldown": None, "color": "#2387CA"},
-                            {"name": "Completed", "y": 0, "drilldown": None, "color": "#8FC93A"},
-                            {
-                                "name": "Interrupted, Expired and Failed",
-                                "y": 0,
-                                "drilldown": "incomplete",
-                                "color": "#CCC",
-                            },
-                        ],
-                        "drilldown": [
-                            {
-                                "name": "Interrupted, Expired and Failed",
-                                "id": "incomplete",
-                                "innerSize": "50%",
-                                "data": [
-                                    {"name": "Expired", "y": 0, "color": "#CCC"},
-                                    {"name": "Interrupted", "y": 0, "color": "#EEE"},
-                                    {"name": "Failed", "y": 0, "color": "#FEE"},
-                                ],
-                            }
-                        ],
-                    },
->>>>>>> fcb44189
+                    "xmin": 1729900800000,  # 2024-10-26
+                    "xmax": 1732492800000,  # 2024-11-25
+                    "ymax": 0,
                 },
                 "dow": {
                     "data": [
@@ -3014,88 +2967,14 @@
         flow1.status_counts.create(status=FlowRun.STATUS_EXPIRED, count=2)
         flow1.status_counts.create(status=FlowRun.STATUS_INTERRUPTED, count=1)
 
-<<<<<<< HEAD
         response = self.assertReadFetch(data_url, [self.user, self.editor, self.admin])
         self.assertEqual(
             {
                 "timeline": {
                     "data": [[1732406400000, 3], [1732492800000, 2], [1732579200000, 5]],
-                    "min": 1729900800000,  # 2024-10-26
-=======
-        for use_new in ("0", "1"):
-            response = self.assertReadFetch(data_url + f"?new={use_new}", [self.user, self.editor, self.admin])
-            self.assertEqual(
-                {
-                    "timeline": {
-                        "data": [[1732406400000, 3], [1732492800000, 2], [1732579200000, 5]],
-                        "xmin": 1729900800000,  # 2024-10-26
-                        "xmax": 1732492800000,
-                        "ymax": 5,
-                    },
-                    "dow": {
-                        "data": [
-                            {"msgs": 3, "y": 30.0},
-                            {"msgs": 2, "y": 20.0},
-                            {"msgs": 5, "y": 50.0},
-                            {"msgs": 0, "y": 0.0},
-                            {"msgs": 0, "y": 0.0},
-                            {"msgs": 0, "y": 0.0},
-                            {"msgs": 0, "y": 0.0},
-                        ]
-                    },
-                    "hod": {
-                        "data": [
-                            [0, 0],
-                            [1, 1],  # 23:00 UTC is 01:00 in Kigali
-                            [2, 0],
-                            [3, 0],
-                            [4, 0],
-                            [5, 0],
-                            [6, 0],
-                            [7, 0],
-                            [8, 0],
-                            [9, 0],
-                            [10, 0],
-                            [11, 7],
-                            [12, 0],
-                            [13, 0],
-                            [14, 2],
-                            [15, 0],
-                            [16, 0],
-                            [17, 0],
-                            [18, 0],
-                            [19, 0],
-                            [20, 0],
-                            [21, 0],
-                            [22, 0],
-                            [23, 0],
-                        ]
-                    },
-                    "completion": {
-                        "summary": [
-                            {"name": "Active", "y": 4, "drilldown": None, "color": "#2387CA"},
-                            {"name": "Completed", "y": 3, "drilldown": None, "color": "#8FC93A"},
-                            {
-                                "name": "Interrupted, Expired and Failed",
-                                "y": 3,
-                                "drilldown": "incomplete",
-                                "color": "#CCC",
-                            },
-                        ],
-                        "drilldown": [
-                            {
-                                "name": "Interrupted, Expired and Failed",
-                                "id": "incomplete",
-                                "innerSize": "50%",
-                                "data": [
-                                    {"name": "Expired", "y": 2, "color": "#CCC"},
-                                    {"name": "Interrupted", "y": 1, "color": "#EEE"},
-                                    {"name": "Failed", "y": 0, "color": "#FEE"},
-                                ],
-                            }
-                        ],
-                    },
->>>>>>> fcb44189
+                    "xmin": 1729900800000,  # 2024-10-26
+                    "xmax": 1732492800000,
+                    "ymax": 5,
                 },
                 "dow": {
                     "data": [
@@ -3167,32 +3046,20 @@
         # simulate having some data from 6 months ago
         engagement(flow1, datetime(2024, 5, 1, 12, 0, 0, tzinfo=tzone.utc), 4)  # 2024-05-01 12:00 (Wed)
 
-<<<<<<< HEAD
         response = self.assertReadFetch(data_url, [self.user, self.editor, self.admin])
         resp_json = response.json()
-        self.assertEqual(1714521600000, resp_json["timeline"]["min"])  # 2024-05-01
+        self.assertEqual(1714521600000, resp_json["timeline"]["xmin"])  # 2024-05-01
         self.assertEqual(
             [[1714521600000, 4], [1732406400000, 3], [1732492800000, 2], [1732579200000, 5]],
             resp_json["timeline"]["data"],
         )
-=======
-        for use_new in ("0", "1"):
-            response = self.assertReadFetch(data_url + f"?new={use_new}", [self.user, self.editor, self.admin])
-            resp_json = response.json()
-            self.assertEqual(1714521600000, resp_json["timeline"]["xmin"])  # 2024-05-01
-            self.assertEqual(
-                [[1714521600000, 4], [1732406400000, 3], [1732492800000, 2], [1732579200000, 5]],
-                resp_json["timeline"]["data"],
-            )
->>>>>>> fcb44189
 
         # simulate having some data from 18 months ago (should trigger bucketing by week)
         engagement(flow1, datetime(2023, 5, 1, 12, 0, 0, tzinfo=tzone.utc), 3)  # 2023-05-01 12:00 (Mon)
 
-<<<<<<< HEAD
         response = self.assertReadFetch(data_url, [self.user, self.editor, self.admin])
         resp_json = response.json()
-        self.assertEqual(1682899200000, resp_json["timeline"]["min"])  # 2023-05-01
+        self.assertEqual(1682899200000, resp_json["timeline"]["xmin"])  # 2023-05-01
         self.assertEqual(
             [
                 [1682899200000, 3],  # 2023-05-01 (Mon)
@@ -3202,29 +3069,13 @@
             ],
             resp_json["timeline"]["data"],
         )
-=======
-        for use_new in ("0", "1"):
-            response = self.assertReadFetch(data_url + f"?new={use_new}", [self.user, self.editor, self.admin])
-            resp_json = response.json()
-            self.assertEqual(1682899200000, resp_json["timeline"]["xmin"])  # 2023-05-01
-            self.assertEqual(
-                [
-                    [1682899200000, 3],  # 2023-05-01 (Mon)
-                    [1714348800000, 4],  # 2024-04-29 (Mon)
-                    [1731888000000, 3],  # 2024-11-18 (Mon)
-                    [1732492800000, 7],  # 2024-11-25 (Mon)
-                ],
-                resp_json["timeline"]["data"],
-            )
->>>>>>> fcb44189
 
         # simulate having some data from 4 years ago (should trigger bucketing by month)
         engagement(flow1, datetime(2020, 11, 25, 12, 0, 0, tzinfo=tzone.utc), 6)  # 2020-11-25 12:00 (Wed)
 
-<<<<<<< HEAD
         response = self.assertReadFetch(data_url, [self.user, self.editor, self.admin])
         resp_json = response.json()
-        self.assertEqual(1606262400000, resp_json["timeline"]["min"])  # 2020-11-25
+        self.assertEqual(1606262400000, resp_json["timeline"]["xmin"])  # 2020-11-25
         self.assertEqual(
             [
                 [1604188800000, 6],  # 2020-11-01
@@ -3234,21 +3085,6 @@
             ],
             resp_json["timeline"]["data"],
         )
-=======
-        for use_new in ("0", "1"):
-            response = self.assertReadFetch(data_url + f"?new={use_new}", [self.user, self.editor, self.admin])
-            resp_json = response.json()
-            self.assertEqual(1606262400000, resp_json["timeline"]["xmin"])  # 2020-11-25
-            self.assertEqual(
-                [
-                    [1604188800000, 6],  # 2020-11-01
-                    [1682899200000, 3],  # 2023-05-01
-                    [1714521600000, 4],  # 2024-05-01
-                    [1730419200000, 10],  # 2024-11-01
-                ],
-                resp_json["timeline"]["data"],
-            )
->>>>>>> fcb44189
 
         # check 404 for inactive flow
         flow = self.create_flow("Deleted")
