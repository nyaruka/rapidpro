--- conflicted
+++ resolved
@@ -6110,7 +6110,6 @@
         self.assertEqual(run.exit_type, FlowRun.EXIT_TYPE_COMPLETED)
         self.assertIsNotNone(run.exited_on)
 
-<<<<<<< HEAD
     @also_in_flowserver
     def test_terminal_nodes(self, in_flowserver):
         flow = self.get_flow("terminal_nodes")
@@ -6138,18 +6137,6 @@
         self.assertEqual(run.exit_type, "C")
         self.assertEqual(run.path[2]["exit_uuid"], str(ben_rule["uuid"]))
 
-    def test_checking_result_text(self):
-        flow = self.get_flow("check_result_text")
-        run, = flow.start([], [self.contact])
-
-        with patch("logging.Logger.error") as mock_logger_error:
-            Msg.create_incoming(self.channel, "tel:+12065552020", "ping")
-            Msg.create_incoming(self.channel, "tel:+12065552020", "pong")
-
-            mock_logger_error.assert_called_once()
-
-=======
->>>>>>> 35f84927
     def test_resuming_run_with_old_uuidless_message(self):
         favorites = self.get_flow("favorites")
         run, = favorites.start([], [self.contact])
