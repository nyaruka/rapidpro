--- conflicted
+++ resolved
@@ -1335,13 +1335,8 @@
         # add actions for adding to a group and messaging a contact, we'll test how these expand
         action_set = ActionSet.objects.get(uuid="1cb6d8da-3749-45b2-9382-3f756e3ca71f")
 
-<<<<<<< HEAD
-        actions = [AddToGroupAction('3a5af012-9cb8-4b68-9324-6383d0d10457', [self.other_group]).as_json(),
-                   SendAction('0f69a294-aade-4765-9519-e3215ca6f1fc', "Outgoing Message", [self.other_group], [self.contact], []).as_json()]
-=======
         actions = [AddToGroupAction(str(uuid4()), [self.other_group]).as_json(),
                    SendAction(str(uuid4()), "Outgoing Message", [self.other_group], [self.contact], []).as_json()]
->>>>>>> 251fa9ce
 
         action_set.set_actions_dict(actions)
         action_set.save()
@@ -2861,11 +2856,7 @@
         with self.assertRaises(FlowException):
             ReplyAction.from_json(self.org, {'type': ReplyAction.TYPE, ReplyAction.MESSAGE: dict(base="")})
 
-<<<<<<< HEAD
-        action = ReplyAction(self.uuid, dict(base="We love green too!"))
-=======
         action = ReplyAction(str(uuid4()), dict(base="We love green too!"))
->>>>>>> 251fa9ce
         self.execute_action(action, run, msg)
         msg = Msg.objects.get(contact=self.contact, direction='O')
         self.assertEqual("We love green too!", msg.text)
@@ -2887,11 +2878,7 @@
         msg = self.create_msg(direction=INCOMING, contact=contact, text="Green is my favorite")
         run = FlowRun.create(self.flow, self.contact.pk)
 
-<<<<<<< HEAD
-        action = ReplyAction(self.uuid, dict(base="We love green too!"), None, send_all=True)
-=======
         action = ReplyAction(str(uuid4()), dict(base="We love green too!"), None, send_all=True)
->>>>>>> 251fa9ce
         action_replies = self.execute_action(action, run, msg)
         self.assertEqual(len(action_replies), 1)
         for action_reply in action_replies:
@@ -2931,11 +2918,7 @@
         msg = self.create_msg(direction=INCOMING, contact=self.contact, text="Green is my favorite")
         run = FlowRun.create(self.flow, self.contact.pk)
 
-<<<<<<< HEAD
-        action = ReplyAction(self.uuid, dict(base="We love green too!"), 'image/jpeg:path/to/media.jpg')
-=======
         action = ReplyAction(str(uuid4()), dict(base="We love green too!"), 'image/jpeg:path/to/media.jpg')
->>>>>>> 251fa9ce
         self.execute_action(action, run, msg)
         reply_msg = Msg.objects.get(contact=self.contact, direction='O')
         self.assertEqual("We love green too!", reply_msg.text)
@@ -3125,11 +3108,7 @@
 
         self.assertTrue(FlowRun.objects.filter(contact=self.contact, flow=flow))
 
-<<<<<<< HEAD
-        action = TriggerFlowAction(self.uuid, flow, [self.other_group], [], [])
-=======
         action = TriggerFlowAction(str(uuid4()), flow, [self.other_group], [], [])
->>>>>>> 251fa9ce
         run = FlowRun.create(self.flow, self.contact.pk)
         msgs = self.execute_action(action, run, None)
 
@@ -3137,11 +3116,7 @@
 
         self.other_group.update_contacts(self.user, [self.contact2], True)
 
-<<<<<<< HEAD
-        action = TriggerFlowAction(self.uuid, flow, [self.other_group], [self.contact], [])
-=======
         action = TriggerFlowAction(str(uuid4()), flow, [self.other_group], [self.contact], [])
->>>>>>> 251fa9ce
         run = FlowRun.create(self.flow, self.contact.pk)
         self.execute_action(action, run, None)
 
@@ -3167,12 +3142,7 @@
         self.contact2.set_field(self.user, 'state', "GA", label="State")
         run = FlowRun.create(self.flow, self.contact.pk)
 
-<<<<<<< HEAD
-        action = SendAction(self.uuid, dict(base=msg_body),
-                            [], [self.contact2], [])
-=======
         action = SendAction(str(uuid4()), dict(base=msg_body), [], [self.contact2], [])
->>>>>>> 251fa9ce
         self.execute_action(action, run, None)
 
         action_json = action.as_json()
@@ -3189,11 +3159,7 @@
         self.assertEqual(msg.text, "Hi Eric (WA). Eric (WA) is in the flow")
 
         # empty message should be a no-op
-<<<<<<< HEAD
-        action = SendAction(self.uuid, dict(base=""), [], [self.contact], [])
-=======
         action = SendAction(str(uuid4()), dict(base=""), [], [self.contact], [])
->>>>>>> 251fa9ce
         self.execute_action(action, run, None)
         self.assertEqual(Broadcast.objects.all().count(), 1)
 
@@ -3205,11 +3171,7 @@
 
         self.other_group.update_contacts(self.user, [self.contact2], True)
 
-<<<<<<< HEAD
-        action = SendAction(self.uuid, dict(base=msg_body), [self.other_group], [test_contact], [])
-=======
         action = SendAction(str(uuid4()), dict(base=msg_body), [self.other_group], [test_contact], [])
->>>>>>> 251fa9ce
         run = FlowRun.create(self.flow, test_contact.pk)
         self.execute_action(action, run, None)
 
@@ -3235,11 +3197,7 @@
         run = FlowRun.create(self.flow, self.contact.pk)
         msg_body = 'I am a media message message'
 
-<<<<<<< HEAD
-        action = SendAction(self.uuid, dict(base=msg_body), [], [self.contact2], [], dict(base='image/jpeg:attachments/picture.jpg'))
-=======
         action = SendAction(str(uuid4()), dict(base=msg_body), [], [self.contact2], [], dict(base='image/jpeg:attachments/picture.jpg'))
->>>>>>> 251fa9ce
         self.execute_action(action, run, None)
 
         action_json = action.as_json()
@@ -3258,11 +3216,7 @@
         self.assertEqual(msg.attachments, ["image/jpeg:https://%s/%s" % (settings.AWS_BUCKET_DOMAIN, 'attachments/picture.jpg')])
 
         # also send if we have empty message but have an attachment
-<<<<<<< HEAD
-        action = SendAction(self.uuid, dict(base=""), [], [self.contact], [], dict(base='image/jpeg:attachments/picture.jpg'))
-=======
         action = SendAction(str(uuid4()), dict(base=""), [], [self.contact], [], dict(base='image/jpeg:attachments/picture.jpg'))
->>>>>>> 251fa9ce
         self.execute_action(action, run, None)
 
         broadcast = Broadcast.objects.order_by('-id').first()
@@ -3280,11 +3234,7 @@
         msg = self.create_msg(direction=INCOMING, contact=self.contact, text="Green is my favorite")
         run = FlowRun.create(self.flow, self.contact.pk)
 
-<<<<<<< HEAD
-        action = EmailAction(self.uuid, ["steve@apple.com"], "Subject", "Body")
-=======
         action = EmailAction(str(uuid4()), ["steve@apple.com"], "Subject", "Body")
->>>>>>> 251fa9ce
 
         # check to and from JSON
         action_json = action.as_json()
@@ -3298,21 +3248,13 @@
         self.assertEqual(mail.outbox[0].recipients(), ["steve@apple.com"])
 
         try:
-<<<<<<< HEAD
-            EmailAction(self.uuid, [], "Subject", "Body")
-=======
             EmailAction(str(uuid4()), [], "Subject", "Body")
->>>>>>> 251fa9ce
             self.fail("Should have thrown due to empty recipient list")
         except FlowException:
             pass
 
         # check expression evaluation in action fields
-<<<<<<< HEAD
-        action = EmailAction(self.uuid, ["@contact.name", "xyz", "", '@(SUBSTITUTE(LOWER(contact), " ", "") & "@nyaruka.com")'],
-=======
         action = EmailAction(str(uuid4()), ["@contact.name", "xyz", "", '@(SUBSTITUTE(LOWER(contact), " ", "") & "@nyaruka.com")'],
->>>>>>> 251fa9ce
                              "@contact.name added in subject",
                              "@contact.name uses phone @contact.tel")
 
@@ -3339,11 +3281,7 @@
         self.assertEqual(logs[1].text, 'Some email address appear to be invalid: &quot;Test Contact&quot;, &quot;xyz&quot;, &quot;&quot;')
 
         # check that all white space is replaced with single spaces in the subject
-<<<<<<< HEAD
-        test = EmailAction(self.uuid, ["steve@apple.com"], "Allo \n allo\tmessage", "Email notification for allo allo")
-=======
         test = EmailAction(str(uuid4()), ["steve@apple.com"], "Allo \n allo\tmessage", "Email notification for allo allo")
->>>>>>> 251fa9ce
         self.execute_action(test, run, msg)
 
         self.assertEqual(len(mail.outbox), 3)
@@ -3353,11 +3291,7 @@
 
         self.org.add_smtp_config('support@example.com', 'smtp.example.com', 'support@example.com', 'secret', '465', 'T', self.admin)
 
-<<<<<<< HEAD
-        action = EmailAction(self.uuid, ["steve@apple.com"], "Subject", "Body")
-=======
         action = EmailAction(str(uuid4()), ["steve@apple.com"], "Subject", "Body")
->>>>>>> 251fa9ce
         self.execute_action(action, run, msg)
 
         self.assertEqual(len(mail.outbox), 4)
@@ -3511,11 +3445,7 @@
         self.assertEqual(ActionLog.objects.get().text, "Contact not updated, missing connection for contact")
 
     def test_set_language_action(self):
-<<<<<<< HEAD
-        action = SetLanguageAction(self.uuid, 'kli', 'Klingon')
-=======
         action = SetLanguageAction(str(uuid4()), 'kli', 'Klingon')
->>>>>>> 251fa9ce
 
         # check to and from JSON
         action_json = action.as_json()
@@ -3551,11 +3481,7 @@
 
         new_flow = Flow.create_single_message(self.org, self.user,
                                               {'base': "You chose @parent.color.category"}, base_language='base')
-<<<<<<< HEAD
-        action = StartFlowAction(self.uuid, new_flow)
-=======
         action = StartFlowAction(str(uuid4()), new_flow)
->>>>>>> 251fa9ce
 
         action_json = action.as_json()
         action = StartFlowAction.from_json(self.org, action_json)
@@ -3577,11 +3503,7 @@
         group = self.create_group("Flow Group", [])
 
         # check converting to and from json
-<<<<<<< HEAD
-        action = AddToGroupAction(self.uuid, [group, "@step.contact"])
-=======
         action = AddToGroupAction(str(uuid4()), [group, "@step.contact"])
->>>>>>> 251fa9ce
         action_json = action.as_json()
         action = AddToGroupAction.from_json(self.org, action_json)
 
@@ -3624,11 +3546,7 @@
         self.assertEqual(ActionLog.objects.filter(level='I').count(), 2)
 
         # now try remove action
-<<<<<<< HEAD
-        action = DeleteFromGroupAction(self.uuid, [group, "@step.contact"])
-=======
         action = DeleteFromGroupAction(str(uuid4()), [group, "@step.contact"])
->>>>>>> 251fa9ce
         action_json = action.as_json()
         action = DeleteFromGroupAction.from_json(self.org, action_json)
 
@@ -3652,11 +3570,7 @@
         self.assertEqual(ActionLog.objects.filter(level='I').count(), 4)
 
         # try when group is inactive
-<<<<<<< HEAD
-        action = DeleteFromGroupAction(self.uuid, [group])
-=======
         action = DeleteFromGroupAction(str(uuid4()), [group])
->>>>>>> 251fa9ce
         group.is_active = False
         group.save()
 
@@ -3670,11 +3584,7 @@
         # try adding a contact to a dynamic group
         self.create_field('isalive', "Is Alive")
         dynamic_group = self.create_group("Dynamic", query="isalive=YES")
-<<<<<<< HEAD
-        action = AddToGroupAction(self.uuid, [dynamic_group])
-=======
         action = AddToGroupAction(str(uuid4()), [dynamic_group])
->>>>>>> 251fa9ce
 
         self.execute_action(action, run, msg)
 
@@ -3691,21 +3601,13 @@
         group1 = self.create_group("Flow Group 1", [])
         group2 = self.create_group("Flow Group 2", [])
 
-<<<<<<< HEAD
-        test = AddToGroupAction(self.uuid, [group1])
-=======
         test = AddToGroupAction(str(uuid4()), [group1])
->>>>>>> 251fa9ce
         action_json = test.as_json()
         test = AddToGroupAction.from_json(self.org, action_json)
 
         self.execute_action(test, run, test_msg)
 
-<<<<<<< HEAD
-        test = AddToGroupAction(self.uuid, [group2])
-=======
         test = AddToGroupAction(str(uuid4()), [group2])
->>>>>>> 251fa9ce
         action_json = test.as_json()
         test = AddToGroupAction.from_json(self.org, action_json)
 
@@ -3717,11 +3619,7 @@
         self.assertTrue(group2.contacts.filter(id=self.contact.pk))
         self.assertEqual(1, group2.contacts.all().count())
 
-<<<<<<< HEAD
-        test = DeleteFromGroupAction(self.uuid, [])
-=======
         test = DeleteFromGroupAction(str(uuid4()), [])
->>>>>>> 251fa9ce
         action_json = test.as_json()
         test = DeleteFromGroupAction.from_json(self.org, action_json)
 
@@ -3748,11 +3646,7 @@
         urn = self.contact.urns.all().first()
         self.assertEqual(urn.channel, tel1_channel)
 
-<<<<<<< HEAD
-        action = SetChannelAction(self.uuid, tel2_channel)
-=======
         action = SetChannelAction(str(uuid4()), tel2_channel)
->>>>>>> 251fa9ce
         self.execute_action(action, run, None)
 
         # check the affinity on our urn again, should now be the second channel
@@ -3760,11 +3654,7 @@
         self.assertEqual(urn.channel, tel2_channel)
 
         # try to set it to a channel that we don't have a URN for
-<<<<<<< HEAD
-        action = SetChannelAction(self.uuid, fb_channel)
-=======
         action = SetChannelAction(str(uuid4()), fb_channel)
->>>>>>> 251fa9ce
         self.execute_action(action, run, None)
 
         # affinity is unchanged
@@ -3780,11 +3670,7 @@
 
         # but if we set our channel to tel, will override that
         run.contact.clear_urn_cache()
-<<<<<<< HEAD
-        action = SetChannelAction(self.uuid, tel1_channel)
-=======
         action = SetChannelAction(str(uuid4()), tel1_channel)
->>>>>>> 251fa9ce
         self.execute_action(action, run, None)
 
         contact.clear_urn_cache()
@@ -3798,11 +3684,7 @@
         self.assertEqual(tel1_channel, action.channel)
 
         # action shouldn't blow up without a channel
-<<<<<<< HEAD
-        action = SetChannelAction(self.uuid, None)
-=======
         action = SetChannelAction(str(uuid4()), None)
->>>>>>> 251fa9ce
         self.execute_action(action, run, None)
 
         # incoming messages will still cause preference to switch
@@ -3822,10 +3704,6 @@
         run = FlowRun.create(flow, self.contact.pk)
 
         label1 = Label.get_or_create(self.org, self.user, "green label")
-<<<<<<< HEAD
-=======
-
->>>>>>> 251fa9ce
         action = AddLabelAction(str(uuid4()), [label1, "@step.contact"])
 
         action_json = action.as_json()
@@ -3874,11 +3752,7 @@
         mock_requests_post.return_value = MockResponse(200, '{ "coupon": "NEXUS4" }')
         mock_timezone_now.return_value = tz.localize(datetime.datetime(2015, 10, 27, 16, 7, 30, 6))
 
-<<<<<<< HEAD
-        action = WebhookAction(self.uuid, 'http://example.com/callback.php',
-=======
         action = WebhookAction(str(uuid4()), 'http://example.com/callback.php',
->>>>>>> 251fa9ce
                                webhook_headers=[{'name': 'Authorization', 'value': 'Token 12345'}])
 
         # check to and from JSON
@@ -3958,11 +3832,7 @@
         )
 
         # check simulator warns of webhook URL errors
-<<<<<<< HEAD
-        action = WebhookAction(self.uuid, 'http://example.com/callback.php?@contact.xyz')
-=======
         action = WebhookAction(str(uuid4()), 'http://example.com/callback.php?@contact.xyz')
->>>>>>> 251fa9ce
         test_contact = Contact.get_test_contact(self.user)
         test_run = FlowRun.create(self.flow, test_contact.pk)
 
