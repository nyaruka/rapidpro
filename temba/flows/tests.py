--- conflicted
+++ resolved
@@ -6879,11 +6879,7 @@
             )
 
         # check that flow validation failing is returned as an error message to the user
-<<<<<<< HEAD
-        flow_json["action_sets"][0]["exit_uuid"] = flow_json["action_sets"][1]["exit_uuid"]
-=======
         flow_json["action_sets"][0]["uuid"] = flow_json["action_sets"][1]["uuid"]
->>>>>>> 8e2a1f6a
 
         with self.assertRaises(FlowValidationException):
             flow.update(flow_json, self.admin)
