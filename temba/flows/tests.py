import decimal
import io
from datetime import date, datetime, timedelta, timezone as tzone
from unittest.mock import patch

from django_redis import get_redis_connection
from openpyxl import load_workbook

from django.core.files.storage import default_storage
from django.db import connection
from django.db.models.functions import TruncDate
from django.test.utils import override_settings
from django.urls import reverse
from django.utils import timezone

from temba import mailroom
from temba.api.models import Resthook
from temba.archives.models import Archive
from temba.campaigns.models import Campaign, CampaignEvent
from temba.classifiers.models import Classifier
from temba.contacts.models import URN, Contact, ContactField, ContactGroup, ContactURN
from temba.globals.models import Global
from temba.msgs.models import SystemLabel, SystemLabelCount
from temba.orgs.integrations.dtone import DTOneType
from temba.orgs.models import Export
from temba.templates.models import TemplateTranslation
from temba.tests import CRUDLTestMixin, MigrationTest, MockJsonResponse, TembaTest, matchers, mock_mailroom
from temba.tests.base import get_contact_search
from temba.tests.engine import MockSessionWriter
from temba.triggers.models import Trigger
from temba.utils import json, s3
from temba.utils.uuid import uuid4
from temba.utils.views.mixins import TEMBA_MENU_SELECTION

from .checks import mailroom_url
from .models import (
    Flow,
    FlowActivityCount,
    FlowCategoryCount,
    FlowLabel,
    FlowNodeCount,
    FlowPathCount,
    FlowRevision,
    FlowRun,
    FlowRunStatusCount,
    FlowSession,
    FlowStart,
    FlowStartCount,
    FlowUserConflictException,
    FlowVersionConflictException,
    ResultsExport,
)
from .tasks import (
    interrupt_flow_sessions,
    squash_activity_counts,
    squash_flow_counts,
    trim_flow_revisions,
    trim_flow_sessions,
    update_session_wait_expires,
)


class FlowTest(TembaTest, CRUDLTestMixin):
    def setUp(self):
        super().setUp()

        self.contact = self.create_contact("Eric", phone="+250788382382")
        self.contact2 = self.create_contact("Nic", phone="+250788383383")
        self.contact3 = self.create_contact("Norbert", phone="+250788123456")
        self.contact4 = self.create_contact("Teeh", phone="+250788123457", language="por")

        self.other_group = self.create_group("Other", [])

    def test_get_unique_name(self):
        self.assertEqual("Testing", Flow.get_unique_name(self.org, "Testing"))

        # ensure checking against existing flows is case-insensitive
        testing = self.create_flow("TESTING")

        self.assertEqual("Testing 2", Flow.get_unique_name(self.org, "Testing"))
        self.assertEqual("Testing", Flow.get_unique_name(self.org, "Testing", ignore=testing))
        self.assertEqual("Testing", Flow.get_unique_name(self.org2, "Testing"))  # different org

        self.create_flow("Testing 2")

        self.assertEqual("Testing 3", Flow.get_unique_name(self.org, "Testing"))

        # ensure we don't exceed the name length limit
        self.create_flow("X" * 64)

        self.assertEqual(f"{'X' * 62} 2", Flow.get_unique_name(self.org, "X" * 64))

    def test_clean_name(self):
        self.assertEqual("Hello", Flow.clean_name("Hello\0"))
        self.assertEqual("Hello/n", Flow.clean_name("Hello\\n"))
        self.assertEqual("Say 'Hi'", Flow.clean_name('Say "Hi"'))
        self.assertEqual("x" * 64, Flow.clean_name("x" * 100))
        self.assertEqual("a                                b", Flow.clean_name(f"a{' ' * 32}b{' ' * 32}c"))

    @patch("temba.mailroom.queue_interrupt")
    def test_archive(self, mock_queue_interrupt):
        flow = self.create_flow("Test")
        flow.archive(self.admin)

        mock_queue_interrupt.assert_called_once_with(self.org, flow=flow)

        flow.refresh_from_db()
        self.assertEqual(flow.is_archived, True)
        self.assertEqual(flow.is_active, True)

    @patch("temba.mailroom.queue_interrupt")
    def test_release(self, mock_queue_interrupt):
        global1 = Global.get_or_create(self.org, self.admin, "api_key", "API Key", "234325")
        flow = self.create_flow("Test")
        flow.global_dependencies.add(global1)

        flow.release(self.admin)

        mock_queue_interrupt.assert_called_once_with(self.org, flow=flow)

        flow.refresh_from_db()
        self.assertTrue(flow.name.startswith("deleted-"))
        self.assertFalse(flow.is_archived)
        self.assertFalse(flow.is_active)
        self.assertEqual(0, flow.global_dependencies.count())

    def test_get_definition(self):
        favorites = self.get_flow("favorites_v13")

        # fill the definition with junk metadata
        rev = favorites.get_current_revision()
        rev.definition["uuid"] = "Nope"
        rev.definition["name"] = "Not the name"
        rev.definition["revision"] = 1234567
        rev.definition["expire_after_minutes"] = 7654
        rev.save(update_fields=("definition",))

        # definition should use values from flow db object
        definition = favorites.get_definition()
        self.assertEqual(definition["uuid"], str(favorites.uuid))
        self.assertEqual(definition["name"], "Favorites")
        self.assertEqual(definition["revision"], 1)
        self.assertEqual(definition["expire_after_minutes"], 720)

        # when saving a new revision we overwrite metadata
        favorites.save_revision(self.admin, rev.definition)
        rev = favorites.get_current_revision()
        self.assertEqual(rev.definition["uuid"], str(favorites.uuid))
        self.assertEqual(rev.definition["name"], "Favorites")
        self.assertEqual(rev.definition["revision"], 2)
        self.assertEqual(rev.definition["expire_after_minutes"], 720)

        # can't get definition of a flow with no revisions
        favorites.revisions.all().delete()
        self.assertRaises(AssertionError, favorites.get_definition)

    def test_ensure_current_version(self):
        # importing migrates to latest spec version
        flow = self.get_flow("favorites_v13")
        self.assertEqual("13.5.0", flow.version_number)
        self.assertEqual(1, flow.revisions.count())

        # rewind one spec version..
        flow.version_number = "13.0.0"
        flow.save(update_fields=("version_number",))
        rev = flow.revisions.get()
        rev.definition["spec_version"] = "13.0.0"
        rev.spec_version = "13.0.0"
        rev.save()

        old_modified_on = flow.modified_on
        old_saved_on = flow.saved_on

        flow.ensure_current_version()

        # check we migrate to current spec version
        self.assertEqual("13.5.0", flow.version_number)
        self.assertEqual(2, flow.revisions.count())
        self.assertEqual("system", flow.revisions.order_by("id").last().created_by.username)

        # saved on won't have been updated but modified on will
        self.assertEqual(old_saved_on, flow.saved_on)
        self.assertGreater(flow.modified_on, old_modified_on)

    def test_flow_archive_with_campaign(self):
        self.login(self.admin)
        self.get_flow("the_clinic")

        campaign = Campaign.objects.get(name="Appointment Schedule")
        flow = Flow.objects.get(name="Confirm Appointment")

        campaign_event = CampaignEvent.objects.filter(flow=flow, campaign=campaign).first()
        self.assertIsNotNone(campaign_event)

        # do not archive if the campaign is active
        Flow.apply_action_archive(self.admin, Flow.objects.filter(pk=flow.pk))

        flow.refresh_from_db()
        self.assertFalse(flow.is_archived)

        campaign.is_archived = True
        campaign.save()

        # can archive if the campaign is archived
        Flow.apply_action_archive(self.admin, Flow.objects.filter(pk=flow.pk))

        flow.refresh_from_db()
        self.assertTrue(flow.is_archived)

        campaign.is_archived = False
        campaign.save()

        flow.is_archived = False
        flow.save()

        campaign_event.is_active = False
        campaign_event.save()

        # can archive if the campaign is not archived with no active event
        Flow.apply_action_archive(self.admin, Flow.objects.filter(pk=flow.pk))

        flow.refresh_from_db()
        self.assertTrue(flow.is_archived)

    def test_editor(self):
        flow = self.create_flow("Test")

        self.login(self.admin)

        flow_editor_url = reverse("flows.flow_editor", args=[flow.uuid])

        response = self.client.get(flow_editor_url)

        self.assertTrue(response.context["mutable"])
        self.assertTrue(response.context["can_start"])
        self.assertTrue(response.context["can_simulate"])
        self.assertContains(response, reverse("flows.flow_simulate", args=[flow.id]))
        self.assertContains(response, 'id="rp-flow-editor"')

        # flows that are archived can't be edited, started or simulated
        self.login(self.admin)

        flow.is_archived = True
        flow.save(update_fields=("is_archived",))

        response = self.client.get(flow_editor_url)

        self.assertFalse(response.context["mutable"])
        self.assertFalse(response.context["can_start"])
        self.assertFalse(response.context["can_simulate"])

    def test_editor_feature_filters(self):
        flow = self.create_flow("Test")

        self.login(self.admin)

        def assert_features(features: set):
            response = self.client.get(reverse("flows.flow_editor", args=[flow.uuid]))
            self.assertEqual(features, set(json.loads(response.context["feature_filters"])))

        # add a resthook
        Resthook.objects.create(org=flow.org, created_by=self.admin, modified_by=self.admin)
        assert_features({"resthook"})

        # add an NLP classifier
        Classifier.objects.create(org=flow.org, config="", created_by=self.admin, modified_by=self.admin)
        assert_features({"classifier", "resthook"})

        # add a DT One integration
        DTOneType().connect(flow.org, self.admin, "login", "token")
        assert_features({"airtime", "classifier", "resthook"})

        # change our channel to use a whatsapp scheme
        self.channel.schemes = [URN.WHATSAPP_SCHEME]
        self.channel.save()
        assert_features({"whatsapp", "airtime", "classifier", "resthook"})

        # change our channel to use a facebook scheme
        self.channel.schemes = [URN.FACEBOOK_SCHEME]
        self.channel.save()
        assert_features({"facebook", "optins", "airtime", "classifier", "resthook"})

        self.setUpLocations()

        assert_features({"facebook", "optins", "airtime", "classifier", "resthook", "locations"})

    def test_save_revision(self):
        self.login(self.admin)
        self.client.post(
            reverse("flows.flow_create"), {"name": "Go Flow", "flow_type": Flow.TYPE_MESSAGE, "base_language": "eng"}
        )
        flow = Flow.objects.get(
            org=self.org, name="Go Flow", flow_type=Flow.TYPE_MESSAGE, version_number=Flow.CURRENT_SPEC_VERSION
        )

        # can't save older spec version over newer
        definition = flow.revisions.order_by("id").last().definition
        definition["spec_version"] = Flow.FINAL_LEGACY_VERSION

        with self.assertRaises(FlowVersionConflictException):
            flow.save_revision(self.admin, definition)

        # can't save older revision over newer
        definition["spec_version"] = Flow.CURRENT_SPEC_VERSION
        definition["revision"] = 0

        with self.assertRaises(FlowUserConflictException):
            flow.save_revision(self.admin, definition)

    def test_clone(self):
        flow = self.create_flow("123456789012345678901234567890123456789012345678901234567890")  # 60 chars
        flow.expires_after_minutes = 60
        flow.save(update_fields=("expires_after_minutes",))

        copy1 = flow.clone(self.admin)

        self.assertNotEqual(flow.id, copy1.id)
        self.assertEqual(60, copy1.expires_after_minutes)

        # name should start with "Copy of" and be truncated to 64 chars
        self.assertEqual("Copy of 12345678901234567890123456789012345678901234567890123456", copy1.name)

        # cloning again should generate a unique name
        copy2 = flow.clone(self.admin)
        self.assertEqual("Copy of 123456789012345678901234567890123456789012345678901234 2", copy2.name)
        copy3 = flow.clone(self.admin)
        self.assertEqual("Copy of 123456789012345678901234567890123456789012345678901234 3", copy3.name)

        # ensure that truncating doesn't leave trailing spaces
        flow2 = self.create_flow("abcdefghijklmnopqrstuvwxyzabcdefghijklmnopqrstuvwxyzabc efghijkl")
        copy2 = flow2.clone(self.admin)
        self.assertEqual("Copy of abcdefghijklmnopqrstuvwxyzabcdefghijklmnopqrstuvwxyzabc", copy2.name)

    def test_copy_group_split_no_name(self):
        flow = self.get_flow("group_split_no_name")
        flow_def = flow.get_definition()

        copy = flow.clone(self.admin)
        copy_def = copy.get_definition()

        self.assertEqual(len(copy_def["nodes"]), 1)
        self.assertEqual(len(copy_def["nodes"][0]["router"]["cases"]), 1)
        self.assertEqual(
            copy_def["nodes"][0]["router"]["cases"][0],
            {
                "uuid": matchers.UUID4String(),
                "type": "has_group",
                "arguments": [matchers.UUID4String()],
                "category_uuid": matchers.UUID4String(),
            },
        )

        # check that the original and the copy reference the same group
        self.assertEqual(
            flow_def["nodes"][0]["router"]["cases"][0]["arguments"],
            copy_def["nodes"][0]["router"]["cases"][0]["arguments"],
        )

    @mock_mailroom
    def test_activity(self, mr_mocks):
        flow = self.get_flow("favorites_v13")
        flow_nodes = flow.get_definition()["nodes"]
        color_prompt = flow_nodes[0]
        color_other = flow_nodes[1]
        color_split = flow_nodes[2]
        beer_prompt = flow_nodes[3]
        beer_split = flow_nodes[5]
        name_prompt = flow_nodes[6]
        name_split = flow_nodes[7]
        end_prompt = flow_nodes[8]

        # we don't know this shade of green, it should route us to the beginning again
        session1 = (
            MockSessionWriter(self.contact, flow)
            .visit(color_prompt)
            .send_msg("What is your favorite color?", self.channel)
            .visit(color_split)
            .wait()
            .resume(msg=self.create_incoming_msg(self.contact, "chartreuse"))
            .set_result("color", "chartreuse", category="Other", input="chartreuse")
            .visit(color_other)
            .send_msg("I don't know that color. Try again.")
            .visit(color_split)
            .wait()
            .save()
        )

        self.assertEqual({color_split["uuid"]: 1}, FlowNodeCount.get_totals(flow))

        for use_new in (False, True):
            (active, visited) = flow.get_activity(use_new=use_new)

            self.assertEqual({color_split["uuid"]: 1}, active)
            self.assertEqual(
                {
                    f'{color_prompt["exits"][0]["uuid"]}:{color_split["uuid"]}': 1,
                    f'{color_split["exits"][-1]["uuid"]}:{color_other["uuid"]}': 1,
                    f'{color_other["exits"][0]["uuid"]}:{color_split["uuid"]}': 1,
                },
                visited,
            )
            self.assertEqual(
                {
                    "total": 1,
                    "status": {"active": 0, "waiting": 1, "completed": 0, "expired": 0, "interrupted": 0, "failed": 0},
                    "completion": 0,
                },
                flow.get_run_stats(use_new=use_new),
            )

        # another unknown color, that'll route us right back again
        # the active stats will look the same, but there should be one more journey on the path
        (
            session1.resume(msg=self.create_incoming_msg(self.contact, "mauve"))
            .set_result("color", "mauve", category="Other", input="mauve")
            .visit(color_other)
            .send_msg("I don't know that color. Try again.")
            .visit(color_split)
            .wait()
            .save()
        )

        for use_new in (False, True):
            (active, visited) = flow.get_activity(use_new=use_new)

            self.assertEqual({color_split["uuid"]: 1}, active)
            self.assertEqual(
                {
                    f'{color_prompt["exits"][0]["uuid"]}:{color_split["uuid"]}': 1,
                    f'{color_split["exits"][-1]["uuid"]}:{color_other["uuid"]}': 2,
                    f'{color_other["exits"][0]["uuid"]}:{color_split["uuid"]}': 2,
                },
                visited,
            )

        # this time a color we know takes us elsewhere, activity will move
        # to another node, but still just one entry
        (
            session1.resume(msg=self.create_incoming_msg(self.contact, "blue"))
            .set_result("color", "blue", category="Blue", input="blue")
            .visit(beer_prompt, exit_index=2)
            .send_msg("Good choice, I like Blue too! What is your favorite beer?")
            .visit(beer_split)
            .wait()
            .save()
        )

        for use_new in (False, True):
            (active, visited) = flow.get_activity(use_new=use_new)

            self.assertEqual({beer_split["uuid"]: 1}, active)
            self.assertEqual(
                {
                    f'{color_prompt["exits"][0]["uuid"]}:{color_split["uuid"]}': 1,
                    f'{color_split["exits"][-1]["uuid"]}:{color_other["uuid"]}': 2,
                    f'{color_other["exits"][0]["uuid"]}:{color_split["uuid"]}': 2,
                    f'{color_split["exits"][2]["uuid"]}:{beer_prompt["uuid"]}': 1,
                    f'{beer_prompt["exits"][0]["uuid"]}:{beer_split["uuid"]}': 1,
                },
                visited,
            )

        # a new participant, showing distinct active counts and incremented path
        ryan = self.create_contact("Ryan Lewis", phone="+12065550725")
        session2 = (
            MockSessionWriter(ryan, flow)
            .visit(color_prompt)
            .send_msg("What is your favorite color?", self.channel)
            .visit(color_split)
            .wait()
            .resume(msg=self.create_incoming_msg(ryan, "burnt sienna"))
            .set_result("color", "burnt sienna", category="Other", input="burnt sienna")
            .visit(color_other)
            .send_msg("I don't know that color. Try again.")
            .visit(color_split)
            .wait()
            .save()
        )

        for use_new in (False, True):
            (active, visited) = flow.get_activity(use_new=use_new)

            self.assertEqual({color_split["uuid"]: 1, beer_split["uuid"]: 1}, active)
            self.assertEqual(
                {
                    f'{color_prompt["exits"][0]["uuid"]}:{color_split["uuid"]}': 2,
                    f'{color_split["exits"][-1]["uuid"]}:{color_other["uuid"]}': 3,
                    f'{color_other["exits"][0]["uuid"]}:{color_split["uuid"]}': 3,
                    f'{color_split["exits"][2]["uuid"]}:{beer_prompt["uuid"]}': 1,
                    f'{beer_prompt["exits"][0]["uuid"]}:{beer_split["uuid"]}': 1,
                },
                visited,
            )
            self.assertEqual(
                {
                    "total": 2,
                    "status": {"active": 0, "waiting": 2, "completed": 0, "expired": 0, "interrupted": 0, "failed": 0},
                    "completion": 0,
                },
                flow.get_run_stats(use_new=use_new),
            )

        # now let's have them land in the same place
        (
            session2.resume(msg=self.create_incoming_msg(ryan, "blue"))
            .set_result("color", "blue", category="Blue", input="blue")
            .visit(beer_prompt, exit_index=2)
            .send_msg("Good choice, I like Blue too! What is your favorite beer?")
            .visit(beer_split)
            .wait()
            .save()
        )

        for use_new in (False, True):
            (active, visited) = flow.get_activity(use_new=use_new)

            self.assertEqual({beer_split["uuid"]: 2}, active)

        # now move our first contact forward to the end
        (
            session1.resume(msg=self.create_incoming_msg(self.contact, "Turbo King"))
            .visit(name_prompt, exit_index=2)
            .send_msg("Mmmmm... delicious Turbo King. Lastly, what is your name?")
            .visit(name_split)
            .wait()
            .resume(msg=self.create_incoming_msg(self.contact, "Ben Haggerty"))
            .visit(end_prompt)
            .complete()
            .save()
        )

        for use_new in (False, True):
            (active, visited) = flow.get_activity(use_new=use_new)

            self.assertEqual({beer_split["uuid"]: 1}, active)
            self.assertEqual(
                {
                    f'{color_prompt["exits"][0]["uuid"]}:{color_split["uuid"]}': 2,
                    f'{color_split["exits"][-1]["uuid"]}:{color_other["uuid"]}': 3,
                    f'{color_other["exits"][0]["uuid"]}:{color_split["uuid"]}': 3,
                    f'{color_split["exits"][2]["uuid"]}:{beer_prompt["uuid"]}': 2,
                    f'{beer_prompt["exits"][0]["uuid"]}:{beer_split["uuid"]}': 2,
                    f'{beer_split["exits"][2]["uuid"]}:{name_prompt["uuid"]}': 1,
                    f'{name_prompt["exits"][0]["uuid"]}:{name_split["uuid"]}': 1,
                    f'{name_split["exits"][0]["uuid"]}:{end_prompt["uuid"]}': 1,
                },
                visited,
            )

            # half of our flows are now complete
            self.assertEqual(
                {
                    "total": 2,
                    "status": {"active": 0, "waiting": 1, "completed": 1, "expired": 0, "interrupted": 0, "failed": 0},
                    "completion": 50,
                },
                flow.get_run_stats(use_new=use_new),
            )

        # check squashing doesn't change anything
        squash_flow_counts()

        for use_new in (False, True):
            (active, visited) = flow.get_activity(use_new=use_new)

            self.assertEqual({beer_split["uuid"]: 1}, active)
            self.assertEqual(
                {
                    f'{color_prompt["exits"][0]["uuid"]}:{color_split["uuid"]}': 2,
                    f'{color_split["exits"][-1]["uuid"]}:{color_other["uuid"]}': 3,
                    f'{color_other["exits"][0]["uuid"]}:{color_split["uuid"]}': 3,
                    f'{color_split["exits"][2]["uuid"]}:{beer_prompt["uuid"]}': 2,
                    f'{beer_prompt["exits"][0]["uuid"]}:{beer_split["uuid"]}': 2,
                    f'{beer_split["exits"][2]["uuid"]}:{name_prompt["uuid"]}': 1,
                    f'{name_prompt["exits"][0]["uuid"]}:{name_split["uuid"]}': 1,
                    f'{name_split["exits"][0]["uuid"]}:{end_prompt["uuid"]}': 1,
                },
                visited,
            )
            self.assertEqual(
                {
                    "total": 2,
                    "status": {"active": 0, "waiting": 1, "completed": 1, "expired": 0, "interrupted": 0, "failed": 0},
                    "completion": 50,
                },
                flow.get_run_stats(use_new=use_new),
            )
            self.assertEqual(
                [
                    {
                        "categories": [
                            {"count": 2, "name": "Blue", "pct": 1.0},
                            {"count": 0, "name": "Other", "pct": 0.0},
                        ],
                        "key": "color",
                        "name": "color",
                        "total": 2,
                    }
                ],
                flow.get_category_counts(),
            )

        # now let's delete our contact, we'll still have one active node, and path counts will be unchanged
        self.contact.release(self.user)

        for use_new in (False, True):
            (active, visited) = flow.get_activity(use_new=use_new)

            self.assertEqual({beer_split["uuid"]: 1}, active)
            self.assertEqual(
                {
                    f'{color_prompt["exits"][0]["uuid"]}:{color_split["uuid"]}': 2,
                    f'{color_split["exits"][-1]["uuid"]}:{color_other["uuid"]}': 3,
                    f'{color_other["exits"][0]["uuid"]}:{color_split["uuid"]}': 3,
                    f'{color_split["exits"][2]["uuid"]}:{beer_prompt["uuid"]}': 2,
                    f'{beer_prompt["exits"][0]["uuid"]}:{beer_split["uuid"]}': 2,
                    f'{beer_split["exits"][2]["uuid"]}:{name_prompt["uuid"]}': 1,
                    f'{name_prompt["exits"][0]["uuid"]}:{name_split["uuid"]}': 1,
                    f'{name_split["exits"][0]["uuid"]}:{end_prompt["uuid"]}': 1,
                },
                visited,
            )
            self.assertEqual(
                {
                    "total": 1,
                    "status": {"active": 0, "waiting": 1, "completed": 0, "expired": 0, "interrupted": 0, "failed": 0},
                    "completion": 0,
                },
                flow.get_run_stats(use_new=use_new),
            )
            self.assertEqual(
                [
                    {
                        "categories": [
                            {"count": 1, "name": "Blue", "pct": 1.0},
                            {"count": 0, "name": "Other", "pct": 0.0},
                        ],
                        "key": "color",
                        "name": "color",
                        "total": 1,
                    }
                ],
                flow.get_category_counts(),
            )

        # advance ryan to the end to make sure our percentage accounts for one less contact
        (
            session2.resume(msg=self.create_incoming_msg(ryan, "Turbo King"))
            .visit(name_prompt, exit_index=2)
            .send_msg("Mmmmm... delicious Turbo King. Lastly, what is your name?")
            .visit(name_split)
            .wait()
            .resume(msg=self.create_incoming_msg(ryan, "Ryan Lewis"))
            .visit(end_prompt)
            .complete()
            .save()
        )

        for use_new in (False, True):
            (active, visited) = flow.get_activity(use_new=use_new)

            self.assertEqual({}, active)
            self.assertEqual(
                {
                    f'{color_prompt["exits"][0]["uuid"]}:{color_split["uuid"]}': 2,
                    f'{color_split["exits"][-1]["uuid"]}:{color_other["uuid"]}': 3,
                    f'{color_other["exits"][0]["uuid"]}:{color_split["uuid"]}': 3,
                    f'{color_split["exits"][2]["uuid"]}:{beer_prompt["uuid"]}': 2,
                    f'{beer_prompt["exits"][0]["uuid"]}:{beer_split["uuid"]}': 2,
                    f'{beer_split["exits"][2]["uuid"]}:{name_prompt["uuid"]}': 2,
                    f'{name_prompt["exits"][0]["uuid"]}:{name_split["uuid"]}': 2,
                    f'{name_split["exits"][0]["uuid"]}:{end_prompt["uuid"]}': 2,
                },
                visited,
            )
            self.assertEqual(
                {
                    "total": 1,
                    "status": {"active": 0, "waiting": 0, "completed": 1, "expired": 0, "interrupted": 0, "failed": 0},
                    "completion": 100,
                },
                flow.get_run_stats(use_new=use_new),
            )

        # delete our last contact.. path counts should be unchanged
        ryan.release(self.admin)

        for use_new in (False, True):
            (active, visited) = flow.get_activity(use_new=use_new)

            self.assertEqual({}, active)
            self.assertEqual(
                {
                    f'{color_prompt["exits"][0]["uuid"]}:{color_split["uuid"]}': 2,
                    f'{color_split["exits"][-1]["uuid"]}:{color_other["uuid"]}': 3,
                    f'{color_other["exits"][0]["uuid"]}:{color_split["uuid"]}': 3,
                    f'{color_split["exits"][2]["uuid"]}:{beer_prompt["uuid"]}': 2,
                    f'{beer_prompt["exits"][0]["uuid"]}:{beer_split["uuid"]}': 2,
                    f'{beer_split["exits"][2]["uuid"]}:{name_prompt["uuid"]}': 2,
                    f'{name_prompt["exits"][0]["uuid"]}:{name_split["uuid"]}': 2,
                    f'{name_split["exits"][0]["uuid"]}:{end_prompt["uuid"]}': 2,
                },
                visited,
            )
            self.assertEqual(
                {
                    "total": 0,
                    "status": {"active": 0, "waiting": 0, "completed": 0, "expired": 0, "interrupted": 0, "failed": 0},
                    "completion": 0,
                },
                flow.get_run_stats(use_new=use_new),
            )
            self.assertEqual(
                [
                    {
                        "categories": [
                            {"count": 0, "name": "Blue", "pct": 0.0},
                            {"count": 0, "name": "Other", "pct": 0.0},
                        ],
                        "key": "color",
                        "name": "color",
                        "total": 0,
                    }
                ],
                flow.get_category_counts(),
            )

        # runs all gone too
        self.assertEqual(0, FlowRun.objects.filter(flow=flow).count())

        # test that expirations don't change activity... start another contact in the flow
        tupac = self.create_contact("Tupac Shakur", phone="+12065550725")
        (
            MockSessionWriter(tupac, flow)
            .visit(color_prompt)
            .send_msg("What is your favorite color?", self.channel)
            .visit(color_split)
            .wait()
            .resume(msg=self.create_incoming_msg(tupac, "azul"))
            .visit(color_other)
            .send_msg("I don't know that color. Try again.")
            .visit(color_split)
            .wait()
            .save()
        )

        for use_new in (False, True):
            (active, visited) = flow.get_activity(use_new=use_new)

            self.assertEqual({color_split["uuid"]: 1}, active)
            self.assertEqual(
                {
                    f'{color_prompt["exits"][0]["uuid"]}:{color_split["uuid"]}': 3,
                    f'{color_split["exits"][-1]["uuid"]}:{color_other["uuid"]}': 4,
                    f'{color_other["exits"][0]["uuid"]}:{color_split["uuid"]}': 4,
                    f'{color_split["exits"][2]["uuid"]}:{beer_prompt["uuid"]}': 2,
                    f'{beer_prompt["exits"][0]["uuid"]}:{beer_split["uuid"]}': 2,
                    f'{beer_split["exits"][2]["uuid"]}:{name_prompt["uuid"]}': 2,
                    f'{name_prompt["exits"][0]["uuid"]}:{name_split["uuid"]}': 2,
                    f'{name_split["exits"][0]["uuid"]}:{end_prompt["uuid"]}': 2,
                },
                visited,
            )
            self.assertEqual(
                {
                    "total": 1,
                    "status": {"active": 0, "waiting": 1, "completed": 0, "expired": 0, "interrupted": 0, "failed": 0},
                    "completion": 0,
                },
                flow.get_run_stats(use_new=use_new),
            )

        # now mark run has expired and make sure exit type counts updated
        run = tupac.runs.get()
        run.status = FlowRun.STATUS_EXPIRED
        run.exited_on = timezone.now()
        run.save(update_fields=("status", "exited_on"))

        for use_new in (False, True):
            (active, visited) = flow.get_activity(use_new=use_new)

            self.assertEqual({}, active)
            self.assertEqual(
                {
                    f'{color_prompt["exits"][0]["uuid"]}:{color_split["uuid"]}': 3,
                    f'{color_split["exits"][-1]["uuid"]}:{color_other["uuid"]}': 4,
                    f'{color_other["exits"][0]["uuid"]}:{color_split["uuid"]}': 4,
                    f'{color_split["exits"][2]["uuid"]}:{beer_prompt["uuid"]}': 2,
                    f'{beer_prompt["exits"][0]["uuid"]}:{beer_split["uuid"]}': 2,
                    f'{beer_split["exits"][2]["uuid"]}:{name_prompt["uuid"]}': 2,
                    f'{name_prompt["exits"][0]["uuid"]}:{name_split["uuid"]}': 2,
                    f'{name_split["exits"][0]["uuid"]}:{end_prompt["uuid"]}': 2,
                },
                visited,
            )
            self.assertEqual(
                {
                    "total": 1,
                    "status": {"active": 0, "waiting": 0, "completed": 0, "expired": 1, "interrupted": 0, "failed": 0},
                    "completion": 0,
                },
                flow.get_run_stats(use_new=use_new),
            )

        # check that flow interruption counts properly
        jimmy = self.create_contact("Jimmy Graham", phone="+12065558888")
        (
            MockSessionWriter(jimmy, flow)
            .visit(color_prompt)
            .send_msg("What is your favorite color?", self.channel)
            .visit(color_split)
            .wait()
            .resume(msg=self.create_incoming_msg(jimmy, "cyan"))
            .visit(color_other)
            .send_msg("I don't know that color. Try again.")
            .visit(color_split)
            .wait()
            .save()
        )

        for use_new in (False, True):
            (active, visited) = flow.get_activity(use_new=use_new)

            self.assertEqual({color_split["uuid"]: 1}, active)
            self.assertEqual(
                {
                    "total": 2,
                    "status": {"active": 0, "waiting": 1, "completed": 0, "expired": 1, "interrupted": 0, "failed": 0},
                    "completion": 0,
                },
                flow.get_run_stats(),
            )
            self.assertEqual(
                {
                    "total": 2,
                    "status": {"active": 0, "waiting": 1, "completed": 0, "expired": 1, "interrupted": 0, "failed": 0},
                    "completion": 0,
                },
                flow.get_run_stats(use_new=use_new),
            )

        run = jimmy.runs.get()
        run.status = FlowRun.STATUS_INTERRUPTED
        run.exited_on = timezone.now()
        run.save(update_fields=("status", "exited_on"))

        for use_new in (False, True):
            (active, visited) = flow.get_activity(use_new=use_new)

            self.assertEqual({}, active)
            self.assertEqual(
                {
                    "total": 2,
                    "status": {"active": 0, "waiting": 0, "completed": 0, "expired": 1, "interrupted": 1, "failed": 0},
                    "completion": 0,
                },
                flow.get_run_stats(),
            )
            self.assertEqual(
                {
                    "total": 2,
                    "status": {"active": 0, "waiting": 0, "completed": 0, "expired": 1, "interrupted": 1, "failed": 0},
                    "completion": 0,
                },
                flow.get_run_stats(use_new=use_new),
            )

    def test_category_counts(self):
        def assertCount(counts, result_key, category_name, truth):
            found = False
            for count in counts:
                if count["key"] == result_key:
                    categories = count["categories"]
                    for category in categories:
                        if category["name"] == category_name:
                            found = True
                            self.assertEqual(category["count"], truth)
            self.assertTrue(found)

        favorites = self.get_flow("favorites_v13")
        flow_nodes = favorites.get_definition()["nodes"]
        color_prompt = flow_nodes[0]
        color_other = flow_nodes[1]
        color_split = flow_nodes[2]
        beer_prompt = flow_nodes[3]
        beer_split = flow_nodes[5]
        name_prompt = flow_nodes[6]
        name_split = flow_nodes[7]

        # add in some fake data
        for i in range(0, 10):
            contact = self.create_contact("Contact %d" % i, phone="+120655530%d" % i)
            (
                MockSessionWriter(contact, favorites)
                .visit(color_prompt)
                .send_msg("What is your favorite color?", self.channel)
                .visit(color_split)
                .wait()
                .resume(msg=self.create_incoming_msg(contact, "blue"))
                .set_result("Color", "blue", "Blue", "blue")
                .visit(beer_prompt)
                .send_msg("Good choice, I like Blue too! What is your favorite beer?", self.channel)
                .visit(beer_split)
                .wait()
                .resume(msg=self.create_incoming_msg(contact, "primus"))
                .set_result("Beer", "primus", "Primus", "primus")
                .visit(name_prompt)
                .send_msg("Lastly, what is your name?", self.channel)
                .visit(name_split)
                .wait()
                .resume(msg=self.create_incoming_msg(contact, "russell"))
                .set_result("Name", "russell", "All Responses", "russell")
                .complete()
                .save()
            )

        for i in range(0, 5):
            contact = self.create_contact("Contact %d" % i, phone="+120655531%d" % i)
            (
                MockSessionWriter(contact, favorites)
                .visit(color_prompt)
                .send_msg("What is your favorite color?", self.channel)
                .visit(color_split)
                .wait()
                .resume(msg=self.create_incoming_msg(contact, "red"))
                .set_result("Color", "red", "Red", "red")
                .visit(beer_prompt)
                .send_msg("Good choice, I like Red too! What is your favorite beer?", self.channel)
                .visit(beer_split)
                .wait()
                .resume(msg=self.create_incoming_msg(contact, "primus"))
                .set_result("Beer", "primus", "Primus", "primus")
                .visit(name_prompt)
                .send_msg("Lastly, what is your name?", self.channel)
                .visit(name_split)
                .wait()
                .resume(msg=self.create_incoming_msg(contact, "earl"))
                .set_result("Name", "earl", "All Responses", "earl")
                .complete()
                .save()
            )

        # test update flow values
        for i in range(0, 5):
            contact = self.create_contact("Contact %d" % i, phone="+120655532%d" % i)
            (
                MockSessionWriter(contact, favorites)
                .visit(color_prompt)
                .send_msg("What is your favorite color?", self.channel)
                .visit(color_split)
                .wait()
                .resume(msg=self.create_incoming_msg(contact, "orange"))
                .set_result("Color", "orange", "Other", "orange")
                .visit(color_other)
                .send_msg("I don't know that one, try again please.", self.channel)
                .visit(color_split)
                .wait()
                .save()
                .resume(msg=self.create_incoming_msg(contact, "green"))
                .set_result("Color", "green", "Green", "green")
                .visit(beer_prompt)
                .send_msg("Good choice, I like Green too! What is your favorite beer?", self.channel)
                .visit(beer_split)
                .wait()
                .resume(msg=self.create_incoming_msg(contact, "skol"))
                .set_result("Beer", "skol", "Skol", "skol")
                .visit(name_prompt)
                .send_msg("Lastly, what is your name?", self.channel)
                .visit(name_split)
                .wait()
                .resume(msg=self.create_incoming_msg(contact, "bobby"))
                .set_result("Name", "bobby", "All Responses", "bobby")
                .complete()
                .save()
            )

        counts = favorites.get_category_counts()

        assertCount(counts, "color", "Blue", 10)
        assertCount(counts, "color", "Red", 5)
        assertCount(counts, "beer", "Primus", 15)

        # name shouldn't be included since it's open ended
        self.assertNotIn('"name": "Name"', json.dumps(counts))

        # five oranges went back and became greens
        assertCount(counts, "color", "Other", 0)
        assertCount(counts, "color", "Green", 5)

        # now remap the uuid for our color node
        flow_json = favorites.get_definition()
        flow_json = json.loads(json.dumps(flow_json).replace(color_split["uuid"], str(uuid4())))
        flow_nodes = flow_json["nodes"]
        color_prompt = flow_nodes[0]
        color_other = flow_nodes[1]
        color_split = flow_nodes[2]

        favorites.save_revision(self.admin, flow_json)

        # send a few more runs through our updated flow
        for i in range(0, 3):
            contact = self.create_contact("Contact %d" % i, phone="+120655533%d" % i)
            (
                MockSessionWriter(contact, favorites)
                .visit(color_prompt)
                .send_msg("What is your favorite color?", self.channel)
                .visit(color_split)
                .wait()
                .resume(msg=self.create_incoming_msg(contact, "red"))
                .set_result("Color", "red", "Red", "red")
                .visit(beer_prompt)
                .send_msg("Good choice, I like Red too! What is your favorite beer?", self.channel)
                .visit(beer_split)
                .wait()
                .resume(msg=self.create_incoming_msg(contact, "turbo"))
                .set_result("Beer", "turbo", "Turbo King", "turbo")
                .visit(name_prompt)
                .wait()
                .save()
            )

        # should now have three more reds
        counts = favorites.get_category_counts()
        assertCount(counts, "color", "Red", 8)
        assertCount(counts, "beer", "Turbo King", 3)

        # now delete the color split and repoint nodes to the beer split
        flow_json["nodes"].pop(2)
        for node in flow_json["nodes"]:
            for exit in node["exits"]:
                if exit.get("destination_uuid") == color_split["uuid"]:
                    exit["destination_uuid"] = beer_split["uuid"]

        favorites.save_revision(self.admin, flow_json)

        # now the color counts have been removed, but beer is still there
        counts = favorites.get_category_counts()
        self.assertEqual(["beer"], [c["key"] for c in counts])
        assertCount(counts, "beer", "Turbo King", 3)

        # make sure it still works after ze squashings
        self.assertEqual(76, FlowCategoryCount.objects.all().count())
        FlowCategoryCount.squash()
        self.assertEqual(9, FlowCategoryCount.objects.all().count())
        counts = favorites.get_category_counts()
        assertCount(counts, "beer", "Turbo King", 3)

        # test tostring
        str(FlowCategoryCount.objects.all().first())

        # and if we delete our runs, things zero out
        for run in FlowRun.objects.all():
            run.delete()

        counts = favorites.get_category_counts()
        assertCount(counts, "beer", "Turbo King", 0)

    def test_category_counts_with_null_categories(self):
        flow = self.get_flow("color_v13")
        flow_nodes = flow.get_definition()["nodes"]
        color_prompt = flow_nodes[0]
        color_split = flow_nodes[4]

        msg = self.create_incoming_msg(self.contact, "blue")
        run = (
            MockSessionWriter(self.contact, flow)
            .visit(color_prompt)
            .send_msg("What is your favorite color?", self.channel)
            .visit(color_split)
            .wait()
            .resume(msg=msg)
            .set_result("Color", "blue", "Blue", "blue")
            .complete()
            .save()
        ).session.runs.get()

        FlowCategoryCount.objects.get(category_name="Blue", result_name="Color", result_key="color", count=1)

        # get our run and clear the category
        run = FlowRun.objects.get(flow=flow, contact=self.contact)
        results = run.results
        del results["color"]["category"]
        results["color"]["created_on"] = timezone.now()
        run.save(update_fields=["results", "modified_on"])

        # should have added a negative one now
        self.assertEqual(2, FlowCategoryCount.objects.filter(category_name="Blue", result_name="Color").count())
        FlowCategoryCount.objects.get(category_name="Blue", result_name="Color", result_key="color", count=-1)

    def test_start_counts(self):
        # create start for 10 contacts
        flow = self.create_flow("Test")
        start = FlowStart.objects.create(org=self.org, flow=flow, created_by=self.admin)
        for i in range(10):
            start.contacts.add(self.create_contact("Bob", urns=[f"twitter:bobby{i}"]))

        # create runs for first 5
        for c in start.contacts.order_by("id")[:5]:
            MockSessionWriter(contact=c, flow=flow, start=start).wait().save()

        # check our count
        self.assertEqual(FlowStartCount.get_count(start), 5)

        # create runs for last 5
        for c in start.contacts.order_by("id")[5:]:
            MockSessionWriter(contact=c, flow=flow, start=start).wait().save()

        # check our count
        self.assertEqual(FlowStartCount.get_count(start), 10)

        # squash them
        FlowStartCount.squash()
        self.assertEqual(FlowStartCount.get_count(start), 10)

    def test_flow_keyword_update(self):
        self.login(self.admin)
        flow = Flow.create(self.org, self.admin, "Flow")
        flow.flow_type = Flow.TYPE_SURVEY
        flow.save()

        # keywords aren't an option for survey flows
        response = self.client.get(reverse("flows.flow_update", args=[flow.pk]))
        self.assertNotIn("keyword_triggers", response.context["form"].fields)
        self.assertNotIn("ignore_triggers", response.context["form"].fields)

        # send update with triggers and ignore flag anyways
        post_data = dict()
        post_data["name"] = "Flow With Keyword Triggers"
        post_data["keyword_triggers"] = "notallowed"
        post_data["ignore_keywords"] = True
        post_data["expires_after_minutes"] = 60 * 12
        response = self.client.post(reverse("flows.flow_update", args=[flow.pk]), post_data, follow=True)

        # still shouldn't have any triggers
        flow.refresh_from_db()
        self.assertFalse(flow.ignore_triggers)
        self.assertEqual(0, flow.triggers.all().count())

    def test_flow_update_of_inactive_flow(self):
        flow = self.get_flow("favorites")
        flow.release(self.admin)

        post_data = {"name": "Flow that does not exist"}

        self.login(self.admin)
        response = self.client.post(reverse("flows.flow_update", args=[flow.pk]), post_data)

        # can't delete already released flow
        self.assertEqual(response.status_code, 404)

    def test_flow_results_of_inactive_flow(self):
        flow = self.get_flow("favorites")
        flow.release(self.admin)

        self.login(self.admin)
        response = self.client.get(reverse("flows.flow_results", args=[flow.uuid]))

        self.assertEqual(response.status_code, 404)

    def test_flow_results_with_hidden_results(self):
        flow = self.get_flow("color_v13")
        flow_nodes = flow.get_definition()["nodes"]
        color_split = flow_nodes[4]

        # add a spec for a hidden result to this flow.. which should not be included below
        flow.metadata[Flow.METADATA_RESULTS].append(
            {
                "key": "_color_classification",
                "name": "_Color Classification",
                "categories": ["Success", "Skipped", "Failure"],
                "node_uuids": [color_split["uuid"]],
            }
        )

        self.login(self.admin)
        response = self.client.get(reverse("flows.flow_results", args=[flow.uuid]))

        self.assertEqual(response.status_code, 200)
        self.assertEqual(
            response.context["result_fields"],
            [
                {
                    "key": "color",
                    "name": "Color",
                    "categories": ["Orange", "Blue", "Other", "Nothing"],
                    "node_uuids": [color_split["uuid"]],
                    "has_categories": "true",
                }
            ],
        )

    def test_importing_dependencies(self):
        # create channel to be matched by name
        channel = self.create_channel("TG", "RapidPro Test", "12345324635")

        flow = self.get_flow("dependencies_v13")
        flow_def = flow.get_definition()

        # global should have been created with blank value
        self.assertTrue(self.org.globals.filter(name="Org Name", key="org_name", value="").exists())

        # topic should have been created too
        self.assertTrue(self.org.topics.filter(name="Support").exists())

        # fields created with type if exists in export
        self.assertTrue(self.org.fields.filter(key="cat_breed", name="Cat Breed", value_type="T").exists())
        self.assertTrue(self.org.fields.filter(key="french_age", value_type="N").exists())

        # reference to channel changed to match existing channel by name
        self.assertEqual(
            {"uuid": str(channel.uuid), "name": "RapidPro Test"}, flow_def["nodes"][0]["actions"][4]["channel"]
        )

        # reference to classifier unchanged since it doesn't exist
        self.assertEqual(
            {"uuid": "891a1c5d-1140-4fd0-bd0d-a919ea25abb6", "name": "Feelings"},
            flow_def["nodes"][7]["actions"][0]["classifier"],
        )

    def test_flow_metadata(self):
        # test importing both old and new flow formats
        for flow_file in ("favorites", "favorites_v13"):
            flow = self.get_flow(flow_file)

            self.assertEqual(
                flow.metadata["results"],
                [
                    {
                        "key": "color",
                        "name": "Color",
                        "categories": ["Red", "Green", "Blue", "Cyan", "Other"],
                        "node_uuids": [matchers.UUID4String()],
                    },
                    {
                        "key": "beer",
                        "name": "Beer",
                        "categories": ["Mutzig", "Primus", "Turbo King", "Skol", "Other"],
                        "node_uuids": [matchers.UUID4String()],
                    },
                    {
                        "key": "name",
                        "name": "Name",
                        "categories": ["All Responses"],
                        "node_uuids": [matchers.UUID4String()],
                    },
                ],
            )
            self.assertEqual(len(flow.metadata["waiting_exit_uuids"]), 11)
            self.assertEqual(len(flow.metadata["parent_refs"]), 0)

    def test_group_send(self):
        # create an inactive group with the same name, to test that this doesn't blow up our import
        group = ContactGroup.get_or_create(self.org, self.admin, "Survey Audience")
        group.release(self.admin)

        # and create another as well
        ContactGroup.get_or_create(self.org, self.admin, "Survey Audience")

        # fetching a flow with a group send shouldn't throw
        self.get_flow("group_send_flow")

    def test_flow_delete_of_inactive_flow(self):
        flow = self.create_flow("Test")
        flow.release(self.admin)

        self.login(self.admin)
        response = self.client.post(reverse("flows.flow_delete", args=[flow.pk]))

        # can't delete already released flow
        self.assertEqual(response.status_code, 404)

    def test_delete(self):
        flow = self.get_flow("favorites_v13")
        flow_nodes = flow.get_definition()["nodes"]
        color_prompt = flow_nodes[0]
        color_split = flow_nodes[2]
        beer_prompt = flow_nodes[3]
        beer_split = flow_nodes[5]

        # create a campaign that contains this flow
        friends = self.create_group("Friends", [])
        poll_date = self.create_field("poll_date", "Poll Date", value_type=ContactField.TYPE_DATETIME)

        campaign = Campaign.create(self.org, self.admin, Campaign.get_unique_name(self.org, "Favorite Poll"), friends)
        event1 = CampaignEvent.create_flow_event(
            self.org, self.admin, campaign, poll_date, offset=0, unit="D", flow=flow, delivery_hour="13"
        )

        # create a trigger that contains this flow
        trigger = Trigger.create(
            self.org, self.admin, Trigger.TYPE_KEYWORD, flow, keywords=["poll"], match_type=Trigger.MATCH_FIRST_WORD
        )

        # run the flow
        (
            MockSessionWriter(self.contact, flow)
            .visit(color_prompt)
            .visit(color_split)
            .wait()
            .resume(msg=self.create_incoming_msg(self.contact, "RED"))
            .visit(beer_prompt)
            .visit(beer_split)
            .wait()
            .save()
        )

        # run it again to completion
        joe = self.create_contact("Joe", phone="1234")
        (
            MockSessionWriter(joe, flow)
            .visit(color_prompt)
            .visit(color_split)
            .wait()
            .resume(msg=self.create_incoming_msg(joe, "green"))
            .visit(beer_prompt)
            .visit(beer_split)
            .wait()
            .resume(msg=self.create_incoming_msg(joe, "primus"))
            .complete()
            .save()
        )

        # try to remove the flow, not logged in, no dice
        response = self.client.post(reverse("flows.flow_delete", args=[flow.uuid]))
        self.assertLoginRedirect(response)

        # login as admin
        self.login(self.admin)
        response = self.client.post(reverse("flows.flow_delete", args=[flow.uuid]))
        self.assertEqual(200, response.status_code)

        # flow should no longer be active
        flow.refresh_from_db()
        self.assertFalse(flow.is_active)

        # runs should not be deleted
        self.assertEqual(flow.runs.count(), 2)

        # our campaign event and trigger should no longer be active
        event1.refresh_from_db()
        self.assertFalse(event1.is_active)

        trigger.refresh_from_db()
        self.assertFalse(trigger.is_active)

    def test_delete_with_dependencies(self):
        self.login(self.admin)

        self.get_flow("dependencies")
        self.get_flow("dependencies_voice")
        parent = Flow.objects.filter(name="Dependencies").first()
        child = Flow.objects.filter(name="Child Flow").first()
        voice = Flow.objects.filter(name="Voice Dependencies").first()

        contact_fields = (
            {"key": "contact_age", "name": "Contact Age"},
            # fields based on parent and child references
            {"key": "top"},
            {"key": "bottom"},
            # replies
            {"key": "chw"},
            # url attachemnts
            {"key": "attachment"},
            # dynamic groups
            {"key": "cat_breed", "name": "Cat Breed"},
            {"key": "organization"},
            # sending messages
            {"key": "recipient"},
            {"key": "message"},
            # sending emails
            {"key": "email_message", "name": "Email Message"},
            {"key": "subject"},
            # trigger someone else
            {"key": "other_phone", "name": "Other Phone"},
            # rules and localizations
            {"key": "rule"},
            {"key": "french_rule", "name": "French Rule"},
            {"key": "french_age", "name": "French Age"},
            {"key": "french_fries", "name": "French Fries"},
            # updating contacts
            {"key": "favorite_cat", "name": "Favorite Cat"},
            {"key": "next_cat_fact", "name": "Next Cat Fact"},
            {"key": "last_cat_fact", "name": "Last Cat Fact"},
            # webhook urls
            {"key": "webhook"},
            # expression splits
            {"key": "expression_split", "name": "Expression Split"},
            # voice says
            {"key": "play_message", "name": "Play Message", "flow": voice},
            {"key": "voice_rule", "name": "Voice Rule", "flow": voice},
            # voice plays (recordings)
            {"key": "voice_recording", "name": "Voice Recording", "flow": voice},
        )

        for field_spec in contact_fields:
            key = field_spec.get("key")
            name = field_spec.get("name", key.capitalize())
            flow = field_spec.get("flow", parent)

            # make sure our field exists after import
            field = self.org.fields.filter(key=key, name=name, is_system=False, is_proxy=False).first()
            self.assertIsNotNone(field, "Couldn't find field %s (%s)" % (key, name))

            # and our flow is dependent on us
            self.assertIsNotNone(
                flow.field_dependencies.filter(key__in=[key]).first(),
                "Flow is missing dependency on %s (%s)" % (key, name),
            )

        # we can delete our child flow and the parent ('Dependencies') will be marked as having issues
        self.client.post(reverse("flows.flow_delete", args=[child.uuid]))

        parent = Flow.objects.filter(name="Dependencies").get()
        child.refresh_from_db()

        self.assertFalse(child.is_active)
        self.assertTrue(parent.has_issues)
        self.assertNotIn(child, parent.flow_dependencies.all())

        # deleting our parent flow should also work
        self.client.post(reverse("flows.flow_delete", args=[parent.uuid]))

        parent.refresh_from_db()
        self.assertFalse(parent.is_active)
        self.assertEqual(0, parent.field_dependencies.all().count())
        self.assertEqual(0, parent.flow_dependencies.all().count())
        self.assertEqual(0, parent.group_dependencies.all().count())

    def test_update_expiration_task(self):
        flow1 = self.create_flow("Test 1")
        flow2 = self.create_flow("Test 2")

        # create waiting session and run for flow 1
        session1 = FlowSession.objects.create(
            uuid=uuid4(),
            org=self.org,
            contact=self.contact,
            current_flow=flow1,
            status=FlowSession.STATUS_WAITING,
            output_url="http://sessions.com/123.json",
            wait_started_on=datetime(2022, 1, 1, 0, 0, 0, 0, tzone.utc),
            wait_expires_on=datetime(2022, 1, 2, 0, 0, 0, 0, tzone.utc),
            wait_resume_on_expire=False,
        )

        # create non-waiting session for flow 1
        session2 = FlowSession.objects.create(
            uuid=uuid4(),
            org=self.org,
            contact=self.contact,
            current_flow=flow1,
            status=FlowSession.STATUS_COMPLETED,
            output_url="http://sessions.com/234.json",
            wait_started_on=datetime(2022, 1, 1, 0, 0, 0, 0, tzone.utc),
            wait_expires_on=None,
            wait_resume_on_expire=False,
            ended_on=timezone.now(),
        )

        # create waiting session for flow 2
        session3 = FlowSession.objects.create(
            uuid=uuid4(),
            org=self.org,
            contact=self.contact,
            current_flow=flow2,
            status=FlowSession.STATUS_WAITING,
            output_url="http://sessions.com/345.json",
            wait_started_on=datetime(2022, 1, 1, 0, 0, 0, 0, tzone.utc),
            wait_expires_on=datetime(2022, 1, 2, 0, 0, 0, 0, tzone.utc),
            wait_resume_on_expire=False,
        )

        # update flow 1 expires to 2 hours
        flow1.expires_after_minutes = 120
        flow1.save(update_fields=("expires_after_minutes",))

        update_session_wait_expires(flow1.id)

        # new session expiration should be wait_started_on + 1 hour
        session1.refresh_from_db()
        self.assertEqual(datetime(2022, 1, 1, 2, 0, 0, 0, tzone.utc), session1.wait_expires_on)

        # other sessions should be unchanged
        session2.refresh_from_db()
        session3.refresh_from_db()
        self.assertIsNone(session2.wait_expires_on)
        self.assertEqual(datetime(2022, 1, 2, 0, 0, 0, 0, tzone.utc), session3.wait_expires_on)


class FlowCRUDLTest(TembaTest, CRUDLTestMixin):
    def test_menu(self):
        menu_url = reverse("flows.flow_menu")

        FlowLabel.create(self.org, self.admin, "Important")

        self.assertRequestDisallowed(menu_url, [None, self.agent])
        self.assertPageMenu(
            menu_url,
            self.admin,
            [
                "Active",
                "Archived",
                "Globals",
                ("History", ["Starts", "Webhooks"]),
                ("Labels", ["Important (0)"]),
            ],
        )

    def test_create(self):
        create_url = reverse("flows.flow_create")
        self.create_flow("Registration")

        self.assertRequestDisallowed(create_url, [None, self.user, self.agent])
        response = self.assertCreateFetch(
            create_url,
            [self.editor, self.admin],
            form_fields=["name", "keyword_triggers", "flow_type", "base_language"],
        )

        # check flow type options
        self.assertEqual(
            [
                (Flow.TYPE_MESSAGE, "Messaging"),
                (Flow.TYPE_VOICE, "Phone Call"),
                (Flow.TYPE_BACKGROUND, "Background"),
            ],
            response.context["form"].fields["flow_type"].choices,
        )

        # try to submit without name or language
        self.assertCreateSubmit(
            create_url,
            self.admin,
            {"flow_type": "M"},
            form_errors={"name": "This field is required.", "base_language": "This field is required."},
        )

        # try to submit with a name that contains disallowed characters
        self.assertCreateSubmit(
            create_url,
            self.admin,
            {"name": '"Registration"', "flow_type": "M", "base_language": "eng"},
            form_errors={"name": 'Cannot contain the character: "'},
        )

        # try to submit with a name that is too long
        self.assertCreateSubmit(
            create_url,
            self.admin,
            {"name": "X" * 65, "flow_type": "M", "base_language": "eng"},
            form_errors={"name": "Ensure this value has at most 64 characters (it has 65)."},
        )

        # try to submit with a name that is already used
        self.assertCreateSubmit(
            create_url,
            self.admin,
            {"name": "Registration", "flow_type": "M", "base_language": "eng"},
            form_errors={"name": "Already used by another flow."},
        )

        response = self.assertCreateSubmit(
            create_url,
            self.admin,
            {"name": "Flow 1", "flow_type": "M", "base_language": "eng"},
            new_obj_query=Flow.objects.filter(org=self.org, flow_type="M", name="Flow 1"),
        )

        flow1 = Flow.objects.get(name="Flow 1")
        self.assertEqual(1, flow1.revisions.all().count())

        self.assertRedirect(response, reverse("flows.flow_editor", args=[flow1.uuid]))

    def test_create_with_keywords(self):
        create_url = reverse("flows.flow_create")

        # try creating a flow with invalid keywords
        self.assertCreateSubmit(
            create_url,
            self.admin,
            {
                "name": "Flow #1",
                "base_language": "eng",
                "keyword_triggers": ["toooooooooooooolong", "test"],
                "flow_type": Flow.TYPE_MESSAGE,
            },
            form_errors={
                "keyword_triggers": "Must be single words, less than 16 characters, containing only letters and numbers."
            },
        )

        # submit with valid keywords
        self.assertCreateSubmit(
            create_url,
            self.admin,
            {
                "name": "Flow 1",
                "base_language": "eng",
                "keyword_triggers": ["testing", "test"],
                "flow_type": Flow.TYPE_MESSAGE,
            },
            new_obj_query=Flow.objects.filter(org=self.org, name="Flow 1", flow_type="M"),
        )

        # check the created keyword trigger
        flow1 = Flow.objects.get(name="Flow 1")
        self.assertEqual(1, flow1.triggers.count())
        self.assertEqual(1, flow1.triggers.filter(trigger_type="K", keywords=["testing", "test"]).count())

        # try to create another flow with one of the same keywords
        self.assertCreateSubmit(
            create_url,
            self.admin,
            {
                "name": "Flow 2",
                "base_language": "eng",
                "keyword_triggers": ["test"],
                "flow_type": Flow.TYPE_MESSAGE,
            },
            form_errors={"keyword_triggers": '"test" is already used for another flow.'},
        )

        # add a group to the existing trigger
        group = self.create_group("Testers", contacts=[])
        flow1.triggers.get().groups.add(group)

        # and now it's no longer a conflict
        self.assertCreateSubmit(
            create_url,
            self.admin,
            {
                "name": "Flow 2",
                "base_language": "eng",
                "keyword_triggers": ["test"],
                "flow_type": Flow.TYPE_MESSAGE,
            },
            new_obj_query=Flow.objects.filter(org=self.org, name="Flow 2", flow_type="M"),
        )

        # check the created keyword triggers
        flow2 = Flow.objects.get(name="Flow 2")
        self.assertEqual([["test"]], list(flow2.triggers.order_by("id").values_list("keywords", flat=True)))

    def test_views(self):
        create_url = reverse("flows.flow_create")

        self.create_contact("Eric", phone="+250788382382")
        flow = self.create_flow("Test")

        # create a flow for another org
        other_flow = Flow.create(self.org2, self.admin2, "Flow2")

        # no login, no list
        response = self.client.get(reverse("flows.flow_list"))
        self.assertLoginRedirect(response)

        user = self.admin
        user.first_name = "Test"
        user.last_name = "Contact"
        user.save()
        self.login(user)

        self.assertContentMenu(reverse("flows.flow_list"), self.user, ["Export"])

        self.assertContentMenu(
            reverse("flows.flow_list"),
            self.admin,
            ["New Flow", "New Label", "Import", "Export"],
        )

        # list, should have only one flow (the one created in setUp)
        response = self.client.get(reverse("flows.flow_list"))
        self.assertEqual(1, len(response.context["object_list"]))

        # inactive list shouldn't have any flows
        response = self.client.get(reverse("flows.flow_archived"))
        self.assertEqual(0, len(response.context["object_list"]))

        # also shouldn't be able to view other flow
        response = self.client.get(reverse("flows.flow_editor", args=[other_flow.uuid]))
        self.assertEqual(404, response.status_code)

        # get our create page
        response = self.client.get(create_url)
        self.assertTrue(response.context["has_flows"])

        # create a new regular flow
        response = self.client.post(
            create_url, {"name": "Flow 1", "flow_type": Flow.TYPE_MESSAGE, "base_language": "eng"}
        )
        self.assertEqual(302, response.status_code)

        # check we've been redirected to the editor and we have a revision
        flow1 = Flow.objects.get(org=self.org, name="Flow 1")
        self.assertEqual(f"/flow/editor/{flow1.uuid}/", response.url)
        self.assertEqual(1, flow1.revisions.all().count())
        self.assertEqual(Flow.TYPE_MESSAGE, flow1.flow_type)
        self.assertEqual(10080, flow1.expires_after_minutes)

        # add a trigger on this flow
        trigger = Trigger.create(
            self.org,
            self.admin,
            Trigger.TYPE_KEYWORD,
            flow1,
            keywords=["unique"],
            match_type=Trigger.MATCH_FIRST_WORD,
        )

        # create a new voice flow
        response = self.client.post(
            create_url, {"name": "Voice Flow", "flow_type": Flow.TYPE_VOICE, "base_language": "eng"}
        )
        voice_flow = Flow.objects.get(org=self.org, name="Voice Flow")
        self.assertEqual(response.status_code, 302)
        self.assertEqual(voice_flow.flow_type, "V")

        # default expiration for voice is shorter
        self.assertEqual(voice_flow.expires_after_minutes, 5)

        # test flows with triggers
        # create a new flow with one unformatted keyword
        response = self.client.post(
            create_url,
            {
                "name": "Flow With Unformated Keyword Triggers",
                "keyword_triggers": ["this is", "it"],
                "base_language": "eng",
            },
        )
        self.assertFormError(
            response.context["form"],
            "keyword_triggers",
            "Must be single words, less than 16 characters, containing only letters and numbers.",
        )

        # create a new flow with one existing keyword
        response = self.client.post(
            create_url, {"name": "Flow With Existing Keyword Triggers", "keyword_triggers": ["this", "is", "unique"]}
        )
        self.assertFormError(response.context["form"], "keyword_triggers", '"unique" is already used for another flow.')

        # create another trigger so there are two in the way
        trigger = Trigger.create(
            self.org,
            self.admin,
            Trigger.TYPE_KEYWORD,
            flow1,
            keywords=["this"],
            match_type=Trigger.MATCH_FIRST_WORD,
        )

        response = self.client.post(
            create_url, {"name": "Flow With Existing Keyword Triggers", "keyword_triggers": ["this", "is", "unique"]}
        )
        self.assertFormError(
            response.context["form"], "keyword_triggers", '"this", "unique" are already used for another flow.'
        )
        trigger.delete()

        # create a new flow with keywords
        response = self.client.post(
            create_url,
            {
                "name": "Flow With Good Keyword Triggers",
                "base_language": "eng",
                "keyword_triggers": ["this", "is", "it"],
                "flow_type": Flow.TYPE_MESSAGE,
                "expires_after_minutes": 30,
            },
        )
        flow3 = Flow.objects.get(name="Flow With Good Keyword Triggers")

        # check we're being redirected to the editor view
        self.assertRedirect(response, reverse("flows.flow_editor", args=[flow3.uuid]))

        # can see results for a flow
        response = self.client.get(reverse("flows.flow_results", args=[flow.uuid]))
        self.assertEqual(200, response.status_code)

        # check flow listing
        response = self.client.get(reverse("flows.flow_list"))
        self.assertEqual(list(response.context["object_list"]), [flow3, voice_flow, flow1, flow])  # by saved_on

        # test update view
        response = self.client.post(reverse("flows.flow_update", args=[flow.id]))
        self.assertEqual(response.status_code, 200)
        self.assertEqual(len(response.context["form"].fields), 5)
        self.assertIn("name", response.context["form"].fields)
        self.assertIn("keyword_triggers", response.context["form"].fields)
        self.assertIn("ignore_triggers", response.context["form"].fields)

        # test ivr flow creation
        self.channel.role = "SRCA"
        self.channel.save()

        response = self.client.post(
            create_url,
            {
                "name": "Message flow",
                "base_language": "eng",
                "expires_after_minutes": 5,
                "flow_type": Flow.TYPE_MESSAGE,
            },
        )
        msg_flow = Flow.objects.get(name="Message flow")

        self.assertEqual(302, response.status_code)
        self.assertEqual(msg_flow.flow_type, Flow.TYPE_MESSAGE)

        response = self.client.post(
            create_url,
            {"name": "Call flow", "base_language": "eng", "expires_after_minutes": 5, "flow_type": Flow.TYPE_VOICE},
        )
        call_flow = Flow.objects.get(name="Call flow")

        self.assertEqual(302, response.status_code)
        self.assertEqual(call_flow.flow_type, Flow.TYPE_VOICE)

        # test creating a flow with base language
        self.org.set_flow_languages(self.admin, ["eng"])

        response = self.client.post(
            create_url,
            {
                "name": "Language Flow",
                "expires_after_minutes": 5,
                "base_language": "eng",
                "flow_type": Flow.TYPE_MESSAGE,
            },
        )

        language_flow = Flow.objects.get(name="Language Flow")

        self.assertEqual(302, response.status_code)
        self.assertEqual(language_flow.base_language, "eng")

    def test_update_messaging_flow(self):
        flow = self.create_flow("Test")
        update_url = reverse("flows.flow_update", args=[flow.id])

        def assert_triggers(expected: list):
            actual = list(flow.triggers.filter(trigger_type="K", is_active=True).values("keywords", "is_archived"))
            self.assertCountEqual(actual, expected)

        self.assertRequestDisallowed(update_url, [None, self.user, self.agent, self.admin2])
        self.assertUpdateFetch(
            update_url,
            [self.editor, self.admin],
            form_fields={
                "name": "Test",
                "keyword_triggers": [],
                "expires_after_minutes": 10080,
                "ignore_triggers": False,
            },
        )

        # try to update with empty name
        self.assertUpdateSubmit(
            update_url,
            self.admin,
            {"name": "", "expires_after_minutes": 10, "ignore_triggers": True},
            form_errors={"name": "This field is required."},
            object_unchanged=flow,
        )

        # update all fields
        self.assertUpdateSubmit(
            update_url,
            self.admin,
            {
                "name": "New Name",
                "keyword_triggers": ["test", "help"],
                "expires_after_minutes": 10,
                "ignore_triggers": True,
            },
        )

        flow.refresh_from_db()
        self.assertEqual("New Name", flow.name)
        self.assertEqual(10, flow.expires_after_minutes)
        self.assertTrue(flow.ignore_triggers)

        assert_triggers([{"keywords": ["test", "help"], "is_archived": False}])

        # remove one keyword and add another
        self.assertUpdateSubmit(
            update_url,
            self.admin,
            {
                "name": "New Name",
                "keyword_triggers": ["help", "support"],
                "expires_after_minutes": 10,
                "ignore_triggers": True,
            },
        )

        assert_triggers(
            [
                {"keywords": ["test", "help"], "is_archived": True},
                {"keywords": ["help", "support"], "is_archived": False},
            ]
        )

        # put "test" keyword back and remove "support"
        self.assertUpdateSubmit(
            update_url,
            self.admin,
            {
                "name": "New Name",
                "keyword_triggers": ["test", "help"],
                "expires_after_minutes": 10,
                "ignore_triggers": True,
            },
        )

        assert_triggers(
            [
                {"keywords": ["test", "help"], "is_archived": False},
                {"keywords": ["help", "support"], "is_archived": True},
            ]
        )

        # add channel filter to active trigger
        support = flow.triggers.get(is_archived=False)
        support.channel = self.channel
        support.save(update_fields=("channel",))

        # re-adding "support" will now restore that trigger
        self.assertUpdateSubmit(
            update_url,
            self.admin,
            {
                "name": "New Name",
                "keyword_triggers": ["test", "help", "support"],
                "expires_after_minutes": 10,
                "ignore_triggers": True,
            },
        )

        assert_triggers(
            [
                {"keywords": ["test", "help"], "is_archived": False},
                {"keywords": ["help", "support"], "is_archived": False},
            ]
        )

    def test_update_voice_flow(self):
        flow = self.create_flow("IVR Test", flow_type=Flow.TYPE_VOICE)
        update_url = reverse("flows.flow_update", args=[flow.id])

        self.assertRequestDisallowed(update_url, [None, self.user, self.agent, self.admin2])
        self.assertUpdateFetch(
            update_url,
            [self.editor, self.admin],
            form_fields=["name", "keyword_triggers", "expires_after_minutes", "ignore_triggers", "ivr_retry"],
        )

        # try to update with an expires value which is only for messaging flows and an invalid retry value
        self.assertUpdateSubmit(
            update_url,
            self.admin,
            {"name": "New Name", "expires_after_minutes": 720, "ignore_triggers": True, "ivr_retry": 1234},
            form_errors={
                "expires_after_minutes": "Select a valid choice. 720 is not one of the available choices.",
                "ivr_retry": "Select a valid choice. 1234 is not one of the available choices.",
            },
            object_unchanged=flow,
        )

        # update name and contact creation option to be per login
        self.assertUpdateSubmit(
            update_url,
            self.admin,
            {
                "name": "New Name",
                "keyword_triggers": ["test", "help"],
                "expires_after_minutes": 10,
                "ignore_triggers": True,
                "ivr_retry": 30,
            },
        )

        flow.refresh_from_db()
        self.assertEqual("New Name", flow.name)
        self.assertEqual(10, flow.expires_after_minutes)
        self.assertTrue(flow.ignore_triggers)
        self.assertEqual(30, flow.metadata.get("ivr_retry"))
        self.assertEqual(1, flow.triggers.count())
        self.assertEqual(1, flow.triggers.filter(keywords=["test", "help"]).count())

        # check we still have that value after saving a new revision
        flow.save_revision(self.admin, flow.get_definition())
        self.assertEqual(30, flow.metadata["ivr_retry"])

    def test_update_surveyor_flow(self):
        flow = self.create_flow("Survey", flow_type=Flow.TYPE_SURVEY)
        update_url = reverse("flows.flow_update", args=[flow.id])

        # we should only see name and contact creation option on form
        self.assertRequestDisallowed(update_url, [None, self.user, self.agent, self.admin2])
        self.assertUpdateFetch(update_url, [self.editor, self.admin], form_fields=["name", "contact_creation"])

        # update name and contact creation option to be per login
        self.assertUpdateSubmit(update_url, self.admin, {"name": "New Name", "contact_creation": "login"})

        flow.refresh_from_db()
        self.assertEqual("New Name", flow.name)
        self.assertEqual("login", flow.metadata.get("contact_creation"))

    def test_update_background_flow(self):
        flow = self.create_flow("Background", flow_type=Flow.TYPE_BACKGROUND)
        update_url = reverse("flows.flow_update", args=[flow.id])

        # we should only see name on form
        self.assertRequestDisallowed(update_url, [None, self.user, self.agent, self.admin2])
        self.assertUpdateFetch(update_url, [self.editor, self.admin], form_fields=["name"])

        # update name and contact creation option to be per login
        self.assertUpdateSubmit(update_url, self.admin, {"name": "New Name"})

        flow.refresh_from_db()
        self.assertEqual("New Name", flow.name)

    def test_list_views(self):
        flow1 = self.create_flow("Flow 1")
        flow2 = self.create_flow("Flow 2")

        # archive second flow
        flow2.is_archived = True
        flow2.save(update_fields=("is_archived",))

        flow3 = self.create_flow("Flow 3")

        self.login(self.admin)

        # see our trigger on the list page
        response = self.client.get(reverse("flows.flow_list"))
        self.assertContains(response, flow1.name)
        self.assertContains(response, flow3.name)

        # archive it
        response = self.client.post(reverse("flows.flow_list"), {"action": "archive", "objects": flow1.id})
        self.assertEqual(200, response.status_code)

        # flow should no longer appear in list
        response = self.client.get(reverse("flows.flow_list"))
        self.assertNotContains(response, flow1.name)
        self.assertContains(response, flow3.name)

        self.assertEqual(("archive", "label", "export-results"), response.context["actions"])

        # but does appear in archived list
        response = self.client.get(reverse("flows.flow_archived"))
        self.assertContains(response, flow1.name)

        # flow2 should appear before flow since it was created later
        self.assertTrue(flow2, response.context["object_list"][0])
        self.assertTrue(flow1, response.context["object_list"][1])

        # unarchive it
        response = self.client.post(reverse("flows.flow_archived"), {"action": "restore", "objects": flow1.id})
        self.assertEqual(200, response.status_code)

        # flow should no longer appear in archived list
        response = self.client.get(reverse("flows.flow_archived"))
        self.assertNotContains(response, flow1.name)
        self.assertEqual(("restore",), response.context["actions"])

        # but does appear in normal list
        response = self.client.get(reverse("flows.flow_list"))
        self.assertContains(response, flow1.name)
        self.assertContains(response, flow3.name)

        # can label flows
        label1 = FlowLabel.create(self.org, self.admin, "Important")

        response = self.client.post(
            reverse("flows.flow_list"), {"action": "label", "objects": flow1.id, "label": label1.id}
        )

        self.assertEqual(200, response.status_code)
        self.assertEqual({label1}, set(flow1.labels.all()))
        self.assertEqual({flow1}, set(label1.flows.all()))

        # and unlabel
        response = self.client.post(
            reverse("flows.flow_list"), {"action": "label", "objects": flow1.id, "label": label1.id, "add": False}
        )

        self.assertEqual(200, response.status_code)

        flow1.refresh_from_db()
        self.assertEqual(set(), set(flow1.labels.all()))

        # voice flows should be included in the count
        Flow.objects.filter(id=flow1.id).update(flow_type=Flow.TYPE_VOICE)

        response = self.client.get(reverse("flows.flow_list"))
        self.assertContains(response, flow1.name)

        # single message flow (flom campaign) should not be included in counts and not even on this list
        Flow.objects.filter(id=flow1.id).update(is_system=True)

        response = self.client.get(reverse("flows.flow_list"))
        self.assertNotContains(response, flow1.name)

        # single message flow should not be even in the archived list
        Flow.objects.filter(id=flow1.id).update(is_system=True, is_archived=True)

        response = self.client.get(reverse("flows.flow_archived"))
        self.assertNotContains(response, flow1.name)

    def test_filter(self):
        flow1 = self.create_flow("Flow 1")
        flow2 = self.create_flow("Flow 2")

        label1 = FlowLabel.create(self.org, self.admin, "Important")
        label2 = FlowLabel.create(self.org, self.admin, "Very Important")

        label1.toggle_label([flow1, flow2], add=True)
        label2.toggle_label([flow2], add=True)

        self.login(self.admin)

        response = self.client.get(reverse("flows.flow_filter", args=[label1.uuid]))
        self.assertEqual([flow2, flow1], list(response.context["object_list"]))
        self.assertEqual(("label", "export-results"), response.context["actions"])

        response = self.client.get(reverse("flows.flow_filter", args=[label2.uuid]))
        self.assertEqual([flow2], list(response.context["object_list"]))

        response = self.client.get(reverse("flows.flow_filter", args=[label2.uuid]))
        self.assertEqual(f"/flow/labels/{label2.uuid}", response.headers.get(TEMBA_MENU_SELECTION))

    def test_get_definition(self):
        flow = self.get_flow("color_v13")

        # if definition is outdated, metadata values are updated from db object
        flow.name = "Amazing Flow"
        flow.save(update_fields=("name",))

        self.assertEqual("Amazing Flow", flow.get_definition()["name"])

        # make a flow that looks like a legacy flow
        flow = self.get_flow("color_v11")
        original_def = self.load_json("test_flows/color_v11.json")["flows"][0]

        flow.version_number = "11.12"
        flow.save(update_fields=("version_number",))

        revision = flow.revisions.get()
        revision.definition = original_def
        revision.spec_version = "11.12"
        revision.save(update_fields=("definition", "spec_version"))

        self.assertIn("metadata", flow.get_definition())

        # if definition is outdated, metadata values are updated from db object
        flow.name = "Amazing Flow 2"
        flow.save(update_fields=("name",))

        self.assertEqual("Amazing Flow 2", flow.get_definition()["metadata"]["name"])

        # metadata section can be missing too
        del original_def["metadata"]
        revision.definition = original_def
        revision.save(update_fields=("definition",))

        self.assertEqual("Amazing Flow 2", flow.get_definition()["metadata"]["name"])

    def test_revisions(self):
        flow = self.get_flow("color_v11")

        revisions_url = reverse("flows.flow_revisions", args=[flow.uuid])

        original_def = self.load_json("test_flows/color_v11.json")["flows"][0]

        # rewind definition to legacy spec
        revision = flow.revisions.get()
        revision.definition = original_def
        revision.spec_version = "11.12"
        revision.save(update_fields=("definition", "spec_version"))

        # create a new migrated revision
        flow_def = revision.get_migrated_definition()
        flow.save_revision(self.admin, flow_def)

        revisions = list(flow.revisions.all().order_by("-created_on"))

        # now we should have two revisions
        self.assertEqual(2, len(revisions))
        self.assertEqual(2, revisions[0].revision)
        self.assertEqual(Flow.CURRENT_SPEC_VERSION, revisions[0].spec_version)
        self.assertEqual(1, revisions[1].revision)
        self.assertEqual("11.12", revisions[1].spec_version)

        self.assertRequestDisallowed(revisions_url, [None, self.agent, self.admin2])
        response = self.assertReadFetch(revisions_url, [self.user, self.editor, self.admin])
        self.assertEqual(
            [
                {
                    "user": {"email": "admin@textit.com", "name": "Andy"},
                    "created_on": matchers.ISODate(),
                    "id": revisions[0].id,
                    "version": Flow.CURRENT_SPEC_VERSION,
                    "revision": 2,
                },
                {
                    "user": {"email": "admin@textit.com", "name": "Andy"},
                    "created_on": matchers.ISODate(),
                    "id": revisions[1].id,
                    "version": "11.12",
                    "revision": 1,
                },
            ],
            response.json()["results"],
        )

        # fetch a specific revision
        response = self.assertReadFetch(f"{revisions_url}{revisions[0].id}/", [self.user, self.editor, self.admin])

        # make sure we can read the definition
        definition = response.json()["definition"]
        self.assertEqual("und", definition["language"])

        # fetch the legacy revision
        response = self.client.get(f"{revisions_url}{revisions[1].id}/")

        # should automatically migrate to latest spec
        self.assertEqual(Flow.CURRENT_SPEC_VERSION, response.json()["definition"]["spec_version"])

        # but we can also limit how far it is migrated
        response = self.client.get(f"{revisions_url}{revisions[1].id}/?version=13.0.0")

        # should only have been migrated to that version
        self.assertEqual("13.0.0", response.json()["definition"]["spec_version"])

        # check 404 for invalid revision number
        response = self.requestView(f"{revisions_url}12345678/", self.admin)
        self.assertEqual(404, response.status_code)

    def test_save_revisions(self):
        flow = self.create_flow("Go Flow")
        revisions_url = reverse("flows.flow_revisions", args=[flow.uuid])

        self.login(self.admin)
        response = self.client.get(revisions_url)
        self.assertEqual(1, len(response.json()))

        definition = flow.revisions.all().first().definition

        # viewers can't save flows
        self.login(self.user)
        response = self.client.post(revisions_url, definition, content_type="application/json")
        self.assertEqual(403, response.status_code)

        # check that we can create a new revision
        self.login(self.admin)
        response = self.client.post(revisions_url, definition, content_type="application/json")
        new_revision = response.json()
        self.assertEqual(2, new_revision["revision"][Flow.DEFINITION_REVISION])

        # but we can't save our old revision
        response = self.client.post(revisions_url, definition, content_type="application/json")
        self.assertResponseError(
            response, "description", "Your changes will not be saved until you refresh your browser"
        )

        # or save an old version
        definition = flow.revisions.all().first().definition
        definition[Flow.DEFINITION_SPEC_VERSION] = "11.12"
        response = self.client.post(revisions_url, definition, content_type="application/json")
        self.assertResponseError(response, "description", "Your flow has been upgraded to the latest version")

    def test_inactive_flow(self):
        flow = self.create_flow("Deleted")
        flow.release(self.admin)

        self.login(self.admin)

        response = self.client.get(reverse("flows.flow_revisions", args=[flow.uuid]))

        self.assertEqual(404, response.status_code)

        response = self.client.get(reverse("flows.flow_activity", args=[flow.uuid]))

        self.assertEqual(404, response.status_code)

    @mock_mailroom
    def test_preview_start(self, mr_mocks):
        flow = self.create_flow("Test Flow")
        self.create_field("age", "Age")
        self.create_contact("Ann", phone="+16302222222", fields={"age": 40})
        self.create_contact("Bob", phone="+16303333333", fields={"age": 33})

        mr_mocks.flow_start_preview(query='age > 30 AND status = "active" AND history != "Test Flow"', total=100)

        preview_url = reverse("flows.flow_preview_start", args=[flow.id])

        self.login(self.editor)

        response = self.client.post(
            preview_url,
            {
                "query": "age > 30",
                "exclusions": {"non_active": True, "started_previously": True},
            },
            content_type="application/json",
        )
        self.assertEqual(
            {
                "query": 'age > 30 AND status = "active" AND history != "Test Flow"',
                "total": 100,
                "send_time": 10.0,
                "warnings": [],
                "blockers": [],
            },
            response.json(),
        )

        mr_mocks.flow_start_preview(
            query='age > 30 AND status = "active" AND history != "Test Flow" AND flow = ""', total=100
        )
        preview_url = reverse("flows.flow_preview_start", args=[flow.id])

        self.login(self.editor)

        response = self.client.post(
            preview_url,
            {
                "query": "age > 30",
                "exclusions": {"non_active": True, "started_previously": True, "in_a_flow": True},
            },
            content_type="application/json",
        )
        self.assertEqual(
            {
                "query": 'age > 30 AND status = "active" AND history != "Test Flow" AND flow = ""',
                "total": 100,
                "send_time": 10.0,
                "warnings": [],
                "blockers": [],
            },
            response.json(),
        )

        # try with a bad query
        mr_mocks.exception(mailroom.QueryValidationException("mismatched input at (((", "syntax"))

        response = self.client.post(
            preview_url,
            {
                "query": "(((",
                "exclusions": {"non_active": True, "started_previously": True},
            },
            content_type="application/json",
        )
        self.assertEqual(400, response.status_code)
        self.assertEqual({"query": "", "total": 0, "error": "Invalid query syntax."}, response.json())

        # suspended orgs should block
        self.org.suspend()
        mr_mocks.flow_start_preview(query="age > 30", total=2)
        response = self.client.post(preview_url, {"query": "age > 30"}, content_type="application/json")
        self.assertEqual(
            [
                "Sorry, your workspace is currently suspended. To re-enable starting flows and sending messages, please contact support."
            ],
            response.json()["blockers"],
        )

        # flagged orgs should block
        self.org.unsuspend()
        self.org.flag()
        mr_mocks.flow_start_preview(query="age > 30", total=2)
        response = self.client.post(preview_url, {"query": "age > 30"}, content_type="application/json")
        self.assertEqual(
            [
                "Sorry, your workspace is currently flagged. To re-enable starting flows and sending messages, please contact support."
            ],
            response.json()["blockers"],
        )

        self.org.unflag()

        # create a pending flow start to test warning
        FlowStart.create(flow, self.admin, query="age > 30")

        mr_mocks.flow_start_preview(query='age > 30 AND status = "active" AND history != "Test Flow"', total=100)

        response = self.client.post(
            preview_url,
            {
                "query": "age > 30",
                "exclusions": {"non_active": True, "started_previously": True},
            },
            content_type="application/json",
        )

        self.assertEqual(
            [
                "A flow is already starting. To avoid confusion, make sure you are not targeting the same contacts before continuing."
            ],
            response.json()["warnings"],
        )

        ivr_flow = self.create_flow("IVR Test", flow_type=Flow.TYPE_VOICE)

        preview_url = reverse("flows.flow_preview_start", args=[ivr_flow.id])

        # shouldn't be able to since we don't have a call channel
        self.org.flow_starts.all().delete()
        mr_mocks.flow_start_preview(query='age > 30 AND status = "active" AND history != "IVR Test"', total=100)

        response = self.client.post(
            preview_url,
            {
                "query": "age > 30",
                "exclusions": {"non_active": True, "started_previously": True},
            },
            content_type="application/json",
        )

        self.assertEqual(
            response.json()["blockers"][0],
            'To start this flow you need to <a href="/channels/channel/claim/">add a voice channel</a> to your workspace which will allow you to make and receive calls.',
        )

        # if we have too many messages in our outbox we should block
        SystemLabelCount.objects.create(org=self.org, label_type=SystemLabel.TYPE_OUTBOX, count=1_000_001)
        preview_url = reverse("flows.flow_preview_start", args=[flow.id])
        mr_mocks.flow_start_preview(query="age > 30", total=1000)

        response = self.client.post(
            preview_url,
            {
                "query": "age > 30",
            },
            content_type="application/json",
        )
        self.assertEqual(
            [
                "You have too many messages queued in your outbox. Please wait for these messages to send and then try again."
            ],
            response.json()["blockers"],
        )
        self.org.system_labels.all().delete()

        # check warning for lots of contacts
        preview_url = reverse("flows.flow_preview_start", args=[flow.id])

        # with patch("temba.orgs.models.Org.get_estimated_send_time") as mock_get_estimated_send_time:
        with override_settings(SEND_HOURS_WARNING=24, SEND_HOURS_BLOCK=48):

            # we send at 10 tps, so make the total take 24 hours
            expected_tps = 10
            mr_mocks.flow_start_preview(
                query='age > 30 AND status = "active" AND history != "Test Flow"', total=24 * 60 * 60 * expected_tps
            )

            # mock_get_estimated_send_time.return_value = timedelta(days=2)
            response = self.client.post(
                preview_url,
                {
                    "query": "age > 30",
                    "exclusions": {"non_active": True, "started_previously": True},
                },
                content_type="application/json",
            )

            self.assertEqual(
                response.json()["warnings"][0],
                "Your channels will likely take over a day to reach all of the selected contacts. Consider selecting fewer contacts before continuing.",
            )

            # now really long so it should block
            mr_mocks.flow_start_preview(
                query='age > 30 AND status = "active" AND history != "Test Flow"', total=3 * 24 * 60 * 60 * expected_tps
            )
            # mock_get_estimated_send_time.return_value = timedelta(days=7)
            response = self.client.post(
                preview_url,
                {
                    "query": "age > 30",
                    "exclusions": {"non_active": True, "started_previously": True},
                },
                content_type="application/json",
            )

            self.assertEqual(
                response.json()["blockers"][0],
                "Your channels cannot send fast enough to reach all of the selected contacts in a reasonable time. Select fewer contacts to continue.",
            )

        # if we release our send channel we also can't start a regular messaging flow
        self.channel.release(self.admin)
        mr_mocks.flow_start_preview(query='age > 30 AND status = "active" AND history != "Test Flow"', total=100)

        response = self.client.post(
            preview_url,
            {
                "query": "age > 30",
                "exclusions": {"non_active": True, "started_previously": True},
            },
            content_type="application/json",
        )

        self.assertEqual(
            response.json()["blockers"][0],
            'To start this flow you need to <a href="/channels/channel/claim/">add a channel</a> to your workspace which will allow you to send messages to your contacts.',
        )

        flow = self.create_flow("Background Flow", flow_type=Flow.TYPE_BACKGROUND)
        mr_mocks.flow_start_preview(query='age > 30 AND status = "active" AND history != "Background Flow"', total=100)
        preview_url = reverse("flows.flow_preview_start", args=[flow.id])

        self.login(self.editor)

        response = self.client.post(
            preview_url,
            {
                "query": "age > 30",
                "exclusions": {"non_active": True, "started_previously": True, "in_a_flow": True},
            },
            content_type="application/json",
        )
        self.assertEqual(
            {
                "query": 'age > 30 AND status = "active" AND history != "Background Flow"',
                "total": 100,
                "send_time": 0.0,
                "warnings": [],
                "blockers": [],
            },
            response.json(),
        )

    @mock_mailroom
    def test_template_warnings(self, mr_mocks):
        self.login(self.admin)
        flow = self.get_flow("whatsapp_template")

        # bring up broadcast dialog
        self.login(self.admin)

        mr_mocks.flow_start_preview(query="age > 30", total=2)
        response = self.client.post(
            reverse("flows.flow_preview_start", args=[flow.id]),
            {
                "query": "age > 30",
            },
            content_type="application/json",
        )

        # no warning, we don't have a whatsapp channel
        self.assertEqual(response.json()["warnings"], [])

        # change our channel to use a whatsapp scheme
        self.channel.schemes = [URN.WHATSAPP_SCHEME]
        self.channel.channel_type = "TWA"
        self.channel.save()

        mr_mocks.flow_start_preview(query="age > 30", total=2)
        response = self.client.post(
            reverse("flows.flow_preview_start", args=[flow.id]),
            {
                "query": "age > 30",
            },
            content_type="application/json",
        )

        # no warning, we don't have a whatsapp channel that requires a message template
        self.assertEqual(response.json()["warnings"], [])

        self.channel.channel_type = "WA"
        self.channel.save()

        # clear dependencies, this will cause our flow to look like it isn't using templates
        metadata = flow.metadata
        flow.metadata = {}
        flow.save(update_fields=["metadata"])

        mr_mocks.flow_start_preview(query="age > 30", total=2)
        response = self.client.post(
            reverse("flows.flow_preview_start", args=[flow.id]),
            {
                "query": "age > 30",
            },
            content_type="application/json",
        )

        self.assertEqual(
            response.json()["warnings"],
            [
                "This flow does not use message templates. You may still start this flow but WhatsApp contacts who have not sent an incoming message in the last 24 hours may not receive it."
            ],
        )

        # restore our dependency
        flow.metadata = metadata
        flow.save(update_fields=["metadata"])

        # template doesn't exit, will be warned
        mr_mocks.flow_start_preview(query="age > 30", total=2)
        response = self.client.post(
            reverse("flows.flow_preview_start", args=[flow.id]),
            {
                "query": "age > 30",
            },
            content_type="application/json",
        )

        self.assertEqual(
            response.json()["warnings"],
            ["The message template affirmation does not exist on your account and cannot be sent."],
        )

        # create the template, but no translations
        template = self.create_template("affirmation", [], uuid="f712e05c-bbed-40f1-b3d9-671bb9b60775")

        # will be warned again
        mr_mocks.flow_start_preview(query="age > 30", total=2)
        response = self.client.post(
            reverse("flows.flow_preview_start", args=[flow.id]),
            {
                "query": "age > 30",
            },
            content_type="application/json",
        )

        self.assertEqual(
            response.json()["warnings"], ["Your message template affirmation is not approved and cannot be sent."]
        )

        # create a translation, but not approved
        TemplateTranslation.objects.create(
            template=template,
            channel=self.channel,
            locale="eng-US",
            status=TemplateTranslation.STATUS_REJECTED,
            external_id="id1",
            external_locale="en_US",
            namespace="foo_namespace",
            components=[{"name": "body", "type": "body/text", "content": "Hello", "variables": {}, "params": []}],
            variables=[],
        )

        # will be warned again
        mr_mocks.flow_start_preview(query="age > 30", total=2)
        response = self.client.post(
            reverse("flows.flow_preview_start", args=[flow.id]),
            {
                "query": "age > 30",
            },
            content_type="application/json",
        )

        self.assertEqual(
            response.json()["warnings"], ["Your message template affirmation is not approved and cannot be sent."]
        )

        # finally, set our translation to approved
        TemplateTranslation.objects.update(status=TemplateTranslation.STATUS_APPROVED)

        # no warnings
        mr_mocks.flow_start_preview(query="age > 30", total=2)
        response = self.client.post(
            reverse("flows.flow_preview_start", args=[flow.id]),
            {
                "query": "age > 30",
            },
            content_type="application/json",
        )

        self.assertEqual(response.json()["warnings"], [])

    @mock_mailroom
    def test_start(self, mr_mocks):
        contact = self.create_contact("Bob", phone="+593979099111")
        flow = self.create_flow("Test")
        start_url = f"{reverse('flows.flow_start', args=[])}?flow={flow.id}"

        self.assertRequestDisallowed(start_url, [None, self.user, self.agent])
        self.assertUpdateFetch(start_url, [self.editor, self.admin], form_fields=["flow", "contact_search"])

        # create flow start with a query
        mr_mocks.contact_parse_query("frank", cleaned='name ~ "frank"')
        self.assertUpdateSubmit(
            start_url,
            self.admin,
            {"flow": flow.id, "contact_search": get_contact_search(query="frank")},
        )

        start = FlowStart.objects.get()
        self.assertEqual(flow, start.flow)
        self.assertEqual(FlowStart.STATUS_PENDING, start.status)
        self.assertEqual({}, start.exclusions)
        self.assertEqual('name ~ "frank"', start.query)

        self.assertEqual(1, len(mr_mocks.queued_batch_tasks))
        self.assertEqual("start_flow", mr_mocks.queued_batch_tasks[0]["type"])

        FlowStart.objects.all().delete()

        # create flow start with a bogus query
        mr_mocks.exception(mailroom.QueryValidationException("query contains an error", "syntax"))
        self.assertUpdateSubmit(
            start_url,
            self.admin,
            {"flow": flow.id, "contact_search": get_contact_search(query='name = "frank')},
            form_errors={"contact_search": "Invalid query syntax."},
            object_unchanged=flow,
        )

        # try missing contacts
        self.assertUpdateSubmit(
            start_url,
            self.admin,
            {"flow": flow.id, "contact_search": get_contact_search(contacts=[])},
            form_errors={"contact_search": "Contacts or groups are required."},
            object_unchanged=flow,
        )

        # try to create with an empty query
        self.assertUpdateSubmit(
            start_url,
            self.admin,
            {"flow": flow.id, "contact_search": get_contact_search(query="")},
            form_errors={"contact_search": "A contact query is required."},
            object_unchanged=flow,
        )

        query = f"uuid='{contact.uuid}'"
        mr_mocks.contact_parse_query(query, cleaned=query)

        # create flow start with exclude_in_other and exclude_reruns both left unchecked
        self.assertUpdateSubmit(
            start_url,
            self.admin,
            {"flow": flow.id, "contact_search": get_contact_search(query=query)},
        )

        start = FlowStart.objects.get()

        self.assertEqual(query, start.query)
        self.assertEqual(flow, start.flow)
        self.assertEqual(FlowStart.TYPE_MANUAL, start.start_type)
        self.assertEqual(FlowStart.STATUS_PENDING, start.status)
        self.assertEqual({}, start.exclusions)

        self.assertEqual(2, len(mr_mocks.queued_batch_tasks))
        self.assertEqual("start_flow", mr_mocks.queued_batch_tasks[1]["type"])

        FlowStart.objects.all().delete()

    @mock_mailroom
    def test_broadcast_background_flow(self, mr_mocks):
        flow = self.create_flow("Background", flow_type=Flow.TYPE_BACKGROUND)

        # create flow start with a query
        mr_mocks.contact_parse_query("frank", cleaned='name ~ "frank"')

        start_url = f"{reverse('flows.flow_start', args=[])}?flow={flow.id}"
        self.assertUpdateSubmit(
            start_url, self.admin, {"flow": flow.id, "contact_search": get_contact_search(query="frank")}
        )

        start = FlowStart.objects.get()
        self.assertEqual(flow, start.flow)
        self.assertEqual(FlowStart.STATUS_PENDING, start.status)
        self.assertEqual({}, start.exclusions)
        self.assertEqual('name ~ "frank"', start.query)

    def test_copy_view(self):
        flow = self.get_flow("color")

        self.login(self.admin)

        response = self.client.post(reverse("flows.flow_copy", args=[flow.id]))

        flow_copy = Flow.objects.get(org=self.org, name="Copy of %s" % flow.name)

        self.assertRedirect(response, reverse("flows.flow_editor", args=[flow_copy.uuid]))

    def test_recent_contacts(self):
        flow = self.create_flow("Test")
        contact1 = self.create_contact("Bob", phone="0979111111")
        contact2 = self.create_contact("", phone="0979222222")
        node1_exit1_uuid = "805f5073-ce96-4b6a-ab9f-e77dd412f83b"
        node2_uuid = "fcc47dc4-306b-4b2f-ad72-7e53f045c3c4"

        seg1_url = reverse("flows.flow_recent_contacts", args=[flow.uuid, node1_exit1_uuid, node2_uuid])

        # nothing set in redis just means empty list
        self.assertRequestDisallowed(seg1_url, [None, self.agent, self.admin2])
        response = self.assertReadFetch(seg1_url, [self.user, self.editor, self.admin])
        self.assertEqual([], response.json())

        def add_recent_contact(exit_uuid: str, dest_uuid: str, contact, text: str, ts: float):
            r = get_redis_connection()
            member = f"{uuid4()}|{contact.id}|{text}"  # text is prefixed with a random value to keep it unique
            r.zadd(f"recent_contacts:{exit_uuid}:{dest_uuid}", mapping={member: ts})

        add_recent_contact(node1_exit1_uuid, node2_uuid, contact1, "Hi there", 1639338554.969123)
        add_recent_contact(node1_exit1_uuid, node2_uuid, contact2, "|x|", 1639338555.234567)
        add_recent_contact(node1_exit1_uuid, node2_uuid, contact1, "Sounds good", 1639338561.345678)

        response = self.assertReadFetch(seg1_url, [self.user, self.editor, self.admin])
        self.assertEqual(
            [
                {
                    "contact": {"uuid": str(contact1.uuid), "name": "Bob"},
                    "operand": "Sounds good",
                    "time": "2021-12-12T19:49:21.345678+00:00",
                },
                {
                    "contact": {"uuid": str(contact2.uuid), "name": "0979 222 222"},
                    "operand": "|x|",
                    "time": "2021-12-12T19:49:15.234567+00:00",
                },
                {
                    "contact": {"uuid": str(contact1.uuid), "name": "Bob"},
                    "operand": "Hi there",
                    "time": "2021-12-12T19:49:14.969123+00:00",
                },
            ],
            response.json(),
        )

    def test_category_counts(self):
        flow1 = self.create_flow("Test 1")

        counts_url = reverse("flows.flow_category_counts", args=[flow1.uuid])

        self.assertRequestDisallowed(counts_url, [None, self.agent])

        # check with no data
        response = self.assertReadFetch(counts_url, [self.user, self.editor, self.admin])
        self.assertEqual({"counts": []}, response.json())

        # simulate some category data
        flow1.metadata["results"] = [{"key": "color", "name": "Color"}, {"key": "beer", "name": "Beer"}]
        flow1.save(update_fields=("metadata",))

        flow1.category_counts.create(
            node_uuid="9b00751c-0d46-4e5f-86b1-7ccfae76ea10",
            result_key="color",
            result_name="Color",
            category_name="Red",
            count=3,
        )
        flow1.category_counts.create(
            node_uuid="9b00751c-0d46-4e5f-86b1-7ccfae76ea10",
            result_key="color",
            result_name="Color",
            category_name="Blue",
            count=2,
        )
        flow1.category_counts.create(
            node_uuid="9b00751c-0d46-4e5f-86b1-7ccfae76ea10",
            result_key="color",
            result_name="Color",
            category_name="Other",
            count=1,
        )
        flow1.category_counts.create(
            node_uuid="300fd49b-c69d-4e8c-aba9-b6036d0b83d9",
            result_key="beer",
            result_name="Beer",
            category_name="Primus",
            count=7,
        )

        response = self.assertReadFetch(counts_url, [self.user, self.editor, self.admin])
        self.assertEqual(
            {
                "counts": [
                    {
                        "key": "color",
                        "name": "Color",
                        "categories": [
                            {"name": "Blue", "count": 2, "pct": 0.3333333333333333},
                            {"name": "Other", "count": 1, "pct": 0.16666666666666666},
                            {"name": "Red", "count": 3, "pct": 0.5},
                        ],
                        "total": 6,
                    },
                    {
                        "key": "beer",
                        "name": "Beer",
                        "categories": [
                            {"name": "Primus", "count": 7, "pct": 1.0},
                        ],
                        "total": 7,
                    },
                ]
            },
            response.json(),
        )

    @patch("django.utils.timezone.now")
    def test_engagement(self, mock_now):
        # this test runs as if it's 2024-11-25 12:05:00
        mock_now.return_value = datetime(2024, 11, 25, 12, 5, 0, tzinfo=tzone.utc)

        flow1 = self.create_flow("Test 1")

        engagement_url = reverse("flows.flow_engagement", args=[flow1.id])

        # check fetching as template
        self.assertRequestDisallowed(engagement_url, [None, self.agent])
        self.assertReadFetch(engagement_url, [self.user, self.editor, self.admin])

        # check fetching as chart data (when there's no data)
        response = self.requestView(engagement_url, self.admin, HTTP_ACCEPT="application/json")
        self.assertEqual(
            {
                "timeline": {
                    "data": [],
                    "xmin": 1729900800000,  # 2024-10-26
                    "xmax": 1732492800000,  # 2024-11-25
                    "ymax": 0,
                },
                "dow": {
                    "data": [
                        {"msgs": 0, "y": 0.0},
                        {"msgs": 0, "y": 0.0},
                        {"msgs": 0, "y": 0.0},
                        {"msgs": 0, "y": 0.0},
                        {"msgs": 0, "y": 0.0},
                        {"msgs": 0, "y": 0.0},
                        {"msgs": 0, "y": 0.0},
                    ]
                },
                "hod": {"data": [[i, 0] for i in range(24)]},
                "completion": {
                    "summary": [
                        {"name": "Active", "y": 0, "drilldown": None, "color": "#2387CA"},
                        {"name": "Completed", "y": 0, "drilldown": None, "color": "#8FC93A"},
                        {
                            "name": "Interrupted, Expired and Failed",
                            "y": 0,
                            "drilldown": "incomplete",
                            "color": "#CCC",
                        },
                    ],
                    "drilldown": [
                        {
                            "name": "Interrupted, Expired and Failed",
                            "id": "incomplete",
                            "innerSize": "50%",
                            "data": [
                                {"name": "Expired", "y": 0, "color": "#CCC"},
                                {"name": "Interrupted", "y": 0, "color": "#EEE"},
                                {"name": "Failed", "y": 0, "color": "#FEE"},
                            ],
                        }
                    ],
                },
            },
            response.json(),
        )

        # simulate having some very recent data
        flow1.metadata["waiting_exit_uuids"] = ["326354b3-1086-4add-8b0e-abf4a9a6aef3"]
        flow1.save(update_fields=("metadata",))

        def engagement(flow, when, count):
            flow.counts.create(scope=f"msgsin:hour:{when.hour}", count=count)
            flow.counts.create(scope=f"msgsin:dow:{when.isoweekday()}", count=count)
            flow.counts.create(scope=f"msgsin:date:{when.date().isoformat()}", count=count)

        engagement(flow1, datetime(2024, 11, 24, 9, 0, 0, tzinfo=tzone.utc), 3)  # 2024-11-24 09:00 (Sun)
        engagement(flow1, datetime(2024, 11, 25, 12, 0, 0, tzinfo=tzone.utc), 2)  # 2024-11-25 12:00 (Mon)
        engagement(flow1, datetime(2024, 11, 26, 9, 0, 0, tzinfo=tzone.utc), 4)  # 2024-11-26 09:00 (Tue)
        engagement(flow1, datetime(2024, 11, 26, 23, 0, 0, tzinfo=tzone.utc), 1)  # 2024-11-26 23:00 (Tue)

        flow1.status_counts.create(status=FlowRun.STATUS_WAITING, count=4)
        flow1.status_counts.create(status=FlowRun.STATUS_COMPLETED, count=3)
        flow1.status_counts.create(status=FlowRun.STATUS_EXPIRED, count=2)
        flow1.status_counts.create(status=FlowRun.STATUS_INTERRUPTED, count=1)

        response = self.requestView(engagement_url, self.admin, HTTP_ACCEPT="application/json")
        self.assertEqual(
            {
                "timeline": {
                    "data": [[1732406400000, 3], [1732492800000, 2], [1732579200000, 5]],
                    "xmin": 1729900800000,  # 2024-10-26
                    "xmax": 1732492800000,
                    "ymax": 5,
                },
                "dow": {
                    "data": [
                        {"msgs": 3, "y": 30.0},
                        {"msgs": 2, "y": 20.0},
                        {"msgs": 5, "y": 50.0},
                        {"msgs": 0, "y": 0.0},
                        {"msgs": 0, "y": 0.0},
                        {"msgs": 0, "y": 0.0},
                        {"msgs": 0, "y": 0.0},
                    ]
                },
                "hod": {
                    "data": [
                        [0, 0],
                        [1, 1],  # 23:00 UTC is 01:00 in Kigali
                        [2, 0],
                        [3, 0],
                        [4, 0],
                        [5, 0],
                        [6, 0],
                        [7, 0],
                        [8, 0],
                        [9, 0],
                        [10, 0],
                        [11, 7],
                        [12, 0],
                        [13, 0],
                        [14, 2],
                        [15, 0],
                        [16, 0],
                        [17, 0],
                        [18, 0],
                        [19, 0],
                        [20, 0],
                        [21, 0],
                        [22, 0],
                        [23, 0],
                    ]
                },
                "completion": {
                    "summary": [
                        {"name": "Active", "y": 4, "drilldown": None, "color": "#2387CA"},
                        {"name": "Completed", "y": 3, "drilldown": None, "color": "#8FC93A"},
                        {
                            "name": "Interrupted, Expired and Failed",
                            "y": 3,
                            "drilldown": "incomplete",
                            "color": "#CCC",
                        },
                    ],
                    "drilldown": [
                        {
                            "name": "Interrupted, Expired and Failed",
                            "id": "incomplete",
                            "innerSize": "50%",
                            "data": [
                                {"name": "Expired", "y": 2, "color": "#CCC"},
                                {"name": "Interrupted", "y": 1, "color": "#EEE"},
                                {"name": "Failed", "y": 0, "color": "#FEE"},
                            ],
                        }
                    ],
                },
            },
            response.json(),
        )

        # simulate having some data from 6 months ago
        engagement(flow1, datetime(2024, 5, 1, 12, 0, 0, tzinfo=tzone.utc), 4)  # 2024-05-01 12:00 (Wed)

        response = self.requestView(engagement_url, self.admin, HTTP_ACCEPT="application/json")
        resp_json = response.json()
        self.assertEqual(1714521600000, resp_json["timeline"]["xmin"])  # 2024-05-01
        self.assertEqual(
            [[1714521600000, 4], [1732406400000, 3], [1732492800000, 2], [1732579200000, 5]],
            resp_json["timeline"]["data"],
        )

        # simulate having some data from 18 months ago (should trigger bucketing by week)
        engagement(flow1, datetime(2023, 5, 1, 12, 0, 0, tzinfo=tzone.utc), 3)  # 2023-05-01 12:00 (Mon)

        response = self.requestView(engagement_url, self.admin, HTTP_ACCEPT="application/json")
        resp_json = response.json()
        self.assertEqual(1682899200000, resp_json["timeline"]["xmin"])  # 2023-05-01
        self.assertEqual(
            [
                [1682899200000, 3],  # 2023-05-01 (Mon)
                [1714348800000, 4],  # 2024-04-29 (Mon)
                [1731888000000, 3],  # 2024-11-18 (Mon)
                [1732492800000, 7],  # 2024-11-25 (Mon)
            ],
            resp_json["timeline"]["data"],
        )

        # simulate having some data from 4 years ago (should trigger bucketing by month)
        engagement(flow1, datetime(2020, 11, 25, 12, 0, 0, tzinfo=tzone.utc), 6)  # 2020-11-25 12:00 (Wed)

        response = self.requestView(engagement_url, self.admin, HTTP_ACCEPT="application/json")
        resp_json = response.json()
        self.assertEqual(1606262400000, resp_json["timeline"]["xmin"])  # 2020-11-25
        self.assertEqual(
            [
                [1604188800000, 6],  # 2020-11-01
                [1682899200000, 3],  # 2023-05-01
                [1714521600000, 4],  # 2024-05-01
                [1730419200000, 10],  # 2024-11-01
            ],
            resp_json["timeline"]["data"],
        )

        # check 404 for inactive flow
        flow1.release(self.admin)

        response = self.requestView(engagement_url, self.admin)
        self.assertEqual(404, response.status_code)

    def test_activity(self):
        flow = self.get_flow("favorites_v13")
        flow_nodes = flow.get_definition()["nodes"]
        color_prompt = flow_nodes[0]
        color_split = flow_nodes[2]
        beer_prompt = flow_nodes[3]
        beer_split = flow_nodes[5]

        pete = self.create_contact("Pete", phone="+12065553027")
        (
            MockSessionWriter(pete, flow)
            .visit(color_prompt)
            .send_msg("What is your favorite color?", self.channel)
            .visit(color_split)
            .wait()
            .resume(msg=self.create_incoming_msg(pete, "blue"))
            .set_result("Color", "blue", "Blue", "blue")
            .visit(beer_prompt, exit_index=2)
            .send_msg("Good choice, I like Blue too! What is your favorite beer?")
            .visit(beer_split)
            .wait()
            .save()
        )

        self.login(self.admin)
        response = self.client.get(reverse("flows.flow_activity", args=[flow.uuid]))

        self.assertEqual(200, response.status_code)
        self.assertEqual(
            {
                "nodes": {beer_split["uuid"]: 1},
                "segments": {
                    f'{color_prompt["exits"][0]["uuid"]}:{color_split["uuid"]}': 1,
                    f'{color_split["exits"][2]["uuid"]}:{beer_prompt["uuid"]}': 1,
                    f'{beer_prompt["exits"][0]["uuid"]}:{beer_split["uuid"]}': 1,
                },
            },
            response.json(),
        )

    def test_write_protection(self):
        flow = self.get_flow("favorites_v13")
        flow_json = flow.get_definition()
        flow_json_copy = flow_json.copy()

        self.assertEqual(1, flow_json["revision"])

        self.login(self.admin)

        # saving should work
        flow.save_revision(self.admin, flow_json)

        self.assertEqual(2, flow_json["revision"])

        # we can't save with older revision number
        with self.assertRaises(FlowUserConflictException):
            flow.save_revision(self.admin, flow_json_copy)

        # make flow definition invalid by creating a duplicate node UUID
        mode0_uuid = flow_json["nodes"][0]["uuid"]
        flow_json["nodes"][1]["uuid"] = mode0_uuid

        with self.assertRaises(mailroom.FlowValidationException) as cm:
            flow.save_revision(self.admin, flow_json)

        self.assertEqual(f"node UUID {mode0_uuid} isn't unique", str(cm.exception))

        # check view converts exception to error response
        response = self.client.post(
            reverse("flows.flow_revisions", args=[flow.uuid]), data=flow_json, content_type="application/json"
        )

        self.assertEqual(400, response.status_code)
        self.assertEqual(
            {
                "status": "failure",
                "description": "Your flow failed validation. Please refresh your browser.",
                "detail": f"node UUID {mode0_uuid} isn't unique",
            },
            response.json(),
        )

    def test_change_language(self):
        self.org.set_flow_languages(self.admin, ["eng", "spa", "ara"])

        flow = self.get_flow("favorites_v13")

        change_url = reverse("flows.flow_change_language", args=[flow.id])

        self.assertUpdateSubmit(
            change_url,
            self.admin,
            {"language": ""},
            form_errors={"language": "This field is required."},
            object_unchanged=flow,
        )

        self.assertUpdateSubmit(
            change_url,
            self.admin,
            {"language": "fra"},
            form_errors={"language": "Not a valid language."},
            object_unchanged=flow,
        )

        self.assertUpdateSubmit(change_url, self.admin, {"language": "spa"}, success_status=302)

        flow_def = flow.get_definition()
        self.assertIn("eng", flow_def["localization"])
        self.assertEqual("¿Cuál es tu color favorito?", flow_def["nodes"][0]["actions"][0]["text"])

    def test_export_results(self):
        export_url = reverse("flows.flow_export_results")

        flow1 = self.create_flow("Test 1")
        flow2 = self.create_flow("Test 2")
        testers = self.create_group("Testers", contacts=[])
        gender = self.create_field("gender", "Gender")

        self.assertRequestDisallowed(export_url, [None, self.agent])
        response = self.assertUpdateFetch(
            export_url + f"?ids={flow1.id},{flow2.id}",
            [self.user, self.editor, self.admin],
            form_fields=(
                "start_date",
                "end_date",
                "with_fields",
                "with_groups",
                "flows",
                "extra_urns",
                "responded_only",
            ),
        )
        self.assertNotContains(response, "already an export in progress")

        # anon orgs don't see urns option
        with self.anonymous(self.org):
            response = self.client.get(export_url)
            self.assertEqual(
                ["start_date", "end_date", "with_fields", "with_groups", "flows", "responded_only", "loc"],
                list(response.context["form"].fields.keys()),
            )

        # create a dummy export task so that we won't be able to export
        blocking_export = ResultsExport.create(
            self.org, self.admin, start_date=date.today() - timedelta(days=7), end_date=date.today()
        )

        response = self.client.get(export_url)
        self.assertContains(response, "already an export in progress")

        # check we can't submit in case a user opens the form and whilst another user is starting an export
        response = self.client.post(
            export_url, {"start_date": "2022-06-28", "end_date": "2022-09-28", "flows": [flow1.id]}
        )
        self.assertContains(response, "already an export in progress")
        self.assertEqual(1, Export.objects.count())

        # mark that one as finished so it's no longer a blocker
        blocking_export.status = Export.STATUS_COMPLETE
        blocking_export.save(update_fields=("status",))

        # try to submit with no values
        response = self.client.post(export_url, {})
        self.assertFormError(response.context["form"], "start_date", "This field is required.")
        self.assertFormError(response.context["form"], "end_date", "This field is required.")
        self.assertFormError(response.context["form"], "flows", "This field is required.")

        response = self.client.post(
            export_url,
            {
                "start_date": "2022-06-28",
                "end_date": "2022-09-28",
                "flows": [flow1.id],
                "with_groups": [testers.id],
                "with_fields": [gender.id],
            },
        )
        self.assertEqual(200, response.status_code)

        export = Export.objects.exclude(id=blocking_export.id).get()
        self.assertEqual("results", export.export_type)
        self.assertEqual(date(2022, 6, 28), export.start_date)
        self.assertEqual(date(2022, 9, 28), export.end_date)
        self.assertEqual(
            {
                "flow_ids": [flow1.id],
                "with_groups": [testers.id],
                "with_fields": [gender.id],
                "extra_urns": [],
                "responded_only": False,
            },
            export.config,
        )

    def test_export_and_download_translation(self):
        self.org.set_flow_languages(self.admin, ["spa"])

        flow = self.get_flow("favorites")
        export_url = reverse("flows.flow_export_translation", args=[flow.id])

        self.assertRequestDisallowed(export_url, [None, self.agent, self.admin2])
        self.assertUpdateFetch(export_url, [self.user, self.editor, self.admin], form_fields=["language"])

        # submit with no language
        response = self.assertUpdateSubmit(export_url, self.admin, {}, success_status=200)

        download_url = response["X-Temba-Success"]
        self.assertEqual(f"/flow/download_translation/?flow={flow.id}&language=", download_url)

        # check fetching the PO from the download link
        with patch("temba.mailroom.client.client.MailroomClient.po_export") as mock_po_export:
            mock_po_export.return_value = b'msgid "Red"\nmsgstr "Roja"\n\n'
            self.assertRequestDisallowed(download_url, [None, self.agent, self.admin2])
            response = self.assertReadFetch(download_url, [self.user, self.editor, self.admin])

            self.assertEqual(b'msgid "Red"\nmsgstr "Roja"\n\n', response.content)
            self.assertEqual('attachment; filename="favorites.po"', response["Content-Disposition"])
            self.assertEqual("text/x-gettext-translation", response["Content-Type"])

        # submit with a language
        response = self.assertUpdateSubmit(export_url, self.admin, {"language": "spa"}, success_status=200)

        download_url = response["X-Temba-Success"]
        self.assertEqual(f"/flow/download_translation/?flow={flow.id}&language=spa", download_url)

        # check fetching the PO from the download link
        with patch("temba.mailroom.client.client.MailroomClient.po_export") as mock_po_export:
            mock_po_export.return_value = b'msgid "Red"\nmsgstr "Roja"\n\n'
            response = self.requestView(download_url, self.admin)

            # filename includes language now
            self.assertEqual('attachment; filename="favorites.spa.po"', response["Content-Disposition"])

    def test_import_translation(self):
        self.org.set_flow_languages(self.admin, ["eng", "spa"])

        flow = self.get_flow("favorites_v13")
        step1_url = reverse("flows.flow_import_translation", args=[flow.id])

        # check step 1 is just a file upload
        self.assertRequestDisallowed(step1_url, [None, self.user, self.agent, self.admin2])
        self.assertUpdateFetch(step1_url, [self.editor, self.admin], form_fields=["po_file"])

        # submit with no file
        self.assertUpdateSubmit(
            step1_url, self.admin, {}, form_errors={"po_file": "This field is required."}, object_unchanged=flow
        )

        # submit with something that's empty
        response = self.requestView(step1_url, self.admin, post_data={"po_file": io.BytesIO(b"")})
        self.assertFormError(response.context["form"], "po_file", "The submitted file is empty.")

        # submit with something that's not a valid PO file
        response = self.requestView(step1_url, self.admin, post_data={"po_file": io.BytesIO(b"msgid")})
        self.assertFormError(response.context["form"], "po_file", "File doesn't appear to be a valid PO file.")

        # submit with something that's in the base language of the flow
        po_file = io.BytesIO(
            b"""
#, fuzzy
msgid ""
msgstr ""
"POT-Creation-Date: 2018-07-06 12:30+0000\\n"
"Language: en\\n"
"Language-3: eng\\n"

msgid "Blue"
msgstr "Bluuu"
        """
        )
        response = self.requestView(step1_url, self.admin, post_data={"po_file": po_file})
        self.assertFormError(
            response.context["form"],
            "po_file",
            "Contains translations in English which is the base language of this flow.",
        )

        # submit with something that's in the base language of the flow
        po_file = io.BytesIO(
            b"""
#, fuzzy
msgid ""
msgstr ""
"POT-Creation-Date: 2018-07-06 12:30+0000\\n"
"Language: fr\\n"
"Language-3: fra\\n"

msgid "Blue"
msgstr "Bleu"
        """
        )
        response = self.requestView(step1_url, self.admin, post_data={"po_file": po_file})
        self.assertFormError(
            response.context["form"],
            "po_file",
            "Contains translations in French which is not a supported translation language.",
        )

        # submit with something that doesn't have an explicit language
        po_file = io.BytesIO(
            b"""
msgid "Blue"
msgstr "Azul"
        """
        )
        response = self.requestView(step1_url, self.admin, post_data={"po_file": po_file})

        self.assertEqual(302, response.status_code)
        self.assertIn(f"/flow/import_translation/{flow.id}/?po=", response.url)

        response = self.assertUpdateFetch(response.url, [self.admin], form_fields=["language"])
        self.assertContains(response, "Unknown")

        # submit a different PO that does have language set
        po_file = io.BytesIO(
            b"""
#, fuzzy
msgid ""
msgstr ""
"POT-Creation-Date: 2018-07-06 12:30+0000\\n"
"Language: es\\n"
"MIME-Version: 1.0\\n"
"Content-Type: text/plain; charset=UTF-8\\n"
"Language-3: spa\\n"

#: Favorites/8720f157-ca1c-432f-9c0b-2014ddc77094/name:0
#: Favorites/a4d15ed4-5b24-407f-b86e-4b881f09a186/arguments:0
msgid "Blue"
msgstr "Azul"
"""
        )
        response = self.requestView(step1_url, self.admin, post_data={"po_file": po_file})

        self.assertEqual(302, response.status_code)
        self.assertIn(f"/flow/import_translation/{flow.id}/?po=", response.url)

        step2_url = response.url

        response = self.assertUpdateFetch(step2_url, [self.admin], form_fields=["language"])
        self.assertContains(response, "Spanish (spa)")
        self.assertEqual({"language": "spa"}, response.context["form"].initial)

        # confirm the import
        with patch("temba.mailroom.client.client.MailroomClient.po_import") as mock_po_import:
            mock_po_import.return_value = {"flows": [flow.get_definition()]}

            response = self.requestView(step2_url, self.admin, post_data={"language": "spa"})

        # should redirect back to editor
        self.assertEqual(302, response.status_code)
        self.assertEqual(f"/flow/editor/{flow.uuid}/", response.url)

        # should have a new revision
        self.assertEqual(2, flow.revisions.count())


class FlowRunTest(TembaTest):
    def setUp(self):
        super().setUp()

        self.contact = self.create_contact("Ben Haggerty", phone="+250788123123")

    def test_status_counts(self):
        contact = self.create_contact("Bob", phone="+1234567890")
        session = FlowSession.objects.create(
            uuid=uuid4(),
            org=self.org,
            contact=self.contact,
            status=FlowSession.STATUS_WAITING,
            output_url="http://sessions.com/123.json",
            created_on=timezone.now(),
            wait_started_on=timezone.now(),
            wait_expires_on=timezone.now() + timedelta(days=7),
            wait_resume_on_expire=False,
        )

        def create_runs(flow_status_pairs: tuple) -> list:
            runs = []
            for flow, status in flow_status_pairs:
                runs.append(
                    FlowRun(
                        uuid=uuid4(),
                        org=self.org,
                        session=session,
                        flow=flow,
                        contact=contact,
                        status=status,
                        created_on=timezone.now(),
                        modified_on=timezone.now(),
                        exited_on=timezone.now() if status not in ("A", "W") else None,
                    )
                )
            return FlowRun.objects.bulk_create(runs)

        flow1 = self.create_flow("Test 1")
        flow2 = self.create_flow("Test 2")

        runs1 = create_runs(
            (
                (flow1, FlowRun.STATUS_ACTIVE),
                (flow2, FlowRun.STATUS_WAITING),
                (flow1, FlowRun.STATUS_ACTIVE),
                (flow2, FlowRun.STATUS_WAITING),
                (flow1, FlowRun.STATUS_WAITING),
                (flow1, FlowRun.STATUS_COMPLETED),
            )
        )

        self.assertEqual(
            {(flow1, "A"): 2, (flow2, "W"): 2, (flow1, "W"): 1, (flow1, "C"): 1},
            {(c.flow, c.status): c.count for c in FlowRunStatusCount.objects.all()},
        )
        self.assertEqual({"A": 2, "W": 1, "C": 1}, FlowRunStatusCount.get_totals(flow1))
        self.assertEqual({"W": 2}, FlowRunStatusCount.get_totals(flow2))

        # no difference after squashing
        squash_flow_counts()

        self.assertEqual({"A": 2, "W": 1, "C": 1}, FlowRunStatusCount.get_totals(flow1))
        self.assertEqual({"W": 2}, FlowRunStatusCount.get_totals(flow2))

        runs2 = create_runs(
            (
                (flow1, FlowRun.STATUS_ACTIVE),
                (flow1, FlowRun.STATUS_ACTIVE),
                (flow2, FlowRun.STATUS_EXPIRED),
            )
        )

        self.assertEqual({"A": 4, "W": 1, "C": 1}, FlowRunStatusCount.get_totals(flow1))
        self.assertEqual({"W": 2, "X": 1}, FlowRunStatusCount.get_totals(flow2))

        # bulk update runs like they're being interrupted
        FlowRun.objects.filter(id__in=[r.id for r in runs1]).update(
            status=FlowRun.STATUS_INTERRUPTED, exited_on=timezone.now()
        )

        self.assertEqual({"A": 2, "W": 0, "C": 0, "I": 4}, FlowRunStatusCount.get_totals(flow1))
        self.assertEqual({"W": 0, "X": 1, "I": 2}, FlowRunStatusCount.get_totals(flow2))

        # no difference after squashing
        squash_flow_counts()

        self.assertEqual({"A": 2, "W": 0, "C": 0, "I": 4}, FlowRunStatusCount.get_totals(flow1))
        self.assertEqual({"W": 0, "X": 1, "I": 2}, FlowRunStatusCount.get_totals(flow2))

        # do manual deletion of some runs
        FlowRun.objects.filter(id__in=[r.id for r in runs2]).update(delete_from_results=True)
        FlowRun.objects.filter(id__in=[r.id for r in runs2]).delete()

        self.assertEqual({"A": 0, "W": 0, "C": 0, "I": 4}, FlowRunStatusCount.get_totals(flow1))
        self.assertEqual({"W": 0, "X": 0, "I": 2}, FlowRunStatusCount.get_totals(flow2))

        # do archival deletion of the rest
        FlowRun.objects.filter(id__in=[r.id for r in runs1]).delete()

        # status counts are unchanged
        self.assertEqual({"A": 0, "W": 0, "C": 0, "I": 4}, FlowRunStatusCount.get_totals(flow1))
        self.assertEqual({"W": 0, "X": 0, "I": 2}, FlowRunStatusCount.get_totals(flow2))

    def test_as_archive_json(self):
        flow = self.get_flow("color_v13")
        flow_nodes = flow.get_definition()["nodes"]
        color_prompt = flow_nodes[0]
        color_split = flow_nodes[4]
        color_other = flow_nodes[3]

        msg_in = self.create_incoming_msg(self.contact, "green")

        run = (
            MockSessionWriter(self.contact, flow)
            .visit(color_prompt)
            .send_msg("What is your favorite color?", self.channel)
            .visit(color_split)
            .wait()
            .resume(msg=msg_in)
            .set_result("Color", "green", "Other", "green")
            .visit(color_other)
            .send_msg("That is a funny color. Try again.", self.channel)
            .visit(color_split)
            .wait()
            .save()
        ).session.runs.get()

        run_json = run.as_archive_json()

        self.assertEqual(
            set(run_json.keys()),
            set(
                [
                    "id",
                    "uuid",
                    "flow",
                    "contact",
                    "responded",
                    "path",
                    "values",
                    "created_on",
                    "modified_on",
                    "exited_on",
                    "exit_type",
                ]
            ),
        )

        self.assertEqual(run.id, run_json["id"])
        self.assertEqual({"uuid": str(flow.uuid), "name": "Colors"}, run_json["flow"])
        self.assertEqual({"uuid": str(self.contact.uuid), "name": "Ben Haggerty"}, run_json["contact"])
        self.assertTrue(run_json["responded"])

        self.assertEqual(
            [
                {"node": matchers.UUID4String(), "time": matchers.ISODate()},
                {"node": matchers.UUID4String(), "time": matchers.ISODate()},
                {"node": matchers.UUID4String(), "time": matchers.ISODate()},
                {"node": matchers.UUID4String(), "time": matchers.ISODate()},
            ],
            run_json["path"],
        )

        self.assertEqual(
            {
                "color": {
                    "category": "Other",
                    "input": "green",
                    "name": "Color",
                    "node": matchers.UUID4String(),
                    "time": matchers.ISODate(),
                    "value": "green",
                }
            },
            run_json["values"],
        )

        self.assertEqual(run.created_on.isoformat(), run_json["created_on"])
        self.assertEqual(run.modified_on.isoformat(), run_json["modified_on"])
        self.assertIsNone(run_json["exit_type"])
        self.assertIsNone(run_json["exited_on"])

    def _check_deletion(self, by_archiver: bool, expected: dict, session_completed=True):
        """
        Runs our favorites flow, then deletes the run and asserts our final state
        """

        flow = self.get_flow("favorites_v13")
        flow_nodes = flow.get_definition()["nodes"]
        color_prompt = flow_nodes[0]
        color_split = flow_nodes[2]
        beer_prompt = flow_nodes[3]
        beer_split = flow_nodes[5]
        name_prompt = flow_nodes[6]
        name_split = flow_nodes[7]
        end_prompt = flow_nodes[8]

        start = FlowStart.create(flow, self.admin, contacts=[self.contact])
        if session_completed:
            (
                MockSessionWriter(self.contact, flow, start)
                .visit(color_prompt)
                .send_msg("What is your favorite color?", self.channel)
                .visit(color_split)
                .wait()
                .resume(msg=self.create_incoming_msg(self.contact, "blue"))
                .set_result("Color", "blue", "Blue", "blue")
                .visit(beer_prompt, exit_index=2)
                .send_msg("Good choice, I like Blue too! What is your favorite beer?")
                .visit(beer_split)
                .wait()
                .resume(msg=self.create_incoming_msg(self.contact, "primus"))
                .set_result("Beer", "primus", "Primus", "primus")
                .visit(name_prompt, exit_index=2)
                .send_msg("Mmmmm... delicious Turbo King. Lastly, what is your name?")
                .visit(name_split)
                .wait()
                .resume(msg=self.create_incoming_msg(self.contact, "Ryan Lewis"))
                .visit(end_prompt)
                .complete()
                .save()
            )
        else:
            (
                MockSessionWriter(self.contact, flow, start)
                .visit(color_prompt)
                .send_msg("What is your favorite color?", self.channel)
                .visit(color_split)
                .wait()
                .resume(msg=self.create_incoming_msg(self.contact, "blue"))
                .set_result("Color", "blue", "Blue", "blue")
                .visit(beer_prompt, exit_index=2)
                .send_msg("Good choice, I like Blue too! What is your favorite beer?")
                .visit(beer_split)
                .wait()
                .resume(msg=self.create_incoming_msg(self.contact, "primus"))
                .set_result("Beer", "primus", "Primus", "primus")
                .visit(name_prompt, exit_index=2)
                .send_msg("Mmmmm... delicious Turbo King. Lastly, what is your name?")
                .visit(name_split)
                .wait()
                .save()
            )

        run = FlowRun.objects.get(contact=self.contact)
        if by_archiver:
            super(FlowRun, run).delete()  # delete_from_counts left unset
        else:
            run.delete()  # delete_from_counts updated to true

        cat_counts = {c["key"]: c for c in flow.get_category_counts()}

        self.assertEqual(2, len(cat_counts))
        self.assertEqual(expected["red_count"], cat_counts["color"]["categories"][0]["count"])
        self.assertEqual(expected["primus_count"], cat_counts["color"]["categories"][0]["count"])

        self.assertEqual(expected["start_count"], FlowStartCount.get_count(start))
        self.assertEqual(expected["run_count"], flow.get_run_stats())

        self.assertFalse(FlowRun.objects.filter(id=run.id).exists())

    @patch("temba.mailroom.queue_interrupt")
    def test_delete_by_user_with_complete_session(self, mock_queue_interrupt):
        self._check_deletion(
            by_archiver=False,
            expected={
                "red_count": 0,
                "primus_count": 0,
                "start_count": 1,  # unchanged
                "run_count": {
                    "total": 0,
                    "status": {
                        "active": 0,
                        "waiting": 0,
                        "completed": 0,
                        "expired": 0,
                        "interrupted": 0,
                        "failed": 0,
                    },
                    "completion": 0,
                },
            },
        )
        self.assertFalse(mock_queue_interrupt.called)

    @patch("temba.mailroom.queue_interrupt")
    def test_delete_by_user_without_complete_session(self, mock_queue_interrupt):
        self._check_deletion(
            by_archiver=False,
            expected={
                "red_count": 0,
                "primus_count": 0,
                "start_count": 1,  # unchanged
                "run_count": {
                    "total": 0,
                    "status": {
                        "active": 0,
                        "waiting": 0,
                        "completed": 0,
                        "expired": 0,
                        "interrupted": 0,
                        "failed": 0,
                    },
                    "completion": 0,
                },
            },
            session_completed=False,
        )
        mock_queue_interrupt.assert_called_once()

    @patch("temba.mailroom.queue_interrupt")
    def test_delete_by_archiver(self, mock_queue_interrupt):
        self._check_deletion(
            by_archiver=True,
            expected={
                "red_count": 1,
                "primus_count": 1,
                "start_count": 1,  # unchanged
                "run_count": {  # unchanged
                    "total": 1,
                    "status": {
                        "active": 0,
                        "waiting": 0,
                        "completed": 1,
                        "expired": 0,
                        "interrupted": 0,
                        "failed": 0,
                    },
                    "completion": 100,
                },
            },
        )
        self.assertFalse(mock_queue_interrupt.called)

    def test_big_ids(self):
        # create a session and run with big ids
        session = FlowSession.objects.create(
            id=3_000_000_000,
            uuid=uuid4(),
            org=self.org,
            contact=self.contact,
            status=FlowSession.STATUS_WAITING,
            output_url="http://sessions.com/123.json",
            created_on=timezone.now(),
            wait_started_on=timezone.now(),
            wait_expires_on=timezone.now() + timedelta(days=7),
            wait_resume_on_expire=False,
        )
        FlowRun.objects.create(
            id=4_000_000_000,
            uuid=uuid4(),
            org=self.org,
            session=session,
            flow=self.create_flow("Test"),
            contact=self.contact,
            status=FlowRun.STATUS_WAITING,
            created_on=timezone.now(),
            modified_on=timezone.now(),
            path=[
                {
                    "uuid": "b5c3421c-3bbb-4dc7-9bda-683456588a6d",
                    "node_uuid": "857a1498-3d5f-40f5-8185-2ce596ce2677",
                    "arrived_on": "2021-12-20T08:47:30.123Z",
                    "exit_uuid": "6fc14d2c-3b4d-49c7-b342-4b2b2ebf7678",
                },
                {
                    "uuid": "4a254612-8437-47e1-b7bd-feb97ee60bf6",
                    "node_uuid": "59d992c6-c491-473d-a7e9-4f431d705c01",
                    "arrived_on": "2021-12-20T08:47:30.234Z",
                    "exit_uuid": None,
                },
            ],
            current_node_uuid="59d992c6-c491-473d-a7e9-4f431d705c01",
        )
        self.assertEqual(
            {"6fc14d2c-3b4d-49c7-b342-4b2b2ebf7678:59d992c6-c491-473d-a7e9-4f431d705c01": 1},
            {f"{c.from_uuid}:{c.to_uuid}": c.count for c in FlowPathCount.objects.all()},
        )
        self.assertEqual(
            {"59d992c6-c491-473d-a7e9-4f431d705c01": 1},
            {str(c.node_uuid): c.count for c in FlowNodeCount.objects.all()},
        )


class FlowRunCRUDLTest(TembaTest, CRUDLTestMixin):
    def test_delete(self):
        contact = self.create_contact("Ann", phone="+1234567890")
        flow = self.create_flow("Test")

        run1 = FlowRun.objects.create(
            uuid=uuid4(),
            org=self.org,
            flow=flow,
            contact=contact,
            status=FlowRun.STATUS_COMPLETED,
            created_on=timezone.now(),
            modified_on=timezone.now(),
            exited_on=timezone.now(),
        )
        run2 = FlowRun.objects.create(
            uuid=uuid4(),
            org=self.org,
            flow=flow,
            contact=contact,
            status=FlowRun.STATUS_COMPLETED,
            created_on=timezone.now(),
            modified_on=timezone.now(),
            exited_on=timezone.now(),
        )

        delete_url = reverse("flows.flowrun_delete", args=[run1.id])

        self.assertDeleteSubmit(delete_url, self.admin, object_deleted=run1, success_status=200)

        self.assertFalse(FlowRun.objects.filter(id=run1.id).exists())
        self.assertTrue(FlowRun.objects.filter(id=run2.id).exists())  # unchanged


class FlowSessionTest(TembaTest):
    @mock_mailroom
    def test_interrupt(self, mr_mocks):
        contact = self.create_contact("Ben Haggerty", phone="+250788123123")

        def create_session(org, created_on: datetime):
            return FlowSession.objects.create(
                uuid=uuid4(),
                org=org,
                contact=contact,
                created_on=created_on,
                output_url="http://sessions.com/123.json",
                status=FlowSession.STATUS_WAITING,
                wait_started_on=timezone.now(),
                wait_expires_on=timezone.now() + timedelta(days=7),
                wait_resume_on_expire=False,
            )

        create_session(self.org, timezone.now() - timedelta(days=88))
        session2 = create_session(self.org, timezone.now() - timedelta(days=90))
        session3 = create_session(self.org, timezone.now() - timedelta(days=91))
        session4 = create_session(self.org2, timezone.now() - timedelta(days=92))

        interrupt_flow_sessions()

        self.assertEqual(
            [
                {
                    "type": "interrupt_sessions",
                    "org_id": self.org.id,
                    "queued_on": matchers.Datetime(),
                    "task": {"session_ids": [session2.id, session3.id]},
                },
                {
                    "type": "interrupt_sessions",
                    "org_id": self.org2.id,
                    "queued_on": matchers.Datetime(),
                    "task": {"session_ids": [session4.id]},
                },
            ],
            mr_mocks.queued_batch_tasks,
        )

    def test_trim(self):
        contact = self.create_contact("Ben Haggerty", phone="+250788123123")
        flow = self.create_flow("Test")

        # create some runs that have sessions
        session1 = FlowSession.objects.create(
            uuid=uuid4(),
            org=self.org,
            contact=contact,
            output_url="http://sessions.com/123.json",
            status=FlowSession.STATUS_WAITING,
            wait_started_on=timezone.now(),
            wait_expires_on=timezone.now() + timedelta(days=7),
            wait_resume_on_expire=False,
        )
        session2 = FlowSession.objects.create(
            uuid=uuid4(),
            org=self.org,
            contact=contact,
            output_url="http://sessions.com/234.json",
            status=FlowSession.STATUS_WAITING,
            wait_started_on=timezone.now(),
            wait_expires_on=timezone.now() + timedelta(days=7),
            wait_resume_on_expire=False,
        )
        session3 = FlowSession.objects.create(
            uuid=uuid4(),
            org=self.org,
            contact=contact,
            output_url="http://sessions.com/345.json",
            status=FlowSession.STATUS_WAITING,
            wait_started_on=timezone.now(),
            wait_expires_on=timezone.now() + timedelta(days=7),
            wait_resume_on_expire=False,
        )
        run1 = FlowRun.objects.create(
            org=self.org, flow=flow, contact=contact, session=session1, status=FlowRun.STATUS_WAITING
        )
        run2 = FlowRun.objects.create(
            org=self.org, flow=flow, contact=contact, session=session2, status=FlowRun.STATUS_WAITING
        )
        run3 = FlowRun.objects.create(
            org=self.org, flow=flow, contact=contact, session=session3, status=FlowRun.STATUS_WAITING
        )

        # create an IVR call with session
        call = self.create_incoming_call(flow, contact)
        run4 = call.session.runs.get()

        self.assertIsNotNone(run1.session)
        self.assertIsNotNone(run2.session)
        self.assertIsNotNone(run3.session)
        self.assertIsNotNone(run4.session)

        # end run1 and run4's sessions in the past
        run1.status = FlowRun.STATUS_COMPLETED
        run1.exited_on = datetime(2015, 9, 15, 0, 0, 0, 0, tzone.utc)
        run1.save(update_fields=("status", "exited_on"))
        run1.session.status = FlowSession.STATUS_COMPLETED
        run1.session.ended_on = datetime(2015, 9, 15, 0, 0, 0, 0, tzone.utc)
        run1.session.save(update_fields=("status", "ended_on"))

        run4.status = FlowRun.STATUS_INTERRUPTED
        run4.exited_on = datetime(2015, 9, 15, 0, 0, 0, 0, tzone.utc)
        run4.save(update_fields=("status", "exited_on"))
        run4.session.status = FlowSession.STATUS_INTERRUPTED
        run4.session.ended_on = datetime(2015, 9, 15, 0, 0, 0, 0, tzone.utc)
        run4.session.save(update_fields=("status", "ended_on"))

        # end run2's session now
        run2.status = FlowRun.STATUS_EXPIRED
        run2.exited_on = timezone.now()
        run2.save(update_fields=("status", "exited_on"))
        run4.session.status = FlowSession.STATUS_EXPIRED
        run2.session.ended_on = timezone.now()
        run2.session.save(update_fields=("status", "ended_on"))

        trim_flow_sessions()

        run1, run2, run3, run4 = FlowRun.objects.order_by("id")

        self.assertIsNone(run1.session)
        self.assertIsNotNone(run2.session)  # ended too recently to be deleted
        self.assertIsNotNone(run3.session)  # never ended
        self.assertIsNone(run4.session)

        # only sessions for run2 and run3 are left
        self.assertEqual(FlowSession.objects.count(), 2)


class ResultsExportTest(TembaTest):
    def setUp(self):
        super().setUp()

        self.contact = self.create_contact("Eric", phone="+250788382382")
        self.contact2 = self.create_contact("Nic", phone="+250788383383")
        self.contact3 = self.create_contact("Norbert", phone="+250788123456")

    def _export(
        self,
        flow,
        start_date,
        end_date,
        responded_only=False,
        with_fields=(),
        with_groups=(),
        extra_urns=(),
        has_results=True,
    ):
        """
        Exports results for the given flow and returns the generated workbook
        """

        readonly_models = {FlowRun}
        if has_results:
            readonly_models.add(Contact)
            readonly_models.add(ContactURN)

        export = ResultsExport.create(
            self.org,
            self.admin,
            start_date,
            end_date,
            flows=[flow],
            with_fields=with_fields,
            with_groups=with_groups,
            responded_only=responded_only,
            extra_urns=extra_urns,
        )

        with self.mockReadOnly(assert_models=readonly_models):
            export.perform()

        return load_workbook(filename=default_storage.open(f"orgs/{self.org.id}/results_exports/{export.uuid}.xlsx"))

    @mock_mailroom
    def test_export(self, mr_mocks):
        today = timezone.now().astimezone(self.org.timezone).date()

        flow = self.get_flow("color_v13")
        flow_nodes = flow.get_definition()["nodes"]
        color_prompt = flow_nodes[0]
        color_split = flow_nodes[4]
        color_other = flow_nodes[3]
        orange_reply = flow_nodes[1]

        # add a spec for a hidden result to this flow
        flow.metadata[Flow.METADATA_RESULTS].append(
            {
                "key": "_color_classification",
                "name": "_Color Classification",
                "categories": ["Success", "Skipped", "Failure"],
                "node_uuids": [color_split["uuid"]],
            }
        )

        age = self.create_field("age", "Age")
        devs = self.create_group("Devs", [self.contact])

        mods = self.contact.update_fields({age: "36"})
        mods += self.contact.update_urns(["tel:+250788382382", "twitter:erictweets"])
        self.contact.modify(self.admin, mods)

        # contact name with an illegal character
        self.contact3.name = "Nor\02bert"
        self.contact3.save(update_fields=("name",))

        contact3_run1 = (
            MockSessionWriter(self.contact3, flow)
            .visit(color_prompt)
            .send_msg("What is your favorite color?", self.channel)
            .visit(color_split)
            .wait()
            .save()
        ).session.runs.get()

        contact1_in1 = self.create_incoming_msg(self.contact, "light beige")
        contact1_in2 = self.create_incoming_msg(self.contact, "orange")
        contact1_run1 = (
            MockSessionWriter(self.contact, flow)
            .visit(color_prompt)
            .send_msg("What is your favorite color?", self.channel)
            .visit(color_split)
            .wait()
            .resume(msg=contact1_in1)
            .set_result("Color", "light beige", "Other", "light beige")
            .visit(color_other)
            .send_msg("That is a funny color. Try again.", self.channel)
            .visit(color_split)
            .wait()
            .resume(msg=contact1_in2)
            .set_result("Color", "orange", "Orange", "orange")
            .set_result("_Color Classification", "orange", "Success", "color_selection")  # hidden result
            .visit(orange_reply)
            .send_msg(
                "I love orange too! You said: orange which is category: Orange You are: 0788 382 382 SMS: orange Flow: color: orange",
                self.channel,
            )
            .complete()
            .save()
        ).session.runs.get()

        contact2_in1 = self.create_incoming_msg(self.contact2, "green")
        contact2_run1 = (
            MockSessionWriter(self.contact2, flow)
            .visit(color_prompt)
            .send_msg("What is your favorite color?", self.channel)
            .visit(color_split)
            .wait()
            .resume(msg=contact2_in1)
            .set_result("Color", "green", "Other", "green")
            .visit(color_other)
            .send_msg("That is a funny color. Try again.", self.channel)
            .visit(color_split)
            .wait()
            .save()
        ).session.runs.get()

        contact2_run2 = (
            MockSessionWriter(self.contact2, flow)
            .visit(color_prompt)
            .send_msg("What is your favorite color?", self.channel)
            .visit(color_split)
            .wait()
            .save()
        ).session.runs.get()

        contact1_in3 = self.create_incoming_msg(self.contact, " blue ")
        contact1_run2 = (
            MockSessionWriter(self.contact, flow)
            .visit(color_prompt)
            .send_msg("What is your favorite color?", self.channel)
            .visit(color_split)
            .wait()
            .resume(msg=contact1_in3)
            .set_result("Color", "blue", "Blue", " blue ")
            .visit(orange_reply)
            .send_msg("Blue is sad. :(", self.channel)
            .complete()
            .save()
        ).session.runs.get()

        for run in (contact1_run1, contact2_run1, contact3_run1, contact1_run2, contact2_run2):
            run.refresh_from_db()

        with self.assertNumQueries(23):
            workbook = self._export(
                flow,
                start_date=today - timedelta(days=7),
                end_date=today,
                with_groups=[devs],
            )

        # check that notifications were created
        export = Export.objects.filter(export_type=ResultsExport.slug).order_by("id").last()
        self.assertEqual(1, self.admin.notifications.filter(notification_type="export:finished", export=export).count())

        tz = self.org.timezone

        (sheet_runs,) = workbook.worksheets

        # check runs sheet...
        self.assertEqual(6, len(list(sheet_runs.rows)))  # header + 5 runs
        self.assertEqual(12, len(list(sheet_runs.columns)))

        self.assertExcelRow(
            sheet_runs,
            0,
            [
                "Contact UUID",
                "Contact Name",
                "URN Scheme",
                "URN Value",
                "Group:Devs",
                "Started",
                "Modified",
                "Exited",
                "Run UUID",
                "Color (Category) - Colors",
                "Color (Value) - Colors",
                "Color (Text) - Colors",
            ],
        )

        self.assertExcelRow(
            sheet_runs,
            1,
            [
                contact3_run1.contact.uuid,
                "Norbert",
                "tel",
                "+250788123456",
                False,
                contact3_run1.created_on,
                contact3_run1.modified_on,
                "",
                contact3_run1.uuid,
                "",
                "",
                "",
            ],
            tz,
        )

        self.assertExcelRow(
            sheet_runs,
            2,
            [
                contact1_run1.contact.uuid,
                "Eric",
                "tel",
                "+250788382382",
                True,
                contact1_run1.created_on,
                contact1_run1.modified_on,
                contact1_run1.exited_on,
                contact1_run1.uuid,
                "Orange",
                "orange",
                "orange",
            ],
            tz,
        )

        self.assertExcelRow(
            sheet_runs,
            3,
            [
                contact2_run1.contact.uuid,
                "Nic",
                "tel",
                "+250788383383",
                False,
                contact2_run1.created_on,
                contact2_run1.modified_on,
                contact2_run1.exited_on,
                contact2_run1.uuid,
                "Other",
                "green",
                "green",
            ],
            tz,
        )

        self.assertExcelRow(
            sheet_runs,
            4,
            [
                contact2_run2.contact.uuid,
                "Nic",
                "tel",
                "+250788383383",
                False,
                contact2_run2.created_on,
                contact2_run2.modified_on,
                "",
                contact2_run2.uuid,
                "",
                "",
                "",
            ],
            tz,
        )

        self.assertExcelRow(
            sheet_runs,
            5,
            [
                contact1_run2.contact.uuid,
                "Eric",
                "tel",
                "+250788382382",
                True,
                contact1_run2.created_on,
                contact1_run2.modified_on,
                contact1_run2.exited_on,
                contact1_run2.uuid,
                "Blue",
                "blue",
                " blue ",
            ],
            tz,
        )

        # test without unresponded
        with self.assertNumQueries(21):
            workbook = self._export(
                flow,
                start_date=today - timedelta(days=7),
                end_date=today,
                responded_only=True,
                with_groups=(devs,),
            )

        tz = self.org.timezone
        sheet_runs = workbook.worksheets[0]

        self.assertEqual(4, len(list(sheet_runs.rows)))  # header + 3 runs
        self.assertEqual(12, len(list(sheet_runs.columns)))

        self.assertExcelRow(
            sheet_runs,
            0,
            [
                "Contact UUID",
                "Contact Name",
                "URN Scheme",
                "URN Value",
                "Group:Devs",
                "Started",
                "Modified",
                "Exited",
                "Run UUID",
                "Color (Category) - Colors",
                "Color (Value) - Colors",
                "Color (Text) - Colors",
            ],
        )

        self.assertExcelRow(
            sheet_runs,
            1,
            [
                contact1_run1.contact.uuid,
                "Eric",
                "tel",
                "+250788382382",
                True,
                contact1_run1.created_on,
                contact1_run1.modified_on,
                contact1_run1.exited_on,
                contact1_run1.uuid,
                "Orange",
                "orange",
                "orange",
            ],
            tz,
        )

        self.assertExcelRow(
            sheet_runs,
            2,
            [
                contact2_run1.contact.uuid,
                "Nic",
                "tel",
                "+250788383383",
                False,
                contact2_run1.created_on,
                contact2_run1.modified_on,
                contact2_run1.exited_on,
                contact2_run1.uuid,
                "Other",
                "green",
                "green",
            ],
            tz,
        )

        # test export with a contact field
        with self.assertNumQueries(25):
            workbook = self._export(
                flow,
                start_date=today - timedelta(days=7),
                end_date=today,
                with_fields=[age],
                with_groups=[devs],
                responded_only=True,
                extra_urns=["twitter", "line"],
            )

        tz = self.org.timezone
        (sheet_runs,) = workbook.worksheets

        # check runs sheet...
        self.assertEqual(4, len(list(sheet_runs.rows)))  # header + 3 runs
        self.assertEqual(15, len(list(sheet_runs.columns)))

        self.assertExcelRow(
            sheet_runs,
            0,
            [
                "Contact UUID",
                "Contact Name",
                "URN Scheme",
                "URN Value",
                "Field:Age",
                "Group:Devs",
                "URN:Twitter",
                "URN:Line",
                "Started",
                "Modified",
                "Exited",
                "Run UUID",
                "Color (Category) - Colors",
                "Color (Value) - Colors",
                "Color (Text) - Colors",
            ],
        )

        self.assertExcelRow(
            sheet_runs,
            1,
            [
                contact1_run1.contact.uuid,
                "Eric",
                "tel",
                "+250788382382",
                "36",
                True,
                "erictweets",
                "",
                contact1_run1.created_on,
                contact1_run1.modified_on,
                contact1_run1.exited_on,
                contact1_run1.uuid,
                "Orange",
                "orange",
                "orange",
            ],
            tz,
        )

        # test that we don't exceed the limit on rows per sheet
        with patch("temba.utils.export.MultiSheetExporter.MAX_EXCEL_ROWS", 4):
            workbook = self._export(flow, start_date=today - timedelta(days=7), end_date=today)
            expected_sheets = [("Runs 1", 4), ("Runs 2", 3)]

            for s, sheet in enumerate(workbook.worksheets):
                self.assertEqual((sheet.title, len(list(sheet.rows))), expected_sheets[s])

        # test we can export archived flows
        flow.is_archived = True
        flow.save()

        workbook = self._export(flow, start_date=today - timedelta(days=7), end_date=today)

        (sheet_runs,) = workbook.worksheets

        # check runs sheet...
        self.assertEqual(6, len(list(sheet_runs.rows)))  # header + 5 runs
        self.assertEqual(11, len(list(sheet_runs.columns)))

    def test_anon_org(self):
        today = timezone.now().astimezone(self.org.timezone).date()

        with self.anonymous(self.org):
            flow = self.get_flow("color_v13")
            flow_nodes = flow.get_definition()["nodes"]
            color_prompt = flow_nodes[0]
            color_split = flow_nodes[4]

            msg_in = self.create_incoming_msg(self.contact, "orange")

            run1 = (
                MockSessionWriter(self.contact, flow)
                .visit(color_prompt)
                .send_msg("What is your favorite color?", self.channel)
                .visit(color_split)
                .wait()
                .resume(msg=msg_in)
                .set_result("Color", "orange", "Orange", "orange")
                .send_msg("I love orange too!", self.channel)
                .complete()
                .save()
            ).session.runs.get()

            workbook = self._export(flow, start_date=today - timedelta(days=7), end_date=today)
            self.assertEqual(1, len(workbook.worksheets))
            sheet_runs = workbook.worksheets[0]
            self.assertExcelRow(
                sheet_runs,
                0,
                [
                    "Contact UUID",
                    "Contact Name",
                    "URN Scheme",
                    "Anon Value",
                    "Started",
                    "Modified",
                    "Exited",
                    "Run UUID",
                    "Color (Category) - Colors",
                    "Color (Value) - Colors",
                    "Color (Text) - Colors",
                ],
            )

            self.assertExcelRow(
                sheet_runs,
                1,
                [
                    self.contact.uuid,
                    "Eric",
                    "tel",
                    self.contact.anon_display,
                    run1.created_on,
                    run1.modified_on,
                    run1.exited_on,
                    run1.uuid,
                    "Orange",
                    "orange",
                    "orange",
                ],
                self.org.timezone,
            )

    def test_broadcast_only_flow(self):
        flow = self.get_flow("send_only_v13")
        send_node = flow.get_definition()["nodes"][0]
        today = timezone.now().astimezone(self.org.timezone).date()

        for contact in [self.contact, self.contact2, self.contact3]:
            (
                MockSessionWriter(contact, flow)
                .visit(send_node)
                .send_msg("This is the first message.", self.channel)
                .send_msg("This is the second message.", self.channel)
                .complete()
                .save()
            ).session.runs.get()

        for contact in [self.contact, self.contact2]:
            (
                MockSessionWriter(contact, flow)
                .visit(send_node)
                .send_msg("This is the first message.", self.channel)
                .send_msg("This is the second message.", self.channel)
                .complete()
                .save()
            ).session.runs.get()

        contact1_run1, contact2_run1, contact3_run1, contact1_run2, contact2_run2 = FlowRun.objects.order_by("id")

        with self.assertNumQueries(17):
            workbook = self._export(flow, start_date=today - timedelta(days=7), end_date=today)

        tz = self.org.timezone

        (sheet_runs,) = workbook.worksheets

        # check runs sheet...
        self.assertEqual(6, len(list(sheet_runs.rows)))  # header + 5 runs
        self.assertEqual(8, len(list(sheet_runs.columns)))

        self.assertExcelRow(
            sheet_runs,
            0,
            ["Contact UUID", "Contact Name", "URN Scheme", "URN Value", "Started", "Modified", "Exited", "Run UUID"],
        )

        self.assertExcelRow(
            sheet_runs,
            1,
            [
                contact1_run1.contact.uuid,
                "Eric",
                "tel",
                "+250788382382",
                contact1_run1.created_on,
                contact1_run1.modified_on,
                contact1_run1.exited_on,
                contact1_run1.uuid,
            ],
            tz,
        )
        self.assertExcelRow(
            sheet_runs,
            2,
            [
                contact2_run1.contact.uuid,
                "Nic",
                "tel",
                "+250788383383",
                contact2_run1.created_on,
                contact2_run1.modified_on,
                contact2_run1.exited_on,
                contact2_run1.uuid,
            ],
            tz,
        )
        self.assertExcelRow(
            sheet_runs,
            3,
            [
                contact3_run1.contact.uuid,
                "Norbert",
                "tel",
                "+250788123456",
                contact3_run1.created_on,
                contact3_run1.modified_on,
                contact3_run1.exited_on,
                contact3_run1.uuid,
            ],
            tz,
        )
        self.assertExcelRow(
            sheet_runs,
            4,
            [
                contact1_run2.contact.uuid,
                "Eric",
                "tel",
                "+250788382382",
                contact1_run2.created_on,
                contact1_run2.modified_on,
                contact1_run2.exited_on,
                contact1_run2.uuid,
            ],
            tz,
        )
        self.assertExcelRow(
            sheet_runs,
            5,
            [
                contact2_run2.contact.uuid,
                "Nic",
                "tel",
                "+250788383383",
                contact2_run2.created_on,
                contact2_run2.modified_on,
                contact2_run2.exited_on,
                contact2_run2.uuid,
            ],
            tz,
        )

        # test without unresponded
        with self.assertNumQueries(10):
            workbook = self._export(
                flow,
                start_date=today - timedelta(days=7),
                end_date=today,
                responded_only=True,
                has_results=False,
            )

        (sheet_runs,) = workbook.worksheets

        self.assertEqual(1, len(list(sheet_runs.rows)), 1)  # header; no resposes to a broadcast only flow
        self.assertEqual(8, len(list(sheet_runs.columns)))

        self.assertExcelRow(
            sheet_runs,
            0,
            ["Contact UUID", "Contact Name", "URN Scheme", "URN Value", "Started", "Modified", "Exited", "Run UUID"],
        )

    def test_replaced_rulesets(self):
        today = timezone.now().astimezone(self.org.timezone).date()

        favorites = self.get_flow("favorites_v13")
        flow_json = favorites.get_definition()
        flow_nodes = flow_json["nodes"]
        color_prompt = flow_nodes[0]
        color_other = flow_nodes[1]
        color_split = flow_nodes[2]
        beer_prompt = flow_nodes[3]
        beer_split = flow_nodes[5]

        contact3_run1 = (
            MockSessionWriter(self.contact3, favorites)
            .visit(color_prompt)
            .send_msg("What is your favorite color?", self.channel)
            .visit(color_split)
            .wait()
            .save()
        ).session.runs.get()

        contact1_in1 = self.create_incoming_msg(self.contact, "light beige")
        contact1_in2 = self.create_incoming_msg(self.contact, "red")
        contact1_run1 = (
            MockSessionWriter(self.contact, favorites)
            .visit(color_prompt)
            .send_msg("What is your favorite color?", self.channel)
            .visit(color_split)
            .wait()
            .resume(msg=contact1_in1)
            .set_result("Color", "light beige", "Other", "light beige")
            .visit(color_other)
            .send_msg("I don't know that color. Try again.", self.channel)
            .visit(color_split)
            .wait()
            .save()
            .resume(msg=contact1_in2)
            .set_result("Color", "red", "Red", "red")
            .visit(beer_prompt)
            .send_msg("Good choice, I like Red too! What is your favorite beer?", self.channel)
            .visit(beer_split)
            .complete()
            .save()
        ).session.runs.get()

        devs = self.create_group("Devs", [self.contact])

        # now remap the uuid for our color
        flow_json = json.loads(json.dumps(flow_json).replace(color_split["uuid"], str(uuid4())))
        favorites.save_revision(self.admin, flow_json)
        flow_nodes = flow_json["nodes"]
        color_prompt = flow_nodes[0]
        color_other = flow_nodes[1]
        color_split = flow_nodes[2]

        contact2_in1 = self.create_incoming_msg(self.contact2, "green")
        contact2_run1 = (
            MockSessionWriter(self.contact2, favorites)
            .visit(color_prompt)
            .send_msg("What is your favorite color?", self.channel)
            .visit(color_split)
            .wait()
            .resume(msg=contact2_in1)
            .set_result("Color", "green", "Green", "green")
            .visit(beer_prompt)
            .send_msg("Good choice, I like Green too! What is your favorite beer?", self.channel)
            .visit(beer_split)
            .wait()
            .save()
        ).session.runs.get()

        contact2_run2 = (
            MockSessionWriter(self.contact2, favorites)
            .visit(color_prompt)
            .send_msg("What is your favorite color?", self.channel)
            .visit(color_split)
            .wait()
            .save()
        ).session.runs.get()

        contact1_in3 = self.create_incoming_msg(self.contact, " blue ")
        contact1_run2 = (
            MockSessionWriter(self.contact, favorites)
            .visit(color_prompt)
            .send_msg("What is your favorite color?", self.channel)
            .visit(color_split)
            .wait()
            .resume(msg=contact1_in3)
            .set_result("Color", "blue", "Blue", " blue ")
            .visit(beer_prompt)
            .send_msg("Good choice, I like Blue too! What is your favorite beer?", self.channel)
            .visit(beer_split)
            .wait()
            .save()
        ).session.runs.get()

        for run in (contact1_run1, contact2_run1, contact3_run1, contact1_run2, contact2_run2):
            run.refresh_from_db()

        workbook = self._export(favorites, start_date=today - timedelta(days=7), end_date=today, with_groups=[devs])

        tz = self.org.timezone

        (sheet_runs,) = workbook.worksheets

        # check runs sheet...
        self.assertEqual(6, len(list(sheet_runs.rows)))  # header + 5 runs
        self.assertEqual(18, len(list(sheet_runs.columns)))

        self.assertExcelRow(
            sheet_runs,
            0,
            [
                "Contact UUID",
                "Contact Name",
                "URN Scheme",
                "URN Value",
                "Group:Devs",
                "Started",
                "Modified",
                "Exited",
                "Run UUID",
                "Color (Category) - Favorites",
                "Color (Value) - Favorites",
                "Color (Text) - Favorites",
                "Beer (Category) - Favorites",
                "Beer (Value) - Favorites",
                "Beer (Text) - Favorites",
                "Name (Category) - Favorites",
                "Name (Value) - Favorites",
                "Name (Text) - Favorites",
            ],
        )

        self.assertExcelRow(
            sheet_runs,
            1,
            [
                contact3_run1.contact.uuid,
                "Norbert",
                "tel",
                "+250788123456",
                False,
                contact3_run1.created_on,
                contact3_run1.modified_on,
                "",
                contact3_run1.uuid,
                "",
                "",
                "",
                "",
                "",
                "",
                "",
                "",
                "",
            ],
            tz,
        )

        self.assertExcelRow(
            sheet_runs,
            2,
            [
                contact1_run1.contact.uuid,
                "Eric",
                "tel",
                "+250788382382",
                True,
                contact1_run1.created_on,
                contact1_run1.modified_on,
                contact1_run1.exited_on,
                contact1_run1.uuid,
                "Red",
                "red",
                "red",
                "",
                "",
                "",
                "",
                "",
                "",
            ],
            tz,
        )

        self.assertExcelRow(
            sheet_runs,
            3,
            [
                contact2_run1.contact.uuid,
                "Nic",
                "tel",
                "+250788383383",
                False,
                contact2_run1.created_on,
                contact2_run1.modified_on,
                contact2_run1.exited_on,
                contact2_run1.uuid,
                "Green",
                "green",
                "green",
                "",
                "",
                "",
                "",
                "",
                "",
            ],
            tz,
        )

        self.assertExcelRow(
            sheet_runs,
            4,
            [
                contact2_run2.contact.uuid,
                "Nic",
                "tel",
                "+250788383383",
                False,
                contact2_run2.created_on,
                contact2_run2.modified_on,
                "",
                contact2_run2.uuid,
                "",
                "",
                "",
                "",
                "",
                "",
                "",
                "",
                "",
            ],
            tz,
        )

        self.assertExcelRow(
            sheet_runs,
            5,
            [
                contact1_run2.contact.uuid,
                "Eric",
                "tel",
                "+250788382382",
                True,
                contact1_run2.created_on,
                contact1_run2.modified_on,
                "",
                contact1_run2.uuid,
                "Blue",
                "blue",
                " blue ",
                "",
                "",
                "",
                "",
                "",
                "",
            ],
            tz,
        )

    def test_remove_control_characters(self):
        today = timezone.now().astimezone(self.org.timezone).date()

        flow = self.get_flow("color_v13")
        flow_nodes = flow.get_definition()["nodes"]
        color_prompt = flow_nodes[0]
        color_split = flow_nodes[4]
        color_other = flow_nodes[3]

        msg_in = self.create_incoming_msg(self.contact, "ngert\x07in.")

        run1 = (
            MockSessionWriter(self.contact, flow)
            .visit(color_prompt)
            .send_msg("What is your favorite color?", self.channel)
            .visit(color_split)
            .wait()
            .resume(msg=msg_in)
            .set_result("Color", "ngert\x07in.", "Other", "ngert\x07in.")
            .visit(color_other)
            .send_msg("That is a funny color. Try again.", self.channel)
            .visit(color_split)
            .wait()
            .save()
        ).session.runs.get()

        workbook = self._export(flow, start_date=today - timedelta(days=7), end_date=today)
        tz = self.org.timezone
        (sheet_runs,) = workbook.worksheets

        self.assertExcelRow(
            sheet_runs,
            1,
            [
                run1.contact.uuid,
                "Eric",
                "tel",
                "+250788382382",
                run1.created_on,
                run1.modified_on,
                "",
                run1.uuid,
                "Other",
                "ngertin.",
                "ngertin.",
            ],
            tz,
        )

    def test_from_archives(self):
        today = timezone.now().astimezone(self.org.timezone).date()

        flow = self.get_flow("color_v13")
        flow_nodes = flow.get_definition()["nodes"]
        color_prompt = flow_nodes[0]
        color_split = flow_nodes[4]
        color_other = flow_nodes[3]
        blue_reply = flow_nodes[2]

        contact1_in1 = self.create_incoming_msg(self.contact, "green")
        contact1_run = (
            MockSessionWriter(self.contact, flow)
            .visit(color_prompt)
            .send_msg("What is your favorite color?", self.channel)
            .visit(color_split)
            .wait()
            .resume(msg=contact1_in1)
            .set_result("Color", "green", "Other", "green")
            .visit(color_other)
            .send_msg("That is a funny color. Try again.", self.channel)
            .visit(color_split)
            .wait()
            .save()
        ).session.runs.get()

        contact2_in1 = self.create_incoming_msg(self.contact2, "blue")
        contact2_run = (
            MockSessionWriter(self.contact2, flow)
            .visit(color_prompt)
            .send_msg("What is your favorite color?", self.channel)
            .visit(color_split)
            .wait()
            .resume(msg=contact2_in1)
            .set_result("Color", "blue", "Blue", "blue")
            .visit(blue_reply)
            .send_msg("Blue is sad :(.", self.channel)
            .complete()
            .save()
        ).session.runs.get()

        # and a run for a different flow
        flow2 = self.get_flow("favorites_v13")
        flow2_nodes = flow2.get_definition()["nodes"]

        contact2_other_flow = (
            MockSessionWriter(self.contact2, flow2)
            .visit(flow2_nodes[0])
            .send_msg("Color???", self.channel)
            .visit(flow2_nodes[2])
            .wait()
            .save()
        ).session.runs.get()

        contact3_run = (
            MockSessionWriter(self.contact3, flow)
            .visit(color_prompt)
            .send_msg("What is your favorite color?", self.channel)
            .visit(color_split)
            .wait()
            .save()
        ).session.runs.get()

        # we now have 4 runs in this order of modified_on
        contact1_run.refresh_from_db()
        contact2_run.refresh_from_db()
        contact2_other_flow.refresh_from_db()
        contact3_run.refresh_from_db()

        # archive the first 3 runs, using 'old' archive format that used a list of values for one of them
        old_archive_format = contact2_run.as_archive_json()
        old_archive_format["values"] = [old_archive_format["values"]]

        self.create_archive(
            Archive.TYPE_FLOWRUN,
            "D",
            timezone.now().date(),
            [contact1_run.as_archive_json(), old_archive_format, contact2_other_flow.as_archive_json()],
        )

        contact1_run.delete()
        contact2_run.delete()

        # create an archive earlier than our flow created date so we check that it isn't included
        self.create_archive(
            Archive.TYPE_FLOWRUN,
            "D",
            timezone.now().date() - timedelta(days=2),
            [contact2_run.as_archive_json()],
        )

        workbook = self._export(flow, start_date=today - timedelta(days=7), end_date=today)

        tz = self.org.timezone
        (sheet_runs,) = workbook.worksheets

        # check runs sheet...
        self.assertEqual(4, len(list(sheet_runs.rows)))  # header + 3 runs

        self.assertExcelRow(
            sheet_runs,
            1,
            [
                contact1_run.contact.uuid,
                "Eric",
                "tel",
                "+250788382382",
                contact1_run.created_on,
                contact1_run.modified_on,
                "",
                contact1_run.uuid,
                "Other",
                "green",
                "green",
            ],
            tz,
        )
        self.assertExcelRow(
            sheet_runs,
            2,
            [
                contact2_run.contact.uuid,
                "Nic",
                "tel",
                "+250788383383",
                contact2_run.created_on,
                contact2_run.modified_on,
                contact2_run.exited_on,
                contact2_run.uuid,
                "Blue",
                "blue",
                "blue",
            ],
            tz,
        )
        self.assertExcelRow(
            sheet_runs,
            3,
            [
                contact3_run.contact.uuid,
                "Norbert",
                "tel",
                "+250788123456",
                contact3_run.created_on,
                contact3_run.modified_on,
                "",
                contact3_run.uuid,
                "",
                "",
                "",
            ],
            tz,
        )

    def test_no_responses(self):
        today = timezone.now().astimezone(self.org.timezone).date()
        flow = self.create_flow("Test")

        self.assertEqual(flow.get_run_stats()["total"], 0)

        workbook = self._export(flow, start_date=today - timedelta(days=7), end_date=today, has_results=False)

        self.assertEqual(len(workbook.worksheets), 1)

        # every sheet has only the head row
        self.assertEqual(1, len(list(workbook.worksheets[0].rows)))
        self.assertEqual(8, len(list(workbook.worksheets[0].columns)))


class FlowLabelTest(TembaTest):
    def test_model(self):
        label = FlowLabel.create(self.org, self.admin, "Cool Flows")
        self.assertEqual("Cool Flows", label.name)

        # can't create with invalid name
        with self.assertRaises(AssertionError):
            FlowLabel.create(self.org, self.admin, '"Cool"')

        # can't create with duplicate name
        with self.assertRaises(AssertionError):
            FlowLabel.create(self.org, self.admin, "Cool Flows")

        flow1 = self.create_flow("Flow 1")
        flow2 = self.create_flow("Flow 2")

        label.toggle_label([flow1, flow2], add=True)
        self.assertEqual({flow1, flow2}, set(label.get_flows()))

        label.toggle_label([flow1], add=False)
        self.assertEqual({flow2}, set(label.get_flows()))


class FlowLabelCRUDLTest(TembaTest, CRUDLTestMixin):
    def test_create(self):
        create_url = reverse("flows.flowlabel_create")

        self.assertRequestDisallowed(create_url, [None, self.user, self.agent])
        self.assertCreateFetch(create_url, [self.editor, self.admin], form_fields=("name", "flows"))

        # try to submit without a name
        self.assertCreateSubmit(create_url, self.admin, {}, form_errors={"name": "This field is required."})

        # try to submit with an invalid name
        self.assertCreateSubmit(
            create_url, self.admin, {"name": '"Cool"\\'}, form_errors={"name": 'Cannot contain the character: "'}
        )

        self.assertCreateSubmit(
            create_url,
            self.admin,
            {"name": "Cool Flows"},
            new_obj_query=FlowLabel.objects.filter(org=self.org, name="Cool Flows"),
        )

        # try to create with a name that's already used
        self.assertCreateSubmit(create_url, self.admin, {"name": "Cool Flows"}, form_errors={"name": "Must be unique."})

    def test_update(self):
        label = FlowLabel.create(self.org, self.admin, "Cool Flows")
        FlowLabel.create(self.org, self.admin, "Crazy Flows")

        update_url = reverse("flows.flowlabel_update", args=[label.id])

        self.assertRequestDisallowed(update_url, [None, self.user, self.agent, self.admin2])
        self.assertUpdateFetch(update_url, [self.editor, self.admin], form_fields=("name", "flows"))

        # try to update to an invalid name
        self.assertUpdateSubmit(
            update_url,
            self.admin,
            {"name": '"Cool"\\'},
            form_errors={"name": 'Cannot contain the character: "'},
            object_unchanged=label,
        )

        # try to update to a non-unique name
        self.assertUpdateSubmit(
            update_url,
            self.admin,
            {"name": "Crazy Flows"},
            form_errors={"name": "Must be unique."},
            object_unchanged=label,
        )

        self.assertUpdateSubmit(update_url, self.admin, {"name": "Super Cool Flows"})

        label.refresh_from_db()
        self.assertEqual("Super Cool Flows", label.name)

    def test_delete(self):
        label = FlowLabel.create(self.org, self.admin, "Cool Flows")

        delete_url = reverse("flows.flowlabel_delete", args=[label.id])

        self.assertRequestDisallowed(delete_url, [None, self.user, self.agent, self.admin2])

        self.assertDeleteFetch(delete_url, [self.editor, self.admin])
        self.assertDeleteSubmit(delete_url, self.admin, object_deleted=label, success_status=200)


class SimulationTest(TembaTest):
    def add_message(self, payload, text):
        """
        Add a message to the payload for the flow server using the default contact
        """
        payload["resume"] = {
            "type": "msg",
            "resumed_on": timezone.now().isoformat(),
            "msg": {"text": text, "uuid": str(uuid4()), "urn": "tel:+12065551212"},
        }

    def get_replies(self, response):
        """
        Gets any replies in a response from the flow server as a list of strings
        """
        replies = []
        for event in response.get("events", []):
            if event["type"] == "broadcast_created":
                replies.append(event["translations"][event["base_language"]]["text"])
            elif event["type"] == "msg_created":
                replies.append(event["msg"]["text"])
        return replies

    def test_simulation_ivr(self):
        self.login(self.admin)
        flow = self.get_flow("ivr")

        # create our payload
        payload = {"version": 2, "trigger": {}, "flow": {}}
        url = reverse("flows.flow_simulate", args=[flow.id])

        with override_settings(MAILROOM_AUTH_TOKEN="sesame", MAILROOM_URL="https://mailroom.temba.io"):
            with patch("requests.post") as mock_post:
                mock_post.return_value = MockJsonResponse(200, {"session": {}})
                response = self.client.post(url, payload, content_type="application/json")

                self.assertEqual(response.status_code, 200)
                self.assertEqual(response.json(), {"session": {}})

                # since this is an IVR flow, the session trigger will have a connection
                self.assertEqual(
                    {
                        "call": {
                            "channel": {"uuid": "440099cf-200c-4d45-a8e7-4a564f4a0e8b", "name": "Test Channel"},
                            "urn": "tel:+12065551212",
                        },
                        "environment": {
                            "date_format": "DD-MM-YYYY",
                            "time_format": "tt:mm",
                            "timezone": "Africa/Kigali",
                            "allowed_languages": ["eng", "kin"],
                            "default_country": "RW",
                            "redaction_policy": "none",
                            "input_collation": "default",
                        },
                        "user": {"email": "admin@textit.com", "name": "Andy"},
                    },
                    json.loads(mock_post.call_args[1]["data"])["trigger"],
                )

    def test_simulation(self):
        self.login(self.admin)
        flow = self.get_flow("favorites")

        # create our payload
        payload = dict(version=2, trigger={}, flow={})

        url = reverse("flows.flow_simulate", args=[flow.pk])

        with override_settings(MAILROOM_AUTH_TOKEN="sesame", MAILROOM_URL="https://mailroom.temba.io"):
            with patch("requests.post") as mock_post:
                mock_post.return_value = MockJsonResponse(400, {"session": {}})
                response = self.client.post(url, json.dumps(payload), content_type="application/json")
                self.assertEqual(500, response.status_code)

            # start a flow
            with patch("requests.post") as mock_post:
                mock_post.return_value = MockJsonResponse(200, {"session": {}})
                response = self.client.post(url, json.dumps(payload), content_type="application/json")
                self.assertEqual(200, response.status_code)
                self.assertEqual({}, response.json()["session"])

                actual_url = mock_post.call_args_list[0][0][0]
                actual_payload = json.loads(mock_post.call_args_list[0][1]["data"])
                actual_headers = mock_post.call_args_list[0][1]["headers"]

                self.assertEqual(actual_url, "https://mailroom.temba.io/mr/sim/start")
                self.assertEqual(actual_payload["org_id"], flow.org_id)
                self.assertEqual(actual_payload["trigger"]["environment"]["date_format"], "DD-MM-YYYY")
                self.assertEqual(len(actual_payload["assets"]["channels"]), 1)  # fake channel
                self.assertEqual(len(actual_payload["flows"]), 1)
                self.assertEqual(actual_headers["Authorization"], "Token sesame")
                self.assertEqual(actual_headers["Content-Type"], "application/json")

            # try a resume
            payload = {
                "version": 2,
                "session": {"contact": {"fields": {"age": decimal.Decimal("39")}}},
                "resume": {},
                "flow": {},
            }

            with patch("requests.post") as mock_post:
                mock_post.return_value = MockJsonResponse(400, {"session": {}})
                response = self.client.post(url, json.dumps(payload), content_type="application/json")
                self.assertEqual(500, response.status_code)

            with patch("requests.post") as mock_post:
                mock_post.return_value = MockJsonResponse(200, {"session": {}})
                response = self.client.post(url, json.dumps(payload), content_type="application/json")
                self.assertEqual(200, response.status_code)
                self.assertEqual({}, response.json()["session"])

                actual_url = mock_post.call_args_list[0][0][0]
                actual_payload = json.loads(mock_post.call_args_list[0][1]["data"])
                actual_headers = mock_post.call_args_list[0][1]["headers"]

                self.assertEqual(actual_url, "https://mailroom.temba.io/mr/sim/resume")
                self.assertEqual(actual_payload["org_id"], flow.org_id)
                self.assertEqual(actual_payload["resume"]["environment"]["date_format"], "DD-MM-YYYY")
                self.assertEqual(len(actual_payload["assets"]["channels"]), 1)  # fake channel
                self.assertEqual(len(actual_payload["flows"]), 1)
                self.assertEqual(actual_headers["Authorization"], "Token sesame")
                self.assertEqual(actual_headers["Content-Type"], "application/json")


class FlowSessionCRUDLTest(TembaTest):
    def test_session_json(self):
        contact = self.create_contact("Bob", phone="+1234567890")
        flow = self.get_flow("color_v13")

        session = MockSessionWriter(contact, flow).wait().save().session

        # normal users can't see session json
        json_url = reverse("flows.flowsession_json", args=[session.uuid])
        response = self.client.get(json_url)
        self.assertLoginRedirect(response)

        self.login(self.admin)
        response = self.client.get(json_url)
        self.assertLoginRedirect(response)

        # but logged in as a CS rep we can
        self.login(self.customer_support, choose_org=self.org)

        response = self.client.get(json_url)
        self.assertEqual(200, response.status_code)

        response_json = json.loads(response.content)
        self.assertEqual("Nyaruka", response_json["_metadata"]["org"])
        self.assertEqual(session.uuid, response_json["uuid"])

        # now try with an s3 session
        s3.client().put_object(
            Bucket="test-sessions", Key="c/session.json", Body=io.BytesIO(json.dumps(session.output).encode())
        )
        FlowSession.objects.filter(id=session.id).update(
            output_url="http://minio:9000/test-sessions/c/session.json", output=None
        )

        # fetch our contact history
        response = self.client.get(json_url)
        self.assertEqual(200, response.status_code)
        self.assertEqual("Nyaruka", response_json["_metadata"]["org"])
        self.assertEqual(session.uuid, response_json["uuid"])


class FlowStartTest(TembaTest):
    def test_model(self):
        flow = self.create_flow("Test Flow")
        contact = self.create_contact("Bob", phone="+1234567890")
        start = FlowStart.create(flow, self.admin, contacts=[contact])

        self.assertEqual(f'<FlowStart: id={start.id} flow="{start.flow.uuid}">', repr(start))
        self.assertTrue(FlowStart.has_unfinished(self.org))

        start.interrupt(self.editor)

        start.refresh_from_db()
        self.assertEqual(FlowStart.STATUS_INTERRUPTED, start.status)
        self.assertEqual(self.editor, start.modified_by)
        self.assertIsNotNone(start.modified_on)
        self.assertFalse(FlowStart.has_unfinished(self.org))

    @mock_mailroom
    def test_preview(self, mr_mocks):
        flow = self.create_flow("Test")
        contact1 = self.create_contact("Ann", phone="+1234567111")
        contact2 = self.create_contact("Bob", phone="+1234567222")
        doctors = self.create_group("Doctors", contacts=[contact1, contact2])

        mr_mocks.flow_start_preview(query='group = "Doctors" AND status = "active"', total=100)

        query, total = FlowStart.preview(
            flow,
            include=mailroom.Inclusions(group_uuids=[str(doctors.uuid)]),
            exclude=mailroom.Exclusions(non_active=True),
        )

        self.assertEqual('group = "Doctors" AND status = "active"', query)
        self.assertEqual(100, total)


class FlowStartCRUDLTest(TembaTest, CRUDLTestMixin):
    def test_list(self):
        list_url = reverse("flows.flowstart_list")

        flow1 = self.create_flow("Test Flow 1")
        flow2 = self.create_flow("Test 2")

        contact = self.create_contact("Bob", phone="+1234567890")
        group = self.create_group("Testers", contacts=[contact])
        start1 = FlowStart.create(flow1, self.admin, contacts=[contact])
        start2 = FlowStart.create(
            flow1, self.admin, query="name ~ Bob", start_type="A", exclusions={"started_previously": True}
        )
        start3 = FlowStart.create(flow2, self.admin, groups=[group], start_type="Z", exclusions={"in_a_flow": True})

        flow2.release(self.admin)

        FlowStartCount.objects.create(start=start3, count=1000)
        FlowStartCount.objects.create(start=start3, count=234)

        other_org_flow = self.create_flow("Test", org=self.org2)
        FlowStart.create(other_org_flow, self.admin2)

        self.assertRequestDisallowed(list_url, [None, self.agent])
        response = self.assertListFetch(
            list_url, [self.user, self.editor, self.admin], context_objects=[start3, start2, start1]
        )

        self.assertContains(response, "Test Flow 1")
        self.assertNotContains(response, "Test Flow 2")
        self.assertContains(response, "A deleted flow")
        self.assertContains(response, "was started by admin@textit.com")
        self.assertContains(response, "was started by an API call")
        self.assertContains(response, "was started by Zapier")
        self.assertContains(response, "Not in a flow")

        response = self.assertListFetch(list_url + "?type=manual", [self.admin], context_objects=[start1])
        self.assertTrue(response.context["filtered"])
        self.assertEqual(response.context["url_params"], "?type=manual&")

    def test_status(self):
        flow = self.create_flow("Test Flow 1")
        contact = self.create_contact("Bob", phone="+1234567890")
        start = FlowStart.create(flow, self.admin, contacts=[contact])

        status_url = f"{reverse('flows.flowstart_status')}?id={start.id}&status=P"
        self.assertRequestDisallowed(status_url, [self.agent])
        response = self.assertReadFetch(status_url, [self.editor, self.admin])

        # status returns json
        self.assertEqual("Pending", response.json()["results"][0]["status"])

    def test_interrupt(self):
        flow = self.create_flow("Test Flow 1")
        contact = self.create_contact("Bob", phone="+1234567890")
        start = FlowStart.create(flow, self.admin, contacts=[contact])

        interrupt_url = reverse("flows.flowstart_interrupt", args=[start.id])
        self.assertRequestDisallowed(interrupt_url, [None, self.user, self.agent])
        self.requestView(interrupt_url, self.admin, post_data={})

        start.refresh_from_db()
        self.assertEqual(FlowStart.STATUS_INTERRUPTED, start.status)


class AssetServerTest(TembaTest):
    def test_languages(self):
        self.login(self.admin)
        response = self.client.get("/flow/assets/%d/1234/language/" % self.org.id)
        self.assertEqual(
            response.json(), {"results": [{"iso": "eng", "name": "English"}, {"iso": "kin", "name": "Kinyarwanda"}]}
        )


class SystemChecksTest(TembaTest):
    def test_mailroom_url(self):
        with override_settings(MAILROOM_URL="http://mailroom.io"):
            self.assertEqual(len(mailroom_url(None)), 0)

        with override_settings(MAILROOM_URL=None):
            self.assertEqual(mailroom_url(None)[0].msg, "No mailroom URL set, simulation will not be available")


class FlowRevisionTest(TembaTest):
    def test_validate_legacy_definition(self):
        def validate(flow_def: dict, expected_error: str):
            with self.assertRaises(ValueError) as cm:
                FlowRevision.validate_legacy_definition(flow_def)
            self.assertEqual(expected_error, str(cm.exception))

        validate({"flow_type": "U", "nodes": []}, "unsupported flow type")
        validate(self.load_json("test_flows/legacy/invalid/not_fully_localized.json"), "non-localized flow definition")

        # base_language of null, but spec version 8
        validate(self.load_json("test_flows/legacy/invalid/no_base_language_v8.json"), "non-localized flow definition")

        # base_language of 'eng' but non localized actions
        validate(
            self.load_json("test_flows/legacy/invalid/non_localized_with_language.json"),
            "non-localized flow definition",
        )

        validate(
            self.load_json("test_flows/legacy/invalid/non_localized_ruleset.json"), "non-localized flow definition"
        )

    def test_trim_revisions(self):
        start = timezone.now()

        flow1 = self.create_flow("Flow 1")
        flow2 = self.create_flow("Flow 2")

        revision = 100
        FlowRevision.objects.all().update(revision=revision)

        # create a single old clinic revision
        FlowRevision.objects.create(
            flow=flow2,
            definition=dict(),
            revision=99,
            created_on=timezone.now() - timedelta(days=7),
            created_by=self.admin,
        )

        # make a bunch of revisions for flow 1 on the same day
        created = timezone.now().replace(hour=6) - timedelta(days=1)
        for i in range(25):
            revision -= 1
            created = created - timedelta(minutes=1)
            FlowRevision.objects.create(
                flow=flow1, definition=dict(), revision=revision, created_by=self.admin, created_on=created
            )

        # then for 5 days prior, make a few more
        for i in range(5):
            created = created - timedelta(days=1)
            for i in range(10):
                revision -= 1
                created = created - timedelta(minutes=1)
                FlowRevision.objects.create(
                    flow=flow1, definition=dict(), revision=revision, created_by=self.admin, created_on=created
                )

        # trim our flow revisions, should be left with original (today), 25 from yesterday, 1 per day for 5 days = 31
        self.assertEqual(76, FlowRevision.objects.filter(flow=flow1).count())
        self.assertEqual(45, FlowRevision.trim(start))
        self.assertEqual(31, FlowRevision.objects.filter(flow=flow1).count())
        self.assertEqual(
            7,
            FlowRevision.objects.filter(flow=flow1)
            .annotate(created_date=TruncDate("created_on"))
            .distinct("created_date")
            .count(),
        )

        # trim our clinic flow manually, should remain unchanged
        self.assertEqual(2, FlowRevision.objects.filter(flow=flow2).count())
        self.assertEqual(0, FlowRevision.trim_for_flow(flow2.id))
        self.assertEqual(2, FlowRevision.objects.filter(flow=flow2).count())

        # call our task
        trim_flow_revisions()
        self.assertEqual(2, FlowRevision.objects.filter(flow=flow2).count())
        self.assertEqual(31, FlowRevision.objects.filter(flow=flow1).count())

        # call again (testing reading redis key)
        trim_flow_revisions()
        self.assertEqual(2, FlowRevision.objects.filter(flow=flow2).count())
        self.assertEqual(31, FlowRevision.objects.filter(flow=flow1).count())


class FlowActivityCountTest(TembaTest):
    def test_msgsin_counts(self):
        flow1 = self.create_flow("Test 1")
        flow2 = self.create_flow("Test 2")

        def handle(msg, flow):
            msg.status = "H"
            msg.flow = flow
            msg.save(update_fields=("status", "flow"))

        contact = self.create_contact("Bob", phone="+1234567890")
        self.create_outgoing_msg(contact, "Out")  # should be ignored
        in1 = self.create_incoming_msg(contact, "In 1", status="P")
        in2 = self.create_incoming_msg(contact, "In 2", status="P")
        in3 = self.create_incoming_msg(contact, "In 3", status="P")

        self.assertEqual(0, flow1.counts.count())
        self.assertEqual(0, flow2.counts.count())

        handle(in1, flow1)
        handle(in2, flow1)
        handle(in3, flow2)

        self.assertEqual(6, flow1.counts.count())
        self.assertEqual(3, flow2.counts.count())

        today = date.today().isoformat()  # date as YYYY-MM-DD
        dow = date.today().isoweekday()  # weekday as 1(Mon)-7(Sun)
        hour = timezone.now().astimezone(tzone.utc).hour

        self.assertEqual(
            {f"msgsin:date:{today}": 2, f"msgsin:dow:{dow}": 2, f"msgsin:hour:{hour}": 2},
            flow1.counts.filter(scope__startswith="msgsin:").scope_totals(),
        )
        self.assertEqual(
            {f"msgsin:date:{today}": 1, f"msgsin:dow:{dow}": 1, f"msgsin:hour:{hour}": 1},
            flow2.counts.filter(scope__startswith="msgsin:").scope_totals(),
        )

        # other changes to msgs shouldn't create new counts
        in1.archive()
        in2.archive()

        self.assertEqual(6, flow1.counts.count())
        self.assertEqual(3, flow2.counts.count())

    def test_squashing(self):
        flow1 = self.create_flow("Test 1")
        flow1.counts.create(scope="foo:1", count=1)
        flow1.counts.create(scope="foo:1", count=2)
        flow1.counts.create(scope="foo:2", count=4)
        flow1.counts.create(scope="foo:3", count=-6)
        flow1.counts.create(scope="foo:3", count=-1)

        flow2 = self.create_flow("Test 2")
        flow2.counts.create(scope="foo:1", count=7)
        flow2.counts.create(scope="foo:1", count=3)
        flow2.counts.create(scope="foo:2", count=8)  # unsquashed that sum to zero
        flow2.counts.create(scope="foo:2", count=-8)
        flow2.counts.create(scope="foo:3", count=5)

        self.assertEqual(3, flow1.counts.filter(scope="foo:1").sum())
        self.assertEqual(4, flow1.counts.filter(scope="foo:2").sum())
        self.assertEqual(-7, flow1.counts.filter(scope="foo:3").sum())  # negative counts supported
        self.assertEqual(0, flow1.counts.filter(scope="foo:4").sum())  # zero if no such scope exists
        self.assertEqual(10, flow2.counts.filter(scope="foo:1").sum())
        self.assertEqual(0, flow2.counts.filter(scope="foo:2").sum())
        self.assertEqual(5, flow2.counts.filter(scope="foo:3").sum())

        squash_activity_counts()

<<<<<<< HEAD
        self.assertEqual(2, flow.counts.count())
        self.assertEqual(3, flow.counts.filter(scope="foo:1").sum())
        self.assertEqual(4, flow.counts.filter(scope="foo:2").sum())
        self.assertEqual(0, flow.counts.filter(scope="foo:3").sum())


class BackfillNewCountsTest(MigrationTest):
    app = "flows"
    migrate_from = "0342_update_triggers"
    migrate_to = "0343_backfill_new_counts"

    def setUpBeforeMigration(self, apps):
        self.flow1 = self.create_flow("Flow 1")
        self.flow2 = self.create_flow("Flow 2")
        self.flow3 = self.create_flow("Flow 3")

        FlowNodeCount.objects.create(flow=self.flow1, node_uuid="cf65941c-39cd-4e01-ae05-f7c1efb54975", count=3)
        FlowNodeCount.objects.create(flow=self.flow1, node_uuid="cf65941c-39cd-4e01-ae05-f7c1efb54975", count=4)
        FlowNodeCount.objects.create(flow=self.flow1, node_uuid="f85b47d3-fb1c-4985-97b6-8ec71bcd4d84", count=5)
        FlowNodeCount.objects.create(flow=self.flow1, node_uuid="9ea62a25-7ed0-4e4c-ae73-32c5d8736e23", count=6)
        FlowNodeCount.objects.create(flow=self.flow1, node_uuid="9ea62a25-7ed0-4e4c-ae73-32c5d8736e23", count=-6)
        FlowNodeCount.objects.create(flow=self.flow2, node_uuid="db1e6542-7f15-4df9-bc84-159486e5c352", count=7)

        FlowRunStatusCount.objects.create(flow=self.flow1, status="A", count=3)
        FlowRunStatusCount.objects.create(flow=self.flow1, status="A", count=4)
        FlowRunStatusCount.objects.create(flow=self.flow1, status="W", count=5)
        FlowRunStatusCount.objects.create(flow=self.flow1, status="C", count=6)
        FlowRunStatusCount.objects.create(flow=self.flow2, status="A", count=3)

    def test_migration(self):
        self.assertEqual(
            {
                "node:cf65941c-39cd-4e01-ae05-f7c1efb54975": 7,
                "node:f85b47d3-fb1c-4985-97b6-8ec71bcd4d84": 5,
                "status:A": 7,
                "status:W": 5,
                "status:C": 6,
            },
            self.flow1.counts.scope_totals(),
        )
        self.assertEqual(
            {"node:db1e6542-7f15-4df9-bc84-159486e5c352": 7, "status:A": 3}, self.flow2.counts.scope_totals()
        )
        self.assertEqual({}, self.flow3.counts.scope_totals())
=======
        self.assertEqual({"foo:1", "foo:2", "foo:3"}, set(flow1.counts.values_list("scope", flat=True)))

        # flow2/foo:2 should be gone because it squashed to zero
        self.assertEqual({"foo:1", "foo:3"}, set(flow2.counts.values_list("scope", flat=True)))

        self.assertEqual(3, flow1.counts.filter(scope="foo:1").sum())
        self.assertEqual(4, flow1.counts.filter(scope="foo:2").sum())
        self.assertEqual(-7, flow1.counts.filter(scope="foo:3").sum())
        self.assertEqual(10, flow2.counts.filter(scope="foo:1").sum())
        self.assertEqual(0, flow2.counts.filter(scope="foo:2").sum())
        self.assertEqual(5, flow2.counts.filter(scope="foo:3").sum())

        flow2.counts.create(scope="foo:3", count=-5)  # unsquashed zero + squashed zero

        squash_activity_counts()

        # flow2/foo:3 should be gone because it squashed to zero
        self.assertEqual({"foo:1"}, set(flow2.counts.values_list("scope", flat=True)))

        # test that model being asked to squash a set that matches no rows doesn't insert anytihng
        with connection.cursor() as cursor:
            sql, params = FlowActivityCount.get_squash_query(FlowActivityCount(flow_id=flow1.id, scope="foo:9"))
            cursor.execute(sql, params)

        self.assertEqual({"foo:1", "foo:2", "foo:3"}, set(flow1.counts.values_list("scope", flat=True)))
>>>>>>> c0891b92
<|MERGE_RESOLUTION|>--- conflicted
+++ resolved
@@ -5691,11 +5691,31 @@
 
         squash_activity_counts()
 
-<<<<<<< HEAD
-        self.assertEqual(2, flow.counts.count())
-        self.assertEqual(3, flow.counts.filter(scope="foo:1").sum())
-        self.assertEqual(4, flow.counts.filter(scope="foo:2").sum())
-        self.assertEqual(0, flow.counts.filter(scope="foo:3").sum())
+        self.assertEqual({"foo:1", "foo:2", "foo:3"}, set(flow1.counts.values_list("scope", flat=True)))
+
+        # flow2/foo:2 should be gone because it squashed to zero
+        self.assertEqual({"foo:1", "foo:3"}, set(flow2.counts.values_list("scope", flat=True)))
+
+        self.assertEqual(3, flow1.counts.filter(scope="foo:1").sum())
+        self.assertEqual(4, flow1.counts.filter(scope="foo:2").sum())
+        self.assertEqual(-7, flow1.counts.filter(scope="foo:3").sum())
+        self.assertEqual(10, flow2.counts.filter(scope="foo:1").sum())
+        self.assertEqual(0, flow2.counts.filter(scope="foo:2").sum())
+        self.assertEqual(5, flow2.counts.filter(scope="foo:3").sum())
+
+        flow2.counts.create(scope="foo:3", count=-5)  # unsquashed zero + squashed zero
+
+        squash_activity_counts()
+
+        # flow2/foo:3 should be gone because it squashed to zero
+        self.assertEqual({"foo:1"}, set(flow2.counts.values_list("scope", flat=True)))
+
+        # test that model being asked to squash a set that matches no rows doesn't insert anytihng
+        with connection.cursor() as cursor:
+            sql, params = FlowActivityCount.get_squash_query(FlowActivityCount(flow_id=flow1.id, scope="foo:9"))
+            cursor.execute(sql, params)
+
+        self.assertEqual({"foo:1", "foo:2", "foo:3"}, set(flow1.counts.values_list("scope", flat=True)))
 
 
 class BackfillNewCountsTest(MigrationTest):
@@ -5735,31 +5755,4 @@
         self.assertEqual(
             {"node:db1e6542-7f15-4df9-bc84-159486e5c352": 7, "status:A": 3}, self.flow2.counts.scope_totals()
         )
-        self.assertEqual({}, self.flow3.counts.scope_totals())
-=======
-        self.assertEqual({"foo:1", "foo:2", "foo:3"}, set(flow1.counts.values_list("scope", flat=True)))
-
-        # flow2/foo:2 should be gone because it squashed to zero
-        self.assertEqual({"foo:1", "foo:3"}, set(flow2.counts.values_list("scope", flat=True)))
-
-        self.assertEqual(3, flow1.counts.filter(scope="foo:1").sum())
-        self.assertEqual(4, flow1.counts.filter(scope="foo:2").sum())
-        self.assertEqual(-7, flow1.counts.filter(scope="foo:3").sum())
-        self.assertEqual(10, flow2.counts.filter(scope="foo:1").sum())
-        self.assertEqual(0, flow2.counts.filter(scope="foo:2").sum())
-        self.assertEqual(5, flow2.counts.filter(scope="foo:3").sum())
-
-        flow2.counts.create(scope="foo:3", count=-5)  # unsquashed zero + squashed zero
-
-        squash_activity_counts()
-
-        # flow2/foo:3 should be gone because it squashed to zero
-        self.assertEqual({"foo:1"}, set(flow2.counts.values_list("scope", flat=True)))
-
-        # test that model being asked to squash a set that matches no rows doesn't insert anytihng
-        with connection.cursor() as cursor:
-            sql, params = FlowActivityCount.get_squash_query(FlowActivityCount(flow_id=flow1.id, scope="foo:9"))
-            cursor.execute(sql, params)
-
-        self.assertEqual({"foo:1", "foo:2", "foo:3"}, set(flow1.counts.values_list("scope", flat=True)))
->>>>>>> c0891b92
+        self.assertEqual({}, self.flow3.counts.scope_totals())