--- conflicted
+++ resolved
@@ -2329,12 +2329,8 @@
                     actions = [_.as_json() for _ in Action.from_json_array(self.org, actionset.get(Flow.ACTIONS))]
                     actionset[Flow.ACTIONS] = actions
 
-<<<<<<< HEAD
-            definition = mailroom.get_client().flow_validate(self.org, json_dict)
+            definition = mailroom.get_client().flow_validate(self.org if validate_dependencies else None, json_dict)
             self.results = definition["_results"]
-=======
-            mailroom.get_client().flow_validate(self.org if validate_dependencies else None, json_dict)
->>>>>>> 08cc9f17
 
             with transaction.atomic():
                 # TODO remove this when we no longer need rulesets or actionsets
