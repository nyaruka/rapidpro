import logging
from array import array
from collections import defaultdict
from datetime import datetime

import iso8601
import pytz
from django_redis import get_redis_connection
from packaging.version import Version
from xlsxlite.writer import XLSXBook

from django.conf import settings
<<<<<<< HEAD
=======
from django.contrib.auth.models import Group
>>>>>>> 86bfb87c
from django.contrib.postgres.fields import ArrayField
from django.core.files.temp import NamedTemporaryFile
from django.db import models, transaction
from django.db.models import Max, Prefetch, Q, Sum
from django.db.models.functions import Lower, TruncDate
from django.utils import timezone
from django.utils.translation import gettext_lazy as _

from temba import mailroom
from temba.assets.models import register_asset_store
from temba.channels.models import Channel
from temba.classifiers.models import Classifier
from temba.contacts import search
from temba.contacts.models import Contact, ContactField, ContactGroup
from temba.globals.models import Global
from temba.msgs.models import Label, OptIn
from temba.orgs.models import DependencyMixin, Org, User
from temba.templates.models import Template
from temba.tickets.models import Ticketer, Topic
from temba.utils import analytics, chunk_list, json, on_transaction_commit, s3
from temba.utils.export import BaseExportAssetStore, BaseItemWithContactExport
from temba.utils.models import JSONAsTextField, LegacyUUIDMixin, SquashableModel, TembaModel, delete_in_batches
from temba.utils.uuid import uuid4

from . import legacy

logger = logging.getLogger(__name__)


class FlowException(Exception):
    pass


class FlowUserConflictException(FlowException):
    def __init__(self, other_user, last_saved_on):
        self.other_user = other_user
        self.last_saved_on = last_saved_on


class FlowVersionConflictException(FlowException):
    def __init__(self, rejected_version):
        self.rejected_version = rejected_version


FLOW_LOCK_TTL = 60  # 1 minute
FLOW_LOCK_KEY = "org:%d:lock:flow:%d:definition"


class Flow(LegacyUUIDMixin, TembaModel, DependencyMixin):
    CONTACT_CREATION = "contact_creation"
    CONTACT_PER_RUN = "run"
    CONTACT_PER_LOGIN = "login"

    # items in metadata
    METADATA_RESULTS = "results"
    METADATA_DEPENDENCIES = "dependencies"
    METADATA_WAITING_EXIT_UUIDS = "waiting_exit_uuids"
    METADATA_PARENT_REFS = "parent_refs"
    METADATA_IVR_RETRY = "ivr_retry"

    # items in the response from mailroom flow inspection
    INSPECT_RESULTS = "results"
    INSPECT_DEPENDENCIES = "dependencies"
    INSPECT_WAITING_EXITS = "waiting_exits"
    INSPECT_PARENT_REFS = "parent_refs"
    INSPECT_ISSUES = "issues"

    # items in the flow definition JSON
    DEFINITION_UUID = "uuid"
    DEFINITION_NAME = "name"
    DEFINITION_SPEC_VERSION = "spec_version"
    DEFINITION_TYPE = "type"
    DEFINITION_LANGUAGE = "language"
    DEFINITION_REVISION = "revision"
    DEFINITION_EXPIRE_AFTER_MINUTES = "expire_after_minutes"
    DEFINITION_METADATA = "metadata"
    DEFINITION_NODES = "nodes"
    DEFINITION_UI = "_ui"

    TYPE_MESSAGE = "M"
    TYPE_BACKGROUND = "B"
    TYPE_SURVEY = "S"
    TYPE_VOICE = "V"
    TYPE_USSD = "U"

    TYPE_CHOICES = (
        (TYPE_MESSAGE, _("Messaging")),
        (TYPE_VOICE, _("Phone Call")),
        (TYPE_BACKGROUND, _("Background")),
        (TYPE_SURVEY, _("Surveyor")),
    )

    GOFLOW_TYPES = {
        TYPE_MESSAGE: "messaging",
        TYPE_BACKGROUND: "messaging_background",
        TYPE_SURVEY: "messaging_offline",
        TYPE_VOICE: "voice",
    }

    FINAL_LEGACY_VERSION = legacy.VERSIONS[-1]
    INITIAL_GOFLOW_VERSION = "13.0.0"  # initial version of flow spec to use new engine
    CURRENT_SPEC_VERSION = "13.2.0"  # current flow spec version

    EXPIRES_CHOICES = {
        TYPE_MESSAGE: (
            (5, _("After 5 minutes")),
            (10, _("After 10 minutes")),
            (15, _("After 15 minutes")),
            (30, _("After 30 minutes")),
            (60, _("After 1 hour")),
            (60 * 3, _("After 3 hours")),
            (60 * 6, _("After 6 hours")),
            (60 * 12, _("After 12 hours")),
            (60 * 18, _("After 18 hours")),
            (60 * 24, _("After 1 day")),
            (60 * 24 * 2, _("After 2 days")),
            (60 * 24 * 3, _("After 3 days")),
            (60 * 24 * 7, _("After 1 week")),
            (60 * 24 * 14, _("After 2 weeks")),
            (60 * 24 * 30, _("After 30 days")),
        ),
        TYPE_VOICE: (
            (1, _("After 1 minute")),
            (2, _("After 2 minutes")),
            (3, _("After 3 minutes")),
            (4, _("After 4 minutes")),
            (5, _("After 5 minutes")),
            (10, _("After 10 minutes")),
            (15, _("After 15 minutes")),
        ),
    }
    EXPIRES_DEFAULTS = {
        TYPE_MESSAGE: 60 * 24 * 7,  # 1 week
        TYPE_VOICE: 5,  # 5 minutes
        TYPE_BACKGROUND: 0,
        TYPE_SURVEY: 0,
    }

    org = models.ForeignKey(Org, on_delete=models.PROTECT, related_name="flows")
    labels = models.ManyToManyField("FlowLabel", related_name="flows")
    is_archived = models.BooleanField(default=False)
    flow_type = models.CharField(max_length=1, choices=TYPE_CHOICES, default=TYPE_MESSAGE)
    ignore_triggers = models.BooleanField(default=False, help_text=_("Ignore keyword triggers while in this flow."))

    # properties set from last revision
    expires_after_minutes = models.IntegerField(
        default=EXPIRES_DEFAULTS[TYPE_MESSAGE],
        help_text=_("Minutes of inactivity that will cause expiration from flow."),
    )
    base_language = models.CharField(
        max_length=3,  # ISO-639-3
        help_text=_("The authoring language, additional languages can be added later."),
        default="und",
    )
    version_number = models.CharField(default="0.0.0", max_length=8)  # no actual spec version until there's a revision

    # information from flow inspection
    metadata = JSONAsTextField(null=True, default=dict)  # additional information about the flow, e.g. possible results
    has_issues = models.BooleanField(default=False)

    saved_on = models.DateTimeField(auto_now_add=True)
    saved_by = models.ForeignKey(User, on_delete=models.PROTECT, related_name="flow_saves")

    # dependencies on other assets
    channel_dependencies = models.ManyToManyField(Channel, related_name="dependent_flows")
    classifier_dependencies = models.ManyToManyField(Classifier, related_name="dependent_flows")
    field_dependencies = models.ManyToManyField(ContactField, related_name="dependent_flows")
    flow_dependencies = models.ManyToManyField("Flow", related_name="dependent_flows")
    global_dependencies = models.ManyToManyField(Global, related_name="dependent_flows")
    group_dependencies = models.ManyToManyField(ContactGroup, related_name="dependent_flows")
    label_dependencies = models.ManyToManyField(Label, related_name="dependent_flows")
    optin_dependencies = models.ManyToManyField(OptIn, related_name="dependent_flows")
    template_dependencies = models.ManyToManyField(Template, related_name="dependent_flows")
    ticketer_dependencies = models.ManyToManyField(Ticketer, related_name="dependent_flows")
    topic_dependencies = models.ManyToManyField(Topic, related_name="dependent_flows")
    user_dependencies = models.ManyToManyField(User, related_name="dependent_flows")

    soft_dependent_types = {"flow", "campaign_event", "trigger"}  # it's all soft for flows

    @classmethod
    def create(
        cls,
        org,
        user,
        name,
        flow_type=TYPE_MESSAGE,
        expires_after_minutes=0,
        base_language="eng",
        create_revision=False,
        **kwargs,
    ):
        assert cls.is_valid_name(name), f"'{name}' is not a valid flow name"
        assert not expires_after_minutes or cls.is_valid_expires(flow_type, expires_after_minutes)

        flow = cls.objects.create(
            org=org,
            name=name,
            flow_type=flow_type,
            expires_after_minutes=expires_after_minutes or cls.EXPIRES_DEFAULTS[flow_type],
            saved_by=user,
            created_by=user,
            modified_by=user,
            version_number=Flow.CURRENT_SPEC_VERSION,
            **kwargs,
        )

        if create_revision:
            flow.save_revision(
                user,
                {
                    Flow.DEFINITION_NAME: flow.name,
                    Flow.DEFINITION_UUID: flow.uuid,
                    Flow.DEFINITION_SPEC_VERSION: Flow.CURRENT_SPEC_VERSION,
                    Flow.DEFINITION_LANGUAGE: base_language,
                    Flow.DEFINITION_TYPE: Flow.GOFLOW_TYPES[flow_type],
                    Flow.DEFINITION_NODES: [],
                    Flow.DEFINITION_UI: {},
                },
            )

        analytics.track(user, "temba.flow_created", dict(name=name, uuid=flow.uuid))
        return flow

    @classmethod
    def create_single_message(cls, org, user, message, base_language):
        """
        Creates a special 'single message' flow
        """
        name = "Single Message (%s)" % str(uuid4())
        flow = Flow.create(org, user, name, flow_type=Flow.TYPE_BACKGROUND, is_system=True)
        flow.update_single_message_flow(user, message, base_language)
        return flow

    @property
    def engine_type(self):
        return Flow.GOFLOW_TYPES.get(self.flow_type, "")

    @classmethod
    def create_join_group(cls, org, user, group, response=None, start_flow=None):
        """
        Creates a special 'join group' flow
        """
        base_language = org.flow_languages[0]

        name = Flow.get_unique_name(org, "Join %s" % group.name)
        flow = Flow.create(org, user, name, base_language=base_language)
        flow.version_number = "13.0.0"
        flow.save(update_fields=("version_number",))

        node_uuid = str(uuid4())
        definition = {
            "uuid": flow.uuid,
            "name": flow.name,
            "spec_version": flow.version_number,
            "language": base_language,
            "type": "messaging",
            "localization": {},
            "nodes": [
                {
                    "uuid": node_uuid,
                    "actions": [
                        {
                            "type": "add_contact_groups",
                            "uuid": str(uuid4()),
                            "groups": [{"uuid": group.uuid, "name": group.name}],
                        },
                        {
                            "type": "set_contact_name",
                            "uuid": str(uuid4()),
                            "name": "@(title(remove_first_word(input)))",
                        },
                    ],
                    "exits": [{"uuid": str(uuid4())}],
                }
            ],
            "_ui": {
                "nodes": {node_uuid: {"type": "execute_actions", "position": {"left": 100, "top": 0}}},
                "stickies": {},
            },
        }

        if response:
            definition["nodes"][0]["actions"].append({"type": "send_msg", "uuid": str(uuid4()), "text": response})

        if start_flow:
            definition["nodes"][0]["actions"].append(
                {
                    "type": "enter_flow",
                    "uuid": str(uuid4()),
                    "flow": {"uuid": start_flow.uuid, "name": start_flow.name},
                }
            )

        flow.save_revision(user, definition)
        return flow

    @classmethod
    def import_flows(cls, org, user, export_json, dependency_mapping, same_site=False):
        """
        Import flows from our flow export file
        """

        created_flows = []
        db_types = {value: key for key, value in Flow.GOFLOW_TYPES.items()}

        # fetch or create all the flow db objects
        for flow_def in export_json["flows"]:
            flow_version = Version(flow_def[Flow.DEFINITION_SPEC_VERSION])
            flow_type = db_types[flow_def[Flow.DEFINITION_TYPE]]
            flow_uuid = flow_def[Flow.DEFINITION_UUID]
            flow_name = flow_def[Flow.DEFINITION_NAME]
            flow_expires = flow_def.get(Flow.DEFINITION_EXPIRE_AFTER_MINUTES, 0)

            flow = None
            flow_name = cls.clean_name(flow_name)

            # ensure expires is valid for the flow type
            if not cls.is_valid_expires(flow_type, flow_expires):
                flow_expires = cls.EXPIRES_DEFAULTS[flow_type]

            # check if we can find that flow by UUID first
            if same_site:
                flow = org.flows.filter(is_active=True, uuid=flow_uuid).first()

            # if it's not of our world, let's try by name
            if not flow:
                flow = org.flows.filter(is_active=True, name__iexact=flow_name).first()

            if flow:
                flow.name = Flow.get_unique_name(org, flow_name, ignore=flow)
                flow.version_number = flow_version
                flow.expires_after_minutes = flow_expires
                flow.save(update_fields=("name", "expires_after_minutes"))
            else:
                flow = Flow.create(
                    org,
                    user,
                    Flow.get_unique_name(org, flow_name),
                    flow_type=flow_type,
                    expires_after_minutes=flow_expires,
                )

            # make sure the flow is unarchived
            if flow.is_archived:
                flow.restore(user)

            dependency_mapping[flow_uuid] = str(flow.uuid)
            created_flows.append((flow, flow_def))

        # import each definition (includes re-mapping dependency references)
        for flow, definition in created_flows:
            flow.import_definition(user, definition, dependency_mapping)

        # remap flow UUIDs in any campaign events
        for campaign in export_json.get("campaigns", []):
            for event in campaign["events"]:
                if "flow" in event:
                    flow_uuid = event["flow"]["uuid"]
                    if flow_uuid in dependency_mapping:
                        event["flow"]["uuid"] = dependency_mapping[flow_uuid]

        # remap flow UUIDs in any triggers
        for trigger in export_json.get("triggers", []):
            if "flow" in trigger:
                flow_uuid = trigger["flow"]["uuid"]
                if flow_uuid in dependency_mapping:
                    trigger["flow"]["uuid"] = dependency_mapping[flow_uuid]

        # return the created flows
        return [f[0] for f in created_flows]

    @classmethod
    def is_valid_expires(cls, flow_type: str, expires: int) -> bool:
        valid_expires = {c[0] for c in cls.EXPIRES_CHOICES.get(flow_type, ())}
        return not valid_expires or expires in valid_expires

    def clone(self, user):
        """
        Returns a clone of this flow
        """
        name = self.get_unique_name(self.org, f"Copy of {self.name}"[: self.MAX_NAME_LEN].strip())
        copy = Flow.create(
            self.org,
            user,
            name,
            flow_type=self.flow_type,
            expires_after_minutes=self.expires_after_minutes,
            base_language=self.base_language,
        )

        # import the original's definition into the copy
        flow_json = self.get_definition()
        copy.import_definition(user, flow_json, {})
        return copy

    @classmethod
    def export_translation(cls, org, flows, language):
        flow_ids = [f.id for f in flows]
        return mailroom.get_client().po_export(org.id, flow_ids, language=language)

    @classmethod
    def import_translation(cls, org, flows, language, po_data):
        flow_ids = [f.id for f in flows]
        response = mailroom.get_client().po_import(org.id, flow_ids, language=language, po_data=po_data)
        return {d["uuid"]: d for d in response["flows"]}

    @classmethod
    def apply_action_label(cls, user, flows, label):
        label.toggle_label(flows, add=True)

    @classmethod
    def apply_action_unlabel(cls, user, flows, label):
        label.toggle_label(flows, add=False)

    @classmethod
    def apply_action_archive(cls, user, flows):
        from temba.campaigns.models import CampaignEvent

        for flow in flows:
            # don't archive flows that belong to campaigns
            has_events = CampaignEvent.objects.filter(
                is_active=True, flow=flow, campaign__org=flow.org, campaign__is_archived=False
            ).exists()

            if not has_events:
                flow.archive(user)

    @classmethod
    def apply_action_restore(cls, user, flows):
        for flow in flows:
            try:
                flow.restore(user)
            except FlowException:  # pragma: no cover
                pass

    def get_attrs(self):
        icon = (
            "flow_message"
            if self.flow_type == Flow.TYPE_MESSAGE
            else "flow_ivr"
            if self.flow_type == Flow.TYPE_VOICE
            else "flow_background"
            if self.flow_type == Flow.TYPE_BACKGROUND
            else "flow_surveyor"
            if self.flow_type == Flow.TYPE_SURVEY
            else "flow"
        )

        return {"icon": icon, "type": self.flow_type, "uuid": self.uuid}

    def get_category_counts(self):
        keys = [r["key"] for r in self.metadata["results"]]
        counts = (
            FlowCategoryCount.objects.filter(flow_id=self.id)
            .filter(result_key__in=keys)
            .values("result_key", "category_name")
            .annotate(count=Sum("count"), result_name=Max("result_name"))
        )

        results = {}
        for count in counts:
            key = count["result_key"]
            result = results.get(key, {})
            if "name" not in result:
                if count["category_name"] == "All Responses":
                    continue
                result["key"] = key
                result["name"] = count["result_name"]
                result["categories"] = [dict(name=count["category_name"], count=count["count"])]
                result["total"] = count["count"]
            else:
                result["categories"].append(dict(name=count["category_name"], count=count["count"]))
                result["total"] += count["count"]
            results[count["result_key"]] = result

        for result_key, result_dict in results.items():
            for cat in result_dict["categories"]:
                if result_dict["total"]:
                    cat["pct"] = float(cat["count"]) / float(result_dict["total"])
                else:
                    cat["pct"] = 0

            result_dict["categories"] = sorted(result_dict["categories"], key=lambda d: d["name"])

        # order counts by their place on the flow
        result_list = []
        for key in keys:
            result = results.get(key)
            if result:
                result_list.append(result)

        return result_list

    def lock(self):
        """
        Locks on this flow to let us make changes to the definition in a thread safe way
        """
        r = get_redis_connection()
        lock_key = FLOW_LOCK_KEY % (self.org_id, self.id)
        return r.lock(lock_key, FLOW_LOCK_TTL)

    def get_node_counts(self):
        """
        Gets the number of contacts at each node in the flow
        """
        return FlowNodeCount.get_totals(self)

    def get_segment_counts(self):
        """
        Gets the number of contacts to have taken each flow segment.
        """
        return FlowPathCount.get_totals(self)

    def get_activity(self):
        """
        Get the activity summary for a flow as a tuple of the number of active runs
        at each step and a map of the previous visits
        """
        return self.get_node_counts(), self.get_segment_counts()

    def is_starting(self):
        """
        Returns whether this flow is already being started by a user
        """
        return (
            self.starts.filter(status__in=(FlowStart.STATUS_STARTING, FlowStart.STATUS_PENDING))
            .exclude(created_by=None)
            .exists()
        )

    def import_definition(self, user, definition, dependency_mapping):
        """
        Allows setting the definition for a flow from another definition. All UUID's will be remapped.
        """

        definition = Flow.migrate_definition(definition, flow=None)

        flow_info = mailroom.get_client().flow_inspect(self.org.id, definition)
        dependencies = flow_info[Flow.INSPECT_DEPENDENCIES]

        # converts a dep ref {uuid|key, name, type, missing} to an importable partial definition {uuid|key, name}
        def ref_to_def(r: dict) -> dict:
            return {k: v for k, v in r.items() if k in ("uuid", "name", "key")}

        def deps_of_type(type_name: str):
            return [ref_to_def(d) for d in dependencies if d["type"] == type_name]

        # ensure all field dependencies exist
        for ref in deps_of_type("field"):
            ContactField.get_or_create(self.org, user, ref["key"], ref["name"])

        # ensure all group dependencies exist
        for ref in deps_of_type("group"):
            if ref["uuid"] not in dependency_mapping:
                group = ContactGroup.get_or_create(self.org, user, ref.get("name"), uuid=ref["uuid"])
                dependency_mapping[ref["uuid"]] = str(group.uuid)

        # ensure any label dependencies exist
        for ref in deps_of_type("label"):
            label, _ = Label.import_def(self.org, user, ref)
            dependency_mapping[ref["uuid"]] = str(label.uuid)

        # ensure any opt-in dependencies exist
        for ref in deps_of_type("optin"):
            optin, _ = OptIn.import_def(self.org, user, ref)
            dependency_mapping[ref["uuid"]] = str(optin.uuid)

        # ensure any topic dependencies exist
        for ref in deps_of_type("topic"):
            topic, _ = Topic.import_def(self.org, user, ref)
            dependency_mapping[ref["uuid"]] = str(topic.uuid)

        # for dependencies we can't create, look for them by UUID (this is a clone in same workspace)
        # or name (this is an import from other workspace)
        dep_types = {
            "channel": self.org.channels.filter(is_active=True),
            "classifier": self.org.classifiers.filter(is_active=True),
            "flow": self.org.flows.filter(is_active=True),
            "template": self.org.templates.all(),
            "ticketer": self.org.ticketers.filter(is_active=True),
        }
        for dep_type, org_objs in dep_types.items():
            for ref in deps_of_type(dep_type):
                if ref["uuid"] in dependency_mapping:
                    continue

                obj = org_objs.filter(uuid=ref["uuid"]).first()
                if not obj and ref["name"]:
                    name = ref["name"]

                    # migrated legacy flows may have name as <type>: <name>
                    if dep_type == "channel" and ":" in name:
                        name = name.split(":")[-1].strip()

                    obj = org_objs.filter(name=name).first()

                dependency_mapping[ref["uuid"]] = str(obj.uuid) if obj else ref["uuid"]

        # clone definition so that all flow elements get new random UUIDs
        cloned_definition = mailroom.get_client().flow_clone(definition, dependency_mapping)
        if "revision" in cloned_definition:
            del cloned_definition["revision"]

        # save a new revision but we can't validate it just yet because we're in a transaction and mailroom
        # won't see any new database objects
        self.save_revision(user, cloned_definition)

    def archive(self, user):
        self.is_archived = True
        self.modified_by = user
        self.save(update_fields=("is_archived", "modified_by", "modified_on"))

        # queue mailroom to interrupt sessions where contact is currently in this flow
        mailroom.queue_interrupt(self.org, flow=self)

        # archive our triggers as well
        for trigger in self.triggers.all():
            trigger.archive(user)

    def restore(self, user):
        self.is_archived = False
        self.modified_by = user
        self.save(update_fields=("is_archived", "modified_by", "modified_on"))

    def update_single_message_flow(self, user, translations: dict, base_language: str):
        assert translations and base_language in translations, "must include translation for base language"

        translations = translations.copy()  # don't modify instance being saved on event object
        action_uuid = str(uuid4())
        base_text = translations.pop(base_language)
        localization = {k: {action_uuid: {"text": [v]}} for k, v in translations.items()}

        definition = Flow.migrate_definition(
            {
                "uuid": "8ca44c09-791d-453a-9799-a70dd3303306",
                "name": self.name,
                "spec_version": "13.0.0",
                "language": base_language,
                "type": "messaging_background",
                "localization": localization,
                "nodes": [
                    {
                        "uuid": str(uuid4()),
                        "actions": [{"uuid": action_uuid, "type": "send_msg", "text": base_text}],
                        "exits": [{"uuid": "0c599307-8222-4386-b43c-e41654f03acf"}],
                    }
                ],
            },
            flow=self,
        )

        self.save_revision(user, definition)

    def get_run_stats(self):
        totals_by_status = FlowRunStatusCount.get_totals(self)
        total_runs = sum(totals_by_status.values())
        completed = totals_by_status.get(FlowRun.STATUS_COMPLETED, 0)

        return {
            "total": total_runs,
            "status": {
                "active": totals_by_status.get(FlowRun.STATUS_ACTIVE, 0),
                "waiting": totals_by_status.get(FlowRun.STATUS_WAITING, 0),
                "completed": completed,
                "expired": totals_by_status.get(FlowRun.STATUS_EXPIRED, 0),
                "interrupted": totals_by_status.get(FlowRun.STATUS_INTERRUPTED, 0),
                "failed": totals_by_status.get(FlowRun.STATUS_FAILED, 0),
            },
            "completion": int(completed * 100 // total_runs) if total_runs else 0,
        }

    def get_recent_contacts(self, exit_uuid: str, dest_uuid: str) -> list:
        r = get_redis_connection()
        key = f"recent_contacts:{exit_uuid}:{dest_uuid}"

        # fetch members of the sorted set from redis and save as tuples of (contact_id, operand, time)
        contact_ids = set()
        raw = []
        for member, score in r.zrange(key, start=0, end=-1, desc=True, withscores=True):
            rand, contact_id, operand = member.decode().split("|", maxsplit=2)
            contact_ids.add(int(contact_id))
            raw.append((int(contact_id), operand, datetime.utcfromtimestamp(score).replace(tzinfo=pytz.UTC)))

        # lookup all the referenced contacts
        contacts_by_id = {c.id: c for c in self.org.contacts.filter(id__in=contact_ids, is_active=True)}

        # if contact still exists, include in results
        recent = []
        for r in raw:
            contact = contacts_by_id.get(r[0])
            if contact:
                recent.append(
                    {
                        "contact": {"uuid": str(contact.uuid), "name": contact.get_display(org=self.org)},
                        "operand": r[1],
                        "time": r[2].isoformat(),
                    }
                )

        return recent

    def async_start(self, user, groups, contacts, query=None, exclusions=None):
        """
        Causes us to schedule a flow to start in a background thread.
        """

        assert not self.org.is_flagged and not self.org.is_suspended, "flagged and suspended orgs can't start flows"

        start = FlowStart.create(
            self,
            user,
            start_type=FlowStart.TYPE_MANUAL,
            groups=groups,
            contacts=contacts,
            query=query,
            exclusions=exclusions,
        )

        start.async_start()

    def get_export_dependencies(self):
        """
        Get the dependencies of this flow that should be exported with it
        """
        dependencies = set()
        dependencies.update(self.flow_dependencies.all())
        dependencies.update(self.field_dependencies.all())
        dependencies.update(self.group_dependencies.all())
        return dependencies

    def get_dependencies_metadata(self, type_name):
        """
        Get the dependencies of the given type from the flow metadata
        """
        deps = self.metadata.get(Flow.METADATA_DEPENDENCIES, [])
        return [d for d in deps if d["type"] == type_name]

    def is_legacy(self) -> bool:
        """
        Returns whether this flow still uses a legacy definition
        """
        return Version(self.version_number) < Version(Flow.INITIAL_GOFLOW_VERSION)

    @classmethod
    def get_metadata(cls, flow_info) -> dict:
        return {
            Flow.METADATA_RESULTS: flow_info[Flow.INSPECT_RESULTS],
            Flow.METADATA_DEPENDENCIES: flow_info[Flow.INSPECT_DEPENDENCIES],
            Flow.METADATA_WAITING_EXIT_UUIDS: flow_info[Flow.INSPECT_WAITING_EXITS],
            Flow.METADATA_PARENT_REFS: flow_info[Flow.INSPECT_PARENT_REFS],
        }

    def ensure_current_version(self):
        """
        Makes sure the flow is at the latest spec version
        """

        # nothing to do if flow is already at the target version
        if Version(self.version_number) >= Version(Flow.CURRENT_SPEC_VERSION):
            return

        with self.lock():
            revision = self.get_current_revision()
            flow_def = revision.get_migrated_definition()

            self.save_revision(user=None, definition=flow_def)
            self.refresh_from_db()

    def get_definition(self) -> dict:
        """
        Returns the current definition of this flow
        """
        rev = self.get_current_revision()

        assert rev, "can't get definition of flow with no revisions"

        # update metadata in definition from database object as it may be out of date
        definition = rev.definition

        if self.is_legacy():
            if "metadata" not in definition:
                definition["metadata"] = {}
            definition["metadata"]["uuid"] = self.uuid
            definition["metadata"]["name"] = self.name
            definition["metadata"]["revision"] = rev.revision
            definition["metadata"]["expires"] = self.expires_after_minutes
        else:
            definition[Flow.DEFINITION_UUID] = self.uuid
            definition[Flow.DEFINITION_NAME] = self.name
            definition[Flow.DEFINITION_REVISION] = rev.revision
            definition[Flow.DEFINITION_EXPIRE_AFTER_MINUTES] = self.expires_after_minutes
        return definition

    def get_current_revision(self):
        """
        Returns the last saved revision for this flow if any
        """
        return self.revisions.order_by("revision").last()

    def save_revision(self, user, definition) -> tuple:
        """
        Saves a new revision for this flow, validation will be done on the definition first
        """
        if Version(definition.get(Flow.DEFINITION_SPEC_VERSION)) < Version(Flow.INITIAL_GOFLOW_VERSION):
            raise FlowVersionConflictException(definition.get(Flow.DEFINITION_SPEC_VERSION))

        current_revision = self.get_current_revision()

        if current_revision:
            # check we aren't walking over someone else
            definition_revision = definition.get(Flow.DEFINITION_REVISION)
            if definition_revision is not None and definition_revision < current_revision.revision:
                raise FlowUserConflictException(self.saved_by, self.saved_on)

            revision = current_revision.revision + 1
        else:
            revision = 1

        # update metadata from database object
        definition[Flow.DEFINITION_UUID] = self.uuid
        definition[Flow.DEFINITION_NAME] = self.name
        definition[Flow.DEFINITION_REVISION] = revision
        definition[Flow.DEFINITION_EXPIRE_AFTER_MINUTES] = self.expires_after_minutes

        # inspect the flow (with optional validation)
        flow_info = mailroom.get_client().flow_inspect(self.org.id, definition)
        dependencies = flow_info[Flow.INSPECT_DEPENDENCIES]
        issues = flow_info[Flow.INSPECT_ISSUES]

        if user is None:
            is_system_rev = True
            user = User.get_system_user()
        else:
            is_system_rev = False

        with transaction.atomic():
            new_metadata = Flow.get_metadata(flow_info)

            # IVR retry is the only value in metadata that doesn't come from flow inspection
            if self.metadata and Flow.METADATA_IVR_RETRY in self.metadata:
                new_metadata[Flow.METADATA_IVR_RETRY] = self.metadata[Flow.METADATA_IVR_RETRY]

            # update our flow fields
            self.base_language = definition.get(Flow.DEFINITION_LANGUAGE, None)
            self.version_number = Flow.CURRENT_SPEC_VERSION
            self.has_issues = len(issues) > 0
            self.metadata = new_metadata
            self.modified_by = user
            self.modified_on = timezone.now()
            fields = ["base_language", "version_number", "has_issues", "metadata", "modified_by", "modified_on"]

            if not is_system_rev:
                self.saved_by = user
                self.saved_on = timezone.now()
                fields += ["saved_by", "saved_on"]

            self.save(update_fields=fields)

            # create our new revision
            revision = self.revisions.create(
                definition=definition,
                created_by=user,
                spec_version=Flow.CURRENT_SPEC_VERSION,
                revision=revision,
            )

            self.update_dependencies(dependencies)

        return revision, issues

    @classmethod
    def migrate_definition(cls, flow_def, flow, to_version=None):
        if not to_version:
            to_version = cls.CURRENT_SPEC_VERSION

        if "version" in flow_def:
            flow_def = legacy.migrate_definition(flow_def, flow=flow)

        # migrate using goflow for anything newer
        if Version(to_version) >= Version(Flow.INITIAL_GOFLOW_VERSION):
            flow_def = mailroom.get_client().flow_migrate(flow_def, to_version)

        return flow_def

    @classmethod
    def migrate_export(cls, org, exported_json, same_site, version):
        # use legacy migrations to get export to final legacy version
        if version < Version(Flow.FINAL_LEGACY_VERSION):
            from temba.flows.legacy import exports

            exported_json = exports.migrate(org, exported_json, same_site, version)

        migrated_flows = []
        for flow_def in exported_json["flows"]:
            migrated_def = Flow.migrate_definition(flow_def, flow=None)
            migrated_flows.append(migrated_def)

        exported_json["flows"] = migrated_flows

        return exported_json

    def update_dependencies(self, dependencies):
        # build a lookup of types to identifier lists
        identifiers = defaultdict(list)
        for dep in dependencies:
            identifier = dep.get("uuid", dep.get("key"))
            identifiers[dep["type"]].append(identifier)

        # globals aren't included in exports so they're created here too if they don't exist, with blank values
        if identifiers["global"]:
            org_globals = set(self.org.globals.filter(is_active=True).values_list("key", flat=True))

            globals_to_create = set(identifiers["global"]).difference(org_globals)
            for g in globals_to_create:
                Global.get_or_create(self.org, self.modified_by, g, name="", value="")

        # find all the dependencies in the database
        dep_objs = {
            "channel": self.org.channels.filter(is_active=True, uuid__in=identifiers["channel"]),
            "classifier": self.org.classifiers.filter(is_active=True, uuid__in=identifiers["classifier"]),
            "field": ContactField.user_fields.filter(org=self.org, is_active=True, key__in=identifiers["field"]),
            "flow": self.org.flows.filter(is_active=True, uuid__in=identifiers["flow"]),
            "global": self.org.globals.filter(is_active=True, key__in=identifiers["global"]),
            "group": ContactGroup.get_groups(self.org).filter(uuid__in=identifiers["group"]),
            "label": Label.get_active_for_org(self.org).filter(uuid__in=identifiers["label"]),
            "optin": OptIn.get_active_for_org(self.org).filter(uuid__in=identifiers["optin"]),
            "template": self.org.templates.filter(uuid__in=identifiers["template"]),
            "ticketer": self.org.ticketers.filter(is_active=True, uuid__in=identifiers["ticketer"]),
            "topic": self.org.ticketers.filter(is_active=True, uuid__in=identifiers["topic"]),
            "user": self.org.users.filter(is_active=True, email__in=identifiers["user"]),
        }

        # reset the m2m for each type
        for type_name, objects in dep_objs.items():
            m2m = getattr(self, f"{type_name}_dependencies")
            m2m.clear()
            m2m.add(*objects)

    def get_dependents(self):
        dependents = super().get_dependents()
        dependents["campaign_event"] = self.campaign_events.filter(is_active=True)
        dependents["trigger"] = self.triggers.filter(is_active=True)
        return dependents

    def release(self, user, *, interrupt_sessions: bool = True):
        """
        Releases this flow, marking it inactive. We interrupt all flow runs in a background process.
        We keep FlowRevisions and FlowStarts however.
        """

        from temba.campaigns.models import CampaignEvent

        super().release(user)

        self.name = self._deleted_name()
        self.is_active = False
        self.modified_by = user
        self.save(update_fields=("name", "is_active", "modified_by", "modified_on"))

        # release any campaign events that depend on this flow
        for event in CampaignEvent.objects.filter(flow=self, is_active=True):
            event.release(user)

        # release any triggers that depend on this flow
        for trigger in self.triggers.all():
            trigger.release(user)

        self.channel_dependencies.clear()
        self.classifier_dependencies.clear()
        self.field_dependencies.clear()
        self.flow_dependencies.clear()
        self.global_dependencies.clear()
        self.group_dependencies.clear()
        self.label_dependencies.clear()
        self.template_dependencies.clear()
        self.ticketer_dependencies.clear()
        self.topic_dependencies.clear()
        self.user_dependencies.clear()

        # queue mailroom to interrupt sessions where contact is currently in this flow
        if interrupt_sessions:
            mailroom.queue_interrupt(self.org, flow=self)

    def delete_runs(self) -> int:
        """
        Deletes any runs and sessions associated with this flow. Called as part of org deletion. Returns number of runs
        deleted.
        """

        assert not self.is_active, "can't delete runs for flow which hasn't been released"

        num_deleted = 0

        while True:
            batch = list(self.runs.only("id", "session_id")[:1000])
            if not batch:
                break

            # delete the runs (won't call FlowRun.delete() so won't create mailroom interrupt tasks)
            FlowRun.objects.filter(id__in=[r.id for r in batch]).delete()
            num_deleted += len(batch)

            # delete the sessions
            session_ids = {r.session_id for r in batch}
            FlowSession.objects.filter(id__in=session_ids).delete()

        return num_deleted

    def delete(self):
        """
        Does actual deletion of this flow during org deletion.
        """

        assert not self.is_active, "can't delete flow which hasn't been released"

        for rev in self.revisions.all():
            rev.release()

        for trigger in self.triggers.all():
            trigger.delete()

        for start in self.starts.all():
            start.delete()

        delete_in_batches(self.category_counts.all())
        delete_in_batches(self.path_counts.all())
        delete_in_batches(self.node_counts.all())
        delete_in_batches(self.status_counts.all())
        self.labels.clear()

        super().delete()

    class Meta:
        ordering = ("-modified_on",)
        verbose_name = _("Flow")
        verbose_name_plural = _("Flows")

        constraints = [models.UniqueConstraint("org", Lower("name"), name="unique_flow_names")]


class FlowSession(models.Model):
    """
    A contact's session with the flow engine
    """

    STATUS_WAITING = "W"
    STATUS_COMPLETED = "C"
    STATUS_INTERRUPTED = "I"
    STATUS_EXPIRED = "X"
    STATUS_FAILED = "F"

    STATUS_CHOICES = (
        (STATUS_WAITING, "Waiting"),
        (STATUS_COMPLETED, "Completed"),
        (STATUS_INTERRUPTED, "Interrupted"),
        (STATUS_EXPIRED, "Expired"),
        (STATUS_FAILED, "Failed"),
    )

    id = models.BigAutoField(primary_key=True)
    uuid = models.UUIDField(unique=True)
    org = models.ForeignKey(Org, related_name="sessions", on_delete=models.PROTECT)
    contact = models.ForeignKey("contacts.Contact", on_delete=models.PROTECT, related_name="sessions")
    status = models.CharField(max_length=1, choices=STATUS_CHOICES)

    # the modality of this session
    session_type = models.CharField(max_length=1, choices=Flow.TYPE_CHOICES, default=Flow.TYPE_MESSAGE)

    # the call used for flow sessions over IVR
    call = models.OneToOneField("ivr.Call", on_delete=models.PROTECT, null=True, related_name="session")

    # whether the contact has responded in this session
    responded = models.BooleanField(default=False)

    # the engine output of this session (either stored in this field or at the URL pointed to by output_url)
    output = JSONAsTextField(null=True, default=dict)
    output_url = models.URLField(null=True, max_length=2048)

    # when this session was created and ended
    created_on = models.DateTimeField(default=timezone.now)
    ended_on = models.DateTimeField(null=True)

    # if session is waiting for input...
    wait_started_on = models.DateTimeField(null=True)  # when it started waiting
    timeout_on = models.DateTimeField(null=True)  # when it should timeout (set by courier when last msg is sent)
    wait_expires_on = models.DateTimeField(null=True)  # when waiting run can be expired
    wait_resume_on_expire = models.BooleanField()  # whether wait expiration can resume a parent run

    # the flow of the waiting run
    current_flow = models.ForeignKey("flows.Flow", related_name="sessions", null=True, on_delete=models.PROTECT)

    @property
    def output_json(self):
        """
        Returns the output JSON for this session, loading it either from our DB field or S3 if stored there.
        """
        # if our output is stored on S3, fetch it from there
        if self.output_url:
            return json.loads(s3.get_body(self.output_url))

        # otherwise, read it from our DB field
        else:
            return self.output

    def delete(self):
        for run in self.runs.all():
            run.delete()

        super().delete()

    def __str__(self):  # pragma: no cover
        return str(self.contact)

    class Meta:
        indexes = [
            models.Index(
                name="flows_session_message_expires",
                fields=("wait_expires_on",),
                condition=Q(session_type=Flow.TYPE_MESSAGE, status="W", wait_expires_on__isnull=False),
            ),
            models.Index(
                name="flows_session_voice_expires",
                fields=("wait_expires_on",),
                condition=Q(session_type=Flow.TYPE_VOICE, status="W", wait_expires_on__isnull=False),
            ),
        ]
        constraints = [
            # ensure that waiting sessions have a wait started and expires
            models.CheckConstraint(
                check=~Q(status="W") | Q(wait_started_on__isnull=False, wait_expires_on__isnull=False),
                name="flows_session_waiting_has_started_and_expires",
            ),
            # ensure that non-waiting sessions have an ended_on
            models.CheckConstraint(
                check=Q(status="W") | Q(ended_on__isnull=False), name="flows_session_non_waiting_has_ended_on"
            ),
            # ensure that all sessions have output or output_url
            models.CheckConstraint(
                check=Q(output__isnull=False) | Q(output_url__isnull=False),
                name="flows_session_has_output_or_url",
            ),
        ]


class FlowRun(models.Model):
    """
    A single contact's journey through a flow. It records the path taken, results collected etc.
    """

    STATUS_ACTIVE = "A"
    STATUS_WAITING = "W"
    STATUS_COMPLETED = "C"
    STATUS_INTERRUPTED = "I"
    STATUS_EXPIRED = "X"
    STATUS_FAILED = "F"
    STATUS_CHOICES = (
        (STATUS_ACTIVE, "Active"),
        (STATUS_WAITING, "Waiting"),
        (STATUS_COMPLETED, "Completed"),
        (STATUS_INTERRUPTED, "Interrupted"),
        (STATUS_EXPIRED, "Expired"),
        (STATUS_FAILED, "Failed"),
    )

    EXIT_TYPE_COMPLETED = "C"
    EXIT_TYPE_INTERRUPTED = "I"
    EXIT_TYPE_EXPIRED = "E"
    EXIT_TYPE_FAILED = "F"
    EXIT_TYPE_CHOICES = (
        (EXIT_TYPE_COMPLETED, "Completed"),
        (EXIT_TYPE_INTERRUPTED, "Interrupted"),
        (EXIT_TYPE_EXPIRED, "Expired"),
        (EXIT_TYPE_FAILED, "Failed"),
    )

    RESULT_NAME = "name"
    RESULT_NODE_UUID = "node_uuid"
    RESULT_CATEGORY = "category"
    RESULT_CATEGORY_LOCALIZED = "category_localized"
    RESULT_VALUE = "value"
    RESULT_INPUT = "input"
    RESULT_CREATED_ON = "created_on"

    PATH_STEP_UUID = "uuid"
    PATH_NODE_UUID = "node_uuid"
    PATH_ARRIVED_ON = "arrived_on"
    PATH_EXIT_UUID = "exit_uuid"

    EVENT_TYPE = "type"
    EVENT_STEP_UUID = "step_uuid"
    EVENT_CREATED_ON = "created_on"

    id = models.BigAutoField(primary_key=True)
    uuid = models.UUIDField(unique=True, default=uuid4)
    org = models.ForeignKey(Org, on_delete=models.PROTECT, related_name="runs", db_index=False)
    flow = models.ForeignKey(Flow, on_delete=models.PROTECT, related_name="runs")
    status = models.CharField(max_length=1, choices=STATUS_CHOICES)

    # contact isn't an index because we have flows_flowrun_contact_inc_flow below
    contact = models.ForeignKey(Contact, on_delete=models.PROTECT, related_name="runs", db_index=False)

    # session this run belongs to (can be null if session has been trimmed)
    session = models.ForeignKey(FlowSession, on_delete=models.PROTECT, related_name="runs", null=True)

    # when this run was created, last modified and exited
    created_on = models.DateTimeField(default=timezone.now)
    modified_on = models.DateTimeField(default=timezone.now)
    exited_on = models.DateTimeField(null=True)

    # true if the contact has responded in this run
    responded = models.BooleanField(default=False)

    # flow start which started the session this run belongs to
    start = models.ForeignKey("flows.FlowStart", on_delete=models.PROTECT, null=True, related_name="runs")

    # if this run is part of a Surveyor session, the user that submitted it
    submitted_by = models.ForeignKey(settings.AUTH_USER_MODEL, on_delete=models.PROTECT, null=True, db_index=False)

    # results collected in this run keyed by snakified result name
    results = JSONAsTextField(null=True, default=dict)

    # path taken by this run through the flow
    path = JSONAsTextField(null=True, default=list)

    # current node location of this run in the flow
    current_node_uuid = models.UUIDField(null=True)

    # set when deleting to signal to db triggers that result category counts should be decremented
    delete_from_results = models.BooleanField(null=True)

    def as_archive_json(self):
        from temba.api.v2.views import FlowRunReadSerializer

        def convert_step(step):
            return {"node": step[FlowRun.PATH_NODE_UUID], "time": step[FlowRun.PATH_ARRIVED_ON]}

        def convert_result(result):
            return {
                "name": result.get(FlowRun.RESULT_NAME),
                "node": result.get(FlowRun.RESULT_NODE_UUID),
                "time": result[FlowRun.RESULT_CREATED_ON],
                "input": result.get(FlowRun.RESULT_INPUT),
                "value": result[FlowRun.RESULT_VALUE],
                "category": result.get(FlowRun.RESULT_CATEGORY),
            }

        return {
            "id": self.id,
            "uuid": str(self.uuid),
            "flow": {"uuid": str(self.flow.uuid), "name": self.flow.name},
            "contact": {"uuid": str(self.contact.uuid), "name": self.contact.name},
            "responded": self.responded,
            "path": [convert_step(s) for s in self.path],
            "values": {k: convert_result(r) for k, r in self.results.items()} if self.results else {},
            "created_on": self.created_on.isoformat(),
            "modified_on": self.modified_on.isoformat(),
            "exited_on": self.exited_on.isoformat() if self.exited_on else None,
            "exit_type": FlowRunReadSerializer.EXIT_TYPES.get(self.status),
            "submitted_by": self.submitted_by.username if self.submitted_by else None,
        }

    def delete(self, interrupt: bool = True):
        """
        Deletes this run, decrementing it from result category counts
        """
        with transaction.atomic():
            self.delete_from_results = True
            self.save(update_fields=("delete_from_results",))

            if interrupt and self.session and self.session.status == FlowSession.STATUS_WAITING:
                mailroom.queue_interrupt(self.org, sessions=[self.session])

            super().delete()

    def __str__(self):  # pragma: no cover
        return f"FlowRun[uuid={self.uuid}, flow={self.flow.uuid}]"

    class Meta:
        indexes = [
            models.Index(
                name="flows_flowrun_contacts_at_node",
                fields=("org", "current_node_uuid"),
                condition=Q(status__in=("A", "W")),
                include=("contact",),
            ),
            models.Index(name="flows_flowrun_contact_inc_flow", fields=("contact",), include=("flow",)),
        ]
        constraints = [
            # all active/waiting runs must have a session
            models.CheckConstraint(
                check=~Q(status__in=("A", "W")) | Q(session__isnull=False),
                name="flows_run_active_or_waiting_has_session",
            ),
            # all non-active/waiting runs must have an exited_on
            models.CheckConstraint(
                check=Q(status__in=("A", "W")) | Q(exited_on__isnull=False),
                name="flows_run_inactive_has_exited_on",
            ),
        ]


class FlowExit:
    """
    A helper class used for building contact histories which simply wraps a run which may occur more than once in the
    same history as both a flow run start and an exit.
    """

    def __init__(self, run):
        self.run = run


class FlowRevision(models.Model):
    """
    Each version of a flow's definition.
    """

    LAST_TRIM_KEY = "temba:last_flow_revision_trim"

    flow = models.ForeignKey(Flow, on_delete=models.PROTECT, related_name="revisions")
    definition = JSONAsTextField(default=dict)
    spec_version = models.CharField(default=Flow.FINAL_LEGACY_VERSION, max_length=8)
<<<<<<< HEAD
    revision = models.IntegerField(null=True)
    created_by = models.ForeignKey(User, on_delete=models.PROTECT, related_name="revisions")
    created_on = models.DateTimeField(default=timezone.now)
=======
    revision = models.IntegerField()
    created_by = models.ForeignKey(User, on_delete=models.PROTECT, related_name="revisions")
    created_on = models.DateTimeField(default=timezone.now)

    # TODO drop
    is_active = models.BooleanField(null=True)
    modified_by = models.ForeignKey(settings.AUTH_USER_MODEL, on_delete=models.PROTECT, null=True)
    modified_on = models.DateTimeField(null=True)
>>>>>>> 86bfb87c

    @classmethod
    def trim(cls, since):
        """
        For any flow that has a new revision since the passed in date, trim revisions
        :param since: datetime of when to trim
        :return: The number of trimmed revisions
        """
        count = 0

        # find all flows with revisions since the passed in date
        for fr in FlowRevision.objects.filter(created_on__gt=since).distinct("flow_id").only("flow_id"):
            # trim that flow
            count += FlowRevision.trim_for_flow(fr.flow_id)

        return count

    @classmethod
    def trim_for_flow(cls, flow_id):
        """
        Trims the revisions for the passed in flow.

        Our logic is:
         * always keep last 25 revisions
         * for any revision beyond those, collapse to first revision for that day

        :param flow: the id of the flow to trim revisions for
        :return: the number of trimmed revisions
        """
        # find what date cutoff we will use for "25 most recent"
        cutoff = FlowRevision.objects.filter(flow=flow_id).order_by("-created_on")[24:25]

        # fewer than 25 revisions
        if not cutoff:
            return 0

        cutoff = cutoff[0].created_on

        # find the ids of the first revision for each day starting at the cutoff
        keepers = (
            FlowRevision.objects.filter(flow=flow_id, created_on__lt=cutoff)
            .annotate(created_date=TruncDate("created_on"))
            .values("created_date")
            .annotate(max_id=Max("id"))
            .values_list("max_id", flat=True)
        )

        # delete the rest
        return FlowRevision.objects.filter(flow=flow_id, created_on__lt=cutoff).exclude(id__in=keepers).delete()[0]

    @classmethod
    def validate_legacy_definition(cls, definition):
        if definition["flow_type"] not in (Flow.TYPE_MESSAGE, Flow.TYPE_VOICE, Flow.TYPE_SURVEY, "F"):
            raise ValueError("unsupported flow type")

        # should always have a base_language
        if "base_language" not in definition or not definition["base_language"]:
            raise ValueError("non-localized flow definition")

        # language should match values in definition
        base_language = definition["base_language"]

        def validate_localization(lang_dict):
            # must be a dict
            if not isinstance(lang_dict, dict):
                raise ValueError("non-localized flow definition")

            # and contain the base_language
            if base_language not in lang_dict:  # pragma: needs cover
                raise ValueError("non-localized flow definition")

        for actionset in definition["action_sets"]:
            for action in actionset["actions"]:
                if "msg" in action and action["type"] != "email":
                    validate_localization(action["msg"])

        for ruleset in definition["rule_sets"]:
            for rule in ruleset["rules"]:
                validate_localization(rule["category"])

    def get_migrated_definition(self, to_version: str = Flow.CURRENT_SPEC_VERSION) -> dict:
        definition = self.definition

        # if it's previous to version 6, wrap the definition to
        # mirror our exports for those versions
        if Version(self.spec_version) < Version("6"):
            definition = dict(
                definition=self.definition,
                flow_type=self.flow.flow_type,
                expires=self.flow.expires_after_minutes,
                id=self.flow.pk,
                revision=self.revision,
                uuid=self.flow.uuid,
            )

        # make sure old revisions migrate properly
        if Version(self.spec_version) <= Version(Flow.FINAL_LEGACY_VERSION):
            definition["version"] = self.spec_version

            if "metadata" not in definition:
                definition["metadata"] = {}
            definition["metadata"]["revision"] = self.revision

        # migrate our definition if necessary
        if self.spec_version != to_version:
            definition = Flow.migrate_definition(definition, self.flow, to_version)

        # update variables from our db into our revision
        flow = self.flow
        definition[Flow.DEFINITION_NAME] = flow.name
        definition[Flow.DEFINITION_UUID] = flow.uuid
        definition[Flow.DEFINITION_REVISION] = self.revision
        definition[Flow.DEFINITION_EXPIRE_AFTER_MINUTES] = flow.expires_after_minutes

        return definition

    def as_json(self):
        return {
            "id": self.id,
            "user": self.created_by.as_engine_ref(),
            "created_on": self.created_on.isoformat(),
            "version": self.spec_version,
            "revision": self.revision,
        }

    def release(self):
        self.delete()


class FlowCategoryCount(SquashableModel):
    """
    Maintains counts for categories across all possible results in a flow
    """

    squash_over = ("flow_id", "node_uuid", "result_key", "result_name", "category_name")

    flow = models.ForeignKey(Flow, on_delete=models.PROTECT, related_name="category_counts")

    # the UUID of the node where this result was created
    node_uuid = models.UUIDField(db_index=True)

    # the key and name of the result in the flow
    result_key = models.CharField(max_length=128)
    result_name = models.CharField(max_length=128)

    # the name of the category
    category_name = models.CharField(max_length=128)

    # the number of results with this category
    count = models.IntegerField(default=0)

    @classmethod
    def get_squash_query(cls, distinct_set):
        sql = """
        WITH removed as (
          DELETE FROM %(table)s WHERE "id" IN (
            SELECT "id" FROM %(table)s
              WHERE "flow_id" = %%s AND "node_uuid" = %%s AND "result_key" = %%s AND "result_name" = %%s AND "category_name" = %%s
              LIMIT 10000
          ) RETURNING "count"
        )
        INSERT INTO %(table)s("flow_id", "node_uuid", "result_key", "result_name", "category_name", "count", "is_squashed")
        VALUES (%%s, %%s, %%s, %%s, %%s, GREATEST(0, (SELECT SUM("count") FROM removed)), TRUE);
        """ % {
            "table": cls._meta.db_table
        }

        params = (
            distinct_set.flow_id,
            distinct_set.node_uuid,
            distinct_set.result_key,
            distinct_set.result_name,
            distinct_set.category_name,
        ) * 2
        return sql, params

    def __str__(self):
        return "%s: %s" % (self.category_name, self.count)


class FlowPathCount(SquashableModel):
    """
    Maintains hourly counts of flow paths
    """

    squash_over = ("flow_id", "from_uuid", "to_uuid", "period")

    flow = models.ForeignKey(Flow, on_delete=models.PROTECT, related_name="path_counts")

    # the exit UUID of the node this path segment starts with
    from_uuid = models.UUIDField()

    # the UUID of the node this path segment ends with
    to_uuid = models.UUIDField()

    # the hour in which this activity occurred
    period = models.DateTimeField()

    # the number of runs that tooks this path segment in that period
    count = models.IntegerField(default=0)

    @classmethod
    def get_squash_query(cls, distinct_set):
        sql = """
        WITH removed as (
            DELETE FROM %(table)s WHERE "flow_id" = %%s AND "from_uuid" = %%s AND "to_uuid" = %%s AND "period" = date_trunc('hour', %%s) RETURNING "count"
        )
        INSERT INTO %(table)s("flow_id", "from_uuid", "to_uuid", "period", "count", "is_squashed")
        VALUES (%%s, %%s, %%s, date_trunc('hour', %%s), GREATEST(0, (SELECT SUM("count") FROM removed)), TRUE);
        """ % {
            "table": cls._meta.db_table
        }

        params = (distinct_set.flow_id, distinct_set.from_uuid, distinct_set.to_uuid, distinct_set.period) * 2
        return sql, params

    @classmethod
    def get_totals(cls, flow):
        counts = cls.objects.filter(flow=flow)
        totals = list(counts.values_list("from_uuid", "to_uuid").annotate(replies=Sum("count")))
        return {"%s:%s" % (t[0], t[1]): t[2] for t in totals}

    class Meta:
        index_together = ["flow", "from_uuid", "to_uuid", "period"]


class FlowNodeCount(SquashableModel):
    """
    Maintains counts of unique contacts at each flow node.
    """

    squash_over = ("node_uuid",)

    flow = models.ForeignKey(Flow, on_delete=models.PROTECT, related_name="node_counts")

    # the UUID of the node
    node_uuid = models.UUIDField(db_index=True)

    # the number of contacts/runs currently at that node
    count = models.IntegerField(default=0)

    @classmethod
    def get_squash_query(cls, distinct_set):
        sql = """
        WITH removed as (
            DELETE FROM %(table)s WHERE "node_uuid" = %%s RETURNING "count"
        )
        INSERT INTO %(table)s("flow_id", "node_uuid", "count", "is_squashed")
        VALUES (%%s, %%s, GREATEST(0, (SELECT SUM("count") FROM removed)), TRUE);
        """ % {
            "table": cls._meta.db_table
        }

        return sql, (distinct_set.node_uuid, distinct_set.flow_id, distinct_set.node_uuid)

    @classmethod
    def get_totals(cls, flow):
        totals = list(cls.objects.filter(flow=flow).values_list("node_uuid").annotate(replies=Sum("count")))
        return {str(t[0]): t[1] for t in totals if t[1]}


class FlowRunStatusCount(SquashableModel):
    """
    Maintains counts of different statuses of flow runs for all flows. These are inserted via triggers on the database.
    """

    squash_over = ("flow_id", "status")

    flow = models.ForeignKey(Flow, on_delete=models.PROTECT, related_name="status_counts")
    status = models.CharField(max_length=1, choices=FlowRun.STATUS_CHOICES)
    count = models.IntegerField(default=0)

    @classmethod
    def get_squash_query(cls, distinct_set):
        sql = r"""
        WITH removed as (
            DELETE FROM flows_flowrunstatuscount WHERE "flow_id" = %s AND "status" = %s RETURNING "count"
        )
        INSERT INTO flows_flowrunstatuscount("flow_id", "status", "count", "is_squashed")
        VALUES (%s, %s, GREATEST(0, (SELECT SUM("count") FROM removed)), TRUE);
        """

        return sql, (distinct_set.flow_id, distinct_set.status) * 2

    @classmethod
    def get_totals(cls, flow):
        totals = list(cls.objects.filter(flow=flow).values_list("status").annotate(total=Sum("count")))
        return {t[0]: t[1] for t in totals}

    class Meta:
        indexes = [
            models.Index(fields=("flow", "status")),
            # for squashing task
            models.Index(name="flowrun_count_unsquashed", fields=("flow", "status"), condition=Q(is_squashed=False)),
        ]


class ExportFlowResultsTask(BaseItemWithContactExport):
    """
    Container for managing our export requests
    """

    analytics_key = "flowresult_export"
    notification_export_type = "results"

    RESPONDED_ONLY = "responded_only"
    EXTRA_URNS = "extra_urns"

    flows = models.ManyToManyField(Flow, related_name="exports", help_text=_("The flows to export"))

    # TODO backfill, for now overridden from base class to make nullable
    start_date = models.DateField(null=True)
    end_date = models.DateField(null=True)

    config = JSONAsTextField(null=True, default=dict, help_text=_("Any configuration options for this flow export"))

    @classmethod
    def create(cls, org, user, start_date, end_date, flows, with_fields, with_groups, responded_only, extra_urns):
        config = {ExportFlowResultsTask.RESPONDED_ONLY: responded_only, ExportFlowResultsTask.EXTRA_URNS: extra_urns}

        export = cls.objects.create(
            org=org, created_by=user, start_date=start_date, end_date=end_date, modified_by=user, config=config
        )
        export.flows.add(*flows)
        export.with_fields.add(*with_fields)
        export.with_groups.add(*with_groups)
        return export

    def _get_runs_columns(self, extra_urn_columns, result_fields, show_submitted_by=False):
        columns = []

        if show_submitted_by:
            columns.append("Submitted By")

        columns += self._get_contact_headers()

        for extra_urn in extra_urn_columns:
            columns.append(extra_urn["label"])

        columns.append("Started")
        columns.append("Modified")
        columns.append("Exited")
        columns.append("Run UUID")

        for result_field in result_fields:
            field_name, flow_name = result_field["name"], result_field["flow_name"]
            columns.append(f"{field_name} (Category) - {flow_name}")
            columns.append(f"{field_name} (Value) - {flow_name}")
            columns.append(f"{field_name} (Text) - {flow_name}")

        return columns

    def _add_runs_sheet(self, book, columns):
        name = "Runs (%d)" % (book.num_runs_sheets + 1) if book.num_runs_sheets > 0 else "Runs"
        sheet = book.add_sheet(name, index=book.num_runs_sheets)
        book.num_runs_sheets += 1

        self.append_row(sheet, columns)
        return sheet

    def write_export(self):
        config = self.config
        responded_only = config.get(ExportFlowResultsTask.RESPONDED_ONLY, True)
        extra_urns = config.get(ExportFlowResultsTask.EXTRA_URNS, [])

        # get all result saving nodes across all flows being exported
        show_submitted_by = False
        result_fields = []
        flows = list(self.flows.filter(is_active=True))
        for flow in flows:
            for result_field in flow.metadata["results"]:
                if not result_field["name"].startswith("_"):
                    result_field = result_field.copy()
                    result_field["flow_uuid"] = flow.uuid
                    result_field["flow_name"] = flow.name
                    result_fields.append(result_field)

            if flow.flow_type == Flow.TYPE_SURVEY:
                show_submitted_by = True

        extra_urn_columns = []
        if not self.org.is_anon:
            for extra_urn in extra_urns:
                label = f"URN:{extra_urn.capitalize()}"
                extra_urn_columns.append(dict(label=label, scheme=extra_urn))

        runs_columns = self._get_runs_columns(extra_urn_columns, result_fields, show_submitted_by=show_submitted_by)

        book = XLSXBook()
        book.num_runs_sheets = 0
        book.num_msgs_sheets = 0

        # the current sheets
        book.current_runs_sheet = self._add_runs_sheet(book, runs_columns)
        book.current_msgs_sheet = None

        start_date, end_date = self._get_date_range()

        for batch in self._get_run_batches(start_date, end_date, flows, responded_only):
            self._write_runs(
                book,
                batch,
                extra_urn_columns,
                show_submitted_by,
                runs_columns,
                result_fields,
            )

            self.modified_on = timezone.now()
            self.save(update_fields=("modified_on",))

        temp = NamedTemporaryFile(delete=True)
        book.finalize(to_file=temp)
        temp.flush()
        return temp, "xlsx"

    def _get_run_batches(self, start_date, end_date, flows, responded_only: bool):
        logger.info(f"Results export #{self.id} for org #{self.org.id}: fetching runs from archives to export...")

        # firstly get runs from archives
        from temba.archives.models import Archive

        # get the earliest created date of the flows being exported
        earliest_created_on = None
        for flow in flows:
            if earliest_created_on is None or flow.created_on < earliest_created_on:
                earliest_created_on = flow.created_on

        flow_uuids = [str(flow.uuid) for flow in flows]
        where = {"flow__uuid__in": flow_uuids}
        if responded_only:
            where["responded"] = True
        records = Archive.iter_all_records(
            self.org, Archive.TYPE_FLOWRUN, after=max(earliest_created_on, start_date), before=end_date, where=where
        )
        seen = set()

        for record_batch in chunk_list(records, 1000):
            matching = []
            for record in record_batch:
                seen.add(record["id"])
                matching.append(record)
            yield matching

        # secondly get runs from database
        runs = (
            FlowRun.objects.filter(created_on__gte=start_date, created_on__lte=end_date, flow__in=flows)
            .order_by("modified_on")
            .using("readonly")
        )
        if responded_only:
            runs = runs.filter(responded=True)
        run_ids = array(str("l"), runs.values_list("id", flat=True))

        logger.info(
            f"Results export #{self.id} for org #{self.org.id}: found {len(run_ids)} runs in database to export"
        )

        for id_batch in chunk_list(run_ids, 1000):
            run_batch = (
                FlowRun.objects.filter(id__in=id_batch)
                .order_by("modified_on", "id")
                .prefetch_related(
                    Prefetch("contact", Contact.objects.only("uuid", "name")),
                    Prefetch("flow", Flow.objects.only("uuid", "name")),
                )
                .using("readonly")
            )

            # convert this batch of runs to same format as records in our archives
            yield [run.as_archive_json() for run in run_batch if run.id not in seen]

    def _write_runs(
        self,
        book,
        runs,
        extra_urn_columns,
        show_submitted_by,
        runs_columns,
        result_fields,
    ):
        """
        Writes a batch of run JSON blobs to the export
        """
        # get all the contacts referenced in this batch
        contact_uuids = {r["contact"]["uuid"] for r in runs}
        contacts = (
            Contact.objects.filter(org=self.org, uuid__in=contact_uuids)
            .select_related("org")
            .prefetch_related("groups")
            .using("readonly")
        )
        contacts_by_uuid = {str(c.uuid): c for c in contacts}

        Contact.bulk_urn_cache_initialize(contacts, using="readonly")

        for run in runs:
            contact = contacts_by_uuid.get(run["contact"]["uuid"])

            # get this run's results by node name(ruleset label)
            run_values = run["values"]
            if isinstance(run_values, list):
                results_by_key = {key: result for item in run_values for key, result in item.items()}
            else:
                results_by_key = {key: result for key, result in run_values.items()}

            # generate contact info columns
            contact_values = self._get_contact_columns(contact)

            for extra_urn_column in extra_urn_columns:
                urn_display = contact.get_urn_display(org=self.org, formatted=False, scheme=extra_urn_column["scheme"])
                contact_values.append(urn_display)

            # generate result columns for each ruleset
            result_values = []
            for result_field in result_fields:
                node_result = {}
                # check the result by ruleset label if the flow is the same
                if result_field["flow_uuid"] == run["flow"]["uuid"]:
                    node_result = results_by_key.get(result_field["key"], {})
                node_category = node_result.get("category", "")
                node_value = node_result.get("value", "")
                node_input = node_result.get("input", "")
                result_values += [node_category, node_value, node_input]

            if book.current_runs_sheet.num_rows >= self.MAX_EXCEL_ROWS:  # pragma: no cover
                book.current_runs_sheet = self._add_runs_sheet(book, runs_columns)

            # build the whole row
            runs_sheet_row = []

            if show_submitted_by:
                runs_sheet_row.append(run.get("submitted_by") or "")

            runs_sheet_row += contact_values
            runs_sheet_row += [
                iso8601.parse_date(run["created_on"]),
                iso8601.parse_date(run["modified_on"]),
                iso8601.parse_date(run["exited_on"]) if run["exited_on"] else None,
                run["uuid"],
            ]
            runs_sheet_row += result_values

            self.append_row(book.current_runs_sheet, runs_sheet_row)


@register_asset_store
class ResultsExportAssetStore(BaseExportAssetStore):
    model = ExportFlowResultsTask
    key = "results_export"
    directory = "results_exports"
    permission = "flows.flow_export_results"
    extensions = ("xlsx",)


class FlowStart(models.Model):
    """
    A queuable request to start contacts and groups in a flow
    """

    EXCLUSION_NON_ACTIVE = "non_active"  # contacts blocked, stopped or archived
    EXCLUSION_IN_A_FLOW = "in_a_flow"  # contacts currently in a flow (including this one)
    EXCLUSION_STARTED_PREVIOUSLY = "started_previously"  # contacts been in this flow in the last 90 days
    EXCLUSION_NOT_SEEN_SINCE_DAYS = "not_seen_since_days"  # contacts not seen for more than this number of days

    STATUS_PENDING = "P"
    STATUS_STARTING = "S"
    STATUS_COMPLETE = "C"
    STATUS_FAILED = "F"
    STATUS_CHOICES = (
        (STATUS_PENDING, _("Pending")),
        (STATUS_STARTING, _("Starting")),
        (STATUS_COMPLETE, _("Complete")),
        (STATUS_FAILED, _("Failed")),
    )

    TYPE_MANUAL = "M"
    TYPE_API = "A"
    TYPE_API_ZAPIER = "Z"
    TYPE_FLOW_ACTION = "F"
    TYPE_TRIGGER = "T"
    TYPE_CHOICES = (
        (TYPE_MANUAL, "Manual"),
        (TYPE_API, "API"),
        (TYPE_API_ZAPIER, "Zapier"),
        (TYPE_FLOW_ACTION, "Flow Action"),
        (TYPE_TRIGGER, "Trigger"),
    )

    uuid = models.UUIDField(unique=True, default=uuid4)
    org = models.ForeignKey(Org, on_delete=models.PROTECT, related_name="flow_starts")
    flow = models.ForeignKey(Flow, on_delete=models.PROTECT, related_name="starts")
    start_type = models.CharField(max_length=1, choices=TYPE_CHOICES)
    status = models.CharField(max_length=1, default=STATUS_PENDING, choices=STATUS_CHOICES)

    # who to start
    groups = models.ManyToManyField(ContactGroup)
    contacts = models.ManyToManyField(Contact)
    urns = ArrayField(models.TextField(), null=True)
    query = models.TextField(null=True)
    exclusions = models.JSONField(default=dict, null=True)

    # the number of de-duped contacts that might be started, depending on options above
    contact_count = models.IntegerField(default=0, null=True)

    campaign_event = models.ForeignKey(
        "campaigns.CampaignEvent", null=True, on_delete=models.PROTECT, related_name="flow_starts"
    )
    calls = models.ManyToManyField("ivr.Call", related_name="starts")

    params = models.JSONField(null=True, default=dict)
    parent_summary = models.JSONField(null=True)
    session_history = models.JSONField(null=True)

    created_by = models.ForeignKey(
        settings.AUTH_USER_MODEL, null=True, on_delete=models.PROTECT, related_name="flow_starts"
    )
    created_on = models.DateTimeField(default=timezone.now)
    modified_on = models.DateTimeField(default=timezone.now)

    @classmethod
    def create(
        cls,
        flow,
        user,
        *,
        start_type=TYPE_MANUAL,
        groups=(),
        contacts=(),
        urns=(),
        query=None,
        exclusions=None,
        params=None,
        campaign_event=None,
    ):
        start = cls.objects.create(
            org=flow.org,
            flow=flow,
            start_type=start_type,
            campaign_event=campaign_event,
            urns=list(urns),
            query=query,
            exclusions=exclusions or {},
            params=params or {},
            created_by=user,
        )

        for contact in contacts:
            start.contacts.add(contact)

        for group in groups:
            start.groups.add(group)

        return start

    @classmethod
    def preview(cls, flow, *, include: mailroom.Inclusions, exclude: mailroom.Exclusions) -> tuple[str, int]:
        """
        Requests a preview of the recipients of a start created with the given inclusions/exclusions, returning a tuple
        of the canonical query and the total count of contacts.
        """
        preview = search.preview_start(flow.org, flow, include=include, exclude=exclude)

        return preview.query, preview.total

    def async_start(self):
        on_transaction_commit(lambda: mailroom.queue_flow_start(self))

    def delete(self):
        """
        Deletes this flow start - called during org deletion or trimming task.
        """

        self.groups.clear()
        self.contacts.clear()
        self.calls.clear()
        self.counts.all().delete()

        FlowRun.objects.filter(start=self).update(start=None)

        super().delete()

    def __str__(self):  # pragma: no cover
        return f"FlowStart[id={self.id}, flow={self.flow.uuid}]"

    class Meta:
        indexes = [
            # used for the flow start log page
            models.Index(
                name="flows_flowstarts_org_created",
                fields=["org", "-created_on"],
                condition=Q(created_by__isnull=False),
            ),
            # used by the flow_starts API endpoint
            models.Index(
                name="flows_flowstarts_org_modified",
                fields=["org", "-modified_on"],
                condition=Q(created_by__isnull=False),
            ),
            # used by the flow_starts type filters page
            models.Index(name="flows_flowstart_org_start_type", fields=["org", "start_type", "-created_on"]),
        ]


class FlowStartCount(SquashableModel):
    """
    Maintains count of how many runs a FlowStart has created.
    """

    squash_over = ("start_id",)

    start = models.ForeignKey(FlowStart, on_delete=models.PROTECT, related_name="counts", db_index=True)
    count = models.IntegerField(default=0)

    @classmethod
    def get_squash_query(cls, distinct_set):
        sql = """
        WITH deleted as (
            DELETE FROM %(table)s WHERE "start_id" = %%s RETURNING "count"
        )
        INSERT INTO %(table)s("start_id", "count", "is_squashed")
        VALUES (%%s, GREATEST(0, (SELECT SUM("count") FROM deleted)), TRUE);
        """ % {
            "table": cls._meta.db_table
        }

        return sql, (distinct_set.start_id,) * 2

    @classmethod
    def get_count(cls, start):
        return cls.sum(start.counts.all())

    @classmethod
    def bulk_annotate(cls, starts):
        counts = (
            cls.objects.filter(start_id__in=[s.id for s in starts])
            .values("start_id")
            .order_by("start_id")
            .annotate(count=Sum("count"))
        )
        counts_by_start = {c["start_id"]: c["count"] for c in counts}

        for start in starts:
            start.run_count = counts_by_start.get(start.id, 0)


class FlowLabel(TembaModel):
    """
    A label applied to a flow rather than a message
    """

    org = models.ForeignKey(Org, on_delete=models.PROTECT, related_name="flow_labels")

    # TODO drop
    parent = models.ForeignKey("FlowLabel", on_delete=models.PROTECT, null=True, related_name="children")

    @classmethod
    def create(cls, org, user, name: str):
        assert cls.is_valid_name(name), f"'{name}' is not a valid flow label name"
        assert not org.flow_labels.filter(name__iexact=name).exists()

        return cls.objects.create(org=org, name=name, created_by=user, modified_by=user)

    def get_flow_count(self):
        """
        Returns the count of flows tagged with this label or one of its children
        """
        return self.get_flows().count()

    def get_flows(self):
        return self.flows.filter(is_active=True, is_archived=False)

    def toggle_label(self, flows, *, add: bool):
        changed = []

        for flow in flows:
            # if we are adding the flow label and this flow doesnt have it, add it
            if add:
                if not flow.labels.filter(pk=self.id):
                    flow.labels.add(self)
                    changed.append(flow.id)

            # otherwise, remove it if not already present
            else:
                if flow.labels.filter(pk=self.id):
                    flow.labels.remove(self)
                    changed.append(flow.id)

        return changed

    def __str__(self):  # pragma: needs cover
        return self.name

    class Meta:
        constraints = [models.UniqueConstraint("org", Lower("name"), name="unique_flowlabel_names")]<|MERGE_RESOLUTION|>--- conflicted
+++ resolved
@@ -10,10 +10,6 @@
 from xlsxlite.writer import XLSXBook
 
 from django.conf import settings
-<<<<<<< HEAD
-=======
-from django.contrib.auth.models import Group
->>>>>>> 86bfb87c
 from django.contrib.postgres.fields import ArrayField
 from django.core.files.temp import NamedTemporaryFile
 from django.db import models, transaction
@@ -1335,11 +1331,6 @@
     flow = models.ForeignKey(Flow, on_delete=models.PROTECT, related_name="revisions")
     definition = JSONAsTextField(default=dict)
     spec_version = models.CharField(default=Flow.FINAL_LEGACY_VERSION, max_length=8)
-<<<<<<< HEAD
-    revision = models.IntegerField(null=True)
-    created_by = models.ForeignKey(User, on_delete=models.PROTECT, related_name="revisions")
-    created_on = models.DateTimeField(default=timezone.now)
-=======
     revision = models.IntegerField()
     created_by = models.ForeignKey(User, on_delete=models.PROTECT, related_name="revisions")
     created_on = models.DateTimeField(default=timezone.now)
@@ -1348,7 +1339,6 @@
     is_active = models.BooleanField(null=True)
     modified_by = models.ForeignKey(settings.AUTH_USER_MODEL, on_delete=models.PROTECT, null=True)
     modified_on = models.DateTimeField(null=True)
->>>>>>> 86bfb87c
 
     @classmethod
     def trim(cls, since):
