--- conflicted
+++ resolved
@@ -4150,19 +4150,15 @@
         """
         Permanently deletes this flow run
         """
-<<<<<<< HEAD
         with transaction.atomic():
             if delete_reason:
                 self.delete_reason = delete_reason
                 self.save(update_fields=["delete_reason"])
-
-            self.delete()
-=======
-        for recent in FlowPathRecentRun.objects.filter(run=self):
-            recent.release()
+                
+            for recent in FlowPathRecentRun.objects.filter(run=self):
+                recent.release()
 
         self.delete()
->>>>>>> a4a52adb
 
     def set_completed(self, completed_on=None):
         """
