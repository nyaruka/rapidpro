--- conflicted
+++ resolved
@@ -2821,16 +2821,11 @@
                                      help_text="The user which submitted this flow run")
 
     @classmethod
-<<<<<<< HEAD
-    def create(cls, flow, contact, start=None, call=None, fields=None, created_on=None,
-               db_insert=True, submitted_by=None):
-
-        args = dict(org=flow.org, flow=flow, contact=contact, start=start, call=call,
-                    fields=fields, submitted_by=submitted_by)
-=======
-    def create(cls, flow, contact_id, start=None, call=None, fields=None, created_on=None, db_insert=True):
-        args = dict(org=flow.org, flow=flow, contact_id=contact_id, start=start, call=call, fields=fields)
->>>>>>> ae74550e
+    def create(cls, flow, contact_id, start=None, call=None, fields=None,
+               created_on=None, db_insert=True, submitted_by=submitted_by):
+
+        args = dict(org=flow.org, flow=flow, contact_id=contact_id, start=start,
+                    call=call, fields=fields, submitted_by=submitted_by)
 
         if created_on:
             args['created_on'] = created_on
