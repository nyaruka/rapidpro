--- conflicted
+++ resolved
@@ -3834,14 +3834,6 @@
 
             squash_count += 1
 
-<<<<<<< HEAD
-=======
-        # insert our new top squashed id
-        max_id = FlowRunCount.objects.all().order_by('-id').first()
-        if max_id:
-            r.set(FlowRunCount.LAST_SQUASH_KEY, max_id.id)
-
->>>>>>> 7e978846
         print("Squashed run counts for %d pairs in %0.3fs" % (squash_count, time.time() - start))
 
     @classmethod
