# -*- coding: utf-8 -*-
from __future__ import print_function, unicode_literals

import json
import logging
import numbers
import phonenumbers
import regex
import time
import urllib2
import re
import six

from collections import OrderedDict, defaultdict
from datetime import timedelta
from decimal import Decimal
from django.conf import settings
from django.core.cache import cache
from django.core.files.storage import default_storage
from django.core.files.temp import NamedTemporaryFile
from django.core.urlresolvers import reverse
from django.contrib.auth.models import User, Group
from django.db import models, connection
from django.db.models import Q, Count, QuerySet, Sum
from django.utils import timezone
from django.utils.translation import ugettext_lazy as _, ungettext_lazy as _n
from django.utils.html import escape
from django_redis import get_redis_connection
from enum import Enum
from smartmin.models import SmartModel
from temba.airtime.models import AirtimeTransfer
from temba.assets.models import register_asset_store
from temba.contacts.models import Contact, ContactGroup, ContactField, ContactURN, URN, TEL_SCHEME, NEW_CONTACT_VARIABLE
from temba.channels.models import Channel, ChannelSession
from temba.locations.models import AdminBoundary
from temba.msgs.models import Broadcast, Msg, FLOW, INBOX, INCOMING, QUEUED, FAILED, INITIALIZING, HANDLED, SENT, Label, PENDING, DELIVERED, USSD as MSG_TYPE_USSD
from temba.msgs.models import OUTGOING, UnreachableException
from temba.orgs.models import Org, Language, UNREAD_FLOW_MSGS, CURRENT_EXPORT_VERSION
from temba.utils import get_datetime_format, str_to_datetime, datetime_to_str, analytics, json_date_to_datetime
from temba.utils import chunk_list, on_transaction_commit
from temba.utils.email import is_valid_address
from temba.utils.export import BaseExportTask, BaseExportAssetStore
from temba.utils.models import SquashableModel, TembaModel, ChunkIterator, generate_uuid
from temba.utils.profiler import SegmentProfiler
from temba.utils.queues import push_task
from temba.values.models import Value
from temba_expressions.utils import tokenize
from uuid import uuid4


logger = logging.getLogger(__name__)

FLOW_DEFAULT_EXPIRES_AFTER = 60 * 12
START_FLOW_BATCH_SIZE = 500


class FlowException(Exception):
    def __init__(self, *args, **kwargs):
        super(FlowException, self).__init__(*args, **kwargs)


FLOW_LOCK_TTL = 60  # 1 minute
FLOW_LOCK_KEY = 'org:%d:lock:flow:%d:%s'

FLOW_PROP_CACHE_KEY = 'org:%d:cache:flow:%d:%s'
FLOW_PROP_CACHE_TTL = 24 * 60 * 60 * 7  # 1 week
FLOW_STAT_CACHE_KEY = 'org:%d:cache:flow:%d:%s'

UNREAD_FLOW_RESPONSES = 'unread_flow_responses'

# the most frequently we will check if our cache needs rebuilding
FLOW_STAT_CACHE_FREQUENCY = 24 * 60 * 60  # 1 day


class FlowLock(Enum):
    """
    Locks that are flow specific
    """
    participation = 1
    activity = 2
    definition = 3


class FlowPropsCache(Enum):
    """
    Properties of a flow that we cache
    """
    terminal_nodes = 1
    category_nodes = 2


class FlowStatsCache(Enum):
    """
    Stats we calculate and cache for flows
    """
    runs_started_count = 1    # deprecated, no longer used
    runs_completed_count = 2  # deprecated, no longer used
    contacts_started_set = 3  # deprecated, no longer used
    step_active_set = 5
    cache_check = 6


def edit_distance(s1, s2):  # pragma: no cover
    """
    Compute the Damerau-Levenshtein distance between two given
    strings (s1 and s2)
    """
    # if first letters are different, infinite distance
    if s1 and s2 and s1[0] != s2[0]:
        return 100

    d = {}
    lenstr1 = len(s1)
    lenstr2 = len(s2)

    for i in xrange(-1, lenstr1 + 1):
        d[(i, -1)] = i + 1
    for j in xrange(-1, lenstr2 + 1):
        d[(-1, j)] = j + 1

    for i in xrange(0, lenstr1):
        for j in xrange(0, lenstr2):
            if s1[i] == s2[j]:
                cost = 0
            else:
                cost = 1
            d[(i, j)] = min(
                d[(i - 1, j)] + 1,  # deletion
                d[(i, j - 1)] + 1,  # insertion
                d[(i - 1, j - 1)] + cost,  # substitution
            )
            if i > 1 and j > 1 and s1[i] == s2[j - 1] and s1[i - 1] == s2[j]:
                d[(i, j)] = min(d[(i, j)], d[i - 2, j - 2] + cost)  # transposition

    return d[lenstr1 - 1, lenstr2 - 1]


@six.python_2_unicode_compatible
class Flow(TembaModel):
    UUID = 'uuid'
    ENTRY = 'entry'
    RULE_SETS = 'rule_sets'
    ACTION_SETS = 'action_sets'
    RULES = 'rules'
    CONFIG = 'config'
    ACTIONS = 'actions'
    DESTINATION = 'destination'
    LABEL = 'label'
    WEBHOOK_URL = 'webhook'
    WEBHOOK_ACTION = 'webhook_action'
    FINISHED_KEY = 'finished_key'
    RULESET_TYPE = 'ruleset_type'
    OPERAND = 'operand'
    METADATA = 'metadata'

    BASE_LANGUAGE = 'base_language'
    SAVED_BY = 'saved_by'
    VERSION = 'version'

    CONTACT_CREATION = 'contact_creation'
    CONTACT_PER_RUN = 'run'
    CONTACT_PER_LOGIN = 'login'

    SAVED_ON = 'saved_on'
    NAME = 'name'
    REVISION = 'revision'
    FLOW_TYPE = 'flow_type'
    ID = 'id'
    EXPIRES = 'expires'

    X = 'x'
    Y = 'y'

    FLOW = 'F'
    MESSAGE = 'M'
    VOICE = 'V'
    SURVEY = 'S'
    USSD = 'U'

    RULES_ENTRY = 'R'
    ACTIONS_ENTRY = 'A'

    FLOW_TYPES = ((FLOW, _("Message flow")),
                  (MESSAGE, _("Single Message Flow")),
                  (VOICE, _("Phone call flow")),
                  (SURVEY, _("Android Survey")),
                  (USSD, _("USSD flow")))

    ENTRY_TYPES = ((RULES_ENTRY, "Rules"),
                   (ACTIONS_ENTRY, "Actions"))

    START_MSG_FLOW_BATCH = 'start_msg_flow_batch'

    name = models.CharField(max_length=64,
                            help_text=_("The name for this flow"))

    labels = models.ManyToManyField('FlowLabel', related_name='flows', verbose_name=_("Labels"), blank=True,
                                    help_text=_("Any labels on this flow"))

    org = models.ForeignKey(Org, related_name='flows')

    entry_uuid = models.CharField(null=True, max_length=36, unique=True)

    entry_type = models.CharField(max_length=1, null=True, choices=ENTRY_TYPES,
                                  help_text=_("The type of node this flow starts with"))

    is_archived = models.BooleanField(default=False,
                                      help_text=_("Whether this flow is archived"))

    flow_type = models.CharField(max_length=1, choices=FLOW_TYPES, default=FLOW,
                                 help_text=_("The type of this flow"))

    metadata = models.TextField(null=True, blank=True,
                                help_text=_("Any extra metadata attached to this flow, strictly used by the user interface."))

    expires_after_minutes = models.IntegerField(default=FLOW_DEFAULT_EXPIRES_AFTER,
                                                help_text=_("Minutes of inactivity that will cause expiration from flow"))

    ignore_triggers = models.BooleanField(default=False,
                                          help_text=_("Ignore keyword triggers while in this flow"))

    saved_on = models.DateTimeField(auto_now_add=True,
                                    help_text=_("When this item was saved"))

    saved_by = models.ForeignKey(User, related_name="flow_saves",
                                 help_text=_("The user which last saved this flow"))

    base_language = models.CharField(max_length=4, null=True, blank=True,
                                     help_text=_('The primary language for editing this flow'),
                                     default='base')

    version_number = models.IntegerField(default=CURRENT_EXPORT_VERSION,
                                         help_text=_("The flow version this definition is in"))

    @classmethod
    def create(cls, org, user, name, flow_type=FLOW, expires_after_minutes=FLOW_DEFAULT_EXPIRES_AFTER, base_language=None):
        flow = Flow.objects.create(org=org, name=name, flow_type=flow_type,
                                   expires_after_minutes=expires_after_minutes, base_language=base_language,
                                   saved_by=user, created_by=user, modified_by=user)

        analytics.track(user.username, 'nyaruka.flow_created', dict(name=name))
        return flow

    @classmethod
    def create_single_message(cls, org, user, message, base_language=None):
        """
        Creates a special 'single message' flow
        """
        name = 'Single Message (%s)' % six.text_type(uuid4())

        if not base_language:
            base_language = 'base' if not org.primary_language else org.primary_language.iso_code

        flow = Flow.create(org, user, name, flow_type=Flow.MESSAGE, base_language=base_language)
        flow.update_single_message_flow(message)
        return flow

    @classmethod
    def label_to_slug(cls, label):
        return regex.sub(r'[^a-z0-9]+', '_', label.lower(), regex.V0)

    @classmethod
    def create_join_group(cls, org, user, group, response=None, start_flow=None):
        """
        Creates a special 'join group' flow
        """
        base_language = org.primary_language.iso_code if org.primary_language else 'base'

        name = Flow.get_unique_name(org, 'Join %s' % group.name)
        flow = Flow.create(org, user, name, base_language=base_language)

        uuid = six.text_type(uuid4())
        actions = [dict(type='add_group', group=dict(uuid=group.uuid, name=group.name)),
                   dict(type='save', field='name', label='Contact Name', value='@(PROPER(REMOVE_FIRST_WORD(step.value)))')]

        if response:
            actions += [dict(type='reply', msg={base_language: response})]

        if start_flow:
            actions += [dict(type='flow', flow=dict(uuid=start_flow.uuid, name=start_flow.name))]

        action_sets = [dict(x=100, y=0, uuid=uuid, actions=actions)]
        flow.update(dict(entry=uuid, base_language=base_language,
                         rule_sets=[], action_sets=action_sets))

        return flow

    @classmethod
    def import_flows(cls, exported_json, org, user, same_site=False):
        """
        Import flows from our flow export file
        """
        created_flows = []
        flow_uuid_map = dict()

        # create all the flow containers first
        for flow_spec in exported_json['flows']:

            FlowRevision.validate_flow_definition(flow_spec)

            flow_type = flow_spec.get('flow_type', Flow.FLOW)
            name = flow_spec['metadata']['name'][:64].strip()

            flow = None

            # Don't create our campaign message flows, we'll do that later
            # this check is only needed up to version 3 of exports
            if flow_type != Flow.MESSAGE:
                # check if we can find that flow by id first
                if same_site:
                    flow = Flow.objects.filter(org=org, is_active=True, uuid=flow_spec['metadata']['uuid']).first()
                    if flow:  # pragma: needs cover
                        flow.expires_after_minutes = flow_spec['metadata'].get('expires', FLOW_DEFAULT_EXPIRES_AFTER)
                        flow.name = Flow.get_unique_name(org, name, ignore=flow)
                        flow.save(update_fields=['name', 'expires_after_minutes'])

                # if it's not of our world, let's try by name
                if not flow:
                    flow = Flow.objects.filter(org=org, is_active=True, name=name).first()

                # if there isn't one already, create a new flow
                if not flow:
                    flow = Flow.create(org, user, Flow.get_unique_name(org, name), flow_type=flow_type,
                                       expires_after_minutes=flow_spec['metadata'].get('expires', FLOW_DEFAULT_EXPIRES_AFTER))

                created_flows.append(dict(flow=flow, flow_spec=flow_spec))

                if 'uuid' in flow_spec['metadata']:
                    flow_uuid_map[flow_spec['metadata']['uuid']] = flow.uuid

        # now let's update our flow definitions with any referenced flows
        def remap_flow(element):
            # first map our id accordingly
            if element['uuid'] in flow_uuid_map:
                element['uuid'] = flow_uuid_map[element['uuid']]

            existing_flow = Flow.objects.filter(uuid=element['uuid'], org=org, is_active=True).first()
            if not existing_flow:
                existing_flow = Flow.objects.filter(org=org, name=element['name'], is_active=True).first()
                if existing_flow:
                    element['uuid'] = existing_flow.uuid

        for created in created_flows:
            for ruleset in created['flow_spec'][Flow.RULE_SETS]:
                if ruleset['ruleset_type'] == RuleSet.TYPE_SUBFLOW:
                    remap_flow(ruleset['config']['flow'])

            for actionset in created['flow_spec'][Flow.ACTION_SETS]:
                for action in actionset['actions']:
                    if action['type'] in ['flow', 'trigger-flow']:
                        remap_flow(action['flow'])
            remap_flow(created['flow_spec']['metadata'])
            created['flow'].import_definition(created['flow_spec'])

        # remap our flow ids according to how they were resolved
        if 'campaigns' in exported_json:
            for campaign in exported_json['campaigns']:
                for event in campaign['events']:
                    if 'flow' in event:
                        flow_uuid = event['flow']['uuid']
                        if flow_uuid in flow_uuid_map:
                            event['flow']['uuid'] = flow_uuid_map[flow_uuid]

        if 'triggers' in exported_json:
            for trigger in exported_json['triggers']:
                if 'flow' in trigger:
                    flow_uuid = trigger['flow']['uuid']
                    if flow_uuid in flow_uuid_map:
                        trigger['flow']['uuid'] = flow_uuid_map[flow_uuid]

        return exported_json

    @classmethod
    def copy(cls, flow, user):
        copy = Flow.create(flow.org, user, "Copy of %s" % flow.name[:55], flow_type=flow.flow_type)

        # grab the json of our original
        flow_json = flow.as_json()

        copy.import_definition(flow_json)

        # copy our expiration as well
        copy.expires_after_minutes = flow.expires_after_minutes
        copy.save()

        return copy

    @classmethod
    def get_node(cls, flow, uuid, destination_type):

        if not uuid or not destination_type:
            return None

        if destination_type == FlowStep.TYPE_RULE_SET:
            return RuleSet.get(flow, uuid)
        else:
            return ActionSet.get(flow, uuid)

    @classmethod
    def handle_call(cls, call, text=None, saved_media_url=None, hangup=False, resume=False):
        run = FlowRun.objects.filter(session=call, is_active=True).order_by('-created_on').first()

        # what we will send back
        voice_response = call.channel.generate_ivr_response()

        if run is None:  # pragma: no cover
            voice_response.hangup()
            return voice_response

        flow = run.flow

        # make sure we have the latest version
        flow.ensure_current_version()

        run.voice_response = voice_response

        # make sure our test contact is handled by simulation
        if call.contact.is_test:
            Contact.set_simulation(True)

        # create a message to hold our inbound message
        from temba.msgs.models import IVR
        if text or saved_media_url:

            # we don't have text for media, so lets use the media value there too
            if saved_media_url and ':' in saved_media_url:
                text = saved_media_url.partition(':')[2]

            msg = Msg.create_incoming(call.channel, call.contact_urn.urn,
                                      text, status=PENDING, msg_type=IVR, media=saved_media_url, session=run.session)
        else:
            msg = Msg(org=call.org, contact=call.contact, text='', id=0)

        # find out where we last left off
        step = run.steps.all().order_by('-arrived_on').first()

        # if we are just starting the flow, create our first step
        if not step:
            # lookup our entry node
            destination = ActionSet.objects.filter(flow=run.flow, uuid=flow.entry_uuid).first()
            if not destination:
                destination = RuleSet.objects.filter(flow=run.flow, uuid=flow.entry_uuid).first()

            # and add our first step for our run
            if destination:
                step = flow.add_step(run, destination, [])

        # go and actually handle wherever we are in the flow
        destination = Flow.get_node(run.flow, step.step_uuid, step.step_type)
        (handled, msgs) = Flow.handle_destination(destination, step, run, msg, user_input=text is not None, resume_parent_run=resume)

        # if we stopped needing user input (likely), then wrap our response accordingly
        voice_response = Flow.wrap_voice_response_with_input(call, run, voice_response)

        # if we handled it, increment our unread count
        if handled:

            if not call.contact.is_test:
                run.flow.increment_unread_responses()

            if msg.id:
                Msg.mark_handled(msg)

        # if we didn't handle it, this is a good time to hangup
        if not handled or hangup:
            voice_response.hangup()
            run.set_completed(final_step=step)

        return voice_response

    @classmethod
    def wrap_voice_response_with_input(cls, call, run, voice_response):
        """ Finds where we are in the flow and wraps our voice_response with whatever comes next """
        step = run.steps.all().order_by('-pk').first()
        destination = Flow.get_node(run.flow, step.step_uuid, step.step_type)
        if isinstance(destination, RuleSet):
            response = call.channel.generate_ivr_response()
            callback = 'https://%s%s' % (settings.TEMBA_HOST, reverse('ivr.ivrcall_handle', args=[call.pk]))
            gather = destination.get_voice_input(response, action=callback)

            # recordings have to be tacked on last
            if destination.ruleset_type == RuleSet.TYPE_WAIT_RECORDING:
                voice_response.record(action=callback)

            elif destination.ruleset_type == RuleSet.TYPE_SUBFLOW:
                voice_response.redirect(url=callback)

            elif gather and hasattr(gather, 'document'):  # voicexml case
                gather.join(voice_response)

                voice_response = response

            elif gather:  # TwiML case
                # nest all of our previous verbs in our gather
                for verb in voice_response.verbs:
                    gather.append(verb)

                voice_response = response

                # append a redirect at the end in case the user sends #
                voice_response.redirect(url=callback + "?empty=1")

        return voice_response

    @classmethod
    def get_unique_name(cls, org, base_name, ignore=None):
        """
        Generates a unique flow name based on the given base name
        """
        name = base_name[:64].strip()

        count = 2
        while True:
            flows = Flow.objects.filter(name=name, org=org, is_active=True)
            if ignore:  # pragma: needs cover
                flows = flows.exclude(pk=ignore.pk)

            if not flows.exists():
                break

            name = '%s %d' % (base_name[:59].strip(), count)
            count += 1

        return name

    @classmethod
    def find_and_handle(cls, msg, started_flows=None, voice_response=None,
                        triggered_start=False, resume_parent_run=False,
                        resume_after_timeout=False, user_input=True):

        if started_flows is None:
            started_flows = []

        steps = FlowStep.get_active_steps_for_contact(msg.contact, step_type=FlowStep.TYPE_RULE_SET)
        for step in steps:
            flow = step.run.flow
            flow.ensure_current_version()
            destination = Flow.get_node(flow, step.step_uuid, step.step_type)

            # this node doesn't exist anymore, mark it as left so they leave the flow
            if not destination:  # pragma: no cover
                step.run.set_completed(final_step=step)
                continue

            (handled, msgs) = Flow.handle_destination(destination, step, step.run, msg, started_flows,
                                                      user_input=user_input, triggered_start=triggered_start,
                                                      resume_parent_run=resume_parent_run,
                                                      resume_after_timeout=resume_after_timeout)

            if handled:
                # increment our unread count if this isn't the simulator
                if not msg.contact.is_test:
                    flow.increment_unread_responses()

                return True

        return False

    @classmethod
    def handle_destination(cls, destination, step, run, msg,
                           started_flows=None, is_test_contact=False, user_input=False,
                           triggered_start=False, trigger_send=True, resume_parent_run=False, resume_after_timeout=False):

        if started_flows is None:
            started_flows = []

        def add_to_path(path, uuid):
            if uuid in path:
                path.append(uuid)
                raise FlowException("Flow cycle detected at runtime: %s" % path)
            path.append(uuid)

        start_time = time.time()
        path = []
        msgs = []

        # lookup our next destination
        handled = False
        while destination:
            result = {"handled": False}

            if destination.get_step_type() == FlowStep.TYPE_RULE_SET:
                should_pause = False

                # check if we need to stop
                if destination.is_pause():
                    should_pause = True

                if triggered_start and destination.is_ussd():  # pragma: needs cover
                    result = Flow.handle_ussd_ruleset_action(destination, step, run, msg)

                if (user_input or resume_after_timeout) or not should_pause:
                    result = Flow.handle_ruleset(destination, step, run, msg, started_flows, resume_parent_run,
                                                 resume_after_timeout)
                    add_to_path(path, destination.uuid)

                # USSD ruleset has extra functionality to send out messages.
                # This is handled as a shadow step for the ruleset.
                elif destination.is_ussd():
                    result = Flow.handle_ussd_ruleset_action(destination, step, run, msg)

                # if we used this input, then mark our user input as used
                if should_pause:
                    user_input = False

                    # once we handle user input, reset our path
                    path = []

                # add any messages generated by this ruleset (ussd and subflow)
                msgs += result.get('msgs', [])

            elif destination.get_step_type() == FlowStep.TYPE_ACTION_SET:
                result = Flow.handle_actionset(destination, step, run, msg, started_flows, is_test_contact)
                add_to_path(path, destination.uuid)

                # add any generated messages to be sent at once
                msgs += result['msgs']

            # if this is a triggered start, we only consider user input on the first step, so clear it now
            if triggered_start:
                user_input = False

            # pull out our current state from the result
            step = result.get('step')

            # lookup our next destination
            destination = result.get('destination', None)

            # if any one of our destinations handled us, consider it handled
            if result.get('handled', False):
                handled = True

            resume_parent_run = False
            resume_after_timeout = False

        if handled:
            analytics.gauge('temba.flow_execution', time.time() - start_time)

        # send any messages generated
        if msgs and trigger_send:
            msgs.sort(key=lambda message: message.created_on)
            Msg.objects.filter(id__in=[m.id for m in msgs]).exclude(status=DELIVERED).update(status=PENDING)
            run.flow.org.trigger_send(msgs)

        return handled, msgs

    @classmethod
    def handle_actionset(cls, actionset, step, run, msg, started_flows, is_test_contact=False):

        # not found, escape out, but we still handled this message, user is now out of the flow
        if not actionset:  # pragma: no cover
            run.set_completed(final_step=step)
            return dict(handled=True, destination=None, destination_type=None)

        # actually execute all the actions in our actionset
        msgs = actionset.execute_actions(run, msg, started_flows)

        for msg in msgs:
            step.add_message(msg)

        # and onto the destination
        destination = Flow.get_node(actionset.flow, actionset.destination, actionset.destination_type)
        if destination:
            step = run.flow.add_step(run, destination, previous_step=step)
        else:
            run.set_completed(final_step=step)
            step = None

        return dict(handled=True, destination=destination, step=step, msgs=msgs)

    @classmethod
    def handle_ruleset(cls, ruleset, step, run, msg, started_flows, resume_parent_run=False, resume_after_timeout=False):

        if ruleset.is_ussd() and run.session_interrupted:
            rule, value = ruleset.find_interrupt_rule(step, run, msg)
            if not rule:
                run.set_interrupted(final_step=step)
                return dict(handled=True, destination=None, destination_type=None)
        else:
            if ruleset.ruleset_type == RuleSet.TYPE_SUBFLOW:
                if not resume_parent_run:
                    flow_uuid = json.loads(ruleset.config).get('flow').get('uuid')
                    flow = Flow.objects.filter(org=run.org, uuid=flow_uuid).first()
                    message_context = run.flow.build_expressions_context(run.contact, msg)

                    # our extra will be the current flow variables
                    extra = message_context.get('extra', {})
                    extra['flow'] = message_context.get('flow', {})

                    if msg.id > 0:
                        step.add_message(msg)
                        run.update_expiration(timezone.now())

                    if flow:
                        child_runs = flow.start([], [run.contact], started_flows=started_flows,
                                                restart_participants=True, extra=extra,
                                                parent_run=run, interrupt=False)

                        msgs = []
                        for run in child_runs:
                            msgs += run.start_msgs

                        return dict(handled=True, destination=None, destination_type=None, msgs=msgs)

            # find a matching rule
            rule, value = ruleset.find_matching_rule(step, run, msg, resume_after_timeout=resume_after_timeout)

        flow = ruleset.flow

        # add the message to our step
        if msg.id > 0:
            step.add_message(msg)
            run.update_expiration(timezone.now())

        if ruleset.ruleset_type in RuleSet.TYPE_MEDIA and msg.media is not None:
            # store the media path as the value
            value = msg.media.split(':', 1)[1]

        step.save_rule_match(rule, value)
        ruleset.save_run_value(run, rule, value)

        # output the new value if in the simulator
        if run.contact.is_test:
            if run.session_interrupted:  # pragma: no cover
                ActionLog.create(run, _("@flow.%s has been interrupted") % (Flow.label_to_slug(ruleset.label)))
            else:
                ActionLog.create(run, _("Saved '%s' as @flow.%s") % (value, Flow.label_to_slug(ruleset.label)))

        # no destination for our rule?  we are done, though we did handle this message, user is now out of the flow
        if not rule.destination:
            if run.session_interrupted:
                # run was interrupted and interrupt state not handled (not connected)
                run.set_interrupted(final_step=step)
            else:
                run.set_completed(final_step=step)

            return dict(handled=True, destination=None, destination_type=None)

        # Create the step for our destination
        destination = Flow.get_node(flow, rule.destination, rule.destination_type)
        if destination:
            step = flow.add_step(run, destination, rule=rule.uuid, category=rule.category, previous_step=step)

        return dict(handled=True, destination=destination, step=step)

    @classmethod
    def handle_ussd_ruleset_action(cls, ruleset, step, run, msg):
        action = UssdAction.from_ruleset(ruleset, run)
        context = run.flow.build_expressions_context(run.contact, msg)
        msgs = action.execute(run, context, ruleset.uuid, msg)

        for msg in msgs:
            step.add_message(msg)

        return dict(handled=True, destination=None, step=step, msgs=msgs)

    @classmethod
    def apply_action_label(cls, user, flows, label, add):  # pragma: needs cover
        return label.toggle_label(flows, add)

    @classmethod
    def apply_action_archive(cls, user, flows):
        changed = []

        for flow in flows:

            # don't archive flows that belong to campaigns
            from temba.campaigns.models import CampaignEvent
            if not CampaignEvent.objects.filter(flow=flow, campaign__org=user.get_org()).exists():
                flow.archive()
                changed.append(flow.pk)

        return changed

    @classmethod
    def apply_action_restore(cls, user, flows):
        changed = []
        for flow in flows:
            try:
                flow.restore()
                changed.append(flow.pk)
            except FlowException:  # pragma: no cover
                pass
        return changed

    def build_flow_context(self, contact, contact_context=None):
        """
        Get a flow context built on the last run for the contact in the given flow
        """
        date_format = get_datetime_format(self.org.get_dayfirst())[1]

        # wrapper around our value dict, lets us do a nice representation of both @flow.foo and @flow.foo.text
        def value_wrapper(val):
            return dict(__default__=six.text_type(val['rule_value']),
                        text=val['text'],
                        time=datetime_to_str(val['time'], format=date_format, tz=self.org.timezone),
                        category=self.get_localized_text(val['category'], contact),
                        value=six.text_type(val['rule_value']))

        flow_context = {}
        values = []
        if contact:
            results = self.get_results(contact, only_last_run=True)
            if results and results[0]:
                for value in results[0]['values']:
                    field = Flow.label_to_slug(value['label'])
                    flow_context[field] = value_wrapper(value)
                    values.append("%s: %s" % (value['label'], value['rule_value']))

            flow_context['__default__'] = "\n".join(values)

            # if we don't have a contact context, build one
            if not contact_context:
                flow_context['contact'] = contact.build_expressions_context()

        return flow_context

    def as_select2(self):
        return dict(id=self.uuid, text=self.name)

    def release(self):
        """
        Releases this flow, marking it inactive. We remove all flow runs, steps and values in a background process.
        We keep FlowRevisions and FlowStarts however.
        """
        from .tasks import delete_flow_results_task

        self.is_active = False
        self.save()

        # release any campaign events that depend on this flow
        from temba.campaigns.models import CampaignEvent
        for event in CampaignEvent.objects.filter(flow=self, is_active=True):
            event.release()

        # release any triggers that depend on this flow
        from temba.triggers.models import Trigger
        for trigger in Trigger.objects.filter(flow=self, is_active=True):
            trigger.release()

        # delete our results in the background
        on_transaction_commit(lambda: delete_flow_results_task.delay(self.id))

    def delete_results(self):
        """
        Removes all flow runs, values and steps for a flow.
        """

        # any outstanding active runs should interrupted
        FlowRun.bulk_exit(self.runs.filter(is_active=True), FlowRun.EXIT_TYPE_INTERRUPTED)

        # grab the ids of all our runs
        run_ids = self.runs.all().values_list('id', flat=True)

        # in chunks of 1000, remove any values or flowsteps associated with these runs
        # we keep Runs around for auditing purposes
        for chunk in chunk_list(run_ids, 1000):
            Value.objects.filter(run__in=chunk).delete()
            FlowStep.objects.filter(run__in=chunk).delete()

        # clear all our cached stats
        self.clear_props_cache()
        self.clear_stats_cache()

    def clear_props_cache(self):
        r = get_redis_connection()
        keys = [self.get_props_cache_key(c) for c in FlowPropsCache.__members__.values()]
        r.delete(*keys)

    def clear_stats_cache(self):
        r = get_redis_connection()
        keys = [self.get_stats_cache_key(c) for c in FlowStatsCache.__members__.values()]
        r.delete(*keys)

    def get_props_cache_key(self, kind):
        return FLOW_PROP_CACHE_KEY % (self.org_id, self.pk, kind.name)

    def get_stats_cache_key(self, kind, item=None):
        name = kind
        if hasattr(kind, 'name'):
            name = kind.name

        cache_key = FLOW_STAT_CACHE_KEY % (self.org_id, self.pk, name)
        if item:
            cache_key += (':%s' % item)
        return cache_key

    def calculate_active_step_keys(self):
        """
        Returns a list of UUIDs for all ActionSets and RuleSets on this flow.
        :return:
        """
        # first look up any action set uuids
        steps = list(self.action_sets.values('uuid'))

        # then our ruleset uuids
        steps += list(self.rule_sets.values('uuid'))

        # extract just the uuids
        return [self.get_stats_cache_key(FlowStatsCache.step_active_set, step['uuid']) for step in steps]

    def lock_on(self, lock, qualifier=None, lock_ttl=None):
        """
        Creates the requested type of flow-level lock
        """
        r = get_redis_connection()
        lock_key = FLOW_LOCK_KEY % (self.org_id, self.pk, lock.name)
        if qualifier:  # pragma: needs cover
            lock_key += (":%s" % qualifier)

        if not lock_ttl:
            lock_ttl = FLOW_LOCK_TTL

        return r.lock(lock_key, lock_ttl)

    def do_calculate_flow_stats(self, lock_ttl=None):
        r = get_redis_connection()

        # activity
        with self.lock_on(FlowLock.activity, lock_ttl=lock_ttl):
            runs_at_node = self._calculate_node_counts(simulation=False)

            # add current active cache
            for node_uuid, runs in six.iteritems(runs_at_node):
                for run in runs:
                    r.sadd(self.get_stats_cache_key(FlowStatsCache.step_active_set, node_uuid), run)

    def _calculate_node_counts(self, simulation):
        """
        Calculate how many contacts are at each node. This is expensive and should only be run for simulation or in an
        async task to rebuild the cache.
        """
        # fetch steps in active runs where contact hasn't left
        steps = FlowStep.objects.filter(run__is_active=True, run__flow=self, left_on=None, run__contact__is_test=simulation)
        steps = steps.values('run__id', 'step_uuid').annotate(count=Count('run_id'))

        runs_at_node = defaultdict(set)
        for step in steps:
            node_uuid = step['step_uuid']
            runs_at_node[node_uuid].add(step['run__id'])

        return runs_at_node

    def get_node_counts(self, simulation):
        if simulation:
            runs_at_node = self._calculate_node_counts(simulation=True)
            return {node_uuid: len(runs) for node_uuid, runs in six.iteritems(runs_at_node)}

        r = get_redis_connection()

        # get all possible active keys
        keys = self.calculate_active_step_keys()

        runs_at_node = {}
        for key in keys:
            count = r.scard(key)
            # only include stats for steps that actually have people there
            if count:
                runs_at_node[key[key.rfind(':') + 1:]] = count

        return runs_at_node

    def get_segment_counts(self, simulation, include_incomplete=False):
        """
        Returns how many contacts have taken each flow segment. For simulation mode this is calculated, but for real
        contacts this is pre-calculated in FlowPathCount.
        """
        if not simulation:
            return FlowPathCount.get_totals(self, include_incomplete)

        steps = FlowStep.objects.filter(run__flow=self, run__contact__is_test=True)

        if not include_incomplete:
            steps = steps.exclude(next_uuid=None)

        visited_actions = steps.values('step_uuid', 'next_uuid').filter(step_type='A').annotate(count=Count('run_id'))
        visited_rules = steps.values('rule_uuid', 'next_uuid').filter(step_type='R').annotate(count=Count('run_id'))

        visits = {}
        for step in visited_actions:
            if step['next_uuid'] and step['count']:
                visits['%s:%s' % (step['step_uuid'], step['next_uuid'])] = step['count']

        for step in visited_rules:
            if step['next_uuid'] and step['count']:
                visits['%s:%s' % (step['rule_uuid'], step['next_uuid'])] = step['count']

        return visits

    def _check_for_cache_update(self):
        """
        Checks if we have a redis cache for our flow stats, or whether they need to be updated.
        If so, triggers an async rebuild of the cache for our flow.
        """
        from .tasks import check_flow_stats_accuracy_task

        r = get_redis_connection()

        # don't do the more expensive check if it was performed recently
        cache_check = self.get_stats_cache_key(FlowStatsCache.cache_check)
        if r.exists(cache_check):
            return

        # don't check again for a day or so, add up to an hour of randomness
        # to spread things out a bit
        import random
        r.set(cache_check, 1, FLOW_STAT_CACHE_FREQUENCY + random.randint(0, 60 * 60))

        # check flow stats for accuracy, rebuilding if necessary
        check_flow_stats_accuracy_task.delay(self.pk)

    def get_activity(self, simulation=False, check_cache=True):
        """
        Get the activity summary for a flow as a tuple of the number of active runs
        at each step and a map of the previous visits
        """
        if check_cache:
            self._check_for_cache_update()

        return self.get_node_counts(simulation), self.get_segment_counts(simulation)

    def get_base_text(self, language_dict, default=''):
        if not isinstance(language_dict, dict):  # pragma: no cover
            return language_dict

        if self.base_language:
            return language_dict.get(self.base_language, default)

        return default  # pragma: no cover

    def get_localized_text(self, text_translations, contact=None, default_text=''):
        """
        Given a language dict and a preferred language, return the best possible text match
        :param text_translations: The text in all supported languages, or string (which will just return immediately)
        :param contact: the contact we are interacting with
        :param default_text: What to use if all else fails
        :return: the localized text
        """
        org_languages = {l.iso_code for l in self.org.languages.all()}

        # We return according to the following precedence:
        #   1) Contact's language (if it's a valid org language)
        #   2) Org Primary Language
        #   3) Flow Base Language
        #   4) Default Text
        preferred_languages = []

        if contact and contact.language and contact.language in org_languages:
            preferred_languages.append(contact.language)

        if self.org.primary_language:
            preferred_languages.append(self.org.primary_language.iso_code)

        preferred_languages.append(self.base_language)

        return Language.get_localized_text(text_translations, preferred_languages, default_text)

    def import_definition(self, flow_json):
        """
        Allows setting the definition for a flow from another definition.  All uuid's will be
        remmaped accordingly.
        """
        # uuid mappings
        uuid_map = dict()

        def copy_recording(url, path):
            if not url:
                return None

            try:  # pragma: needs cover
                url = "https://%s/%s" % (settings.AWS_BUCKET_DOMAIN, url)
                temp = NamedTemporaryFile(delete=True)
                temp.write(urllib2.urlopen(url).read())
                temp.flush()
                return default_storage.save(path, temp)
            except Exception:  # pragma: needs cover
                # its okay if its no longer there, we'll remove the recording
                return None

        def remap_uuid(json, attribute):
            if attribute in json and json[attribute]:
                uuid = json[attribute]
                new_uuid = uuid_map.get(uuid, None)
                if not new_uuid:
                    new_uuid = str(uuid4())
                    uuid_map[uuid] = new_uuid

                json[attribute] = new_uuid

        remap_uuid(flow_json, 'entry')
        for actionset in flow_json[Flow.ACTION_SETS]:
            remap_uuid(actionset, 'uuid')
            remap_uuid(actionset, 'destination')

            # for all of our recordings, pull them down and remap
            for action in actionset['actions']:
                if 'recording' in action:
                    # if its a localized
                    if isinstance(action['recording'], dict):
                        for lang, url in six.iteritems(action['recording']):
                            path = copy_recording(url, 'recordings/%d/%d/steps/%s.wav' % (self.org.pk, self.pk, action['uuid']))
                            action['recording'][lang] = path
                    else:
                        path = copy_recording(action['recording'], 'recordings/%d/%d/steps/%s.wav' % (self.org.pk, self.pk, action['uuid']))
                        action['recording'] = path

        for ruleset in flow_json[Flow.RULE_SETS]:
            remap_uuid(ruleset, 'uuid')
            for rule in ruleset.get('rules', []):
                remap_uuid(rule, 'uuid')
                remap_uuid(rule, 'destination')

        # now update with our remapped values
        self.update(flow_json)
        return self

    def set_metadata_json(self, metadata):
        self.metadata = json.dumps(metadata)

    def get_metadata_json(self):
        metadata = {}
        if self.metadata:
            metadata = json.loads(self.metadata)
        return metadata

    def archive(self):
        self.is_archived = True
        self.save(update_fields=['is_archived'])

        # archive our triggers as well
        from temba.triggers.models import Trigger
        Trigger.objects.filter(flow=self).update(is_archived=True)

    def restore(self):
        if self.flow_type == Flow.VOICE:  # pragma: needs cover
            if not self.org.supports_ivr():
                raise FlowException("%s requires a Twilio number")

        self.is_archived = False
        self.save(update_fields=['is_archived'])

    def update_single_message_flow(self, message_dict):
        self.flow_type = Flow.MESSAGE
        self.save(update_fields=['name', 'flow_type'])

        uuid = str(uuid4())
        action_sets = [dict(x=100, y=0, uuid=uuid, actions=[dict(type='reply', msg=message_dict)])]
        self.update(dict(entry=uuid, rule_sets=[], action_sets=action_sets, base_language=self.base_language))

    def get_steps(self):
        return FlowStep.objects.filter(run__flow=self)

    def get_run_stats(self):
        totals_by_exit = FlowRunCount.get_totals(self)
        total_runs = sum(totals_by_exit.values())

        return {
            'total': total_runs,
            'active': totals_by_exit[FlowRun.STATE_ACTIVE],
            'completed': totals_by_exit[FlowRun.EXIT_TYPE_COMPLETED],
            'expired': totals_by_exit[FlowRun.EXIT_TYPE_EXPIRED],
            'interrupted': totals_by_exit[FlowRun.EXIT_TYPE_INTERRUPTED],
            'completion': int(totals_by_exit[FlowRun.EXIT_TYPE_COMPLETED] * 100 / total_runs) if total_runs else 0
        }

    def get_and_clear_unread_responses(self):
        """
        Gets the number of new responses since the last clearing for this flow.
        """
        r = get_redis_connection()

        # get the number of new responses
        new_responses = r.hget(UNREAD_FLOW_RESPONSES, self.id)

        # then clear them
        r.hdel(UNREAD_FLOW_RESPONSES, self.id)

        return 0 if new_responses is None else int(new_responses)

    def increment_unread_responses(self):
        """
        Increments the number of new responses for this flow.
        """
        r = get_redis_connection()
        r.hincrby(UNREAD_FLOW_RESPONSES, self.id, 1)

        # increment our global count as well
        self.org.increment_unread_msg_count(UNREAD_FLOW_MSGS)

    def get_columns(self):
        node_order = []
        for ruleset in RuleSet.objects.filter(flow=self).exclude(label=None).order_by('y', 'pk'):
            if ruleset.uuid:
                node_order.append(ruleset)

        return node_order

    def build_ruleset_caches(self, ruleset_list=None):
        rulesets = dict()
        rule_categories = dict()

        if ruleset_list is None:
            ruleset_list = RuleSet.objects.filter(flow=self).exclude(label=None).order_by('pk').select_related('flow', 'flow__org')

        for ruleset in ruleset_list:
            rulesets[ruleset.uuid] = ruleset
            for rule in ruleset.get_rules():
                rule_categories[rule.uuid] = rule.category

        return (rulesets, rule_categories)

    def build_expressions_context(self, contact, msg):
        contact_context = contact.build_expressions_context() if contact else dict()

        # our default value
        channel_context = None

        # add our message context
        if msg:
            message_context = msg.build_expressions_context(contact_context=contact_context)

            # some fake channel deets for simulation
            if msg.contact.is_test:
                channel_context = Channel.SIMULATOR_CONTEXT
            elif msg.channel:
                channel_context = msg.channel.build_expressions_context()
        elif contact:
            message_context = dict(__default__='', contact=contact_context)
        else:
            message_context = dict(__default__='')

        # If we still don't know our channel and have a contact, derive the right channel to use
        if not channel_context and contact:
            _contact, contact_urn = Msg.resolve_recipient(self.org, self.created_by, contact, None)

            # only populate channel if this contact can actually be reached (ie, has a URN)
            if contact_urn:
                channel = contact.org.get_send_channel(contact_urn=contact_urn)
                if channel:
                    channel_context = channel.build_expressions_context()

        run = self.runs.filter(contact=contact).order_by('-created_on').first()
        run_context = run.field_dict() if run else {}

        # our current flow context
        flow_context = self.build_flow_context(contact, contact_context)

        context = dict(flow=flow_context, channel=channel_context, step=message_context, extra=run_context)

        # if we have parent or child contexts, add them in too
        if run:
            if run.parent:
                context['parent'] = run.parent.flow.build_flow_context(run.parent.contact)

            # see if we spawned any children and add them too
            child_run = FlowRun.objects.filter(parent=run).order_by('-created_on').first()
            if child_run:
                context['child'] = child_run.flow.build_flow_context(child_run.contact)

        if contact:
            context['contact'] = contact_context

        return context

    def get_results(self, contact=None, filter_ruleset=None, only_last_run=True, run=None):
        if filter_ruleset:  # pragma: needs cover
            ruleset_list = [filter_ruleset]
        elif run and hasattr(run.flow, 'ruleset_prefetch'):
            ruleset_list = run.flow.ruleset_prefetch
        else:
            ruleset_list = None

        (rulesets, rule_categories) = self.build_ruleset_caches(ruleset_list)

        # for each of the contacts that participated
        results = []

        if run:
            runs = [run]
            flow_steps = [s for s in run.steps.all() if s.rule_uuid]
        else:
            runs = self.runs.all().select_related('contact')

            # hide simulation test contact
            runs = runs.filter(contact__is_test=Contact.get_simulation())

            if contact:
                runs = runs.filter(contact=contact)

            runs = runs.order_by('contact', '-created_on')

            # or possibly only the last run
            if only_last_run:
                runs = runs.distinct('contact')

            flow_steps = FlowStep.objects.filter(step_uuid__in=rulesets.keys()).exclude(rule_uuid=None)

            # filter our steps to only the runs we care about
            flow_steps = flow_steps.filter(run__pk__in=[r.pk for r in runs])

            # and the ruleset we care about
            if filter_ruleset:  # pragma: needs cover
                flow_steps = flow_steps.filter(step_uuid=filter_ruleset.uuid)

            flow_steps = flow_steps.order_by('arrived_on', 'pk')
            flow_steps = flow_steps.select_related('run').prefetch_related('messages', 'broadcasts')

        steps_cache = {}
        for step in flow_steps:

            step_dict = dict(left_on=step.left_on,
                             arrived_on=step.arrived_on,
                             rule_uuid=step.rule_uuid,
                             rule_category=step.rule_category,
                             rule_decimal_value=step.rule_decimal_value,
                             rule_value=step.rule_value,
                             text=step.get_text(),
                             step_uuid=step.step_uuid)

            step_run = step.run.id

            if step_run in steps_cache.keys():
                steps_cache[step_run].append(step_dict)

            else:
                steps_cache[step_run] = [step_dict]

        for run in runs:
            first_seen = None
            last_seen = None
            values = []

            if run.id in steps_cache:
                run_steps = steps_cache[run.id]
            else:
                run_steps = []

            for rule_step in run_steps:
                ruleset = rulesets.get(rule_step['step_uuid'])
                if not first_seen:
                    first_seen = rule_step['left_on']
                last_seen = rule_step['arrived_on']

                if ruleset:
                    time = rule_step['left_on'] if rule_step['left_on'] else rule_step['arrived_on']

                    label = ruleset.label
                    category = rule_categories.get(rule_step['rule_uuid'], None)

                    # if this category no longer exists, use the category label at the time
                    if not category:  # pragma: needs cover
                        category = rule_step['rule_category']

                    value = rule_step['rule_decimal_value'] if rule_step['rule_decimal_value'] is not None else rule_step['rule_value']

                    values.append(dict(node=rule_step['step_uuid'],
                                       label=label,
                                       category=category,
                                       text=rule_step['text'],
                                       value=value,
                                       rule_value=rule_step['rule_value'],
                                       time=time))

            results.append(dict(contact=run.contact, values=values, first_seen=first_seen, last_seen=last_seen, run=run.pk))

        # sort so most recent is first
        now = timezone.now()
        results = sorted(results, reverse=True, key=lambda result: result['first_seen'] if result['first_seen'] else now)
        return results

    def async_start(self, user, groups, contacts, restart_participants=False, include_active=True):
        """
        Causes us to schedule a flow to start in a background thread.
        """
        from .tasks import start_flow_task

        # create a flow start object
        flow_start = FlowStart.objects.create(flow=self,
                                              restart_participants=restart_participants,
                                              include_active=include_active,
                                              created_by=user, modified_by=user)

        contact_ids = [c.id for c in contacts]
        flow_start.contacts.add(*contact_ids)

        group_ids = [g.id for g in groups]
        flow_start.groups.add(*group_ids)

        on_transaction_commit(lambda: start_flow_task.delay(flow_start.pk))

    def start(self, groups, contacts, restart_participants=False, started_flows=None,
              start_msg=None, extra=None, flow_start=None, parent_run=None, interrupt=True, session=None, include_active=True):
        """
        Starts a flow for the passed in groups and contacts.
        """
        # build up querysets of our groups for memory efficiency
        if isinstance(groups, QuerySet):  # pragma: no cover
            group_qs = groups
        else:
            group_qs = ContactGroup.all_groups.filter(id__in=[g.id for g in groups])

        # build up querysets of our contacts for memory efficiency
        if isinstance(contacts, QuerySet):  # pragma: no cover
            contact_qs = contacts
        else:
            contact_qs = Contact.objects.filter(id__in=[c.id for c in contacts])

        self.ensure_current_version()

        if started_flows is None:
            started_flows = []

        # prevents infinite loops
        if self.pk in started_flows:  # pragma: needs cover
            return []

        # add this flow to our list of started flows
        started_flows.append(self.pk)

        if not self.entry_uuid:  # pragma: needs cover
            return []

        if start_msg and start_msg.id:
            start_msg.msg_type = FLOW
            start_msg.save(update_fields=['msg_type'])

        all_contact_ids = Contact.all().filter(Q(all_groups__in=group_qs) | Q(pk__in=contact_qs))
        all_contact_ids = all_contact_ids.only('is_test').order_by('pk').values_list('pk', flat=True).distinct('pk')
        if not restart_participants:
            # exclude anybody who has already participated in the flow
            already_started = set(self.runs.all().values_list('contact_id', flat=True))
            all_contact_ids = [contact_id for contact_id in all_contact_ids if contact_id not in already_started]

        if not include_active:
            # exclude anybody who has an active flow run
            already_active = set(FlowRun.objects.filter(is_active=True, org=self.org).values_list('contact_id', flat=True))
            all_contact_ids = [contact_id for contact_id in all_contact_ids if contact_id not in already_active]

        # if we have a parent run, find any parents/grandparents that are active, we'll keep these active
        ancestor_ids = []
        ancestor = parent_run
        while ancestor:
            # we don't consider it an ancestor if it's not current in our start list
            if ancestor.contact.id not in all_contact_ids:
                break
            ancestor_ids.append(ancestor.id)
            ancestor = ancestor.parent

        # for the contacts that will be started, exit any existing flow runs
        active_runs = FlowRun.objects.filter(is_active=True, contact__pk__in=all_contact_ids).exclude(id__in=ancestor_ids)
        FlowRun.bulk_exit(active_runs, FlowRun.EXIT_TYPE_INTERRUPTED)

        # if we are interrupting parent flow runs, mark them as completed
        if ancestor_ids and interrupt:
            ancestor_runs = FlowRun.objects.filter(id__in=ancestor_ids)
            FlowRun.bulk_exit(ancestor_runs, FlowRun.EXIT_TYPE_COMPLETED)

        contact_count = len(all_contact_ids)

        # update our total flow count on our flow start so we can keep track of when it is finished
        if flow_start:
            flow_start.contact_count = contact_count
            flow_start.save(update_fields=['contact_count'])

        # if there are no contacts to start this flow, then update our status and exit this flow
        if contact_count == 0:
            if flow_start:
                flow_start.update_status()
            return []

        # single contact starting from a trigger? increment our unread count
        if start_msg and contact_count == 1:
            if Contact.objects.filter(pk=all_contact_ids[0], org=self.org, is_test=False).first():
                self.increment_unread_responses()

        if self.flow_type == Flow.VOICE:
            return self.start_call_flow(all_contact_ids, start_msg=start_msg,
                                        extra=extra, flow_start=flow_start, parent_run=parent_run)

        elif self.flow_type == Flow.USSD:
            return self.start_ussd_flow(all_contact_ids, start_msg=start_msg,
                                        extra=extra, flow_start=flow_start, parent_run=parent_run, session=session)
        else:
            return self.start_msg_flow(all_contact_ids,
                                       started_flows=started_flows, start_msg=start_msg,
                                       extra=extra, flow_start=flow_start, parent_run=parent_run)

    def start_ussd_flow(self, all_contact_ids, start_msg=None, extra=None, flow_start=None, parent_run=None, session=None):
        from temba.ussd.models import USSDSession

        runs = []
        msgs = []

        channel = self.org.get_ussd_channel(scheme=TEL_SCHEME)

        if not channel or Channel.ROLE_USSD not in channel.role:  # pragma: needs cover
            return runs

        for contact_id in all_contact_ids:

            run = FlowRun.create(self, contact_id, start=flow_start, parent=parent_run)
            if extra:  # pragma: needs cover
                run.update_fields(extra)

            if run.contact.is_test:  # pragma: no cover
                ActionLog.create(run, '%s has entered the "%s" flow' % (run.contact.get_display(self.org, short=True), run.flow.name))

            # [USSD PUSH] we have to create an outgoing session for the recipient
            if not session:
                contact = Contact.objects.filter(pk=contact_id, org=self.org).first()
                contact_urn = contact.get_urn(TEL_SCHEME)
                channel = self.org.get_ussd_channel(contact_urn=contact_urn)

                session = USSDSession.objects.create(channel=channel, contact=contact, contact_urn=contact_urn,
                                                     org=self.org, direction=USSDSession.USSD_PUSH,
                                                     started_on=timezone.now(), status=USSDSession.INITIATED)

            run.session = session
            run.save(update_fields=['session'])

            # if we were started by other session, save that off
            if parent_run and parent_run.session:  # pragma: needs cover
                session.parent = parent_run.session
                session.save()
            else:
                entry_rule = RuleSet.objects.filter(uuid=self.entry_uuid).first()

                step = self.add_step(run, entry_rule, is_start=True, arrived_on=timezone.now())
                if entry_rule.is_ussd():
                    # create an empty placeholder message
                    msg = Msg(org=self.org, contact_id=contact_id, text='', id=0)
                    handled, step_msgs = Flow.handle_destination(entry_rule, step, run, msg, trigger_send=False)

                    # add these messages as ones that are ready to send
                    for msg in step_msgs:
                        msgs.append(msg)

            # no start msgs in ussd flows but we want the variable there
            run.start_msgs = []

            runs.append(run)

        # trigger our messages to be sent
        if msgs and not parent_run:
            # then send them off
            msgs.sort(key=lambda message: (message.contact_id, message.created_on))
            Msg.objects.filter(id__in=[m.id for m in msgs]).update(status=PENDING)

            # trigger a sync
            self.org.trigger_send(msgs)

        if flow_start:  # pragma: needs cover
            flow_start.update_status()

        return runs

    def start_call_flow(self, all_contact_ids, start_msg=None, extra=None, flow_start=None, parent_run=None):
        from temba.ivr.models import IVRCall
        runs = []
        channel = self.org.get_call_channel()

        if not channel or Channel.ROLE_CALL not in channel.role:  # pragma: needs cover
            return runs

        for contact_id in all_contact_ids:
            contact = Contact.objects.filter(pk=contact_id, org=channel.org).first()
            contact_urn = contact.get_urn(TEL_SCHEME)
            channel = self.org.get_call_channel(contact_urn=contact_urn)

            # can't reach this contact, move on
            if not contact or not contact_urn or not channel:  # pragma: no cover
                continue

            run = FlowRun.create(self, contact_id, start=flow_start, parent=parent_run)
            if extra:  # pragma: needs cover
                run.update_fields(extra)

            # create our call objects
            if parent_run and parent_run.session:
                call = parent_run.session
            else:
                call = IVRCall.create_outgoing(channel, contact, contact_urn, self.created_by)

            # save away our created call
            run.session = call
            run.save(update_fields=['session'])

            if not parent_run or not parent_run.session:
                # trigger the call to start (in the background)
                IVRCall.objects.get(id=call.id).start_call()

            # no start msgs in call flows but we want the variable there
            run.start_msgs = []

            runs.append(run)

        if flow_start:  # pragma: needs cover
            flow_start.update_status()

        return runs

    def start_msg_flow(self, all_contact_ids, started_flows=None, start_msg=None, extra=None,
                       flow_start=None, parent_run=None):

        start_msg_id = start_msg.id if start_msg else None
        flow_start_id = flow_start.id if flow_start else None

        if started_flows is None:
            started_flows = []

        # create the broadcast for this flow
        send_actions = self.get_entry_send_actions()

        # for each send action, we need to create a broadcast, we'll group our created messages under these
        broadcasts = []
        for send_action in send_actions:
            message_text = self.get_localized_text(send_action.msg)

            # if we have localized versions, add those to our broadcast definition
            language_dict = None
            if isinstance(send_action.msg, dict):
                language_dict = json.dumps(send_action.msg)

            media_dict = None
            if send_action.media:
                media_dict = json.dumps(send_action.media)

            if message_text or media_dict:
                broadcast = Broadcast.create(self.org, self.created_by, message_text, [], media_dict=media_dict,
                                             language_dict=language_dict, base_language=self.base_language,
                                             send_all=send_action.send_all)
                broadcast.update_contacts(all_contact_ids)

                # manually set our broadcast status to QUEUED, our sub processes will send things off for us
                broadcast.status = QUEUED
                broadcast.save(update_fields=['status'])

                # add it to the list of broadcasts in this flow start
                broadcasts.append(broadcast)

        # if there are fewer contacts than our batch size, do it immediately
        if len(all_contact_ids) < START_FLOW_BATCH_SIZE:
            return self.start_msg_flow_batch(all_contact_ids, broadcasts=broadcasts, started_flows=started_flows,
                                             start_msg=start_msg, extra=extra, flow_start=flow_start,
                                             parent_run=parent_run)

        # otherwise, create batches instead
        else:
            # for all our contacts, build up start sms batches
            task_context = dict(contacts=[], flow=self.pk, flow_start=flow_start_id,
                                started_flows=started_flows, broadcasts=[b.id for b in broadcasts], start_msg=start_msg_id, extra=extra)

            batch_contacts = task_context['contacts']
            for contact_id in all_contact_ids:
                batch_contacts.append(contact_id)

                if len(batch_contacts) >= START_FLOW_BATCH_SIZE:
                    print("Starting flow '%s' for batch of %d contacts" % (self.name, len(task_context['contacts'])))
                    push_task(self.org, 'flows', Flow.START_MSG_FLOW_BATCH, task_context)
                    batch_contacts = []
                    task_context['contacts'] = batch_contacts

            if batch_contacts:
                print("Starting flow '%s' for batch of %d contacts" % (self.name, len(task_context['contacts'])))
                push_task(self.org, 'flows', Flow.START_MSG_FLOW_BATCH, task_context)

            return []

    def start_msg_flow_batch(self, batch_contact_ids, broadcasts, started_flows, start_msg=None,
                             extra=None, flow_start=None, parent_run=None):

        simulation = False
        if len(batch_contact_ids) == 1:
            if Contact.objects.filter(pk=batch_contact_ids[0], org=self.org, is_test=True).first():
                simulation = True

        # these fields are the initial state for our flow run
        run_fields = None
        if extra:
            # we keep 1024 values in @extra for new flow runs because we might be passing the state
            (normalized_fields, count) = FlowRun.normalize_fields(extra, 1024)
            run_fields = json.dumps(normalized_fields)

        # create all our flow runs for this set of contacts at once
        batch = []
        now = timezone.now()

        for contact_id in batch_contact_ids:
            run = FlowRun.create(self, contact_id, fields=run_fields, start=flow_start, created_on=now,
                                 parent=parent_run, db_insert=False)
            batch.append(run)
        FlowRun.objects.bulk_create(batch)

        # build a map of contact to flow run
        run_map = dict()
        for run in FlowRun.objects.filter(contact__in=batch_contact_ids, flow=self, created_on=now):
            run_map[run.contact_id] = run
            if run.contact.is_test:
                ActionLog.create(run, '%s has entered the "%s" flow' % (run.contact.get_display(self.org, short=True), run.flow.name))

        # update our expiration date on our runs, we do this by calculating it on one run then updating all others
        run.update_expiration(timezone.now())
        FlowRun.objects.filter(contact__in=batch_contact_ids, created_on=now).update(expires_on=run.expires_on,
                                                                                     modified_on=timezone.now())

        # if we have some broadcasts to optimize for
        message_map = dict()
        if broadcasts:
            # create our message context
            message_context_base = self.build_expressions_context(None, start_msg)
            if extra:
                message_context_base['extra'] = extra

            # and add each contact and message to each broadcast
            for broadcast in broadcasts:
                # create our message context
                message_context = dict()
                message_context.update(message_context_base)

                # provide the broadcast with a partial recipient list
                partial_recipients = list(), Contact.objects.filter(org=self.org, pk__in=batch_contact_ids)

                # create the sms messages
                created_on = timezone.now()
                broadcast.send(message_context=message_context, trigger_send=False,
                               response_to=start_msg, status=INITIALIZING, msg_type=FLOW,
                               created_on=created_on, partial_recipients=partial_recipients, run_map=run_map)

                # map all the messages we just created back to our contact
                for msg in Msg.objects.filter(broadcast=broadcast, created_on=created_on):
                    if msg.contact_id not in message_map:
                        message_map[msg.contact_id] = [msg]
                    else:  # pragma: needs cover
                        message_map[msg.contact_id].append(msg)

        # now execute our actual flow steps
        (entry_actions, entry_rules) = (None, None)
        if self.entry_type == Flow.ACTIONS_ENTRY:
            entry_actions = ActionSet.objects.filter(uuid=self.entry_uuid).first()

        elif self.entry_type == Flow.RULES_ENTRY:
            entry_rules = RuleSet.objects.filter(uuid=self.entry_uuid).first()

        runs = []
        msgs = []
        optimize_sending_action = len(broadcasts) > 0

        for contact_id in batch_contact_ids:
            # each contact maintains its own list of started flows
            started_flows_by_contact = list(started_flows)

            run = run_map[contact_id]
            run_msgs = message_map.get(contact_id, [])
            arrived_on = timezone.now()

            try:
                if entry_actions:
                    run_msgs += entry_actions.execute_actions(run, start_msg, started_flows_by_contact,
                                                              skip_leading_reply_actions=not optimize_sending_action)

                    step = self.add_step(run, entry_actions, run_msgs, is_start=True, arrived_on=arrived_on)

                    # and onto the destination
                    if entry_actions.destination:
                        destination = Flow.get_node(entry_actions.flow,
                                                    entry_actions.destination,
                                                    entry_actions.destination_type)

                        next_step = self.add_step(run, destination, previous_step=step)

                        msg = Msg(org=self.org, contact_id=contact_id, text='', id=0)
                        handled, step_msgs = Flow.handle_destination(destination, next_step, run, msg, started_flows_by_contact,
                                                                     is_test_contact=simulation, trigger_send=False)
                        run_msgs += step_msgs

                    else:
                        run.set_completed(final_step=step)

                elif entry_rules:
                    step = self.add_step(run, entry_rules, run_msgs, is_start=True, arrived_on=arrived_on)

                    # if we have a start message, go and handle the rule
                    if start_msg:
                        Flow.find_and_handle(start_msg, started_flows_by_contact, triggered_start=True)

                    # if we didn't get an incoming message, see if we need to evaluate it passively
                    elif not entry_rules.is_pause() or entry_rules.is_ussd():
                        # create an empty placeholder message
                        msg = Msg(org=self.org, contact_id=contact_id, text='', id=0)
                        handled, step_msgs = Flow.handle_destination(entry_rules, step, run, msg, started_flows_by_contact, trigger_send=False)
                        run_msgs += step_msgs

                if start_msg:
                    step.add_message(start_msg)

                # set the msgs that were sent by this run so that any caller can deal with them
                run.start_msgs = run_msgs
                runs.append(run)

                # add these messages as ones that are ready to send
                for msg in run_msgs:
                    msgs.append(msg)

            except Exception:
                logger.error('Failed starting flow %d for contact %d' % (self.id, contact_id), exc_info=1, extra={'stack': True})

                # mark this flow as interrupted
                run.set_interrupted()

                # mark our messages as failed
                Msg.objects.filter(id__in=[m.id for m in run_msgs]).update(status=FAILED)

                # remove our msgs from our parent's concerns
                run.start_msgs = []

        # trigger our messages to be sent
        if msgs and not parent_run:
            # then send them off
            msgs.sort(key=lambda message: (message.contact_id, message.created_on))
            Msg.objects.filter(id__in=[m.id for m in msgs]).update(status=PENDING)

            # trigger a sync
            self.org.trigger_send(msgs)

        # if we have a flow start, check whether we are complete
        if flow_start:
            flow_start.update_status()

        return runs

    def add_step(self, run, node,
                 msgs=None, rule=None, category=None, is_start=False, previous_step=None, arrived_on=None):
        if msgs is None:
            msgs = []

        if not arrived_on:
            arrived_on = timezone.now()

        if previous_step:
            previous_step.left_on = arrived_on
            previous_step.next_uuid = node.uuid
            previous_step.save(update_fields=('left_on', 'next_uuid'))

            if not previous_step.contact.is_test:
                FlowPathRecentStep.record_step(previous_step)

        # update our timeouts
        timeout = node.get_timeout() if isinstance(node, RuleSet) else None
        run.update_timeout(arrived_on, timeout)

        if not is_start:
            # mark any other states for this contact as evaluated, contacts can only be in one place at time
            self.get_steps().filter(run=run, left_on=None).update(left_on=arrived_on, next_uuid=node.uuid,
                                                                  rule_uuid=rule, rule_category=category)

        # then add our new step and associate it with our message
        step = FlowStep.objects.create(run=run, contact=run.contact, step_type=node.get_step_type(),
                                       step_uuid=node.uuid, arrived_on=arrived_on)

        # for each message, associate it with this step and set the label on it
        for msg in msgs:
            step.add_message(msg)

        # update the activity for our run
        if not run.contact.is_test:
            self.update_activity(step, previous_step, rule_uuid=rule)

        return step

    def remove_active_for_run_ids(self, run_ids):
        """
        Bulk deletion of activity for a list of run ids. This removes the runs
        from the active step, but does not remove the visited (path) data
        for the runs.
        """
        r = get_redis_connection()
        if run_ids:
            for key in self.calculate_active_step_keys():
                # remove keys 1,000 at a time
                for batch in chunk_list(run_ids, 1000):
                    r.srem(key, *batch)

    def remove_active_for_step(self, step):
        """
        Removes the active stat for a run at the given step, but does not
        remove the (path) data for the runs.
        """
        r = get_redis_connection()
        r.srem(self.get_stats_cache_key(FlowStatsCache.step_active_set, step.step_uuid), step.run.pk)

    def update_activity(self, step, previous_step=None, rule_uuid=None):
        """
        Updates our cache for the given step. This will mark the current active step and
        record history path data for activity.

        :param step: the step they just took
        :param previous_step: the step they were just on
        :param rule_uuid: the uuid for the rule they came from (if any)
        """

        with self.lock_on(FlowLock.activity):
            r = get_redis_connection()

            # remove our previous active spot
            if previous_step:
                self.remove_active_for_step(previous_step)

            # make us active on our new step
            r.sadd(self.get_stats_cache_key(FlowStatsCache.step_active_set, step.step_uuid), step.run.pk)

    def get_entry_send_actions(self):
        """
        Returns all the entry actions (the first actions in a flow) that are reply actions. This is used
        for grouping all our outgoing messages into a single Broadcast.
        """
        if not self.entry_uuid or self.entry_type != Flow.ACTIONS_ENTRY:
            return []

        # get our entry actions
        entry_actions = ActionSet.objects.filter(uuid=self.entry_uuid).first()
        send_actions = []

        if entry_actions:
            actions = entry_actions.get_actions()

            for action in actions:
                # if this isn't a reply action, bail, they might be modifying the contact
                if not isinstance(action, ReplyAction):
                    break

                send_actions.append(action)

        return send_actions

    def get_dependencies(self, dependencies=None, include_campaigns=True):

        # need to make sure we have the latest version to inspect dependencies
        self.ensure_current_version()

        if not dependencies:
            dependencies = dict(flows=set(), groups=set(), campaigns=set(), triggers=set())

        flows = set()
        groups = set()

        # find all the flows we reference, note this won't include archived flows
        for action_set in self.action_sets.all():
            for action in action_set.get_actions():
                if hasattr(action, 'flow'):
                    flows.add(action.flow)
                if hasattr(action, 'groups'):
                    for group in action.groups:
                        if not isinstance(group, six.string_types):
                            groups.add(group)

        for ruleset in self.rule_sets.all():
            if ruleset.ruleset_type == RuleSet.TYPE_SUBFLOW:
                flow = Flow.objects.filter(uuid=ruleset.config_json()['flow']['uuid']).first()
                if flow:
                    flows.add(flow)

        # add any campaigns that use our groups
        campaigns = ()
        if include_campaigns:
            from temba.campaigns.models import Campaign
            campaigns = set(Campaign.objects.filter(org=self.org, group__in=groups, is_archived=False, is_active=True))
            for campaign in campaigns:
                flows.update(list(campaign.get_flows()))

        # and any of our triggers that reference us
        from temba.triggers.models import Trigger
        triggers = set(Trigger.objects.filter(org=self.org, flow=self, is_archived=False, is_active=True))

        dependencies['flows'].update(flows)
        dependencies['groups'].update(groups)
        dependencies['campaigns'].update(campaigns)
        dependencies['triggers'].update(triggers)

        if self in dependencies['flows']:
            return dependencies

        for flow in flows:
            dependencies = flow.get_dependencies(dependencies, include_campaigns=include_campaigns)

        return dependencies

    def as_json(self, expand_contacts=False):
        """
        Returns the JSON definition for this flow.

          expand_contacts:
            Add names for contacts and groups that are just ids. This is useful for human readable
            situations such as the flow editor.

        """
        flow = dict()

        if self.entry_uuid:
            flow[Flow.ENTRY] = self.entry_uuid
        else:
            flow[Flow.ENTRY] = None

        actionsets = []
        for actionset in ActionSet.objects.filter(flow=self).order_by('pk'):
            actionsets.append(actionset.as_json())

        def lookup_action_contacts(action, contacts, groups):

            if 'contact' in action:  # pragma: needs cover
                contacts.append(action['contact']['uuid'])

            if 'contacts' in action:
                for contact in action['contacts']:
                    contacts.append(contact['uuid'])

            if 'group' in action:  # pragma: needs cover
                g = action['group']
                if isinstance(g, dict):
                    if 'uuid' in g:
                        groups.append(g['uuid'])

            if 'groups' in action:
                for group in action['groups']:
                    if isinstance(group, dict):
                        if 'uuid' in group:
                            groups.append(group['uuid'])

        def replace_action_contacts(action, contacts, groups):

            if 'contact' in action:  # pragma: needs cover
                contact = contacts.get(action['contact']['uuid'], None)
                if contact:
                    action['contact'] = contact.as_json()

            if 'contacts' in action:
                expanded_contacts = []
                for contact in action['contacts']:
                    contact = contacts.get(contact['uuid'], None)
                    if contact:
                        expanded_contacts.append(contact.as_json())

                action['contacts'] = expanded_contacts

            if 'group' in action:  # pragma: needs cover
                # variable substitution
                group = action['group']
                if isinstance(group, dict):
                    if 'uuid' in group:
                        group = groups.get(group['uuid'], None)
                        if group:
                            action['group'] = dict(uuid=group.uuid, name=group.name)

            if 'groups' in action:
                expanded_groups = []
                for group in action['groups']:

                    # variable substitution
                    if not isinstance(group, dict):
                        expanded_groups.append(group)
                    else:
                        group_instance = groups.get(group['uuid'], None)
                        if group_instance:
                            expanded_groups.append(dict(uuid=group_instance.uuid, name=group_instance.name))
                        else:
                            expanded_groups.append(group)

                action['groups'] = expanded_groups

        if expand_contacts:
            groups = []
            contacts = []

            for actionset in actionsets:
                for action in actionset['actions']:
                    lookup_action_contacts(action, contacts, groups)

            # load them all
            contacts = dict((_.uuid, _) for _ in Contact.all().filter(org=self.org, uuid__in=contacts))
            groups = dict((_.uuid, _) for _ in ContactGroup.user_groups.filter(org=self.org, uuid__in=groups))

            # and replace them
            for actionset in actionsets:
                for action in actionset['actions']:
                    replace_action_contacts(action, contacts, groups)

        flow[Flow.ACTION_SETS] = actionsets

        # add in our rulesets
        rulesets = []
        for ruleset in RuleSet.objects.filter(flow=self).order_by('pk'):
            rulesets.append(ruleset.as_json())
        flow[Flow.RULE_SETS] = rulesets

        # required flow running details
        flow[Flow.BASE_LANGUAGE] = self.base_language
        flow[Flow.FLOW_TYPE] = self.flow_type
        flow[Flow.VERSION] = CURRENT_EXPORT_VERSION
        flow[Flow.METADATA] = self.get_metadata()
        return flow

    def get_metadata(self):

        metadata = dict()
        if self.metadata:
            metadata = json.loads(self.metadata)

        revision = self.revisions.all().order_by('-revision').first()

        last_saved = self.saved_on
        if self.saved_by == get_flow_user(self.org):
            last_saved = self.modified_on

        metadata[Flow.NAME] = self.name
        metadata[Flow.SAVED_ON] = datetime_to_str(last_saved)
        metadata[Flow.REVISION] = revision.revision if revision else 1
        metadata[Flow.UUID] = self.uuid
        metadata[Flow.EXPIRES] = self.expires_after_minutes

        return metadata

    @classmethod
    def detect_invalid_cycles(cls, json_dict):
        """
        Checks for invalid cycles in our flow
        :param json_dict: our flow definition
        :return: invalid cycle path as list of uuids if found, otherwise empty list
        """

        # Adapted from a blog post by Guido:
        # http://neopythonic.blogspot.com/2009/01/detecting-cycles-in-directed-graph.html

        # Maintain path as a a depth-first path in the implicit tree;
        # path is represented as an OrderedDict of {node: [child,...]} pairs.

        nodes = list()
        node_map = {}

        for ruleset in json_dict.get(Flow.RULE_SETS, []):
            nodes.append(ruleset.get('uuid'))
            node_map[ruleset.get('uuid')] = ruleset

        for actionset in json_dict.get(Flow.ACTION_SETS, []):
            nodes.append(actionset.get('uuid'))
            node_map[actionset.get('uuid')] = actionset

        def get_destinations(uuid):
            node = node_map.get(uuid)

            if not node:  # pragma: needs cover
                return []

            rules = node.get('rules', [])
            destinations = []
            if rules:

                if node.get('ruleset_type', None) in RuleSet.TYPE_WAIT:
                    return []

                for rule in rules:
                    if rule.get('destination'):
                        destinations.append(rule.get('destination'))

            elif node.get('destination'):
                destinations.append(node.get('destination'))
            return destinations

        while nodes:
            root = nodes.pop()
            path = OrderedDict({root: get_destinations(root)})
            while path:
                # children at the fringe of the tree
                children = path[next(reversed(path))]
                while children:
                    child = children.pop()

                    # found a loop
                    if child in path:
                        pathlist = list(path)
                        return pathlist[pathlist.index(child):] + [child]

                    # new path
                    if child in nodes:
                        path[child] = get_destinations(child)
                        nodes.remove(child)
                        break
                else:
                    # no more children; pop back up a level
                    path.popitem()
        return None

    def ensure_current_version(self):
        """
        Makes sure the flow is at the current version. If it isn't it will
        migrate the definition forward updating the flow accordingly.
        """
        if self.version_number < CURRENT_EXPORT_VERSION:
            with self.lock_on(FlowLock.definition):
                revision = self.revisions.all().order_by('-revision').all().first()
                if revision:
                    json_flow = revision.get_definition_json()
                else:  # pragma: needs cover
                    json_flow = self.as_json()

                self.update(json_flow, user=get_flow_user(self.org))
                self.refresh_from_db()

    def update(self, json_dict, user=None, force=False):
        """
        Updates a definition for a flow.
        """

        def get_step_type(dest, rulesets, actionsets):
            if dest:
                if rulesets.get(dest, None):
                    return FlowStep.TYPE_RULE_SET
                if actionsets.get(dest, None):
                    return FlowStep.TYPE_ACTION_SET
            return None

        cycle = Flow.detect_invalid_cycles(json_dict)
        if cycle:
            raise FlowException("Found invalid cycle: %s" % cycle)

        try:
            flow_user = get_flow_user(self.org)
            # check whether the flow has changed since this flow was last saved
            if user and not force:
                saved_on = json_dict.get(Flow.METADATA).get(Flow.SAVED_ON, None)
                org = user.get_org()

                # check our last save if we aren't the system flow user
                if user != flow_user:
                    migrated = self.saved_by == flow_user
                    last_save = self.saved_on

                    # use modified on if it was a migration
                    if migrated:
                        last_save = self.modified_on

                    if not saved_on or str_to_datetime(saved_on, org.timezone) < last_save:
                        saver = ""

                        if self.saved_by.first_name:  # pragma: needs cover
                            saver += "%s " % self.saved_by.first_name
                        if self.saved_by.last_name:  # pragma: needs cover
                            saver += "%s" % self.saved_by.last_name

                        if not saver:
                            saver = self.saved_by.username

                        saver = saver.strip()

                        return dict(status="unsaved", description="Flow NOT Saved", saved_on=datetime_to_str(last_save), saved_by=saver)

            top_y = 0
            top_uuid = None

            # load all existing objects into dicts by uuid
            existing_actionsets = dict()
            for actionset in self.action_sets.all():
                existing_actionsets[actionset.uuid] = actionset

            existing_rulesets = dict()
            for ruleset in self.rule_sets.all():
                existing_rulesets[ruleset.uuid] = ruleset

            # set of uuids which we've seen, we use this set to remove objects no longer used in this flow
            seen = set()
            destinations = set()

            # our steps in our current update submission
            current_actionsets = {}
            current_rulesets = {}

            # parse our actions
            for actionset in json_dict.get(Flow.ACTION_SETS, []):

                uuid = actionset.get(Flow.UUID)

                # validate our actions, normalizing them as JSON after reading them
                actions = [_.as_json() for _ in Action.from_json_array(self.org, actionset.get(Flow.ACTIONS))]

                if actions:
                    current_actionsets[uuid] = actions

            for ruleset in json_dict.get(Flow.RULE_SETS, []):
                uuid = ruleset.get(Flow.UUID)
                current_rulesets[uuid] = ruleset
                seen.add(uuid)

            # create all our rule sets
            for ruleset in json_dict.get(Flow.RULE_SETS, []):

                uuid = ruleset.get(Flow.UUID)
                rules = ruleset.get(Flow.RULES)
                label = ruleset.get(Flow.LABEL, None)
                operand = ruleset.get(Flow.OPERAND, None)
                finished_key = ruleset.get(Flow.FINISHED_KEY)
                ruleset_type = ruleset.get(Flow.RULESET_TYPE)
                config = ruleset.get(Flow.CONFIG)

                if not config:
                    config = dict()

                # cap our lengths
                if label:
                    label = label[:64]

                if operand:
                    operand = operand[:128]

                (x, y) = (ruleset.get(Flow.X), ruleset.get(Flow.Y))

                if not top_uuid or y < top_y:
                    top_y = y
                    top_uuid = uuid

                # validate we can parse our rules, this will throw if not
                Rule.from_json_array(self.org, rules)

                for rule in rules:
                    if 'destination' in rule:
                        # if the destination was excluded for not having any actions
                        # remove the connection for our rule too
                        if rule['destination'] not in current_actionsets and rule['destination'] not in seen:
                            rule['destination'] = None
                        else:
                            destination_uuid = rule.get('destination', None)
                            destinations.add(destination_uuid)

                            # determine what kind of destination we are pointing to
                            rule['destination_type'] = get_step_type(destination_uuid,
                                                                     current_rulesets, current_actionsets)

                            # print "Setting destination [%s] type to: %s" % (destination_uuid, rule['destination_type'])

                existing = existing_rulesets.get(uuid, None)

                if existing:
                    existing.label = ruleset.get(Flow.LABEL, None)
                    existing.set_rules_dict(rules)
                    existing.operand = operand
                    existing.label = label
                    existing.finished_key = finished_key
                    existing.ruleset_type = ruleset_type
                    existing.set_config(config)
                    (existing.x, existing.y) = (x, y)
                    existing.save()
                else:

                    existing = RuleSet.objects.create(flow=self,
                                                      uuid=uuid,
                                                      label=label,
                                                      rules=json.dumps(rules),
                                                      finished_key=finished_key,
                                                      ruleset_type=ruleset_type,
                                                      operand=operand,
                                                      config=json.dumps(config),
                                                      x=x, y=y)

                existing_rulesets[uuid] = existing

                # update our value type based on our new rules
                existing.value_type = existing.get_value_type()
                RuleSet.objects.filter(pk=existing.pk).update(value_type=existing.value_type)

            # now work through our action sets
            for actionset in json_dict.get(Flow.ACTION_SETS, []):
                uuid = actionset.get(Flow.UUID)

                # skip actionsets without any actions. This happens when there are no valid
                # actions in an actionset such as when deleted groups or flows are the only actions
                if uuid not in current_actionsets:
                    continue

                actions = current_actionsets[uuid]
                seen.add(uuid)

                (x, y) = (actionset.get(Flow.X), actionset.get(Flow.Y))

                if not top_uuid or y < top_y:
                    top_y = y
                    top_uuid = uuid

                existing = existing_actionsets.get(uuid, None)

                # lookup our destination
                destination_uuid = actionset.get('destination')
                destination_type = get_step_type(destination_uuid, current_rulesets, current_actionsets)

                if destination_uuid:
                    if not destination_type:
                        destination_uuid = None

                # only create actionsets if there are actions
                if actions:
                    if existing:
                        # print "Updating %s to point to %s" % (unicode(actions), destination_uuid)
                        existing.destination = destination_uuid
                        existing.destination_type = destination_type
                        existing.set_actions_dict(actions)
                        (existing.x, existing.y) = (x, y)
                        existing.save()
                    else:
                        existing = ActionSet.objects.create(flow=self,
                                                            uuid=uuid,
                                                            destination=destination_uuid,
                                                            destination_type=destination_type,
                                                            actions=json.dumps(actions),
                                                            x=x, y=y)

                        existing_actionsets[uuid] = existing

            # now work through all our objects once more, making sure all uuids map appropriately
            for existing in existing_actionsets.values():
                if existing.uuid not in seen:
                    del existing_actionsets[existing.uuid]
                    existing.delete()

            for existing in existing_rulesets.values():
                if existing.uuid not in seen:
                    # clean up any values on this ruleset
                    Value.objects.filter(ruleset=existing, org=self.org).delete()

                    del existing_rulesets[existing.uuid]
                    existing.delete()

            # make sure all destinations are present though
            for destination in destinations:
                if destination not in existing_rulesets and destination not in existing_actionsets:  # pragma: needs cover
                    raise FlowException("Invalid destination: '%s', no matching actionset or ruleset" % destination)

            entry = json_dict.get('entry', None)

            # check if we are pointing to a destination that is no longer valid
            if entry not in existing_rulesets and entry not in existing_actionsets:
                entry = None

            if not entry and top_uuid:
                entry = top_uuid

            # set our entry
            if entry in existing_actionsets:
                self.entry_uuid = entry
                self.entry_type = Flow.ACTIONS_ENTRY
            elif entry in existing_rulesets:
                self.entry_uuid = entry
                self.entry_type = Flow.RULES_ENTRY
            else:
                self.entry_uuid = None
                self.entry_type = None

            # if we have a base language, set that
            self.base_language = json_dict.get('base_language', None)

            # set our metadata
            self.metadata = None
            if Flow.METADATA in json_dict:
                self.metadata = json.dumps(json_dict[Flow.METADATA])

            if user:
                self.saved_by = user

            # if it's our migration user, don't update saved on
            if user and user != flow_user:
                self.saved_on = timezone.now()

            self.version_number = CURRENT_EXPORT_VERSION
            self.save()

            # clear property cache
            self.clear_props_cache()

            # create a version of our flow for posterity
            if user is None:
                user = self.created_by

            # last version
            revision = 1
            last_revision = self.revisions.order_by('-revision').first()
            if last_revision:
                revision = last_revision.revision + 1

            # create a new version
            self.revisions.create(definition=json.dumps(json_dict),
                                  created_by=user,
                                  modified_by=user,
                                  spec_version=CURRENT_EXPORT_VERSION,
                                  revision=revision)

            return dict(status="success", description="Flow Saved",
                        saved_on=datetime_to_str(self.saved_on), revision=revision)

        except Exception as e:
            # note that badness happened
            import logging
            logger = logging.getLogger(__name__)
            logger.exception(six.text_type(e))
            import traceback
            traceback.print_exc(e)
            raise e

    def __str__(self):
        return self.name

    class Meta:
        ordering = ('-modified_on',)


class FlowRun(models.Model):
    STATE_ACTIVE = 'A'

    EXIT_TYPE_COMPLETED = 'C'
    EXIT_TYPE_INTERRUPTED = 'I'
    EXIT_TYPE_EXPIRED = 'E'
    EXIT_TYPE_CHOICES = ((EXIT_TYPE_COMPLETED, _("Completed")),
                         (EXIT_TYPE_INTERRUPTED, _("Interrupted")),
                         (EXIT_TYPE_EXPIRED, _("Expired")))

    INVALID_EXTRA_KEY_CHARS = re.compile(r'[^a-zA-Z0-9_]')

    org = models.ForeignKey(Org, related_name='runs', db_index=False)

    flow = models.ForeignKey(Flow, related_name='runs')

    contact = models.ForeignKey(Contact, related_name='runs')

    session = models.ForeignKey('channels.ChannelSession', related_name='runs', null=True, blank=True,
                                help_text=_("The session that handled this flow run, only for voice flows"))

    is_active = models.BooleanField(default=True,
                                    help_text=_("Whether this flow run is currently active"))

    fields = models.TextField(blank=True, null=True,
                              help_text=_("A JSON representation of any custom flow values the user has saved away"))

    created_on = models.DateTimeField(default=timezone.now,
                                      help_text=_("When this flow run was created"))

    modified_on = models.DateTimeField(auto_now=True,
                                       help_text=_("When this flow run was last updated"))

    exited_on = models.DateTimeField(null=True,
                                     help_text=_("When the contact exited this flow run"))

    exit_type = models.CharField(null=True, max_length=1, choices=EXIT_TYPE_CHOICES,
                                 help_text=_("Why the contact exited this flow run"))

    expires_on = models.DateTimeField(null=True,
                                      help_text=_("When this flow run will expire"))

    timeout_on = models.DateTimeField(null=True,
                                      help_text=_("When this flow will next time out (if any)"))

    responded = models.BooleanField(default=False, help_text='Whether contact has responded in this run')

    start = models.ForeignKey('flows.FlowStart', null=True, blank=True, related_name='runs',
                              help_text=_("The FlowStart objects that started this run"))

    submitted_by = models.ForeignKey(settings.AUTH_USER_MODEL, null=True,
                                     help_text="The user which submitted this flow run")

    parent = models.ForeignKey('flows.FlowRun', null=True, help_text=_("The parent run that triggered us"))

    @classmethod
    def create(cls, flow, contact_id, start=None, session=None, fields=None,
               created_on=None, db_insert=True, submitted_by=None, parent=None):

        args = dict(org=flow.org, flow=flow, contact_id=contact_id, start=start,
                    session=session, fields=fields, submitted_by=submitted_by, parent=parent)

        if created_on:
            args['created_on'] = created_on

        if db_insert:
            return FlowRun.objects.create(**args)
        else:
            return FlowRun(**args)

    @property
    def session_interrupted(self):
        return self.session and self.session.status == ChannelSession.INTERRUPTED

    @classmethod
    def normalize_field_key(cls, key):
        return FlowRun.INVALID_EXTRA_KEY_CHARS.sub('_', key)[:255]

    @classmethod
    def normalize_fields(cls, fields, max_values=256, count=-1):
        """
        Turns an arbitrary dictionary into a dictionary containing only string keys and values
        """
        if isinstance(fields, six.string_types):
            return fields[:Msg.MAX_SIZE], count + 1

        elif isinstance(fields, numbers.Number):
            return fields, count + 1

        elif isinstance(fields, dict):
            count += 1
            field_dict = OrderedDict()
            for (k, v) in fields.items():
                (field_dict[FlowRun.normalize_field_key(k)], count) = FlowRun.normalize_fields(v, max_values, count)

                if count >= max_values:
                    break

            return field_dict, count

        elif isinstance(fields, list):
            count += 1
            list_dict = OrderedDict()
            for (i, v) in enumerate(fields):
                (list_dict[str(i)], count) = FlowRun.normalize_fields(v, max_values, count)

                if count >= max_values:  # pragma: needs cover
                    break

            return list_dict, count

        else:
            return six.text_type(fields), count + 1

    @classmethod
    def bulk_exit(cls, runs, exit_type):
        """
        Exits (expires, interrupts) runs in bulk
        """

        # when expiring phone calls, we want to issue hangups
        session_runs = runs.exclude(session=None)
        for run in session_runs:
            session = run.session.get()

            # have our session close itself
            if exit_type == FlowRun.EXIT_TYPE_EXPIRED:
                session.close()

        runs = list(runs.values('id', 'flow_id'))  # select only what we need...

        # organize runs by flow
        runs_by_flow = defaultdict(list)
        for run in runs:
            runs_by_flow[run['flow_id']].append(run['id'])

        # for each flow, remove activity for all runs
        for flow_id, run_ids in six.iteritems(runs_by_flow):
            flow = Flow.objects.filter(id=flow_id).first()

            if flow:
                flow.remove_active_for_run_ids(run_ids)

        from .tasks import continue_parent_flows

        # batch this for 1,000 runs at a time so we don't grab locks for too long
        for batch in chunk_list(runs, 1000):
            ids = [r['id'] for r in batch]
            run_objs = FlowRun.objects.filter(pk__in=ids)
            now = timezone.now()
            run_objs.update(is_active=False, exited_on=now, exit_type=exit_type, modified_on=now)

            # continue the parent flows to continue async
            on_transaction_commit(lambda: continue_parent_flows.delay(ids))

    def get_last_msg(self, direction=INCOMING):
        """
        Returns the last incoming msg on this run
        :param direction: the direction of the messge to fetch, default INCOMING
        """
        return Msg.objects.filter(steps__run=self, direction=direction).order_by('-created_on').first()

    @classmethod
    def continue_parent_flow_runs(cls, runs):
        """
        Hands flow control back to our parent run if we have one
        """
        runs = runs.filter(parent__flow__is_active=True, parent__flow__is_archived=False)
        for run in runs:

            steps = run.parent.steps.filter(left_on=None, step_type=FlowStep.TYPE_RULE_SET)
            step = steps.select_related('run', 'run__flow', 'run__contact', 'run__flow__org').first()

            if step:

                # if our child was interrupted, so shall we be
                if run.exit_type == FlowRun.EXIT_TYPE_INTERRUPTED and run.contact.id == step.run.contact.id:
                    FlowRun.bulk_exit(FlowRun.objects.filter(id=step.run.id), FlowRun.EXIT_TYPE_INTERRUPTED)
                    return

                ruleset = RuleSet.objects.filter(uuid=step.step_uuid, ruleset_type=RuleSet.TYPE_SUBFLOW, flow__org=step.run.org).first()
                if ruleset:
                    # use the last incoming message on this step
                    msg = step.messages.filter(direction=INCOMING).order_by('-created_on').first()

                    # if we are routing back to the parent before a msg was sent, we need a placeholder
                    if not msg:
                        msg = Msg()
                        msg.text = ''
                        msg.org = run.org
                        msg.contact = run.contact

                    # finally, trigger our parent flow
                    Flow.find_and_handle(msg, user_input=False, started_flows=[run.flow, run.parent.flow], resume_parent_run=True)

    def is_ivr(self):
        """
        If this run is over an IVR session
        """
        return self.session and self.session.is_ivr()

    def keep_active_on_exit(self):
        """
        If our run should be completed when we leave the last node
        """
        # we let parent runs over ivr get closed by the provider
        return self.is_ivr() and not self.parent and not self.session.is_done()

    def resume_after_timeout(self, expired_timeout):
        """
        Resumes a flow that is at a ruleset that has timed out
        """
        last_step = FlowStep.get_active_steps_for_contact(self.contact).first()

        # this timeout is invalid, clear it
        if not last_step or last_step.run != self:
            self.timeout_on = None
            self.save(update_fields=('timeout_on', 'modified_on'))
            return

        node = last_step.get_step()

        # only continue if we are at a ruleset with a timeout
        if isinstance(node, RuleSet) and timezone.now() > self.timeout_on > last_step.arrived_on:
            timeout = node.get_timeout()

            # if our current node doesn't have a timeout, but our timeout is still right, then the ruleset
            # has changed out from under us and no longer has a timeout, clear our run's timeout_on
            if not timeout and abs(expired_timeout - self.timeout_on) < timedelta(milliseconds=1):
                self.timeout_on = None
                self.save(update_fields=('timeout_on', 'modified_on'))

            # this is a valid timeout, deal with it
            else:
                # get the last outgoing msg for this contact
                msg = self.get_last_msg(OUTGOING)

                # check that our last outgoing msg was sent and our timeout is in the past, otherwise reschedule
                if msg and (not msg.sent_on or timezone.now() < msg.sent_on + timedelta(minutes=timeout) - timedelta(seconds=5)):
                    self.update_timeout(msg.sent_on if msg.sent_on else timezone.now(), timeout)

                # look good, lets resume this run
                else:
                    msg = self.get_last_msg(INCOMING)
                    if not msg:
                        msg = Msg()
                        msg.text = ''
                        msg.org = self.org
                        msg.contact = self.contact
                    Flow.find_and_handle(msg, resume_after_timeout=True)

    def release(self):
        """
        Permanently deletes this flow run
        """
        # remove each of our steps. we do this one at a time
        # so we can decrement the activity properly
        for step in self.steps.all():
            step.release()

        # remove our run from the activity
        with self.flow.lock_on(FlowLock.activity):
            self.flow.remove_active_for_run_ids([self.pk])

        # lastly delete ourselves
        self.delete()

    def set_completed(self, final_step=None, completed_on=None):
        """
        Mark a run as complete
        """

        if self.contact.is_test:
            ActionLog.create(self, _('%s has exited this flow') % self.contact.get_display(self.flow.org, short=True))

        now = timezone.now()

        if not completed_on:
            completed_on = now

        # mark that we left this step
        if final_step:
            final_step.left_on = completed_on
            final_step.save(update_fields=['left_on'])
            self.flow.remove_active_for_step(final_step)

        # mark this flow as inactive
        if not self.keep_active_on_exit():
            self.exit_type = FlowRun.EXIT_TYPE_COMPLETED
            self.exited_on = completed_on
            self.is_active = False
            self.save(update_fields=('exit_type', 'exited_on', 'modified_on', 'is_active'))

        # let our parent know we finished
        if self.contact.is_test:
            # test contacts should operate in same thread
            FlowRun.continue_parent_flow_runs(FlowRun.objects.filter(id=self.id))
        else:
            from .tasks import continue_parent_flows

            if hasattr(self, 'voice_response') and self.parent and self.parent.is_active:
                callback = 'https://%s%s' % (settings.TEMBA_HOST, reverse('ivr.ivrcall_handle', args=[self.session.pk]))
                self.voice_response.redirect(url=callback + '?resume=1')
            else:
                # we delay this by a second to allow current flow execution to complete (and msgs to be sent)
                on_transaction_commit(lambda: continue_parent_flows.apply_async(args=[[self.id]], countdown=1))

    def set_interrupted(self, final_step=None):
        """
        Mark run as interrupted
        """
        if self.contact.is_test:  # pragma: needs cover
            ActionLog.create(self, _('%s has interrupted this flow') % self.contact.get_display(self.flow.org, short=True))

        now = timezone.now()

        if final_step:
            final_step.left_on = now
            final_step.save(update_fields=['left_on'])
            self.flow.remove_active_for_step(final_step)

        # mark this flow as inactive
        self.exit_type = FlowRun.EXIT_TYPE_INTERRUPTED
        self.exited_on = now
        self.is_active = False
        self.save(update_fields=('exit_type', 'exited_on', 'modified_on', 'is_active'))

    def update_timeout(self, now, minutes):
        """
        Updates our timeout for our run, either clearing it or setting it appropriately
        """
        if not minutes and self.timeout_on:
            self.timeout_on = None
            self.save(update_fields=['timeout_on', 'modified_on'])
        elif minutes:
            self.timeout_on = now + timedelta(minutes=minutes)
            self.save(update_fields=['timeout_on', 'modified_on'])

    def update_expiration(self, point_in_time):
        """
        Set our expiration according to the flow settings
        """
        if self.flow.expires_after_minutes:
            now = timezone.now()
            if not point_in_time:
                point_in_time = now
            self.expires_on = point_in_time + timedelta(minutes=self.flow.expires_after_minutes)

            # save our updated fields
            self.save(update_fields=['expires_on', 'modified_on'])

            # if it's in the past, just expire us now
            if self.expires_on < now:
                self.expire()

        # parent should always have a later expiration than the children
        if self.parent:
            self.parent.update_expiration(self.expires_on)

    def expire(self):
        self.bulk_exit(FlowRun.objects.filter(id=self.id), FlowRun.EXIT_TYPE_EXPIRED)

    @classmethod
    def exit_all_for_contacts(cls, contacts, exit_type):
        contact_runs = cls.objects.filter(is_active=True, contact__in=contacts)
        cls.bulk_exit(contact_runs, exit_type)

    def update_fields(self, field_map, max_values=256):
        # validate our field
        (field_map, count) = FlowRun.normalize_fields(field_map, max_values)

        if not self.fields:
            self.fields = json.dumps(field_map)
        else:
            existing_map = json.loads(self.fields, object_pairs_hook=OrderedDict)
            existing_map.update(field_map)
            self.fields = json.dumps(existing_map)

        self.save(update_fields=['fields'])

    def field_dict(self):
        return json.loads(self.fields, object_pairs_hook=OrderedDict) if self.fields else {}

    def is_completed(self):
        return self.exit_type == FlowRun.EXIT_TYPE_COMPLETED

    def is_interrupted(self):
        return self.exit_type == FlowRun.EXIT_TYPE_INTERRUPTED

    def create_outgoing_ivr(self, text, recording_url, session, response_to=None):

        # create a Msg object to track what happened
        from temba.msgs.models import DELIVERED, IVR

        media = None
        if recording_url:
            media = '%s/x-wav:%s' % (Msg.MEDIA_AUDIO, recording_url)

        msg = Msg.create_outgoing(self.flow.org, self.flow.created_by, self.contact, text, channel=self.session.channel,
                                  response_to=response_to, media=media,
                                  status=DELIVERED, msg_type=IVR, session=session)

        # play a recording or read some text
        if msg:
            if recording_url:
                self.voice_response.play(url=recording_url)
            else:
                self.voice_response.say(text)

        return msg


@six.python_2_unicode_compatible
class FlowStep(models.Model):
    """
    A contact's visit to a node in a flow (rule set or action set)
    """
    TYPE_RULE_SET = 'R'
    TYPE_ACTION_SET = 'A'
    STEP_TYPE_CHOICES = ((TYPE_RULE_SET, "RuleSet"),
                         (TYPE_ACTION_SET, "ActionSet"))

    run = models.ForeignKey(FlowRun, related_name='steps')

    contact = models.ForeignKey(Contact, related_name='flow_steps')

    step_type = models.CharField(max_length=1, choices=STEP_TYPE_CHOICES, help_text=_("What type of node was visited"))

    step_uuid = models.CharField(max_length=36, db_index=True,
                                 help_text=_("The UUID of the ActionSet or RuleSet for this step"))

    rule_uuid = models.CharField(max_length=36, null=True,
                                 help_text=_("For uuid of the rule that matched on this ruleset, null on ActionSets"))

    rule_category = models.CharField(max_length=36, null=True,
                                     help_text=_("The category label that matched on this ruleset, null on ActionSets"))

    rule_value = models.CharField(max_length=Msg.MAX_SIZE, null=True,
                                  help_text=_("The value that was matched in our category for this ruleset, null on ActionSets"))

    rule_decimal_value = models.DecimalField(max_digits=36, decimal_places=8, null=True,
                                             help_text=_("The decimal value that was matched in our category for this ruleset, null on ActionSets or if a non numeric rule was matched"))

    next_uuid = models.CharField(max_length=36, null=True,
                                 help_text=_("The uuid of the next step type we took"))

    arrived_on = models.DateTimeField(help_text=_("When the user arrived at this step in the flow"))

    left_on = models.DateTimeField(null=True, db_index=True,
                                   help_text=_("When the user left this step in the flow"))

    messages = models.ManyToManyField(Msg, related_name='steps',
                                      help_text=_("Any messages that are associated with this step (either sent or received)"))

    broadcasts = models.ManyToManyField(Broadcast, related_name='steps',
                                        help_text=_("Any broadcasts that are associated with this step (only sent)"))

    @classmethod
    def from_json(cls, json_obj, flow, run, previous_rule=None):

        node = json_obj['node']
        arrived_on = json_date_to_datetime(json_obj['arrived_on'])

        # find the previous step
        prev_step = FlowStep.objects.filter(run=run).order_by('-left_on').first()

        # generate the messages for this step
        msgs = []
        if node.is_ruleset():
            incoming = None
            if node.is_pause():
                # if a msg was sent to this ruleset, create it
                if json_obj['rule']:

                    media = None
                    if 'media' in json_obj['rule']:

                        media = json_obj['rule']['media']
                        (media_type, url) = media.split(':', 1)

                        # store the non-typed url in the value and text
                        json_obj['rule']['value'] = url
                        json_obj['rule']['text'] = url

                    # if we received a message
                    incoming = Msg.create_incoming(org=run.org, contact=run.contact, text=json_obj['rule']['text'],
                                                   media=media, msg_type=FLOW, status=HANDLED, date=arrived_on,
                                                   channel=None, urn=None)
            else:  # pragma: needs cover
                incoming = Msg.objects.filter(org=run.org, direction=INCOMING, steps__run=run).order_by('-pk').first()

            if incoming:
                msgs.append(incoming)
        else:
            actions = Action.from_json_array(flow.org, json_obj['actions'])

            last_incoming = Msg.objects.filter(org=run.org, direction=INCOMING, steps__run=run).order_by('-pk').first()

            for action in actions:
                context = flow.build_expressions_context(run.contact, last_incoming)
                msgs += action.execute(run, context, node.uuid, msg=last_incoming, offline_on=arrived_on)

        step = flow.add_step(run, node, msgs=msgs, previous_step=prev_step, arrived_on=arrived_on, rule=previous_rule)

        # if a rule was picked on this ruleset
        if node.is_ruleset() and json_obj['rule']:
            rule_uuid = json_obj['rule']['uuid']
            rule_value = json_obj['rule']['value']
            rule_category = json_obj['rule']['category']

            # update the value if we have an existing ruleset
            ruleset = RuleSet.objects.filter(flow=flow, uuid=node.uuid).first()
            if ruleset:
                rule = None
                for r in ruleset.get_rules():
                    if r.uuid == rule_uuid:
                        rule = r
                        break

                if not rule:  # pragma: needs cover
                    raise ValueError("No such rule with UUID %s" % rule_uuid)

                rule.category = rule_category
                ruleset.save_run_value(run, rule, rule_value)

            # update our step with our rule details
            step.rule_uuid = rule_uuid
            step.rule_category = rule_category
            step.rule_value = rule_value

            try:
                step.rule_decimal_value = Decimal(json_obj['rule']['value'])
            except Exception:
                pass

            step.save(update_fields=('rule_uuid', 'rule_category', 'rule_value', 'rule_decimal_value'))

        return step

    @classmethod
    def get_active_steps_for_contact(cls, contact, step_type=None):

        steps = FlowStep.objects.filter(run__is_active=True, run__flow__is_active=True, run__contact=contact, left_on=None)

        # don't consider voice steps, those are interactive
        steps = steps.exclude(run__flow__flow_type=Flow.VOICE)

        # real contacts don't deal with archived flows
        if not contact.is_test:
            steps = steps.filter(run__flow__is_archived=False)

        if step_type:
            steps = steps.filter(step_type=step_type)

        steps = steps.order_by('-pk')

        # optimize lookups
        return steps.select_related('run', 'run__flow', 'run__contact', 'run__flow__org')

    def release(self):
        self.delete()

    def save_rule_match(self, rule, value):
        self.rule_category = rule.category
        self.rule_uuid = rule.uuid

        if value is None:
            value = ''
        self.rule_value = six.text_type(value)[:Msg.MAX_SIZE]

        if isinstance(value, Decimal):
            self.rule_decimal_value = value

        self.save(update_fields=['rule_category', 'rule_uuid', 'rule_value', 'rule_decimal_value'])

    def get_text(self, run=None):
        """
        Returns a single text value for this step. Since steps can have multiple outgoing messages, this isn't very
        useful but needed for backwards compatibility in API v1.
        """
        msg = self.messages.all().first()
        if msg:
            return msg.text

        # It's possible that messages have been purged but we still have broadcasts. Broadcast isn't implicitly ordered
        # like Msg is so .all().first() would cause an extra db hit even if all() has been prefetched.
        broadcasts = list(self.broadcasts.all())
        if broadcasts:  # pragma: needs cover
            run = run or self.run
            return broadcasts[0].get_translated_text(run.contact, org=run.org)

        return None

    def add_message(self, msg):
        # no-op for no msg or mock msgs
        if not msg or not msg.id:
            return

        self.messages.add(msg)

        # if this msg is part of a broadcast, save that on our flowstep so we can later purge the msg
        if msg.broadcast:
            self.broadcasts.add(msg.broadcast)

        # incoming non-IVR messages won't have a type yet so update that
        if not msg.msg_type or msg.msg_type == INBOX:
            msg.msg_type = FLOW
            msg.save(update_fields=['msg_type'])

        # if message is from contact, mark run as responded
        if not self.run.responded and msg.direction == INCOMING:
            # update our local run's responded state and it's expiration
            self.run.responded = True

            # and make sure the db is up to date
            FlowRun.objects.filter(id=self.run.id, responded=False).update(responded=True)

    def get_step(self):
        """
        Returns either the RuleSet or ActionSet associated with this FlowStep
        """
        if self.step_type == FlowStep.TYPE_RULE_SET:
            return RuleSet.objects.filter(uuid=self.step_uuid).first()
        else:  # pragma: needs cover
            return ActionSet.objects.filter(uuid=self.step_uuid).first()

    def __str__(self):
        return "%s - %s:%s" % (self.run.contact, self.step_type, self.step_uuid)


@six.python_2_unicode_compatible
class RuleSet(models.Model):
    TYPE_WAIT_MESSAGE = 'wait_message'

    # Ussd
    TYPE_WAIT_USSD_MENU = 'wait_menu'
    TYPE_WAIT_USSD = 'wait_ussd'

    # Calls
    TYPE_WAIT_RECORDING = 'wait_recording'
    TYPE_WAIT_DIGIT = 'wait_digit'
    TYPE_WAIT_DIGITS = 'wait_digits'

    # Surveys
    TYPE_WAIT_PHOTO = 'wait_photo'
    TYPE_WAIT_VIDEO = 'wait_video'
    TYPE_WAIT_AUDIO = 'wait_audio'
    TYPE_WAIT_GPS = 'wait_gps'

    TYPE_AIRTIME = 'airtime'
    TYPE_WEBHOOK = 'webhook'
    TYPE_RESTHOOK = 'resthook'
    TYPE_FLOW_FIELD = 'flow_field'
    TYPE_FORM_FIELD = 'form_field'
    TYPE_CONTACT_FIELD = 'contact_field'
    TYPE_EXPRESSION = 'expression'
    TYPE_RANDOM = 'random'
    TYPE_SUBFLOW = 'subflow'

    CONFIG_WEBHOOK = 'webhook'
    CONFIG_WEBHOOK_ACTION = 'webhook_action'
    CONFIG_RESTHOOK = 'resthook'

    TYPE_MEDIA = (TYPE_WAIT_PHOTO, TYPE_WAIT_GPS, TYPE_WAIT_VIDEO, TYPE_WAIT_AUDIO, TYPE_WAIT_RECORDING)

    TYPE_WAIT = (TYPE_WAIT_MESSAGE, TYPE_WAIT_RECORDING, TYPE_WAIT_DIGIT, TYPE_WAIT_DIGITS, TYPE_WAIT_USSD_MENU,
                 TYPE_WAIT_USSD, TYPE_WAIT_PHOTO, TYPE_WAIT_VIDEO, TYPE_WAIT_AUDIO, TYPE_WAIT_GPS)

    TYPE_USSD = (TYPE_WAIT_USSD_MENU, TYPE_WAIT_USSD)

    TYPE_CHOICES = ((TYPE_WAIT_MESSAGE, "Wait for message"),
                    (TYPE_WAIT_USSD_MENU, "Wait for USSD menu"),
                    (TYPE_WAIT_USSD, "Wait for USSD message"),
                    (TYPE_WAIT_RECORDING, "Wait for recording"),
                    (TYPE_WAIT_DIGIT, "Wait for digit"),
                    (TYPE_WAIT_DIGITS, "Wait for digits"),
                    (TYPE_SUBFLOW, "Subflow"),
                    (TYPE_WEBHOOK, "Webhook"),
                    (TYPE_RESTHOOK, "Resthook"),
                    (TYPE_AIRTIME, "Transfer Airtime"),
                    (TYPE_FORM_FIELD, "Split by message form"),
                    (TYPE_CONTACT_FIELD, "Split on contact field"),
                    (TYPE_EXPRESSION, "Split by expression"),
                    (TYPE_SUBFLOW, "Split Randomly"))

    uuid = models.CharField(max_length=36, unique=True)

    flow = models.ForeignKey(Flow, related_name='rule_sets')

    label = models.CharField(max_length=64, null=True, blank=True,
                             help_text=_("The label for this field"))

    operand = models.CharField(max_length=128, null=True, blank=True,
                               help_text=_("The value that rules will be run against, if None defaults to @step.value"))

    webhook_url = models.URLField(null=True, blank=True, max_length=255,
                                  help_text=_("The URL that will be called with the user's response before we run our rules"))

    webhook_action = models.CharField(null=True, blank=True, max_length=8, default='POST',
                                      help_text=_('How the webhook should be executed'))

    rules = models.TextField(help_text=_("The JSON encoded actions for this action set"))

    finished_key = models.CharField(max_length=1, null=True, blank=True,
                                    help_text="During IVR, this is the key to indicate we are done waiting")

    value_type = models.CharField(max_length=1, choices=Value.TYPE_CHOICES, default=Value.TYPE_TEXT,
                                  help_text="The type of value this ruleset saves")

    ruleset_type = models.CharField(max_length=16, choices=TYPE_CHOICES, null=True,
                                    help_text="The type of ruleset")

    response_type = models.CharField(max_length=1, help_text="The type of response that is being saved")

    config = models.TextField(null=True, verbose_name=_("Ruleset Configuration"),
                              help_text=_("RuleSet type specific configuration"))

    x = models.IntegerField()
    y = models.IntegerField()

    created_on = models.DateTimeField(auto_now_add=True, help_text=_("When this ruleset was originally created"))
    modified_on = models.DateTimeField(auto_now=True, help_text=_("When this ruleset was last modified"))

    @classmethod
    def get(cls, flow, uuid):
        return RuleSet.objects.filter(flow=flow, uuid=uuid).select_related('flow', 'flow__org').first()

    @property
    def context_key(self):
        return Flow.label_to_slug(self.label)

    @classmethod
    def contains_step(cls, text):  # pragma: needs cover

        # remove any padding
        if text:
            text = text.strip()

        # match @step.value or @(step.value)
        return text and text[0] == '@' and 'step' in text

    def config_json(self):
        if not self.config:  # pragma: needs cover
            return dict()
        else:
            return json.loads(self.config)

    def set_config(self, config):
        self.config = json.dumps(config)

    def build_uuid_to_category_map(self):
        flow_language = self.flow.base_language

        uuid_to_category = dict()
        ordered_categories = []
        unique_categories = set()

        for rule in self.get_rules():
            label = rule.get_category_name(flow_language) if rule.category else six.text_type(_("Valid"))

            # ignore "Other" labels
            if label == "Other":
                continue

            # we only want to represent each unique label once
            if not label.lower() in unique_categories:
                unique_categories.add(label.lower())
                ordered_categories.append(dict(label=label, count=0))

            uuid_to_category[rule.uuid] = label

            # this takes care of results that were categorized with different rules that may not exist anymore
            for value in Value.objects.filter(ruleset=self, category=label).order_by('rule_uuid').distinct('rule_uuid'):
                uuid_to_category[value.rule_uuid] = label

        return ordered_categories, uuid_to_category

    def get_value_type(self):
        """
        Determines the value type that this ruleset will generate.
        """
        rules = self.get_rules()

        # we keep track of specialized rule types we see
        dec_rules = 0
        dt_rules = 0
        rule_count = 0

        for rule in self.get_rules():
            if not isinstance(rule, TrueTest):
                rule_count += 1

            if isinstance(rule, NumericTest):  # pragma: needs cover
                dec_rules += 1
            elif isinstance(rule, DateTest):  # pragma: needs cover
                dt_rules += 1

        # no real rules? this is open ended, return
        if rule_count == 0:  # pragma: needs cover
            return Value.TYPE_TEXT

        # if we are all of one type (excluding other) then we are that type
        if dec_rules == len(rules) - 1:
            return Value.TYPE_DECIMAL
        elif dt_rules == len(rules) - 1:  # pragma: needs cover
            return Value.TYPE_DATETIME
        else:
            return Value.TYPE_TEXT

    def get_voice_input(self, voice_response, action=None):

        # recordings aren't wrapped input they get tacked on at the end
        if self.ruleset_type in [RuleSet.TYPE_WAIT_RECORDING, RuleSet.TYPE_SUBFLOW]:
            return voice_response
        elif self.ruleset_type == RuleSet.TYPE_WAIT_DIGITS:
            return voice_response.gather(finishOnKey=self.finished_key, timeout=60, action=action)
        else:
            # otherwise we assume it's single digit entry
            return voice_response.gather(numDigits=1, timeout=60, action=action)

    def is_pause(self):
        return self.ruleset_type in RuleSet.TYPE_WAIT

    def is_ussd(self):
        return self.ruleset_type in RuleSet.TYPE_USSD

    def get_timeout(self):
        for rule in self.get_rules():
            if isinstance(rule.test, TimeoutTest):
                return rule.test.minutes

        return None

    def find_matching_rule(self, step, run, msg, resume_after_timeout=False):
        orig_text = None
        if msg:
            orig_text = msg.text

        context = run.flow.build_expressions_context(run.contact, msg)

        if resume_after_timeout:
            for rule in self.get_rules():
                if isinstance(rule.test, TimeoutTest):
                    (result, value) = rule.matches(run, msg, context, orig_text)
                    if result > 0:
                        rule.category = run.flow.get_base_text(rule.category)
                        return rule, value

        elif self.ruleset_type in [RuleSet.TYPE_WEBHOOK, RuleSet.TYPE_RESTHOOK]:
            # figure out which URLs will be called
            if self.ruleset_type == RuleSet.TYPE_WEBHOOK:
                resthook = None
                urls = [self.config_json()[RuleSet.CONFIG_WEBHOOK]]
                action = self.config_json()[RuleSet.CONFIG_WEBHOOK_ACTION]

            elif self.ruleset_type == RuleSet.TYPE_RESTHOOK:
                from temba.api.models import Resthook

                # look up the rest hook
                resthook_slug = self.config_json()[RuleSet.CONFIG_RESTHOOK]
                resthook = Resthook.get_or_create(run.org, resthook_slug, run.flow.created_by)
                urls = resthook.get_subscriber_urls()

                # no urls? use None, as our empty case
                if not urls:
                    urls = [None]

                action = 'POST'

            # by default we are a failure (there are no resthooks for example)
            status_code = None
            body = ""

            for url in urls:
                from temba.api.models import WebHookEvent

                (value, errors) = Msg.substitute_variables(url, context, org=run.flow.org, url_encode=True)

                result = WebHookEvent.trigger_flow_event(value, self.flow, run, self,
                                                         run.contact, msg, action, resthook=resthook)

                # we haven't recorded any status yet, do so
                if not status_code:
                    status_code = result.status_code
                    body = result.body

                # our subscriber is no longer interested, remove this URL as a subscriber
                if result.status_code == 410:
                    resthook.remove_subscriber(url, run.flow.created_by)

                # if this is a success and we haven't ever succeeded, set our code and body
                elif 200 <= result.status_code < 300 and not (200 <= status_code < 300):  # pragma: needs cover
                    status_code = result.status_code
                    body = result.body

                # this was an empty URL, treat it as success regardless
                if url is None:
                    status_code = 200
                    body = _("No subscribers to this event")

            # default to a status code of 418 if we made no calls
            if not status_code:  # pragma: needs cover
                status_code = 418

            # find our matching rule, we pass in the status from our calls
            for rule in self.get_rules():
                (result, value) = rule.matches(run, msg, context, str(status_code))
                if result > 0:
                    rule.category = run.flow.get_base_text(rule.category)
                    return rule, body

        else:
            # if it's a form field, construct an expression accordingly
            if self.ruleset_type == RuleSet.TYPE_FORM_FIELD:
                config = self.config_json()
                delim = config.get('field_delimiter', ' ')
                self.operand = '@(FIELD(%s, %d, "%s"))' % (self.operand[1:], config.get('field_index', 0) + 1, delim)

            # if we have a custom operand, figure that out
            text = None
            if self.operand:
                (text, errors) = Msg.substitute_variables(self.operand, context, org=run.flow.org)
            elif msg:
                text = msg.text

            if self.ruleset_type == RuleSet.TYPE_AIRTIME:

                # flow simulation will always simulate a suceessful airtime transfer
                # without saving the object in the DB
                if run.contact.is_test:
                    from temba.flows.models import ActionLog
                    log_txt = "Simulate Complete airtime transfer"
                    ActionLog.create(run, log_txt, safe=True)

                    airtime = AirtimeTransfer(status=AirtimeTransfer.SUCCESS)
                else:
                    airtime = AirtimeTransfer.trigger_airtime_event(self.flow.org, self, run.contact, msg)

                # rebuild our context again, the webhook may have populated something
                context = run.flow.build_expressions_context(run.contact, msg)

                # airtime test evaluate against the status of the airtime
                text = airtime.status

            try:
                rules = self.get_rules()
                for rule in rules:
                    (result, value) = rule.matches(run, msg, context, text)
                    if result > 0:
                        # treat category as the base category
                        rule.category = run.flow.get_base_text(rule.category)
                        return rule, value
            finally:
                if msg:
                    msg.text = orig_text

        return None, None

    def find_interrupt_rule(self, step, run, msg):
        rules = self.get_rules()
        for rule in rules:
            result, value = rule.matches(run, msg, {}, "")

            if result and value == "interrupted_status":
                return rule, value
        return None, None

    def save_run_value(self, run, rule, value):
        value = six.text_type(value)[:Msg.MAX_SIZE]
        location_value = None
        dec_value = None
        dt_value = None
        media_value = None

        if isinstance(value, AdminBoundary):  # pragma: needs cover
            location_value = value
        else:
            dt_value = run.flow.org.parse_date(value)
            dec_value = run.flow.org.parse_decimal(value)

        # if its a media value, only store the path as the value
        if ':' in value:
            (media_type, media_path) = value.split(':', 1)
            if media_type in Msg.MEDIA_TYPES:  # pragma: needs cover
                media_value = value
                value = media_path

        # delete any existing values for this ruleset, run and contact, we only store the latest
        Value.objects.filter(contact=run.contact, run=run, ruleset=self).delete()

        Value.objects.create(contact=run.contact, run=run, ruleset=self, category=rule.category, rule_uuid=rule.uuid,
                             string_value=value, decimal_value=dec_value, datetime_value=dt_value,
                             location_value=location_value, media_value=media_value, org=run.flow.org)

        # invalidate any cache on this ruleset
        Value.invalidate_cache(ruleset=self)

    def get_step_type(self):
        return FlowStep.TYPE_RULE_SET

    def get_rules_dict(self):
        return json.loads(self.rules)

    def get_rules(self):
        return Rule.from_json_array(self.flow.org, json.loads(self.rules))

    def get_rule_uuids(self):  # pragma: needs cover
        return [rule['uuid'] for rule in json.loads(self.rules)]

    def set_rules_dict(self, json_dict):
        self.rules = json.dumps(json_dict)

    def set_rules(self, rules):
        rules_dict = []
        for rule in rules:
            rules_dict.append(rule.as_json())
        self.set_rules_dict(rules_dict)

    def as_json(self):
        ruleset_def = dict(uuid=self.uuid, x=self.x, y=self.y, label=self.label, rules=self.get_rules_dict(),
                           finished_key=self.finished_key, ruleset_type=self.ruleset_type, response_type=self.response_type,
                           operand=self.operand, config=self.config_json())

        # if we are pre-version 10, include our webhook and webhook_action in our dict
        if self.flow.version_number < 10:
            ruleset_def['webhook'] = self.webhook_url
            ruleset_def['webhook_action'] = self.webhook_action

        return ruleset_def

    def __str__(self):
        if self.label:
            return "RuleSet: %s - %s" % (self.uuid, self.label)
        else:
            return "RuleSet: %s" % (self.uuid, )


@six.python_2_unicode_compatible
class ActionSet(models.Model):
    uuid = models.CharField(max_length=36, unique=True)
    flow = models.ForeignKey(Flow, related_name='action_sets')

    destination = models.CharField(max_length=36, null=True)
    destination_type = models.CharField(max_length=1, choices=FlowStep.STEP_TYPE_CHOICES, null=True)

    actions = models.TextField(help_text=_("The JSON encoded actions for this action set"))

    x = models.IntegerField()
    y = models.IntegerField()

    created_on = models.DateTimeField(auto_now_add=True, help_text=_("When this action was originally created"))
    modified_on = models.DateTimeField(auto_now=True, help_text=_("When this action was last modified"))

    @classmethod
    def get(cls, flow, uuid):
        return ActionSet.objects.filter(flow=flow, uuid=uuid).select_related('flow', 'flow__org').first()

    def get_step_type(self):
        return FlowStep.TYPE_ACTION_SET

    def execute_actions(self, run, msg, started_flows, skip_leading_reply_actions=True):
        actions = self.get_actions()
        msgs = []

        context = run.flow.build_expressions_context(run.contact, msg)

        seen_other_action = False
        for a, action in enumerate(actions):
            if not isinstance(action, ReplyAction):
                seen_other_action = True

            # to optimize large flow starts, leading reply actions are handled as a single broadcast so don't repeat
            # them here
            if not skip_leading_reply_actions and isinstance(action, ReplyAction) and not seen_other_action:
                continue

            if isinstance(action, StartFlowAction):
                if action.flow.pk in started_flows:
                    pass
                else:
                    msgs += action.execute(run, context, self.uuid, msg, started_flows)

                    # reload our contact and reassign it to our run, it may have been changed deep down in our child flow
                    run.contact = Contact.objects.get(pk=run.contact.pk)

            else:
                msgs += action.execute(run, context, self.uuid, msg)

                # actions modify the run.contact, update the msg contact in case they did so
                if msg:
                    msg.contact = run.contact

            # if there are more actions, rebuild the parts of the context that may have changed
            if a < len(actions) - 1:
                context['contact'] = run.contact.build_expressions_context()
                context['extra'] = run.field_dict()

        return msgs

    def get_actions_dict(self):
        return json.loads(self.actions)

    def get_actions(self):
        return Action.from_json_array(self.flow.org, json.loads(self.actions))

    def set_actions_dict(self, json_dict):
        self.actions = json.dumps(json_dict)

    def as_json(self):
        return dict(uuid=self.uuid, x=self.x, y=self.y, destination=self.destination, actions=self.get_actions_dict())

    def __str__(self):  # pragma: no cover
        return "ActionSet: %s" % (self.uuid, )


class FlowRevision(SmartModel):
    """
    JSON definitions for previous flow revisions
    """
    flow = models.ForeignKey(Flow, related_name='revisions')

    definition = models.TextField(help_text=_("The JSON flow definition"))

    spec_version = models.IntegerField(default=CURRENT_EXPORT_VERSION, help_text=_("The flow version this definition is in"))

    revision = models.IntegerField(null=True, help_text=_("Revision number for this definition"))

    @classmethod
    def validate_flow_definition(cls, flow_spec):

        non_localized_error = _('Malformed flow, encountered non-localized definition')

        # should always have a base_language
        if 'base_language' not in flow_spec or not flow_spec['base_language']:
            raise ValueError(non_localized_error)

        # language should match values in definition
        base_language = flow_spec['base_language']

        def validate_localization(lang_dict):

            # must be a dict
            if not isinstance(lang_dict, dict):
                raise ValueError(non_localized_error)

            # and contain the base_language
            if base_language not in lang_dict:  # pragma: needs cover
                raise ValueError(non_localized_error)

        for actionset in flow_spec['action_sets']:
            for action in actionset['actions']:
                if 'msg' in action and action['type'] != 'email':
                    validate_localization(action['msg'])

        for ruleset in flow_spec['rule_sets']:
            for rule in ruleset['rules']:
                validate_localization(rule['category'])

    @classmethod
    def migrate_export(cls, org, exported_json, same_site, version, to_version=None):
        if not to_version:
            to_version = CURRENT_EXPORT_VERSION

        from temba.flows import flow_migrations
        while version < to_version and version < CURRENT_EXPORT_VERSION:

            migrate_fn = getattr(flow_migrations, 'migrate_export_to_version_%d' % (version + 1), None)
            if migrate_fn:
                exported_json = migrate_fn(exported_json, org, same_site)
            else:
                flows = []
                for json_flow in exported_json.get('flows', []):
                    migrate_fn = getattr(flow_migrations, 'migrate_to_version_%d' % (version + 1), None)
                    if migrate_fn:
                        json_flow = migrate_fn(json_flow, None)
                    flows.append(json_flow)
                exported_json['flows'] = flows
            version += 1

        return exported_json

    @classmethod
    def migrate_definition(cls, json_flow, flow, version, to_version=None):
        if not to_version:
            to_version = CURRENT_EXPORT_VERSION
        from temba.flows import flow_migrations
        while version < to_version and version < CURRENT_EXPORT_VERSION:
            migrate_fn = getattr(flow_migrations, 'migrate_to_version_%d' % (version + 1), None)
            if migrate_fn:
                json_flow = migrate_fn(json_flow, flow)
            version += 1

        return json_flow

    def get_definition_json(self):

        definition = json.loads(self.definition)

        # if it's previous to version 6, wrap the definition to
        # mirror our exports for those versions
        if self.spec_version <= 6:
            definition = dict(definition=definition, flow_type=self.flow.flow_type,
                              expires=self.flow.expires_after_minutes, id=self.flow.pk,
                              revision=self.revision, uuid=self.flow.uuid)

        # migrate our definition if necessary
        if self.spec_version < CURRENT_EXPORT_VERSION:
            definition = FlowRevision.migrate_definition(definition, self.flow, self.spec_version)
        return definition

    def as_json(self, include_definition=False):

        name = self.created_by.get_full_name()
        return dict(user=dict(email=self.created_by.email, name=name),
                    created_on=datetime_to_str(self.created_on),
                    id=self.pk,
                    version=self.spec_version,
                    revision=self.revision)


@six.python_2_unicode_compatible
class FlowPathCount(SquashableModel):
    """
    Maintains hourly counts of flow paths
    """
    SQUASH_OVER = ('flow_id', 'from_uuid', 'to_uuid', 'period')

    flow = models.ForeignKey(Flow, related_name='activity', help_text=_("The flow where the activity occurred"))
    from_uuid = models.UUIDField(help_text=_("Which flow node they came from"))
    to_uuid = models.UUIDField(null=True, help_text=_("Which flow node they went to"))
    period = models.DateTimeField(help_text=_("When the activity occured with hourly precision"))
    count = models.IntegerField(default=0)

    @classmethod
    def get_squash_query(cls, distinct_set):
        if distinct_set.to_uuid:
            sql = """
            WITH removed as (
                DELETE FROM %(table)s WHERE "flow_id" = %%s AND "from_uuid" = %%s AND "to_uuid" = %%s AND "period" = date_trunc('hour', %%s) RETURNING "count"
            )
            INSERT INTO %(table)s("flow_id", "from_uuid", "to_uuid", "period", "count", "is_squashed")
            VALUES (%%s, %%s, %%s, date_trunc('hour', %%s), GREATEST(0, (SELECT SUM("count") FROM removed)), TRUE);
            """ % {'table': cls._meta.db_table}

            params = (distinct_set.flow_id, distinct_set.from_uuid, distinct_set.to_uuid, distinct_set.period) * 2
        else:
            sql = """
            WITH removed as (
                DELETE FROM %(table)s WHERE "flow_id" = %%s AND "from_uuid" = %%s AND "to_uuid" IS NULL AND "period" = date_trunc('hour', %%s) RETURNING "count"
            )
            INSERT INTO %(table)s("flow_id", "from_uuid", "to_uuid", "period", "count", "is_squashed")
            VALUES (%%s, %%s, NULL, date_trunc('hour', %%s), GREATEST(0, (SELECT SUM("count") FROM removed)), TRUE);
            """ % {'table': cls._meta.db_table}

            params = (distinct_set.flow_id, distinct_set.from_uuid, distinct_set.period) * 2

        return sql, params

    @classmethod
    def get_totals(cls, flow, include_incomplete=False):
        counts = cls.objects.filter(flow=flow)
        if not include_incomplete:
            counts = counts.exclude(to_uuid=None)

        totals = list(counts.values_list('from_uuid', 'to_uuid').annotate(replies=Sum('count')))
        return {'%s:%s' % (t[0], t[1]): t[2] for t in totals}

    def __str__(self):  # pragma: no cover
        return "FlowPathCount(%d) %s:%s %s count: %d" % (self.flow_id, self.from_uuid, self.to_uuid, self.period, self.count)

    class Meta:
        index_together = ['flow', 'from_uuid', 'to_uuid', 'period']


class FlowPathRecentStep(models.Model):
    """
    Maintains recent messages for a flow path segment
    """
    PRUNE_TO = 10
    LAST_PRUNED_KEY = 'last_flowpathrecentstep_pruned'

    from_uuid = models.UUIDField(help_text=_("Which flow node they came from"))
    to_uuid = models.UUIDField(help_text=_("Which flow node they went to"))
    step = models.ForeignKey(FlowStep, related_name='recent_segments')
    left_on = models.DateTimeField(help_text=_("When they left the first node"))

    @classmethod
    def record_step(cls, step):
        from_uuid = step.rule_uuid or step.step_uuid
        to_uuid = step.next_uuid

        cls.objects.create(from_uuid=from_uuid, to_uuid=to_uuid, step=step, left_on=step.left_on)

    @classmethod
    def get_recent(cls, from_uuids, to_uuids):
        """
        Gets the recent step records for the given flow segments
        """
        recent = cls.objects.filter(from_uuid__in=from_uuids, to_uuid__in=to_uuids)
        return recent.order_by('-left_on').prefetch_related('step')

    @classmethod
    def get_recent_messages(cls, from_uuids, to_uuids, limit=None):
        """
        Gets the recent messages for the given flow segment
        """
        recent = cls.get_recent(from_uuids, to_uuids).prefetch_related('step__messages')

        messages = []
        for r in recent:
            for msg in r.step.messages.all():
                if msg.visibility == Msg.VISIBILITY_VISIBLE:
                    messages.append(msg)

                    if limit is not None and len(messages) >= limit:
                        return messages

        return messages

    @classmethod
    def prune(cls):
        """
        Removes old steps leaving only PRUNE_TO most recent for each segment
        """
        last_id = cache.get(cls.LAST_PRUNED_KEY, -1)

        newest = cls.objects.order_by('-id').values('id').first()
        newest_id = newest['id'] if newest else -1

        sql = """
        DELETE FROM %(table)s WHERE id IN (
          SELECT id FROM (
              SELECT
                r.id,
                dense_rank() OVER (PARTITION BY from_uuid, to_uuid ORDER BY left_on DESC) AS pos
              FROM %(table)s r
              WHERE (from_uuid, to_uuid) IN (
                -- get the unique segments added to since last prune
                SELECT DISTINCT from_uuid, to_uuid FROM %(table)s WHERE id > %(last_id)d
              )
          ) s WHERE s.pos > %(limit)d
        )""" % {'table': cls._meta.db_table, 'last_id': last_id, 'limit': cls.PRUNE_TO}

        cursor = connection.cursor()
        cursor.execute(sql)

        cache.set(cls.LAST_PRUNED_KEY, newest_id)

        return cursor.rowcount  # number of deleted entries


@six.python_2_unicode_compatible
class FlowRunCount(SquashableModel):
    """
    Maintains counts of different states of exit types of flow runs on a flow. These are calculated
    via triggers on the database.
    """
    SQUASH_OVER = ('flow_id', 'exit_type')

    flow = models.ForeignKey(Flow, related_name='counts')
    exit_type = models.CharField(null=True, max_length=1, choices=FlowRun.EXIT_TYPE_CHOICES)
    count = models.IntegerField(default=0)

    @classmethod
    def get_squash_query(cls, distinct_set):
        if distinct_set.exit_type:
            sql = """
            WITH removed as (
                DELETE FROM %(table)s WHERE "flow_id" = %%s AND "exit_type" = %%s RETURNING "count"
            )
            INSERT INTO %(table)s("flow_id", "exit_type", "count", "is_squashed")
            VALUES (%%s, %%s, GREATEST(0, (SELECT SUM("count") FROM removed)), TRUE);
            """ % {'table': cls._meta.db_table}

            params = (distinct_set.flow_id, distinct_set.exit_type) * 2
        else:
            sql = """
            WITH removed as (
                DELETE FROM %(table)s WHERE "flow_id" = %%s AND "exit_type" IS NULL RETURNING "count"
            )
            INSERT INTO %(table)s("flow_id", "exit_type", "count", "is_squashed")
            VALUES (%%s, NULL, GREATEST(0, (SELECT SUM("count") FROM removed)), TRUE);
            """ % {'table': cls._meta.db_table}

            params = (distinct_set.flow_id,) * 2

        return sql, params

    @classmethod
    def get_totals(cls, flow):
        totals = list(cls.objects.filter(flow=flow).values_list('exit_type').annotate(replies=Sum('count')))
        totals = {t[0]: t[1] for t in totals}

        # for convenience, ensure dict contains all possible states
        all_states = (None, FlowRun.EXIT_TYPE_COMPLETED, FlowRun.EXIT_TYPE_EXPIRED, FlowRun.EXIT_TYPE_INTERRUPTED)
        totals = {s: totals.get(s, 0) for s in all_states}

        # we record active runs as exit_type=None but replace with actual constant for clarity
        totals[FlowRun.STATE_ACTIVE] = totals[None]
        del totals[None]

        return totals

    def __str__(self):  # pragma: needs cover
        return "RunCount[%d:%s:%d]" % (self.flow_id, self.exit_type, self.count)

    class Meta:
        index_together = ('flow', 'exit_type')


class ExportFlowResultsTask(BaseExportTask):
    """
    Container for managing our export requests
    """
    analytics_key = 'flowresult_export'
    email_subject = "Your results export is ready"
    email_template = 'flows/email/flow_export_download'

    INCLUDE_RUNS = 'include_runs'
    INCLUDE_MSGS = 'include_msgs'
    CONTACT_FIELDS = 'contact_fields'
    RESPONDED_ONLY = 'responded_only'

    flows = models.ManyToManyField(Flow, related_name='exports', help_text=_("The flows to export"))

    config = models.TextField(null=True,
                              help_text=_("Any configuration options for this flow export"))

    @classmethod
    def create(cls, org, user, flows, contact_fields, responded_only, include_runs, include_msgs):
        config = {ExportFlowResultsTask.INCLUDE_RUNS: include_runs,
                  ExportFlowResultsTask.INCLUDE_MSGS: include_msgs,
                  ExportFlowResultsTask.CONTACT_FIELDS: [c.id for c in contact_fields],
                  ExportFlowResultsTask.RESPONDED_ONLY: responded_only}

        export = cls.objects.create(org=org, created_by=user, modified_by=user, config=json.dumps(config))
        for flow in flows:
            export.flows.add(flow)

        return export

    def get_email_context(self, branding):
        context = super(ExportFlowResultsTask, self).get_email_context(branding)
        context['flows'] = self.flows.all()
        return context

    def write_export(self):
        from openpyxl import Workbook
        book = Workbook(write_only=True)

        config = json.loads(self.config) if self.config else dict()
        include_runs = config.get(ExportFlowResultsTask.INCLUDE_RUNS, False)
        include_msgs = config.get(ExportFlowResultsTask.INCLUDE_MSGS, False)
        responded_only = config.get(ExportFlowResultsTask.RESPONDED_ONLY, True)
        contact_field_ids = config.get(ExportFlowResultsTask.CONTACT_FIELDS, [])
        broadcast_only_flow = False

        contact_fields = []
        for cf_id in contact_field_ids:
            cf = ContactField.objects.filter(id=cf_id, org=self.org, is_active=True).first()
            if cf:
                contact_fields.append(cf)

        # merge the columns for all of our flows
        show_submitted_by = False
        columns = []
        flows = self.flows.all()
        with SegmentProfiler("get columns"):
            for flow in flows:
                columns += flow.get_columns()

                if flow.flow_type == Flow.SURVEY:
                    show_submitted_by = True

        org = None
        if flows:
            org = flows[0].org

        # create a mapping of column id to index
        column_map = dict()
        for col in range(len(columns)):
            column_map[columns[col].uuid] = 6 + len(contact_fields) + col * 3

        # build a cache of rule uuid to category name, we want to use the most recent name the user set
        # if possible and back down to the cached rule_category only when necessary
        category_map = dict()

        with SegmentProfiler("rule uuid to category to name"):
            for ruleset in RuleSet.objects.filter(flow__in=flows).select_related('flow'):
                for rule in ruleset.get_rules():
                    category_map[rule.uuid] = rule.get_category_name(ruleset.flow.base_language)

        ruleset_steps = FlowStep.objects.filter(run__flow__in=flows, step_type=FlowStep.TYPE_RULE_SET)
        ruleset_steps = ruleset_steps.order_by('contact', 'run', 'arrived_on', 'pk')

        if responded_only:
            ruleset_steps = ruleset_steps.filter(run__responded=True)

        # count of unique flow runs
        with SegmentProfiler("# of runs"):
            all_runs_count = ruleset_steps.values('run').distinct().count()

        # count of unique contacts
        with SegmentProfiler("# of contacts"):
            contacts_count = ruleset_steps.values('contact').distinct().count()

        # grab the ids for all our steps so we don't have to ever calculate them again
        with SegmentProfiler("calculate step ids"):
            all_steps = FlowStep.objects.filter(run__flow__in=flows)\
                                        .order_by('contact', 'run', 'arrived_on', 'pk')\
                                        .values('id')

            if responded_only:
                all_steps = all_steps.filter(run__responded=True)
            else:
                broadcast_only_flow = not all_steps.exclude(step_type=FlowStep.TYPE_ACTION_SET).exists()

            step_ids = [s['id'] for s in all_steps]

        # build our sheets
        run_sheets = []
        total_run_sheet_count = 0

        # the full sheets we need for runs
        if include_runs:
            for i in range(all_runs_count / self.MAX_EXCEL_ROWS + 1):
                total_run_sheet_count += 1
                name = "Runs" if (i + 1) <= 1 else "Runs (%d)" % (i + 1)
                book.create_sheet(name)
                run_sheets.append(name)

        total_merged_run_sheet_count = 0

        # the full sheets we need for contacts
        for i in range(contacts_count / self.MAX_EXCEL_ROWS + 1):
            total_merged_run_sheet_count += 1
            name = "Contacts" if (i + 1) <= 1 else "Contacts (%d)" % (i + 1)
            book.create_sheet(name)
            run_sheets.append(name)

        sheet_row = []
        # then populate their header columns
        for (sheet_num, sheet_name) in enumerate(run_sheets):
            sheet = book[sheet_name]

            # build up our header row
            sheet_row = []
            col_widths = []

            if show_submitted_by:
                sheet_row.append("Surveyor")
                col_widths.append(self.WIDTH_MEDIUM)

            sheet_row.append("Contact UUID")
            col_widths.append(self.WIDTH_MEDIUM)

            if org.is_anon:
                sheet_row.append("ID")
                col_widths.append(self.WIDTH_SMALL)
            else:
                sheet_row.append("URN")
                col_widths.append(self.WIDTH_SMALL)

            sheet_row.append("Name")
            col_widths.append(self.WIDTH_MEDIUM)

            sheet_row.append("Groups")
            col_widths.append(self.WIDTH_MEDIUM)

            # add our contact fields
            for cf in contact_fields:
                sheet_row.append(cf.label)
                col_widths.append(self.WIDTH_MEDIUM)

            sheet_row.append("First Seen")
            col_widths.append(self.WIDTH_MEDIUM)

            sheet_row.append("Last Seen")
            col_widths.append(self.WIDTH_MEDIUM)

            for col in range(len(columns)):
                ruleset = columns[col]

                sheet_row.append("%s (Category) - %s" % (six.text_type(ruleset.label), six.text_type(ruleset.flow.name)))
                col_widths.append(self.WIDTH_SMALL)
                sheet_row.append("%s (Value) - %s" % (six.text_type(ruleset.label), six.text_type(ruleset.flow.name)))
                col_widths.append(self.WIDTH_SMALL)
                sheet_row.append("%s (Text) - %s" % (six.text_type(ruleset.label), six.text_type(ruleset.flow.name)))
                col_widths.append(self.WIDTH_SMALL)

            self.set_sheet_column_widths(sheet, col_widths)
            self.append_row(sheet, sheet_row)

        run_row = 1
        merged_row = 1
        msg_row = 1

        sheet_columns_number = len(sheet_row)

        runs_sheet_row = [None] * sheet_columns_number
        merged_sheet_row = [None] * sheet_columns_number

        latest = None
        earliest = None
        merged_latest = None
        merged_earliest = None

        last_run = 0
        last_contact = None

        # index of sheets that we are currently writing to
        run_sheet_index = 0
        merged_run_sheet_index = total_run_sheet_count
        msg_sheet_index = 0

        # get our initial runs and merged runs to write to
        runs = book[run_sheets[run_sheet_index]]
        merged_runs = book[run_sheets[merged_run_sheet_index]]
        msgs = None

        processed_steps = 0
        total_steps = len(step_ids)
        start = time.time()
        flow_names = ", ".join([f['name'] for f in self.flows.values('name')])

        urn_display_cache = {}

        seen_msgs = set()

        def get_contact_urn_display(contact):
            """
            Gets the possibly cached URN display (e.g. formatted phone number) for the given contact
            """
            urn_display = urn_display_cache.get(contact.pk)
            if urn_display:
                return urn_display
            urn_display = contact.get_urn_display(org=org, formatted=False)
            urn_display_cache[contact.pk] = urn_display
            return urn_display

        for run_step in ChunkIterator(FlowStep, step_ids,
                                      order_by=['contact', 'run', 'arrived_on', 'pk'],
                                      select_related=['run', 'contact'],
                                      prefetch_related=['messages__contact_urn',
                                                        'messages__channel',
                                                        'broadcasts',
                                                        'contact__all_groups'],
                                      contact_fields=contact_fields):

            processed_steps += 1
            if processed_steps % 10000 == 0:  # pragma: needs cover
                print("Export of %s - %d%% complete in %0.2fs" %
                      (flow_names, processed_steps * 100 / total_steps, time.time() - start))

            # skip over test contacts
            if run_step.contact.is_test:  # pragma: needs cover
                continue

            contact_urn_display = get_contact_urn_display(run_step.contact)
            contact_uuid = run_step.contact.uuid
            contact_name = self.prepare_value(run_step.contact.name)

            # if this is a rule step, write out the value collected
            if run_step.step_type == FlowStep.TYPE_RULE_SET or broadcast_only_flow:

                # a new contact
                if last_contact != run_step.contact.pk:
                    merged_earliest = run_step.arrived_on
                    merged_latest = None
                    if merged_sheet_row != [None] * sheet_columns_number:
                        self.append_row(merged_runs, merged_sheet_row)
                    merged_sheet_row = [None] * sheet_columns_number
                    merged_row += 1

                    if merged_row > self.MAX_EXCEL_ROWS:  # pragma: needs cover
                        # get the next sheet to use for Contacts
                        merged_row = 1
                        merged_run_sheet_index += 1
                        merged_runs = book[run_sheets[merged_run_sheet_index]]

                # a new run
                if last_run != run_step.run.pk:
                    earliest = run_step.arrived_on
                    latest = None

                    if include_runs:

                        if runs_sheet_row != [None] * sheet_columns_number:
                            self.append_row(runs, runs_sheet_row)
                        runs_sheet_row = [None] * sheet_columns_number
                        run_row += 1

                        if run_row > self.MAX_EXCEL_ROWS:  # pragma: needs cover
                            # get the next sheet to use for Runs
                            run_row = 1
                            run_sheet_index += 1
                            runs = book[run_sheets[run_sheet_index]]

                    # build up our group names
                    group_names = []
                    for group in run_step.contact.all_groups.all():
                        if group.group_type == ContactGroup.TYPE_USER_DEFINED:
                            group_names.append(group.name)

                    group_names.sort()
                    groups = ", ".join(group_names)

                    padding = 0
                    if show_submitted_by:
                        submitted_by = ''

                        # use the login as the submission user
                        if run_step.run.submitted_by:
                            submitted_by = run_step.run.submitted_by.username

                        if include_runs:
                            runs_sheet_row[0] = submitted_by
                        merged_sheet_row[0] = submitted_by
                        padding = 1

                    if include_runs:
                        runs_sheet_row[padding + 0] = contact_uuid
                        if org.is_anon:
                            runs_sheet_row[padding + 1] = run_step.contact.id
                        else:
                            runs_sheet_row[padding + 1] = contact_urn_display
                        runs_sheet_row[padding + 2] = contact_name
                        runs_sheet_row[padding + 3] = groups

                    merged_sheet_row[padding + 0] = contact_uuid
                    if org.is_anon:
                        merged_sheet_row[padding + 1] = run_step.contact.id
                    else:
                        merged_sheet_row[padding + 1] = contact_urn_display
                    merged_sheet_row[padding + 2] = contact_name
                    merged_sheet_row[padding + 3] = groups

                    cf_padding = 0

                    # write our contact fields if any
                    for cf in contact_fields:
                        field_value = Contact.get_field_display_for_value(cf, run_step.contact.get_field(cf.key.lower()), org)
                        if field_value is None:
                            field_value = ''

                        field_value = six.text_type(field_value)

                        merged_sheet_row[padding + 4 + cf_padding] = field_value
                        if include_runs:
                            runs_sheet_row[padding + 4 + cf_padding] = field_value

                        cf_padding += 1

                if not latest or latest < run_step.arrived_on:
                    latest = run_step.arrived_on

                if not merged_latest or merged_latest < run_step.arrived_on:
                    merged_latest = run_step.arrived_on

                if include_runs:
                    runs_sheet_row[padding + 4 + cf_padding] = earliest
                    runs_sheet_row[padding + 5 + cf_padding] = latest

                merged_sheet_row[padding + 4 + cf_padding] = merged_earliest
                merged_sheet_row[padding + 5 + cf_padding] = merged_latest

                # write the step data
                col = column_map.get(run_step.step_uuid, 0) + padding
                if col:
                    category = category_map.get(run_step.rule_uuid, None)
                    if category:
                        if include_runs:
                            runs_sheet_row[col] = category
                        merged_sheet_row[col] = category
                    elif run_step.rule_category:  # pragma: needs cover
                        if include_runs:
                            runs_sheet_row[col] = run_step.rule_category
                        merged_sheet_row[col] = run_step.rule_category

                    value = run_step.rule_value
                    if value:
                        value = self.prepare_value(value)
                        if include_runs:
                            runs_sheet_row[col + 1] = value
                        merged_sheet_row[col + 1] = value

                    text = run_step.get_text()
                    if text:
                        text = self.prepare_value(text)
                        if include_runs:
                            runs_sheet_row[col + 2] = text
                        merged_sheet_row[col + 2] = text

                last_run = run_step.run.pk
                last_contact = run_step.contact.pk

            # write out any message associated with this step
            if include_msgs:
                step_msgs = list(run_step.messages.all())
                step_msgs = sorted(step_msgs, key=lambda msg: msg.created_on)
                for msg in step_msgs:
                    msg_row += 1

                    if msg.pk not in seen_msgs:
                        if msg_row > self.MAX_EXCEL_ROWS or not msgs:
                            msg_row = 2

                            name = "Messages" if (msg_sheet_index + 1) <= 1 else "Messages (%d)" % (msg_sheet_index + 1)
                            msgs = book.create_sheet(name)
                            if org.is_anon:
                                headers = ["Contact UUID", "ID", "Name", "Date", "Direction", "Message", "Channel"]
                            else:
                                headers = ["Contact UUID", "URN", "Name", "Date", "Direction", "Message", "Channel"]

                            col_widths = [self.WIDTH_MEDIUM, self.WIDTH_SMALL, self.WIDTH_MEDIUM, self.WIDTH_MEDIUM,
                                          self.WIDTH_SMALL, self.WIDTH_LARGE, self.WIDTH_MEDIUM]
                            msg_sheet_index += 1

                            self.set_sheet_column_widths(msgs, col_widths)
                            self.append_row(msgs, headers)

                        urn_display = msg.contact_urn.get_display(org=org, formatted=False) if msg.contact_urn else ''

                        self.append_row(msgs, [
                            run_step.contact.uuid,
                            run_step.contact.id if org.is_anon else urn_display,
                            contact_name,
                            msg.created_on,
                            "IN" if msg.direction == INCOMING else "OUT",
                            msg.text,
                            msg.channel.name if msg.channel else ''
                        ])

                        seen_msgs.add(msg.pk)

        if runs_sheet_row != [None] * sheet_columns_number:
            self.append_row(runs, runs_sheet_row)

        if merged_sheet_row != [None] * sheet_columns_number:
            self.append_row(merged_runs, merged_sheet_row)

        temp = NamedTemporaryFile(delete=True)
        book.save(temp)
        temp.flush()
        return temp, 'xlsx'


@register_asset_store
class ResultsExportAssetStore(BaseExportAssetStore):
    model = ExportFlowResultsTask
    key = 'results_export'
    directory = 'results_exports'
    permission = 'flows.flow_export_results'
    extensions = ('xlsx',)


@six.python_2_unicode_compatible
class ActionLog(models.Model):
    """
    Log of an event that occurred whilst executing a flow in the simulator
    """
    LEVEL_INFO = 'I'
    LEVEL_WARN = 'W'
    LEVEL_ERROR = 'E'
    LEVEL_CHOICES = ((LEVEL_INFO, _("Info")), (LEVEL_WARN, _("Warning")), (LEVEL_ERROR, _("Error")))

    run = models.ForeignKey(FlowRun, related_name='logs')

    text = models.TextField(help_text=_("Log event text"))

    level = models.CharField(max_length=1, choices=LEVEL_CHOICES, default=LEVEL_INFO, help_text=_("Log event level"))

    created_on = models.DateTimeField(auto_now_add=True, help_text=_("When this log event occurred"))

    @classmethod
    def create(cls, run, text, level=LEVEL_INFO, safe=False):
        if not safe:
            text = escape(text)

        text = text.replace('\n', "<br/>")

        try:
            return ActionLog.objects.create(run=run, text=text, level=level)
        except Exception:  # pragma: no cover
            return None  # it's possible our test run can be deleted out from under us

    @classmethod
    def info(cls, run, text, safe=False):
        return cls.create(run, text, cls.LEVEL_INFO, safe)

    @classmethod
    def warn(cls, run, text, safe=False):
        return cls.create(run, text, cls.LEVEL_WARN, safe)

    @classmethod
    def error(cls, run, text, safe=False):
        return cls.create(run, text, cls.LEVEL_ERROR, safe)

    def as_json(self):
        return dict(id=self.id,
                    direction="O",
                    level=self.level,
                    text=self.text,
                    created_on=self.created_on.strftime('%x %X'),
                    model="log")

    def simulator_json(self):
        return self.as_json()

    def __str__(self):  # pragma: needs cover
        return self.text


@six.python_2_unicode_compatible
class FlowStart(SmartModel):
    STATUS_PENDING = 'P'
    STATUS_STARTING = 'S'
    STATUS_COMPLETE = 'C'
    STATUS_FAILED = 'F'

    STATUS_CHOICES = ((STATUS_PENDING, "Pending"),
                      (STATUS_STARTING, "Starting"),
                      (STATUS_COMPLETE, "Complete"),
                      (STATUS_FAILED, "Failed"))

    flow = models.ForeignKey(Flow, related_name='starts', help_text=_("The flow that is being started"))

    groups = models.ManyToManyField(ContactGroup, help_text=_("Groups that will start the flow"))

    contacts = models.ManyToManyField(Contact, help_text=_("Contacts that will start the flow"))

    restart_participants = models.BooleanField(default=True,
                                               help_text=_("Whether to restart any participants already in this flow"))

    include_active = models.BooleanField(default=True,
                                         help_text=_("Include contacts currently active in flows"))

    contact_count = models.IntegerField(default=0,
                                        help_text=_("How many unique contacts were started down the flow"))

    status = models.CharField(max_length=1, default=STATUS_PENDING, choices=STATUS_CHOICES,
                              help_text=_("The status of this flow start"))

    extra = models.TextField(null=True,
                             help_text=_("Any extra parameters to pass to the flow start (json)"))

    @classmethod
    def create(cls, flow, user, groups=None, contacts=None, restart_participants=True, extra=None, include_active=True):
        if contacts is None:  # pragma: needs cover
            contacts = []

        if groups is None:  # pragma: needs cover
            groups = []

        start = FlowStart.objects.create(flow=flow,
                                         restart_participants=restart_participants,
                                         include_active=include_active,
                                         extra=json.dumps(extra) if extra else None,
                                         created_by=user, modified_by=user)

        for contact in contacts:
            start.contacts.add(contact)

        for group in groups:
            start.groups.add(group)

        return start

    def async_start(self):
        from temba.flows.tasks import start_flow_task
        on_transaction_commit(lambda: start_flow_task.delay(self.id))

    def start(self):
        self.status = FlowStart.STATUS_STARTING
        self.save(update_fields=['status'])

        try:
            groups = [g for g in self.groups.all()]
            contacts = [c for c in self.contacts.all().only('is_test')]

            # load up our extra if any
            extra = json.loads(self.extra) if self.extra else None

            self.flow.start(groups, contacts, flow_start=self, extra=extra,
                            restart_participants=self.restart_participants, include_active=self.include_active)

        except Exception as e:  # pragma: no cover
            import traceback
            traceback.print_exc(e)

            self.status = FlowStart.STATUS_FAILED
            self.save(update_fields=['status'])
            raise e

    def update_status(self):
        # only update our status to complete if we have started as many runs as our total contact count
        if self.runs.count() == self.contact_count:
            self.status = FlowStart.STATUS_COMPLETE
            self.save(update_fields=['status'])

    def __str__(self):  # pragma: no cover
        return "FlowStart %d (Flow %d)" % (self.id, self.flow_id)


@six.python_2_unicode_compatible
class FlowLabel(models.Model):
    org = models.ForeignKey(Org)

    uuid = models.CharField(max_length=36, unique=True, db_index=True, default=generate_uuid,
                            verbose_name=_("Unique Identifier"), help_text=_("The unique identifier for this label"))
    name = models.CharField(max_length=64, verbose_name=_("Name"),
                            help_text=_("The name of this flow label"))
    parent = models.ForeignKey('FlowLabel', verbose_name=_("Parent"), null=True, related_name="children")

    def get_flows_count(self):
        """
        Returns the count of flows tagged with this label or one of its children
        """
        return self.get_flows().count()

    def get_flows(self):
        return Flow.objects.filter(Q(labels=self) | Q(labels__parent=self)).filter(is_active=True, is_archived=False).distinct()

    @classmethod
    def create_unique(cls, base, org, parent=None):

        base = base.strip()

        # truncate if necessary
        if len(base) > 32:
            base = base[:32]

        # find the next available label by appending numbers
        count = 2
        while FlowLabel.objects.filter(name=base, org=org, parent=parent):
            # make room for the number
            if len(base) >= 32:
                base = base[:30]
            last = str(count - 1)
            if base.endswith(last):
                base = base[:-len(last)]
            base = "%s %d" % (base.strip(), count)
            count += 1

        return FlowLabel.objects.create(name=base, org=org, parent=parent)

    def toggle_label(self, flows, add):
        changed = []

        for flow in flows:
            # if we are adding the flow label and this flow doesnt have it, add it
            if add:
                if not flow.labels.filter(pk=self.pk):
                    flow.labels.add(self)
                    changed.append(flow.pk)

            # otherwise, remove it if not already present
            else:
                if flow.labels.filter(pk=self.pk):
                    flow.labels.remove(self)
                    changed.append(flow.pk)

        return changed

    def __str__(self):
        if self.parent:
            return "%s > %s" % (self.parent, self.name)
        return self.name

    class Meta:
        unique_together = ('name', 'parent', 'org')


__flow_users = None


def clear_flow_users():
    global __flow_users
    __flow_users = None


def get_flow_user(org):
    global __flow_users
    if not __flow_users:
        __flow_users = {}

    branding = org.get_branding()
    username = '%s_flow' % branding['slug']
    flow_user = __flow_users.get(username)

    # not cached, let's look it up
    if not flow_user:
        email = branding['support_email']
        flow_user = User.objects.filter(username=username).first()
        if flow_user:  # pragma: needs cover
            __flow_users[username] = flow_user
        else:
            # doesn't exist for this brand, create it
            flow_user = User.objects.create_user(username, email, first_name='System Update')
            flow_user.groups.add(Group.objects.get(name='Service Users'))
            __flow_users[username] = flow_user

    return flow_user


class Action(object):
    """
    Base class for actions that can be added to an action set and executed during a flow run
    """
    TYPE = 'type'
    __action_mapping = None

    @classmethod
    def from_json(cls, org, json_obj):
        if not cls.__action_mapping:
            cls.__action_mapping = {
                ReplyAction.TYPE: ReplyAction,
                SendAction.TYPE: SendAction,
                AddToGroupAction.TYPE: AddToGroupAction,
                DeleteFromGroupAction.TYPE: DeleteFromGroupAction,
                AddLabelAction.TYPE: AddLabelAction,
                EmailAction.TYPE: EmailAction,
                WebhookAction.TYPE: WebhookAction,
                SaveToContactAction.TYPE: SaveToContactAction,
                SetLanguageAction.TYPE: SetLanguageAction,
                SetChannelAction.TYPE: SetChannelAction,
                StartFlowAction.TYPE: StartFlowAction,
                SayAction.TYPE: SayAction,
                PlayAction.TYPE: PlayAction,
                TriggerFlowAction.TYPE: TriggerFlowAction,
            }

        action_type = json_obj.get(cls.TYPE)
        if not action_type:  # pragma: no cover
            raise FlowException("Action definition missing 'type' attribute: %s" % json_obj)

        if action_type not in cls.__action_mapping:  # pragma: no cover
            raise FlowException("Unknown action type '%s' in definition: '%s'" % (action_type, json_obj))

        return cls.__action_mapping[action_type].from_json(org, json_obj)

    @classmethod
    def from_json_array(cls, org, json_arr):
        actions = []
        for inner in json_arr:
            action = Action.from_json(org, inner)
            if action:
                actions.append(action)
        return actions


class EmailAction(Action):
    """
    Sends an email to someone
    """
    TYPE = 'email'
    EMAILS = 'emails'
    SUBJECT = 'subject'
    MESSAGE = 'msg'

    def __init__(self, emails, subject, message):
        if not emails:
            raise FlowException("Email actions require at least one recipient")

        self.emails = emails
        self.subject = subject
        self.message = message

    @classmethod
    def from_json(cls, org, json_obj):
        emails = json_obj.get(EmailAction.EMAILS)
        message = json_obj.get(EmailAction.MESSAGE)
        subject = json_obj.get(EmailAction.SUBJECT)
        return EmailAction(emails, subject, message)

    def as_json(self):
        return dict(type=EmailAction.TYPE, emails=self.emails, subject=self.subject, msg=self.message)

    def execute(self, run, context, actionset_uuid, msg, offline_on=None):
        from .tasks import send_email_action_task

        # build our message from our flow variables
        (message, errors) = Msg.substitute_variables(self.message, context, org=run.flow.org)
        (subject, errors) = Msg.substitute_variables(self.subject, context, org=run.flow.org)

        # make sure the subject is single line; replace '\t\n\r\f\v' to ' '
        subject = regex.sub('\s+', ' ', subject, regex.V0)

        valid_addresses = []
        invalid_addresses = []
        for email in self.emails:
            if email.startswith('@'):
                # a valid email will contain @ so this is very likely to generate evaluation errors
                (address, errors) = Msg.substitute_variables(email, context, org=run.flow.org)
            else:
                address = email

            address = address.strip()

            if is_valid_address(address):
                valid_addresses.append(address)
            else:
                invalid_addresses.append(address)

        if not run.contact.is_test:
            if valid_addresses:
                on_transaction_commit(lambda: send_email_action_task.delay(run.flow.org.id, valid_addresses, subject, message))
        else:
            if valid_addresses:
                valid_addresses = ['"%s"' % elt for elt in valid_addresses]
                ActionLog.info(run, _("\"%s\" would be sent to %s") % (message, ", ".join(valid_addresses)))
            if invalid_addresses:
                invalid_addresses = ['"%s"' % elt for elt in invalid_addresses]
                ActionLog.warn(run, _("Some email address appear to be invalid: %s") % ", ".join(invalid_addresses))
        return []


class WebhookAction(Action):
    """
    Forwards the steps in this flow to the webhook (if any)
    """
    TYPE = 'api'
    ACTION = 'action'

    def __init__(self, webhook, action='POST'):
        self.webhook = webhook
        self.action = action

    @classmethod
    def from_json(cls, org, json_obj):
        return WebhookAction(json_obj.get('webhook', org.get_webhook_url()), json_obj.get('action', 'POST'))

    def as_json(self):
        return dict(type=WebhookAction.TYPE, webhook=self.webhook, action=self.action)

    def execute(self, run, context, actionset_uuid, msg, offline_on=None):
        from temba.api.models import WebHookEvent

        (value, errors) = Msg.substitute_variables(self.webhook, context, org=run.flow.org, url_encode=True)

        if errors:
            ActionLog.warn(run, _("URL appears to contain errors: %s") % ", ".join(errors))

        WebHookEvent.trigger_flow_event(value, run.flow, run, actionset_uuid, run.contact, msg, self.action)
        return []


class AddToGroupAction(Action):
    """
    Adds the user to a group
    """
    TYPE = 'add_group'
    GROUP = 'group'
    GROUPS = 'groups'
    UUID = 'uuid'
    NAME = 'name'

    def __init__(self, groups):
        self.groups = groups

    @classmethod
    def from_json(cls, org, json_obj):
        return AddToGroupAction(AddToGroupAction.get_groups(org, json_obj))

    @classmethod
    def get_groups(cls, org, json_obj):

        # for backwards compatibility
        group_data = json_obj.get(AddToGroupAction.GROUP, None)
        if not group_data:
            group_data = json_obj.get(AddToGroupAction.GROUPS)
        else:
            group_data = [group_data]

        groups = []

        for g in group_data:
            if isinstance(g, dict):
                group_uuid = g.get(AddToGroupAction.UUID, None)
                group_name = g.get(AddToGroupAction.NAME)

                group = ContactGroup.get_or_create(org, org.created_by, group_name, group_uuid)
                groups.append(group)
            else:
                if g and g[0] == '@':
                    groups.append(g)
                else:  # pragma: needs cover
                    group = ContactGroup.get_user_group(org, g)
                    if group:
                        groups.append(group)
                    else:
                        groups.append(ContactGroup.create_static(org, org.get_user(), g))
        return groups

    def as_json(self):
        groups = []
        for g in self.groups:
            if isinstance(g, ContactGroup):
                groups.append(dict(uuid=g.uuid, name=g.name))
            else:
                groups.append(g)

        return dict(type=self.get_type(), groups=groups)

    def get_type(self):
        return AddToGroupAction.TYPE

    def execute(self, run, context, actionset_uuid, msg, offline_on=None):
        contact = run.contact
        add = AddToGroupAction.TYPE == self.get_type()
        user = get_flow_user(run.org)

        if contact:
            for group in self.groups:
                if not isinstance(group, ContactGroup):
                    (value, errors) = Msg.substitute_variables(group, context, org=run.flow.org)
                    group = None

                    if not errors:
                        group = ContactGroup.get_user_group(contact.org, value)
                        if not group:

                            try:
                                group = ContactGroup.create_static(contact.org, user, name=value)
                                if run.contact.is_test:  # pragma: needs cover
                                    ActionLog.info(run, _("Group '%s' created") % value)
                            except ValueError:  # pragma: needs cover
                                    ActionLog.error(run, _("Unable to create group with name '%s'") % value)
                    else:  # pragma: needs cover
                        ActionLog.error(run, _("Group name could not be evaluated: %s") % ', '.join(errors))

                if group:
                    # TODO should become a failure (because it should be impossible) and not just a simulator error
                    if group.is_dynamic:
                        # report to sentry
                        logger.error("Attempt to add/remove contacts on dynamic group '%s' [%d] "
                                     "in flow '%s' [%d] for org '%s' [%d]"
                                     % (group.name, group.pk, run.flow.name, run.flow.pk, run.org.name, run.org.pk))
                        if run.contact.is_test:
                            if add:
                                ActionLog.error(run, _("%s is a dynamic group which we can't add contacts to") % group.name)
                            else:  # pragma: needs cover
                                ActionLog.error(run, _("%s is a dynamic group which we can't remove contacts from") % group.name)
                        continue

                    group.update_contacts(user, [contact], add)
                    if run.contact.is_test:
                        if add:
                            ActionLog.info(run, _("Added %s to %s") % (run.contact.name, group.name))
                        else:
                            ActionLog.info(run, _("Removed %s from %s") % (run.contact.name, group.name))
        return []


class DeleteFromGroupAction(AddToGroupAction):
    """
    Removes the user from a group
    """
    TYPE = 'del_group'

    def get_type(self):
        return DeleteFromGroupAction.TYPE

    def as_json(self):
        groups = []
        for g in self.groups:
            if isinstance(g, ContactGroup):
                groups.append(dict(uuid=g.uuid, name=g.name))
            else:
                groups.append(g)

        return dict(type=self.get_type(), groups=groups)

    @classmethod
    def from_json(cls, org, json_obj):
        return DeleteFromGroupAction(DeleteFromGroupAction.get_groups(org, json_obj))

    def execute(self, run, context, actionset, msg, offline_on=None):
        if len(self.groups) == 0:
            contact = run.contact
            user = get_flow_user(run.org)
            if contact:
                # remove from all active and inactive user-defined, static groups
                for group in ContactGroup.user_groups.filter(org=contact.org,
                                                             group_type=ContactGroup.TYPE_USER_DEFINED,
                                                             query__isnull=True):
                    group.update_contacts(user, [contact], False)
                    if run.contact.is_test:  # pragma: needs cover
                        ActionLog.info(run, _("Removed %s from %s") % (run.contact.name, group.name))
            return []
        return AddToGroupAction.execute(self, run, context, actionset, msg, offline_on)


class AddLabelAction(Action):
    """
    Add a label to the incoming message
    """
    TYPE = 'add_label'
    LABELS = 'labels'
    UUID = 'uuid'
    NAME = 'name'

    def __init__(self, labels):
        self.labels = labels

    @classmethod
    def from_json(cls, org, json_obj):
        labels_data = json_obj.get(AddLabelAction.LABELS)

        labels = []
        for label_data in labels_data:
            if isinstance(label_data, dict):
                label_uuid = label_data.get(AddLabelAction.UUID, None)
                label_name = label_data.get(AddLabelAction.NAME)

                if label_uuid and Label.label_objects.filter(org=org, uuid=label_uuid).first():
                    label = Label.label_objects.filter(org=org, uuid=label_uuid).first()
                    if label:
                        labels.append(label)
                else:
                    labels.append(Label.get_or_create(org, org.get_user(), label_name))

            elif isinstance(label_data, six.string_types):
                if label_data and label_data[0] == '@':
                    # label name is a variable substitution
                    labels.append(label_data)
                else:  # pragma: needs cover
                    labels.append(Label.get_or_create(org, org.get_user(), label_data))
            else:  # pragma: needs cover
                raise ValueError("Label data must be a dict or string")

        return AddLabelAction(labels)

    def as_json(self):
        labels = []
        for action_label in self.labels:
            if isinstance(action_label, Label):
                labels.append(dict(uuid=action_label.uuid, name=action_label.name))
            else:
                labels.append(action_label)

        return dict(type=self.get_type(), labels=labels)

    def get_type(self):
        return AddLabelAction.TYPE

    def execute(self, run, context, actionset_uuid, msg, offline_on=None):
        for label in self.labels:
            if not isinstance(label, Label):
                contact = run.contact
                (value, errors) = Msg.substitute_variables(label, context, org=run.flow.org)

                if not errors:
                    try:
                        label = Label.get_or_create(contact.org, contact.org.get_user(), value)
                        if run.contact.is_test:  # pragma: needs cover
                            ActionLog.info(run, _("Label '%s' created") % label.name)
                    except ValueError:  # pragma: needs cover
                        ActionLog.error(run, _("Unable to create label with name '%s'") % label.name)
                else:  # pragma: needs cover
                    label = None
                    ActionLog.error(run, _("Label name could not be evaluated: %s") % ', '.join(errors))

            if label and msg and msg.pk:
                if run.contact.is_test:  # pragma: needs cover
                    # don't really add labels to simulator messages
                    ActionLog.info(run, _("Added %s label to msg '%s'") % (label.name, msg.text))
                else:
                    label.toggle_label([msg], True)
        return []


class SayAction(Action):
    """
    Voice action for reading some text to a user
    """
    TYPE = 'say'
    MESSAGE = 'msg'
    UUID = 'uuid'
    RECORDING = 'recording'

    def __init__(self, uuid, msg, recording):
        self.uuid = uuid
        self.msg = msg
        self.recording = recording

    @classmethod
    def from_json(cls, org, json_obj):
        return SayAction(json_obj.get(SayAction.UUID),
                         json_obj.get(SayAction.MESSAGE),
                         json_obj.get(SayAction.RECORDING))

    def as_json(self):
        return dict(type=SayAction.TYPE, msg=self.msg,
                    uuid=self.uuid, recording=self.recording)

    def execute(self, run, context, actionset_uuid, event, offline_on=None):

        media_url = None
        if self.recording:

            # localize our recording
            recording = run.flow.get_localized_text(self.recording, run.contact)

            # if we have a localized recording, create the url
            if recording:  # pragma: needs cover
                media_url = "https://%s/%s" % (settings.AWS_BUCKET_DOMAIN, recording)

        # localize the text for our message, need this either way for logging
        message = run.flow.get_localized_text(self.msg, run.contact)
        (message, errors) = Msg.substitute_variables(message, context)

        msg = run.create_outgoing_ivr(message, media_url, run.session)

        if msg:
            if run.contact.is_test:
                if media_url:  # pragma: needs cover
                    ActionLog.create(run, _('Played recorded message for "%s"') % message)
                else:
                    ActionLog.create(run, _('Read message "%s"') % message)
            return [msg]
        else:  # pragma: needs cover
            # no message, possibly failed loop detection
            run.voice_response.say(_("Sorry, an invalid flow has been detected. Good bye."))
            return []


class PlayAction(Action):
    """
    Voice action for reading some text to a user
    """
    TYPE = 'play'
    URL = 'url'
    UUID = 'uuid'

    def __init__(self, uuid, url):
        self.uuid = uuid
        self.url = url

    @classmethod
    def from_json(cls, org, json_obj):
        return PlayAction(json_obj.get(PlayAction.UUID), json_obj.get(PlayAction.URL))

    def as_json(self):
        return dict(type=PlayAction.TYPE, url=self.url, uuid=self.uuid)

    def execute(self, run, context, actionset_uuid, event, offline_on=None):
        (media, errors) = Msg.substitute_variables(self.url, context)
        msg = run.create_outgoing_ivr(_('Played contact recording'), media, run.session)

        if msg:
            if run.contact.is_test:  # pragma: needs cover
                log_txt = _('Played recording at "%s"') % msg.media
                ActionLog.create(run, log_txt)
            return [msg]
        else:  # pragma: needs cover
            # no message, possibly failed loop detection
            run.voice_response.say(_("Sorry, an invalid flow has been detected. Good bye."))
            return []


class ReplyAction(Action):
    """
    Simple action for sending back a message
    """
    TYPE = 'reply'
    MESSAGE = 'msg'
    MSG_TYPE = None
    MEDIA = 'media'
    SEND_ALL = 'send_all'

    def __init__(self, msg=None, media=None, send_all=False):
        self.msg = msg
        self.media = media if media else {}
        self.send_all = send_all

    @classmethod
    def from_json(cls, org, json_obj):
        # assert we have some kind of message in this reply
        msg = json_obj.get(ReplyAction.MESSAGE)
        if isinstance(msg, dict):
            if not msg:
                raise FlowException("Invalid reply action, empty message dict")

            if not any([v for v in msg.values()]):
                raise FlowException("Invalid reply action, missing at least one message")
        elif not msg:
            raise FlowException("Invalid reply action, no message")

        return ReplyAction(msg=json_obj.get(ReplyAction.MESSAGE), media=json_obj.get(ReplyAction.MEDIA, None),
                           send_all=json_obj.get(ReplyAction.SEND_ALL, False))

    def as_json(self):
        return dict(type=ReplyAction.TYPE, msg=self.msg, media=self.media, send_all=self.send_all)

<<<<<<< HEAD
    def execute(self, run, actionset_uuid, msg, offline_on=None):
        replies = []
=======
    def execute(self, run, context, actionset_uuid, msg, offline_on=None):
        reply = None
>>>>>>> a0047829

        if self.msg or self.media:
            user = get_flow_user(run.org)

            text = ''
            if self.msg:
                text = run.flow.get_localized_text(self.msg, run.contact)

            media = None
            if self.media:
                # localize our media attachment
                media_type, media_url = run.flow.get_localized_text(self.media, run.contact).split(':', 1)

                # if we have a localized media, create the url
                if media_url:
                    media = "%s:https://%s/%s" % (media_type, settings.AWS_BUCKET_DOMAIN, media_url)

            context = run.flow.build_message_context(run.contact, msg)
            status = PENDING
            created_on = None
            if offline_on:
<<<<<<< HEAD
                status = SENT
                context = None
                created_on = offline_on

            reply_msgs = None
            try:
                if msg:
                    reply_msgs = msg.reply(text, user, trigger_send=False, message_context=context,
                                           session=run.session, msg_type=self.MSG_TYPE, media=media,
                                           send_all=self.send_all, status=status, created_on=created_on)
                else:
                    if self.send_all:
                        reply_msgs = run.contact.send_all(text, user, trigger_send=False, message_context=context,
                                                          session=run.session, msg_type=self.MSG_TYPE, media=media,
                                                          status=status, created_on=created_on)
=======
                reply = Msg.create_outgoing(run.org, user, (run.contact, None), text, status=SENT,
                                            created_on=offline_on, response_to=msg, media=media)
            else:
                try:
                    if msg:
                        reply = msg.reply(text, user, trigger_send=False, message_context=context, session=run.session,
                                          media=media, msg_type=self.MSG_TYPE)
>>>>>>> a0047829
                    else:
                        reply_msgs = run.contact.send(text, user, trigger_send=False, message_context=context,
                                                      session=run.session, msg_type=self.MSG_TYPE, media=media,
                                                      status=status, created_on=created_on)

            except UnreachableException:
                pass

            finally:
                if reply_msgs:
                    if self.send_all:
                        replies = reply_msgs
                    else:
                        replies = [reply_msgs]

        return replies


class UssdAction(ReplyAction):
    """
    USSD action to send outgoing USSD messages
    Created from a USSD ruleset
    It builds localised text with localised USSD menu support
    """
    TYPE = 'ussd'
    MESSAGE = 'ussd_message'
    TYPE_WAIT_USSD_MENU = 'wait_menu'
    TYPE_WAIT_USSD = 'wait_ussd'
    MSG_TYPE = MSG_TYPE_USSD

    def __init__(self, msg=None, base_language=None, languages=None, primary_language=None):
        super(UssdAction, self).__init__(msg)
        self.languages = languages
        if msg and base_language and primary_language:
            self.base_language = base_language if base_language in msg else primary_language
        else:
            self.base_language = None

    @classmethod
    def from_ruleset(cls, ruleset, run):
        if ruleset and hasattr(ruleset, 'config') and isinstance(ruleset.config, six.string_types):
            # initial message, menu obj
            obj = json.loads(ruleset.config)
            rules = json.loads(ruleset.rules)
            msg = obj.get(cls.MESSAGE, '')
            org = run.flow.org

            # define languages
            base_language = run.flow.base_language
            org_languages = {l.iso_code for l in org.languages.all()}
            primary_language = getattr(getattr(org, 'primary_language', None), 'iso_code', None)

            # initialize UssdAction
            ussd_action = cls(msg=msg, base_language=base_language, languages=org_languages,
                              primary_language=primary_language)

            ussd_action.substitute_missing_languages()

            if ruleset.ruleset_type == cls.TYPE_WAIT_USSD_MENU:
                ussd_action.add_menu_to_msg(rules)

            return ussd_action
        else:
            return cls()

    def substitute_missing_languages(self):
        # if there is a translation missing fill it with the base language
        for language in self.languages:
            if language not in self.msg:
                self.msg[language] = self.msg.get(self.base_language)

    def get_menu_label(self, label, language):
        if language not in label:
            return str(label.get(self.base_language))
        else:
            return str(label[language])

    def add_menu_to_msg(self, rules):
        # start with a new line
        self.msg = {language: localised_msg + '\n' for language, localised_msg in six.iteritems(self.msg)}

        # add menu to the msg
        for rule in rules:
            if rule.get('label'):  # filter "other" and "interrupted"
                self.msg = {language: localised_msg + ": ".join(
                    (str(rule['test']['test']), self.get_menu_label(rule['label'], language),)) + '\n' for language, localised_msg in six.iteritems(self.msg)}


class VariableContactAction(Action):
    """
    Base action that resolves variables into contacts. Used for actions that take
    SendAction, TriggerAction, etc
    """
    CONTACTS = 'contacts'
    GROUPS = 'groups'
    VARIABLES = 'variables'
    PHONE = 'phone'
    NAME = 'name'
    UUID = 'uuid'
    ID = 'id'

    def __init__(self, groups, contacts, variables):
        self.groups = groups
        self.contacts = contacts
        self.variables = variables

    @classmethod
    def parse_groups(cls, org, json_obj):
        # we actually instantiate our contacts here
        groups = []
        for group_data in json_obj.get(VariableContactAction.GROUPS):
            group_uuid = group_data.get(VariableContactAction.UUID, None)
            group_name = group_data.get(VariableContactAction.NAME)

            # flows from when true deletion was allowed need this
            if not group_name:
                group_name = 'Missing'

            group = ContactGroup.get_or_create(org, org.get_user(), group_name, group_uuid)
            groups.append(group)

        return groups

    @classmethod
    def parse_contacts(cls, org, json_obj):
        contacts = []
        for contact in json_obj.get(VariableContactAction.CONTACTS):
            name = contact.get(VariableContactAction.NAME, None)
            phone = contact.get(VariableContactAction.PHONE, None)
            contact_uuid = contact.get(VariableContactAction.UUID, None)

            contact = Contact.objects.filter(uuid=contact_uuid, org=org).first()
            if not contact and phone:  # pragma: needs cover
                contact = Contact.get_or_create(org, org.created_by, name=None, urns=[(TEL_SCHEME, phone)])

                # if they dont have a name use the one in our action
                if name and not contact.name:  # pragma: needs cover
                    contact.name = name
                    contact.save(update_fields=['name'])

            if contact:
                contacts.append(contact)

        return contacts

    @classmethod
    def parse_variables(cls, org, json_obj):
        variables = []
        if VariableContactAction.VARIABLES in json_obj:
            variables = list(_.get(VariableContactAction.ID) for _ in json_obj.get(VariableContactAction.VARIABLES))
        return variables

    def build_groups_and_contacts(self, run, msg):
        message_context = run.flow.build_expressions_context(run.contact, msg)
        contacts = list(self.contacts)
        groups = list(self.groups)

        # see if we've got groups or contacts
        for variable in self.variables:
            # this is a marker for a new contact
            if variable == NEW_CONTACT_VARIABLE:
                # if this is a test contact, stuff a fake contact in for logging purposes
                if run.contact.is_test:  # pragma: needs cover
                    contacts.append(Contact(pk=-1))

                # otherwise, really create the contact
                else:
                    contacts.append(Contact.get_or_create(run.org, get_flow_user(run.org), name=None, urns=()))

            # other type of variable, perform our substitution
            else:
                (variable, errors) = Msg.substitute_variables(variable, message_context, org=run.flow.org)

                variable_group = ContactGroup.get_user_group(run.flow.org, name=variable)
                if variable_group:  # pragma: needs cover
                    groups.append(variable_group)
                else:
                    country = run.flow.org.get_country_code()
                    if country:
                        (number, valid) = URN.normalize_number(variable, country)
                        if number and valid:
                            contact = Contact.get_or_create(run.org, get_flow_user(run.org), urns=[URN.from_tel(number)])
                            contacts.append(contact)

        return groups, contacts


class TriggerFlowAction(VariableContactAction):
    """
    Action that starts a set of contacts down another flow
    """
    TYPE = 'trigger-flow'

    def __init__(self, flow, groups, contacts, variables):
        self.flow = flow
        super(TriggerFlowAction, self).__init__(groups, contacts, variables)

    @classmethod
    def from_json(cls, org, json_obj):
        flow_json = json_obj.get('flow')
        uuid = flow_json.get('uuid')
        flow = Flow.objects.filter(org=org, is_active=True,
                                   is_archived=False, uuid=uuid).first()

        # it is possible our flow got deleted
        if not flow:
            return None

        groups = VariableContactAction.parse_groups(org, json_obj)
        contacts = VariableContactAction.parse_contacts(org, json_obj)
        variables = VariableContactAction.parse_variables(org, json_obj)

        return TriggerFlowAction(flow, groups, contacts, variables)

    def as_json(self):
        contact_ids = [dict(uuid=_.uuid, name=_.name) for _ in self.contacts]
        group_ids = [dict(uuid=_.uuid, name=_.name) for _ in self.groups]
        variables = [dict(id=_) for _ in self.variables]
        return dict(type=TriggerFlowAction.TYPE, flow=dict(uuid=self.flow.uuid, name=self.flow.name),
                    contacts=contact_ids, groups=group_ids, variables=variables)

    def execute(self, run, context, actionset_uuid, msg, offline_on=None):
        if self.flow:
            (groups, contacts) = self.build_groups_and_contacts(run, msg)
            # start our contacts down the flow
            if not run.contact.is_test:
                # our extra will be our flow variables in our message context
                extra = context.get('extra', dict())
                child_runs = self.flow.start(groups, contacts, restart_participants=True, started_flows=[run.flow.pk],
                                             extra=extra, parent_run=run)

                # build up all the msgs that where sent by our flow
                msgs = []
                for run in child_runs:
                    msgs += run.start_msgs

                return msgs
            else:  # pragma: needs cover
                unique_contacts = set()
                for contact in contacts:
                    unique_contacts.add(contact.pk)

                for group in groups:
                    for contact in group.contacts.all():
                        unique_contacts.add(contact.pk)

                self.logger(run, self.flow, len(unique_contacts))

            return []  # pragma: needs cover
        else:  # pragma: no cover
            return []

    def logger(self, run, flow, contact_count):  # pragma: needs cover
        log_txt = _("Added %d contact(s) to '%s' flow") % (contact_count, flow.name)
        log = ActionLog.create(run, log_txt)
        return log


class SetLanguageAction(Action):
    """
    Action that sets the language for a contact
    """
    TYPE = 'lang'
    LANG = 'lang'
    NAME = 'name'

    def __init__(self, lang, name):
        self.lang = lang
        self.name = name

    @classmethod
    def from_json(cls, org, json_obj):
        return SetLanguageAction(json_obj.get(cls.LANG), json_obj.get(cls.NAME))

    def as_json(self):
        return dict(type=SetLanguageAction.TYPE, lang=self.lang, name=self.name)

    def execute(self, run, context, actionset_uuid, msg, offline_on=None):

        if len(self.lang) != 3:
            run.contact.language = None
        else:
            run.contact.language = self.lang

        run.contact.save(update_fields=['language'])
        self.logger(run)
        return []

    def logger(self, run):  # pragma: needs cover
        # only log for test contact
        if not run.contact.is_test:
            return False

        log_txt = _("Setting language to %s") % self.name
        log = ActionLog.create(run, log_txt)
        return log


class StartFlowAction(Action):
    """
    Action that starts the contact into another flow
    """
    TYPE = 'flow'
    FLOW = 'flow'
    NAME = 'name'
    UUID = 'uuid'

    def __init__(self, flow):
        self.flow = flow

    @classmethod
    def from_json(cls, org, json_obj):
        flow_obj = json_obj.get(cls.FLOW)
        flow_uuid = flow_obj.get(cls.UUID)

        flow = Flow.objects.filter(org=org, is_active=True, is_archived=False, uuid=flow_uuid).first()

        # it is possible our flow got deleted
        if not flow:
            return None
        else:
            return StartFlowAction(flow)

    def as_json(self):
        return dict(type=StartFlowAction.TYPE, flow=dict(uuid=self.flow.uuid, name=self.flow.name))

    def execute(self, run, context, actionset_uuid, msg, started_flows, offline_on=None):
        msgs = []

        # our extra will be our flow variables in our message context
        extra = context.get('extra', dict())

        # if they are both flow runs, just redirect the call
        if run.flow.flow_type == Flow.VOICE and self.flow.flow_type == Flow.VOICE:
            new_run = self.flow.start([], [run.contact], started_flows=started_flows,
                                      restart_participants=True, extra=extra, parent_run=run)[0]
            url = "https://%s%s" % (settings.TEMBA_HOST, reverse('ivr.ivrcall_handle', args=[new_run.session.pk]))
            run.voice_response.redirect(url)
        else:
            child_runs = self.flow.start([], [run.contact], started_flows=started_flows, restart_participants=True,
                                         extra=extra, parent_run=run)
            for run in child_runs:
                msgs += run.start_msgs

        self.logger(run)
        return msgs

    def logger(self, run):  # pragma: needs cover
        # only log for test contact
        if not run.contact.is_test:
            return False

        log_txt = _("Starting other flow %s") % self.flow.name

        log = ActionLog.create(run, log_txt)

        return log


class SaveToContactAction(Action):
    """
    Action to save a variable substitution to a field on a contact
    """
    TYPE = 'save'
    FIELD = 'field'
    LABEL = 'label'
    VALUE = 'value'

    def __init__(self, label, field, value):
        self.label = label
        self.field = field
        self.value = value

    @classmethod
    def get_label(cls, org, field, label=None):

        # make sure this field exists
        if field == 'name':
            label = 'Contact Name'
        elif field == 'first_name':
            label = 'First Name'
        elif field == 'tel_e164':
            label = 'Phone Number'
        elif field in ContactURN.CONTEXT_KEYS_TO_SCHEME.keys():
            label = six.text_type(ContactURN.CONTEXT_KEYS_TO_LABEL[field])
        else:
            contact_field = ContactField.objects.filter(org=org, key=field).first()
            if contact_field:
                label = contact_field.label
            else:
                ContactField.get_or_create(org, get_flow_user(org), field, label)

        return label

    @classmethod
    def from_json(cls, org, json_obj):
        # they are creating a new field
        label = json_obj.get(cls.LABEL)
        field = json_obj.get(cls.FIELD)
        value = json_obj.get(cls.VALUE)

        if label and label.startswith('[_NEW_]'):
            label = label[7:]

        # create our contact field if necessary
        if not field:
            field = ContactField.make_key(label)

        # look up our label
        label = cls.get_label(org, field, label)

        return SaveToContactAction(label, field, value)

    def as_json(self):
        return dict(type=SaveToContactAction.TYPE, label=self.label, field=self.field, value=self.value)

    def execute(self, run, context, actionset_uuid, msg, offline_on=None):
        # evaluate our value
        contact = run.contact
        user = get_flow_user(run.org)
        (value, errors) = Msg.substitute_variables(self.value, context, org=run.flow.org)

        if contact.is_test and errors:  # pragma: needs cover
            ActionLog.warn(run, _("Expression contained errors: %s") % ', '.join(errors))

        value = value.strip()

        if self.field == 'name':
            new_value = value[:128]
            contact.name = new_value
            contact.modified_by = user
            contact.save(update_fields=('name', 'modified_by', 'modified_on'))
            self.logger(run, new_value)

        elif self.field == 'first_name':
            new_value = value[:128]
            contact.set_first_name(new_value)
            contact.modified_by = user
            contact.save(update_fields=('name', 'modified_by', 'modified_on'))
            self.logger(run, new_value)

        elif self.field in ContactURN.CONTEXT_KEYS_TO_SCHEME.keys():
            new_value = value[:128]

            # add in our new urn number
            scheme = ContactURN.CONTEXT_KEYS_TO_SCHEME[self.field]

            # trim off '@' for twitter handles
            if self.field == 'twitter':  # pragma: needs cover
                if len(new_value) > 0:
                    if new_value[0] == '@':
                        new_value = new_value[1:]

            # only valid urns get added, sorry
            new_urn = None
            if new_value:
                new_urn = URN.normalize(URN.from_parts(scheme, new_value))
                if not URN.validate(new_urn, contact.org.get_country_code()):
                    new_urn = False
                    if contact.is_test:
                        ActionLog.warn(run, _('Contact not updated, invalid connection for contact (%s:%s)' % (scheme, new_value)))
            else:
                if contact.is_test:
                    ActionLog.warn(run, _('Contact not updated, missing connection for contact'))

            if new_urn:
                urns = [urn.urn for urn in contact.urns.all()]
                urns += [new_urn]

                # don't really update URNs on test contacts
                if contact.is_test:
                    ActionLog.info(run, _("Added %s as @contact.%s - skipped in simulator" % (new_value, scheme)))
                else:
                    contact.update_urns(user, urns)

        else:
            new_value = value[:Msg.MAX_SIZE]
            contact.set_field(user, self.field, new_value)
            self.logger(run, new_value)

        return []

    def logger(self, run, new_value):  # pragma: needs cover
        # only log for test contact
        if not run.contact.is_test:
            return False

        label = SaveToContactAction.get_label(run.flow.org, self.field, self.label)
        log_txt = _("Updated %s to '%s'") % (label, new_value)

        log = ActionLog.create(run, log_txt)

        return log


class SetChannelAction(Action):
    """
    Action which sets the preferred channel to use for this Contact. If the contact has no URNs that match
    the Channel being set then this is a no-op.
    """
    TYPE = 'channel'
    CHANNEL = 'channel'
    NAME = 'name'

    def __init__(self, channel):
        self.channel = channel
        super(Action, self).__init__()

    @classmethod
    def from_json(cls, org, json_obj):
        channel_uuid = json_obj.get(SetChannelAction.CHANNEL)

        if channel_uuid:
            channel = Channel.objects.filter(org=org, is_active=True, uuid=channel_uuid).first()
        else:  # pragma: needs cover
            channel = None
        return SetChannelAction(channel)

    def as_json(self):
        channel_uuid = self.channel.uuid if self.channel else None
        channel_name = "%s: %s" % (self.channel.get_channel_type_display(), self.channel.get_address_display()) if self.channel else None
        return dict(type=SetChannelAction.TYPE, channel=channel_uuid, name=channel_name)

    def execute(self, run, context, actionset_uuid, msg, offline_on=None):
        # if we found the channel to set
        if self.channel:

            # don't set preferred channel for test contacts
            if not run.contact.is_test:
                run.contact.set_preferred_channel(self.channel)

            self.log(run, _("Updated preferred channel to %s") % self.channel.name)
            return []
        else:
            self.log(run, _("Channel not found, no action taken"))
            return []

    def log(self, run, text):  # pragma: no cover
        if run.contact.is_test:
            ActionLog.create(run, text)


class SendAction(VariableContactAction):
    """
    Action which sends a message to a specified set of contacts and groups.
    """
    TYPE = 'send'
    MESSAGE = 'msg'
    MEDIA = 'media'

    def __init__(self, msg, groups, contacts, variables, media=None):
        self.msg = msg
        self.media = media if media else {}
        super(SendAction, self).__init__(groups, contacts, variables)

    @classmethod
    def from_json(cls, org, json_obj):
        groups = VariableContactAction.parse_groups(org, json_obj)
        contacts = VariableContactAction.parse_contacts(org, json_obj)
        variables = VariableContactAction.parse_variables(org, json_obj)

        return SendAction(json_obj.get(SendAction.MESSAGE), groups, contacts, variables,
                          json_obj.get(SendAction.MEDIA, None))

    def as_json(self):
        contact_ids = [dict(uuid=_.uuid) for _ in self.contacts]
        group_ids = [dict(uuid=_.uuid, name=_.name) for _ in self.groups]
        variables = [dict(id=_) for _ in self.variables]
        return dict(type=SendAction.TYPE, msg=self.msg, contacts=contact_ids, groups=group_ids, variables=variables,
                    media=self.media)

    def execute(self, run, context, actionset_uuid, msg, offline_on=None):
        if self.msg or self.media:
            flow = run.flow
            (groups, contacts) = self.build_groups_and_contacts(run, msg)

            # create our broadcast and send it
            if not run.contact.is_test:

                # if we have localized versions, add those to our broadcast definition
                language_dict = None
                if isinstance(self.msg, dict):
                    language_dict = json.dumps(self.msg)

                message_text = run.flow.get_localized_text(self.msg)

                media_dict = None
                if self.media:
                    media_dict = json.dumps(self.media)

                # no message text and no media_dict? then no-op
                if not message_text and not media_dict:
                    return list()

                recipients = groups + contacts

                broadcast = Broadcast.create(flow.org, flow.modified_by, message_text, recipients,
                                             media_dict=media_dict, language_dict=language_dict,
                                             base_language=flow.base_language)
                broadcast.send(trigger_send=False, message_context=context)
                return list(broadcast.get_messages())

            else:
                unique_contacts = set()
                for contact in contacts:
                    unique_contacts.add(contact.pk)

                for group in groups:
                    for contact in group.contacts.all():
                        unique_contacts.add(contact.pk)

                # contact refers to each contact this message is being sent to so evaluate without it for logging
                del context['contact']

                text = run.flow.get_localized_text(self.msg, run.contact)
                (message, errors) = Msg.substitute_variables(text, context, org=run.flow.org, partial_vars=True)

                self.logger(run, message, len(unique_contacts))

            return []
        else:  # pragma: no cover
            return []

    def logger(self, run, text, contact_count):
        log_txt = _n("Sending '%(msg)s' to %(count)d contact",
                     "Sending '%(msg)s' to %(count)d contacts",
                     contact_count) % dict(msg=text, count=contact_count)
        log = ActionLog.create(run, log_txt)
        return log


class Rule(object):

    def __init__(self, uuid, category, destination, destination_type, test, label=None):
        self.uuid = uuid
        self.category = category
        self.destination = destination
        self.destination_type = destination_type
        self.test = test
        self.label = label

    def get_category_name(self, flow_lang):
        if not self.category:  # pragma: needs cover
            if isinstance(self.test, BetweenTest):
                return "%s-%s" % (self.test.min, self.test.max)

        # return the category name for the flow language version
        if isinstance(self.category, dict):
            if flow_lang:
                return self.category[flow_lang]
            else:  # pragma: needs cover
                return self.category.values()[0]

        return self.category  # pragma: needs cover

    def matches(self, run, sms, context, text):
        return self.test.evaluate(run, sms, context, text)

    def as_json(self):
        return dict(uuid=self.uuid,
                    category=self.category,
                    destination=self.destination,
                    destination_type=self.destination_type,
                    test=self.test.as_json(),
                    label=self.label)

    @classmethod
    def from_json_array(cls, org, json):
        rules = []
        for rule in json:
            category = rule.get('category', None)

            if isinstance(category, dict):
                # prune all of our translations to 36
                for k, v in category.items():
                    if isinstance(v, six.string_types):
                        category[k] = v[:36]
            elif category:
                category = category[:36]

            destination = rule.get('destination', None)
            destination_type = None

            # determine our destination type, if its not set its an action set
            if destination:
                destination_type = rule.get('destination_type', FlowStep.TYPE_ACTION_SET)

            rules.append(Rule(rule.get('uuid'),
                              category,
                              destination,
                              destination_type,
                              Test.from_json(org, rule['test']),
                              rule.get('label')))

        return rules


class Test(object):
    TYPE = 'type'
    __test_mapping = None

    @classmethod
    def from_json(cls, org, json_dict):
        if not cls.__test_mapping:
            cls.__test_mapping = {
                SubflowTest.TYPE: SubflowTest,
                TrueTest.TYPE: TrueTest,
                FalseTest.TYPE: FalseTest,
                AndTest.TYPE: AndTest,
                OrTest.TYPE: OrTest,
                ContainsTest.TYPE: ContainsTest,
                ContainsAnyTest.TYPE: ContainsAnyTest,
                NumberTest.TYPE: NumberTest,
                LtTest.TYPE: LtTest,
                LteTest.TYPE: LteTest,
                GtTest.TYPE: GtTest,
                GteTest.TYPE: GteTest,
                EqTest.TYPE: EqTest,
                BetweenTest.TYPE: BetweenTest,
                StartsWithTest.TYPE: StartsWithTest,
                HasDateTest.TYPE: HasDateTest,
                DateEqualTest.TYPE: DateEqualTest,
                DateAfterTest.TYPE: DateAfterTest,
                DateBeforeTest.TYPE: DateBeforeTest,
                PhoneTest.TYPE: PhoneTest,
                RegexTest.TYPE: RegexTest,
                HasWardTest.TYPE: HasWardTest,
                HasDistrictTest.TYPE: HasDistrictTest,
                HasStateTest.TYPE: HasStateTest,
                NotEmptyTest.TYPE: NotEmptyTest,
                InterruptTest.TYPE: InterruptTest,
                TimeoutTest.TYPE: TimeoutTest,
                AirtimeStatusTest.TYPE: AirtimeStatusTest,
                WebhookStatusTest.TYPE: WebhookStatusTest,
                InGroupTest.TYPE: InGroupTest
            }

        type = json_dict.get(cls.TYPE, None)
        if not type:  # pragma: no cover
            raise FlowException("Test definition missing 'type' field: %s", json_dict)

        if type not in cls.__test_mapping:  # pragma: no cover
            raise FlowException("Unknown type: '%s' in definition: %s" % (type, json_dict))

        return cls.__test_mapping[type].from_json(org, json_dict)

    @classmethod
    def from_json_array(cls, org, json):
        tests = []
        for inner in json:
            tests.append(Test.from_json(org, inner))

        return tests

    def evaluate(self, run, sms, context, text):  # pragma: no cover
        """
        Where the work happens, subclasses need to be able to evalute their Test
        according to their definition given the passed in message. Tests do not have
        side effects.
        """
        raise FlowException("Subclasses must implement evaluate, returning a tuple containing 1 or 0 and the value tested")


class WebhookStatusTest(Test):
    """
    {op: 'webhook', status: 'success' }
    """
    TYPE = 'webhook_status'
    STATUS = 'status'

    STATUS_SUCCESS = 'success'
    STATUS_FAILURE = 'failure'

    def __init__(self, status):
        self.status = status

    @classmethod
    def from_json(cls, org, json):
        return WebhookStatusTest(json.get('status'))

    def as_json(self):  # pragma: needs cover
        return dict(type=WebhookStatusTest.TYPE, status=self.status)

    def evaluate(self, run, sms, context, text):
        # we treat any 20* return code as successful
        success = 200 <= int(text) < 300

        if success and self.status == WebhookStatusTest.STATUS_SUCCESS:
            return 1, text
        elif not success and self.status == WebhookStatusTest.STATUS_FAILURE:
            return 1, text
        else:
            return 0, None


class AirtimeStatusTest(Test):
    """
    {op: 'airtime_status'}
    """
    TYPE = 'airtime_status'
    EXIT = 'exit_status'

    STATUS_SUCCESS = 'success'
    STATUS_FAILED = 'failed'

    STATUS_MAP = {STATUS_SUCCESS: AirtimeTransfer.SUCCESS,
                  STATUS_FAILED: AirtimeTransfer.FAILED}

    def __init__(self, exit_status):
        self.exit_status = exit_status

    @classmethod
    def from_json(cls, org, json):
        return AirtimeStatusTest(json.get('exit_status'))

    def as_json(self):  # pragma: needs cover
        return dict(type=AirtimeStatusTest.TYPE, exit_status=self.exit_status)

    def evaluate(self, run, sms, context, text):
        status = text
        if status and AirtimeStatusTest.STATUS_MAP[self.exit_status] == status:
            return 1, status
        return 0, None


class InGroupTest(Test):
    """
    { op: "in_group" }
    """
    TYPE = 'in_group'
    NAME = 'name'
    UUID = 'uuid'
    TEST = 'test'

    def __init__(self, group):
        self.group = group

    @classmethod
    def from_json(cls, org, json):
        group = json.get(InGroupTest.TEST)
        name = group.get(InGroupTest.NAME)
        uuid = group.get(InGroupTest.UUID)
        return InGroupTest(ContactGroup.get_or_create(org, org.created_by, name, uuid))

    def as_json(self):  # pragma: needs cover
        return dict(type=InGroupTest.TYPE, name=self.group.name, uuid=self.group.uuid)

    def evaluate(self, run, sms, context, text):
        if run.contact.user_groups.filter(id=self.group.id).first():
            return 1, self.group.name
        return 0, None


class SubflowTest(Test):
    """
    { op: "subflow" }
    """
    TYPE = 'subflow'
    EXIT = 'exit_type'

    TYPE_COMPLETED = 'completed'
    TYPE_EXPIRED = 'expired'

    EXIT_MAP = {TYPE_COMPLETED: FlowRun.EXIT_TYPE_COMPLETED,
                TYPE_EXPIRED: FlowRun.EXIT_TYPE_EXPIRED}

    def __init__(self, exit_type):
        self.exit_type = exit_type

    @classmethod
    def from_json(cls, org, json):
        return SubflowTest(json.get(SubflowTest.EXIT))

    def as_json(self):  # pragma: needs cover
        return dict(type=SubflowTest.TYPE, exit_type=self.exit_type)

    def evaluate(self, run, sms, context, text):
        # lookup the subflow run
        subflow_run = FlowRun.objects.filter(parent=run).order_by('-created_on').first()

        if subflow_run and SubflowTest.EXIT_MAP[self.exit_type] == subflow_run.exit_type:
            return 1, text
        return 0, None


class TimeoutTest(Test):
    """
    { op: "timeout", minutes: 60 }
    """
    TYPE = 'timeout'
    MINUTES = 'minutes'

    def __init__(self, minutes):
        self.minutes = minutes

    @classmethod
    def from_json(cls, org, json):
        return TimeoutTest(int(json.get(TimeoutTest.MINUTES)))

    def as_json(self):  # pragma: needs cover
        return {'type': TimeoutTest.TYPE, TimeoutTest.MINUTES: self.minutes}

    def evaluate(self, run, sms, context, text):
        if run.timeout_on < timezone.now():
            return 1, None
        else:  # pragma: needs cover
            return 0, None


class TrueTest(Test):
    """
    { op: "true" }
    """
    TYPE = 'true'

    def __init__(self):
        pass

    @classmethod
    def from_json(cls, org, json):
        return TrueTest()

    def as_json(self):
        return dict(type=TrueTest.TYPE)

    def evaluate(self, run, sms, context, text):
        return 1, text


class FalseTest(Test):
    """
    { op: "false" }
    """
    TYPE = 'false'

    def __init__(self):
        pass

    @classmethod
    def from_json(cls, org, json):
        return FalseTest()

    def as_json(self):
        return dict(type=FalseTest.TYPE)

    def evaluate(self, run, sms, context, text):
        return 0, None


class AndTest(Test):
    """
    { op: "and",  "tests": [ ... ] }
    """
    TESTS = 'tests'
    TYPE = 'and'

    def __init__(self, tests):
        self.tests = tests

    @classmethod
    def from_json(cls, org, json):
        return AndTest(Test.from_json_array(org, json[cls.TESTS]))

    def as_json(self):
        return dict(type=AndTest.TYPE, tests=[_.as_json() for _ in self.tests])

    def evaluate(self, run, sms, context, text):  # pragma: needs cover
        matches = []
        for test in self.tests:
            (result, value) = test.evaluate(run, sms, context, text)
            if result:
                matches.append(value)
            else:
                return 0, None

        # all came out true, we are true
        return 1, " ".join(matches)


class OrTest(Test):
    """
    { op: "or",  "tests": [ ... ] }
    """
    TESTS = 'tests'
    TYPE = 'or'

    def __init__(self, tests):
        self.tests = tests

    @classmethod
    def from_json(cls, org, json):
        return OrTest(Test.from_json_array(org, json[cls.TESTS]))

    def as_json(self):
        return dict(type=OrTest.TYPE, tests=[_.as_json() for _ in self.tests])

    def evaluate(self, run, sms, context, text):  # pragma: needs cover
        for test in self.tests:
            (result, value) = test.evaluate(run, sms, context, text)
            if result:
                return result, value

        return 0, None


class NotEmptyTest(Test):
    """
    { op: "not_empty" }
    """

    TYPE = 'not_empty'

    def __init__(self):  # pragma: needs cover
        pass

    @classmethod
    def from_json(cls, org, json):  # pragma: needs cover
        return NotEmptyTest()

    def as_json(self):  # pragma: needs cover
        return dict(type=NotEmptyTest.TYPE)

    def evaluate(self, run, sms, context, text):  # pragma: needs cover
        if text and len(text.strip()):
            return 1, text
        return 0, None


class ContainsTest(Test):
    """
    { op: "contains", "test": "red" }
    """
    TEST = 'test'
    TYPE = 'contains'

    def __init__(self, test):
        self.test = test

    @classmethod
    def from_json(cls, org, json):
        return cls(json[cls.TEST])

    def as_json(self):
        json = dict(type=ContainsTest.TYPE, test=self.test)
        return json

    def test_in_words(self, test, words, raw_words):
        matches = []
        for index, word in enumerate(words):
            if word == test:
                matches.append(index)
                continue

            # words are over 4 characters and start with the same letter
            if len(word) > 4 and len(test) > 4 and word[0] == test[0]:
                # edit distance of 1 or less is a match
                if edit_distance(word, test) <= 1:
                    matches.append(index)

        return matches

    def evaluate(self, run, sms, context, text):
        # substitute any variables
        test = run.flow.get_localized_text(self.test, run.contact)
        test, errors = Msg.substitute_variables(test, context, org=run.flow.org)

        # tokenize our test
        tests = tokenize(test.lower())

        # tokenize our sms
        words = tokenize(text.lower())
        raw_words = tokenize(text)

        tests = [elt for elt in tests if elt != '']
        words = [elt for elt in words if elt != '']
        raw_words = [elt for elt in raw_words if elt != '']

        # run through each of our tests
        matches = set()
        matched_tests = 0
        for test in tests:
            match = self.test_in_words(test, words, raw_words)
            if match:
                matched_tests += 1
                matches.update(match)

        # we are a match only if every test matches
        if matched_tests == len(tests):
            matches = sorted(list(matches))
            matched_words = " ".join([raw_words[idx] for idx in matches])
            return len(tests), matched_words
        else:
            return 0, None


class ContainsAnyTest(ContainsTest):
    """
    { op: "contains_any", "test": "red" }
    """
    TEST = 'test'
    TYPE = 'contains_any'

    def as_json(self):
        return dict(type=ContainsAnyTest.TYPE, test=self.test)

    def evaluate(self, run, sms, context, text):
        # substitute any variables
        test = run.flow.get_localized_text(self.test, run.contact)
        test, errors = Msg.substitute_variables(test, context, org=run.flow.org)

        # tokenize our test
        tests = tokenize(test.lower())

        # tokenize our sms
        words = tokenize(text.lower())
        raw_words = tokenize(text)

        tests = [elt for elt in tests if elt != '']
        words = [elt for elt in words if elt != '']
        raw_words = [elt for elt in raw_words if elt != '']

        # run through each of our tests
        matches = set()
        for test in tests:
            match = self.test_in_words(test, words, raw_words)
            if match:
                matches.update(match)

        # we are a match if at least one test matches
        if matches:
            matches = sorted(list(matches))
            matched_words = " ".join([raw_words[idx] for idx in matches])
            return 1, matched_words
        else:
            return 0, None


class StartsWithTest(Test):
    """
    { op: "starts", "test": "red" }
    """
    TEST = 'test'
    TYPE = 'starts'

    def __init__(self, test):
        self.test = test

    @classmethod
    def from_json(cls, org, json):
        return cls(json[cls.TEST])

    def as_json(self):  # pragma: needs cover
        return dict(type=StartsWithTest.TYPE, test=self.test)

    def evaluate(self, run, sms, context, text):
        # substitute any variables in our test
        test = run.flow.get_localized_text(self.test, run.contact)
        test, errors = Msg.substitute_variables(test, context, org=run.flow.org)

        # strip leading and trailing whitespace
        text = text.strip()

        # see whether we start with our test
        if text.lower().find(test.lower()) == 0:
            return 1, text[:len(test)]
        else:
            return 0, None


class HasStateTest(Test):
    TYPE = 'state'

    def __init__(self):
        pass

    @classmethod
    def from_json(cls, org, json):
        return cls()

    def as_json(self):
        return dict(type=self.TYPE)

    def evaluate(self, run, sms, context, text):
        org = run.flow.org

        # if they removed their country since adding the rule
        if not org.country:
            return 0, None

        state = org.parse_location(text, AdminBoundary.LEVEL_STATE)
        if state:
            return 1, state[0]

        return 0, None


class HasDistrictTest(Test):
    TYPE = 'district'
    TEST = 'test'

    def __init__(self, state=None):
        self.state = state

    @classmethod
    def from_json(cls, org, json):
        return cls(json[cls.TEST])

    def as_json(self):
        return dict(type=self.TYPE, test=self.state)

    def evaluate(self, run, sms, context, text):

        # if they removed their country since adding the rule
        org = run.flow.org
        if not org.country:
            return 0, None

        # evaluate our district in case it has a replacement variable
        state, errors = Msg.substitute_variables(self.state, context, org=run.flow.org)

        parent = org.parse_location(state, AdminBoundary.LEVEL_STATE)
        if parent:
            district = org.parse_location(text, AdminBoundary.LEVEL_DISTRICT, parent[0])
            if district:
                return 1, district[0]
        district = org.parse_location(text, AdminBoundary.LEVEL_DISTRICT)

        # parse location when state contraint is not provided or available
        if (errors or not state) and len(district) == 1:
            return 1, district[0]

        return 0, None


class HasWardTest(Test):
    TYPE = 'ward'
    STATE = 'state'
    DISTRICT = 'district'

    def __init__(self, state=None, district=None):
        self.state = state
        self.district = district

    @classmethod
    def from_json(cls, org, json):
        return cls(json[cls.STATE], json[cls.DISTRICT])

    def as_json(self):
        return dict(type=self.TYPE, state=self.state, district=self.district)

    def evaluate(self, run, sms, context, text):
        # if they removed their country since adding the rule
        org = run.flow.org
        if not org.country:  # pragma: needs cover
            return 0, None
        district = None

        # evaluate our district in case it has a replacement variable
        district_name, missing_district = Msg.substitute_variables(self.district, context, org=run.flow.org)
        state_name, missing_state = Msg.substitute_variables(self.state, context, org=run.flow.org)
        if (district_name and state_name) and (len(missing_district) == 0 and len(missing_state) == 0):
            state = org.parse_location(state_name, AdminBoundary.LEVEL_STATE)
            if state:
                district = org.parse_location(district_name, AdminBoundary.LEVEL_DISTRICT, state[0])
                if district:
                    ward = org.parse_location(text, AdminBoundary.LEVEL_WARD, district[0])
                    if ward:
                        return 1, ward[0]

        # parse location when district contraint is not provided or available
        ward = org.parse_location(text, AdminBoundary.LEVEL_WARD)
        if len(ward) == 1 and district is None:
            return 1, ward[0]

        return 0, None


class HasDateTest(Test):
    TYPE = 'date'

    def __init__(self):
        pass

    @classmethod
    def from_json(cls, org, json):
        return cls()

    def as_json(self):  # pragma: needs cover
        return dict(type=self.TYPE)

    def evaluate_date_test(self, message_date):
        return True

    def evaluate(self, run, sms, context, text):
        text = text.replace(' ', "-")
        org = run.flow.org
        dayfirst = org.get_dayfirst()
        tz = org.timezone

        (date_format, time_format) = get_datetime_format(dayfirst)

        date = str_to_datetime(text, tz=tz, dayfirst=org.get_dayfirst())
        if date is not None and self.evaluate_date_test(date):
            return 1, datetime_to_str(date, tz=tz, format=time_format, ms=False)

        return 0, None  # pragma: needs cover


class DateTest(Test):
    """
    Base class for those tests that check relative dates
    """
    TEST = 'test'
    TYPE = 'date'

    def __init__(self, test):
        self.test = test

    @classmethod
    def from_json(cls, org, json):
        return cls(json[cls.TEST])

    def as_json(self):  # pragma: needs cover
        return dict(type=self.TYPE, test=self.test)

    def evaluate_date_test(self, date_message, date_test):  # pragma: needs cover
        raise FlowException("Evaluate date test needs to be defined by subclass.")

    def evaluate(self, run, sms, context, text):  # pragma: needs cover
        org = run.flow.org
        dayfirst = org.get_dayfirst()
        tz = org.timezone
        test, errors = Msg.substitute_variables(self.test, context, org=org)

        text = text.replace(' ', "-")
        if not errors:
            date_message = str_to_datetime(text, tz=tz, dayfirst=dayfirst)
            date_test = str_to_datetime(test, tz=tz, dayfirst=dayfirst)

            (date_format, time_format) = get_datetime_format(dayfirst)

            if date_message is not None and date_test is not None and self.evaluate_date_test(date_message, date_test):
                return 1, datetime_to_str(date_message, tz=tz, format=time_format, ms=False)

        return 0, None


class DateEqualTest(DateTest):
    TEST = 'test'
    TYPE = 'date_equal'

    def evaluate_date_test(self, date_message, date_test):  # pragma: needs cover
        return date_message.date() == date_test.date()


class DateAfterTest(DateTest):
    TEST = 'test'
    TYPE = 'date_after'

    def evaluate_date_test(self, date_message, date_test):  # pragma: needs cover
        return date_message >= date_test


class DateBeforeTest(DateTest):
    TEST = 'test'
    TYPE = 'date_before'

    def evaluate_date_test(self, date_message, date_test):  # pragma: needs cover
        return date_message <= date_test


class NumericTest(Test):
    """
    Base class for those tests that do numeric tests.
    """
    TEST = 'test'
    TYPE = ''

    @classmethod
    def convert_to_decimal(cls, word):
        # common substitutions
        original_word = word
        word = word.replace('l', '1').replace('o', '0').replace('O', '0')

        try:
            return (word, Decimal(word))
        except Exception as e:
            # we only try this hard if we haven't already substituted characters
            if original_word == word:
                # does this start with a number?  just use that part if so
                match = regex.match(r"^(\d+).*$", word, regex.UNICODE | regex.V0)
                if match:  # pragma: needs cover
                    return (match.group(1), Decimal(match.group(1)))
                else:
                    raise e
            else:  # pragma: needs cover
                raise e

    # test every word in the message against our test
    def evaluate(self, run, sms, context, text):
        text = text.replace(',', '')
        for word in regex.split(r"\s+", text, flags=regex.UNICODE | regex.V0):
            try:
                (word, decimal) = NumericTest.convert_to_decimal(word)
                if self.evaluate_numeric_test(run, context, decimal):
                    return 1, decimal
            except Exception:  # pragma: needs cover
                pass
        return 0, None


class BetweenTest(NumericTest):
    """
    Test whether we are between two numbers (inclusive)
    """
    MIN = 'min'
    MAX = 'max'
    TYPE = 'between'

    def __init__(self, min_val, max_val):
        self.min = min_val
        self.max = max_val

    @classmethod
    def from_json(cls, org, json):
        return cls(json[cls.MIN], json[cls.MAX])

    def as_json(self):
        return dict(type=self.TYPE, min=self.min, max=self.max)

    def evaluate_numeric_test(self, run, context, decimal_value):
        min_val, min_errors = Msg.substitute_variables(self.min, context, org=run.flow.org)
        max_val, max_errors = Msg.substitute_variables(self.max, context, org=run.flow.org)

        if not min_errors and not max_errors:
            try:
                return Decimal(min_val) <= decimal_value <= Decimal(max_val)
            except Exception:  # pragma: needs cover
                pass

        return False  # pragma: needs cover


class NumberTest(NumericTest):
    """
    Tests that there is any number in the string.
    """
    TYPE = 'number'

    def __init__(self):
        pass

    @classmethod
    def from_json(cls, org, json):
        return cls()

    def as_json(self):  # pragma: needs cover
        return dict(type=self.TYPE)

    def evaluate_numeric_test(self, run, context, decimal_value):
        return True


class SimpleNumericTest(Test):
    """
    Base class for those tests that do a numeric test with a single value
    """
    TEST = 'test'
    TYPE = ''

    def __init__(self, test):
        self.test = test

    @classmethod
    def from_json(cls, org, json):
        return cls(json[cls.TEST])

    def as_json(self):
        return dict(type=self.TYPE, test=self.test)

    def evaluate_numeric_test(self, message_numeric, test_numeric):  # pragma: no cover
        raise FlowException("Evaluate numeric test needs to be defined by subclass")

    # test every word in the message against our test
    def evaluate(self, run, sms, context, text):
        test, errors = Msg.substitute_variables(str(self.test), context, org=run.flow.org)

        text = text.replace(',', '')
        for word in regex.split(r"\s+", text, flags=regex.UNICODE | regex.V0):
            try:
                (word, decimal) = NumericTest.convert_to_decimal(word)
                if self.evaluate_numeric_test(decimal, Decimal(test)):
                    return 1, decimal
            except Exception:
                pass
        return 0, None


class GtTest(SimpleNumericTest):
    TEST = 'test'
    TYPE = 'gt'

    def evaluate_numeric_test(self, message_numeric, test_numeric):
        return message_numeric > test_numeric


class GteTest(SimpleNumericTest):
    TEST = 'test'
    TYPE = 'gte'

    def evaluate_numeric_test(self, message_numeric, test_numeric):
        return message_numeric >= test_numeric


class LtTest(SimpleNumericTest):
    TEST = 'test'
    TYPE = 'lt'

    def evaluate_numeric_test(self, message_numeric, test_numeric):
        return message_numeric < test_numeric


class LteTest(SimpleNumericTest):
    TEST = 'test'
    TYPE = 'lte'

    def evaluate_numeric_test(self, message_numeric, test_numeric):  # pragma: needs cover
        return message_numeric <= test_numeric


class EqTest(SimpleNumericTest):
    TEST = 'test'
    TYPE = 'eq'

    def evaluate_numeric_test(self, message_numeric, test_numeric):
        return message_numeric == test_numeric


class PhoneTest(Test):
    """
    Test for whether a response contains a phone number
    """
    TYPE = 'phone'

    def __init__(self):
        pass

    @classmethod
    def from_json(cls, org, json):
        return cls()

    def as_json(self):  # pragma: needs cover
        return dict(type=self.TYPE)

    def evaluate(self, run, sms, context, text):
        org = run.flow.org

        # try to find a phone number in the text we have been sent
        country_code = org.get_country_code()
        if not country_code:  # pragma: needs cover
            country_code = 'US'

        number = None
        matches = phonenumbers.PhoneNumberMatcher(text, country_code)

        # try it as an international number if we failed
        if not matches.has_next():  # pragma: needs cover
            matches = phonenumbers.PhoneNumberMatcher('+' + text, country_code)

        for match in matches:
            number = phonenumbers.format_number(match.number, phonenumbers.PhoneNumberFormat.E164)

        return number, number


class RegexTest(Test):  # pragma: needs cover
    """
    Test for whether a response matches a regular expression
    """
    TEST = 'test'
    TYPE = 'regex'

    def __init__(self, test):
        self.test = test

    @classmethod
    def from_json(cls, org, json):
        return cls(json[cls.TEST])

    def as_json(self):
        return dict(type=self.TYPE, test=self.test)

    def evaluate(self, run, sms, context, text):
        try:
            test = run.flow.get_localized_text(self.test, run.contact)

            # check whether we match
            rexp = regex.compile(test, regex.UNICODE | regex.IGNORECASE | regex.MULTILINE | regex.V0)
            match = rexp.search(text)

            # if so, $0 will be what we return
            if match:
                return_match = match.group(0)

                # build up a dictionary that contains indexed values
                group_dict = match.groupdict()
                for idx in range(rexp.groups + 1):
                    group_dict[str(idx)] = match.group(idx)

                # set it on run@extra
                run.update_fields(group_dict)

                # return all matched values
                return True, return_match

        except Exception:
            import traceback
            traceback.print_exc()

        return False, None


class InterruptTest(Test):
    """
    Test if it's an interrupt status message
    """
    TYPE = "interrupted_status"

    def __init__(self):
        pass

    @classmethod
    def from_json(cls, org, json):
        return cls()

    def as_json(self):
        return dict(type=self.TYPE)

    def evaluate(self, run, msg, context, text):
        return (True, self.TYPE) if run.session and run.session.status == ChannelSession.INTERRUPTED else (False, None)<|MERGE_RESOLUTION|>--- conflicted
+++ resolved
@@ -5102,13 +5102,10 @@
     def as_json(self):
         return dict(type=ReplyAction.TYPE, msg=self.msg, media=self.media, send_all=self.send_all)
 
-<<<<<<< HEAD
+
     def execute(self, run, actionset_uuid, msg, offline_on=None):
         replies = []
-=======
-    def execute(self, run, context, actionset_uuid, msg, offline_on=None):
-        reply = None
->>>>>>> a0047829
+
 
         if self.msg or self.media:
             user = get_flow_user(run.org)
@@ -5130,7 +5127,7 @@
             status = PENDING
             created_on = None
             if offline_on:
-<<<<<<< HEAD
+
                 status = SENT
                 context = None
                 created_on = offline_on
@@ -5146,15 +5143,7 @@
                         reply_msgs = run.contact.send_all(text, user, trigger_send=False, message_context=context,
                                                           session=run.session, msg_type=self.MSG_TYPE, media=media,
                                                           status=status, created_on=created_on)
-=======
-                reply = Msg.create_outgoing(run.org, user, (run.contact, None), text, status=SENT,
-                                            created_on=offline_on, response_to=msg, media=media)
-            else:
-                try:
-                    if msg:
-                        reply = msg.reply(text, user, trigger_send=False, message_context=context, session=run.session,
-                                          media=media, msg_type=self.MSG_TYPE)
->>>>>>> a0047829
+
                     else:
                         reply_msgs = run.contact.send(text, user, trigger_send=False, message_context=context,
                                                       session=run.session, msg_type=self.MSG_TYPE, media=media,
