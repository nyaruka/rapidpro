--- conflicted
+++ resolved
@@ -2328,13 +2328,9 @@
                     actions = [_.as_json() for _ in Action.from_json_array(self.org, actionset.get(Flow.ACTIONS))]
                     actionset[Flow.ACTIONS] = actions
 
-<<<<<<< HEAD
-            definition = mailroom.get_client().flow_validate(self.org if validate_dependencies else None, json_dict)
-            self.results = definition["_results"]
-=======
             validated = mailroom.get_client().flow_validate(self.org if validate_dependencies else None, json_dict)
             dependencies = validated["_dependencies"]
->>>>>>> 2c76cbe4
+            self.results = validated["_results"]
 
             with transaction.atomic():
                 # TODO remove this when we no longer need rulesets or actionsets
