import logging
import time
from array import array
from collections import defaultdict
from datetime import datetime

import iso8601
import pytz
import regex
from django_redis import get_redis_connection
from packaging.version import Version
from smartmin.models import SmartModel
from xlsxlite.writer import XLSXBook

from django.conf import settings
from django.contrib.auth.models import Group, User
from django.contrib.postgres.fields import ArrayField
from django.core.files.temp import NamedTemporaryFile
from django.db import models, transaction
from django.db.models import Max, Q, Sum
from django.db.models.functions import TruncDate
from django.utils import timezone
from django.utils.translation import gettext_lazy as _

from temba import mailroom
from temba.assets.models import register_asset_store
from temba.channels.models import Channel, ChannelConnection
from temba.classifiers.models import Classifier
from temba.contacts.models import Contact, ContactField, ContactGroup
from temba.globals.models import Global
from temba.msgs.models import Label
from temba.orgs.models import Org
from temba.templates.models import Template
from temba.tickets.models import Ticketer, Topic
from temba.utils import analytics, chunk_list, json, on_transaction_commit, s3
from temba.utils.export import BaseExportAssetStore, BaseExportTask
from temba.utils.models import (
    JSONAsTextField,
    JSONField,
    RequireUpdateFieldsMixin,
    SquashableModel,
    TembaModel,
    generate_uuid,
)
from temba.utils.uuid import uuid4

from . import legacy

logger = logging.getLogger(__name__)


class FlowException(Exception):
    pass


class FlowUserConflictException(FlowException):
    def __init__(self, other_user, last_saved_on):
        self.other_user = other_user
        self.last_saved_on = last_saved_on


class FlowVersionConflictException(FlowException):
    def __init__(self, rejected_version):
        self.rejected_version = rejected_version


FLOW_LOCK_TTL = 60  # 1 minute
FLOW_LOCK_KEY = "org:%d:lock:flow:%d:definition"


class Flow(TembaModel):

    CONTACT_CREATION = "contact_creation"
    CONTACT_PER_RUN = "run"
    CONTACT_PER_LOGIN = "login"

    # items in metadata
    METADATA_RESULTS = "results"
    METADATA_DEPENDENCIES = "dependencies"
    METADATA_WAITING_EXIT_UUIDS = "waiting_exit_uuids"
    METADATA_PARENT_REFS = "parent_refs"
    METADATA_IVR_RETRY = "ivr_retry"

    # items in the response from mailroom flow inspection
    INSPECT_RESULTS = "results"
    INSPECT_DEPENDENCIES = "dependencies"
    INSPECT_WAITING_EXITS = "waiting_exits"
    INSPECT_PARENT_REFS = "parent_refs"
    INSPECT_ISSUES = "issues"

    # items in the flow definition JSON
    DEFINITION_UUID = "uuid"
    DEFINITION_NAME = "name"
    DEFINITION_SPEC_VERSION = "spec_version"
    DEFINITION_TYPE = "type"
    DEFINITION_LANGUAGE = "language"
    DEFINITION_REVISION = "revision"
    DEFINITION_EXPIRE_AFTER_MINUTES = "expire_after_minutes"
    DEFINITION_METADATA = "metadata"
    DEFINITION_NODES = "nodes"
    DEFINITION_UI = "_ui"

    TYPE_MESSAGE = "M"
    TYPE_BACKGROUND = "B"
    TYPE_SURVEY = "S"
    TYPE_VOICE = "V"
    TYPE_USSD = "U"

    TYPE_CHOICES = (
        (TYPE_MESSAGE, _("Messaging")),
        (TYPE_VOICE, _("Phone Call")),
        (TYPE_BACKGROUND, _("Background")),
        (TYPE_SURVEY, _("Surveyor")),
    )

    GOFLOW_TYPES = {
        TYPE_MESSAGE: "messaging",
        TYPE_BACKGROUND: "messaging_background",
        TYPE_SURVEY: "messaging_offline",
        TYPE_VOICE: "voice",
    }

    FINAL_LEGACY_VERSION = legacy.VERSIONS[-1]
    INITIAL_GOFLOW_VERSION = "13.0.0"  # initial version of flow spec to use new engine
    CURRENT_SPEC_VERSION = "13.1.0"  # current flow spec version

    EXPIRES_CHOICES = {
        TYPE_MESSAGE: (
            (5, _("After 5 minutes")),
            (10, _("After 10 minutes")),
            (15, _("After 15 minutes")),
            (30, _("After 30 minutes")),
            (60, _("After 1 hour")),
            (60 * 3, _("After 3 hours")),
            (60 * 6, _("After 6 hours")),
            (60 * 12, _("After 12 hours")),
            (60 * 18, _("After 18 hours")),
            (60 * 24, _("After 1 day")),
            (60 * 24 * 2, _("After 2 days")),
            (60 * 24 * 3, _("After 3 days")),
            (60 * 24 * 7, _("After 1 week")),
            (60 * 24 * 14, _("After 2 weeks")),
            (60 * 24 * 30, _("After 30 days")),
        ),
        TYPE_VOICE: (
            (1, _("After 1 minute")),
            (2, _("After 2 minutes")),
            (3, _("After 3 minutes")),
            (4, _("After 4 minutes")),
            (5, _("After 5 minutes")),
            (10, _("After 10 minutes")),
            (15, _("After 15 minutes")),
        ),
    }
    EXPIRES_DEFAULTS = {
        TYPE_MESSAGE: 60 * 24 * 7,  # 1 week
        TYPE_VOICE: 5,  # 5 minutes
        TYPE_BACKGROUND: 0,
        TYPE_SURVEY: 0,
    }

    name = models.CharField(max_length=64, help_text=_("The name for this flow"))

    labels = models.ManyToManyField("FlowLabel", related_name="flows")

    org = models.ForeignKey(Org, on_delete=models.PROTECT, related_name="flows")

    is_archived = models.BooleanField(default=False)
    is_system = models.BooleanField(default=False)  # e.g. a campaign message event, not user created

    flow_type = models.CharField(max_length=1, choices=TYPE_CHOICES, default=TYPE_MESSAGE)

    # additional information about the flow, e.g. possible results
    metadata = JSONAsTextField(null=True, default=dict)

    expires_after_minutes = models.IntegerField(
        default=EXPIRES_DEFAULTS[TYPE_MESSAGE],
        help_text=_("Minutes of inactivity that will cause expiration from flow"),
    )

    ignore_triggers = models.BooleanField(default=False, help_text=_("Ignore keyword triggers while in this flow"))

    saved_on = models.DateTimeField(auto_now_add=True)
    saved_by = models.ForeignKey(User, on_delete=models.PROTECT, related_name="flow_saves")

    base_language = models.CharField(
        max_length=4,
        null=True,
        blank=True,
        help_text=_("The authoring language, additional languages can be added later"),
        default="base",
    )

    version_number = models.CharField(default=FINAL_LEGACY_VERSION, max_length=8)

    has_issues = models.BooleanField(default=False)

    # dependencies on other assets
    channel_dependencies = models.ManyToManyField(Channel, related_name="dependent_flows")
    classifier_dependencies = models.ManyToManyField(Classifier, related_name="dependent_flows")
    field_dependencies = models.ManyToManyField(ContactField, related_name="dependent_flows")
    flow_dependencies = models.ManyToManyField("Flow", related_name="dependent_flows")
    global_dependencies = models.ManyToManyField(Global, related_name="dependent_flows")
    group_dependencies = models.ManyToManyField(ContactGroup, related_name="dependent_flows")
    label_dependencies = models.ManyToManyField(Label, related_name="dependent_flows")
    template_dependencies = models.ManyToManyField(Template, related_name="dependent_flows")
    ticketer_dependencies = models.ManyToManyField(Ticketer, related_name="dependent_flows")
    topic_dependencies = models.ManyToManyField(Topic, related_name="dependent_topics")
    user_dependencies = models.ManyToManyField(User, related_name="dependent_users")

    @classmethod
    def create(
        cls,
        org,
        user,
        name,
        flow_type=TYPE_MESSAGE,
        expires_after_minutes=0,
        base_language="base",
        create_revision=False,
        **kwargs,
    ):
        assert not expires_after_minutes or cls.is_valid_expires(flow_type, expires_after_minutes)

        flow = cls.objects.create(
            org=org,
            name=name,
            flow_type=flow_type,
            expires_after_minutes=expires_after_minutes or cls.EXPIRES_DEFAULTS[flow_type],
            base_language=base_language,
            saved_by=user,
            created_by=user,
            modified_by=user,
            version_number=Flow.CURRENT_SPEC_VERSION,
            **kwargs,
        )

        if create_revision:
            flow.save_revision(
                user,
                {
                    Flow.DEFINITION_NAME: flow.name,
                    Flow.DEFINITION_UUID: flow.uuid,
                    Flow.DEFINITION_SPEC_VERSION: Flow.CURRENT_SPEC_VERSION,
                    Flow.DEFINITION_LANGUAGE: base_language,
                    Flow.DEFINITION_TYPE: Flow.GOFLOW_TYPES[flow_type],
                    Flow.DEFINITION_NODES: [],
                    Flow.DEFINITION_UI: {},
                },
            )

        analytics.track(user, "temba.flow_created", dict(name=name, uuid=flow.uuid))
        return flow

    @classmethod
    def create_single_message(cls, org, user, message, base_language):
        """
        Creates a special 'single message' flow
        """
        name = "Single Message (%s)" % str(uuid4())
        flow = Flow.create(org, user, name, flow_type=Flow.TYPE_BACKGROUND, is_system=True)
        flow.update_single_message_flow(user, message, base_language)
        return flow

    @property
    def engine_type(self):
        return Flow.GOFLOW_TYPES.get(self.flow_type, "")

    @classmethod
    def label_to_slug(cls, label):
        return regex.sub(r"[^a-z0-9]+", "_", label.lower() if label else "", regex.V0)

    @classmethod
    def create_join_group(cls, org, user, group, response=None, start_flow=None):
        """
        Creates a special 'join group' flow
        """
        base_language = org.flow_languages[0] if org.flow_languages else "base"

        name = Flow.get_unique_name(org, "Join %s" % group.name)
        flow = Flow.create(org, user, name, base_language=base_language)
        flow.version_number = "13.0.0"
        flow.save(update_fields=("version_number",))

        node_uuid = str(uuid4())
        definition = {
            "uuid": flow.uuid,
            "name": flow.name,
            "spec_version": flow.version_number,
            "language": base_language,
            "type": "messaging",
            "localization": {},
            "nodes": [
                {
                    "uuid": node_uuid,
                    "actions": [
                        {
                            "type": "add_contact_groups",
                            "uuid": str(uuid4()),
                            "groups": [{"uuid": group.uuid, "name": group.name}],
                        },
                        {
                            "type": "set_contact_name",
                            "uuid": str(uuid4()),
                            "name": "@(title(remove_first_word(input)))",
                        },
                    ],
                    "exits": [{"uuid": str(uuid4())}],
                }
            ],
            "_ui": {
                "nodes": {node_uuid: {"type": "execute_actions", "position": {"left": 100, "top": 0}}},
                "stickies": {},
            },
        }

        if response:
            definition["nodes"][0]["actions"].append({"type": "send_msg", "uuid": str(uuid4()), "text": response})

        if start_flow:
            definition["nodes"][0]["actions"].append(
                {
                    "type": "enter_flow",
                    "uuid": str(uuid4()),
                    "flow": {"uuid": start_flow.uuid, "name": start_flow.name},
                }
            )

        flow.save_revision(user, definition)
        return flow

    @classmethod
    def import_flows(cls, org, user, export_json, dependency_mapping, same_site=False):
        """
        Import flows from our flow export file
        """

        created_flows = []
        db_types = {value: key for key, value in Flow.GOFLOW_TYPES.items()}

        # fetch or create all the flow db objects
        for flow_def in export_json["flows"]:
            flow_version = Version(flow_def[Flow.DEFINITION_SPEC_VERSION])
            flow_type = db_types[flow_def[Flow.DEFINITION_TYPE]]
            flow_uuid = flow_def[Flow.DEFINITION_UUID]
            flow_name = flow_def[Flow.DEFINITION_NAME]
            flow_expires = flow_def.get(Flow.DEFINITION_EXPIRE_AFTER_MINUTES, 0)

            flow = None
            flow_name = flow_name[:64].strip()

            # ensure expires is valid for the flow type
            if not cls.is_valid_expires(flow_type, flow_expires):
                flow_expires = cls.EXPIRES_DEFAULTS[flow_type]

            # check if we can find that flow by UUID first
            if same_site:
                flow = org.flows.filter(is_active=True, uuid=flow_uuid).first()

            # if it's not of our world, let's try by name
            if not flow:
                flow = org.flows.filter(is_active=True, name=flow_name).first()

            if flow:
                flow.name = Flow.get_unique_name(org, flow_name, ignore=flow)
                flow.version_number = flow_version
                flow.expires_after_minutes = flow_expires
                flow.save(update_fields=("name", "expires_after_minutes"))
            else:
                flow = Flow.create(
                    org,
                    user,
                    Flow.get_unique_name(org, flow_name),
                    flow_type=flow_type,
                    expires_after_minutes=flow_expires,
                )

            # make sure the flow is unarchived
            if flow.is_archived:
                flow.restore(user)

            dependency_mapping[flow_uuid] = str(flow.uuid)
            created_flows.append((flow, flow_def))

        # import each definition (includes re-mapping dependency references)
        for flow, definition in created_flows:
            flow.import_definition(user, definition, dependency_mapping)

        # remap flow UUIDs in any campaign events
        for campaign in export_json.get("campaigns", []):
            for event in campaign["events"]:
                if "flow" in event:
                    flow_uuid = event["flow"]["uuid"]
                    if flow_uuid in dependency_mapping:
                        event["flow"]["uuid"] = dependency_mapping[flow_uuid]

        # remap flow UUIDs in any triggers
        for trigger in export_json.get("triggers", []):
            if "flow" in trigger:
                flow_uuid = trigger["flow"]["uuid"]
                if flow_uuid in dependency_mapping:
                    trigger["flow"]["uuid"] = dependency_mapping[flow_uuid]

        # return the created flows
        return [f[0] for f in created_flows]

    @classmethod
    def is_valid_expires(cls, flow_type: str, expires: int) -> bool:
        valid_expires = {c[0] for c in cls.EXPIRES_CHOICES.get(flow_type, ())}
        return not valid_expires or expires in valid_expires

    @classmethod
    def copy(cls, flow, user):
        copy = Flow.create(flow.org, user, "Copy of %s" % flow.name[:55], flow_type=flow.flow_type)

        # grab the json of our original
        flow_json = flow.get_definition()

        copy.import_definition(user, flow_json, {})

        # copy our expiration as well
        copy.expires_after_minutes = flow.expires_after_minutes
        copy.save()

        return copy

    @classmethod
    def export_translation(cls, org, flows, language):
        flow_ids = [f.id for f in flows]
        return mailroom.get_client().po_export(org.id, flow_ids, language=language)

    @classmethod
    def import_translation(cls, org, flows, language, po_data):
        flow_ids = [f.id for f in flows]
        response = mailroom.get_client().po_import(org.id, flow_ids, language=language, po_data=po_data)
        return {d["uuid"]: d for d in response["flows"]}

    @classmethod
    def get_unique_name(cls, org, base_name, ignore=None):
        """
        Generates a unique flow name based on the given base name
        """
        name = base_name[:64].strip()

        count = 2
        while True:
            flows = Flow.objects.filter(name=name, org=org, is_active=True)
            if ignore:  # pragma: needs cover
                flows = flows.exclude(pk=ignore.pk)

            if not flows.exists():
                break

            name = "%s %d" % (base_name[:59].strip(), count)
            count += 1

        return name

    @classmethod
    def apply_action_label(cls, user, flows, label):
        label.toggle_label(flows, add=True)

    @classmethod
    def apply_action_unlabel(cls, user, flows, label):
        label.toggle_label(flows, add=False)

    @classmethod
    def apply_action_archive(cls, user, flows):
        from temba.campaigns.models import CampaignEvent

        for flow in flows:
            # don't archive flows that belong to campaigns
            has_events = CampaignEvent.objects.filter(
                is_active=True, flow=flow, campaign__org=user.get_org(), campaign__is_archived=False
            ).exists()

            if not has_events:
                flow.archive(user)

    @classmethod
    def apply_action_restore(cls, user, flows):
        for flow in flows:
            try:
                flow.restore(user)
            except FlowException:  # pragma: no cover
                pass

    def get_attrs(self):
        icon = (
            "message-square"
            if self.flow_type == Flow.TYPE_MESSAGE
            else "phone"
            if self.flow_type == Flow.TYPE_VOICE
            else "flow"
        )

        return {"icon": icon, "type": self.flow_type}

    def get_category_counts(self):
        keys = [r["key"] for r in self.metadata["results"]]
        counts = (
            FlowCategoryCount.objects.filter(flow_id=self.id)
            .filter(result_key__in=keys)
            .values("result_key", "category_name")
            .annotate(count=Sum("count"), result_name=Max("result_name"))
        )

        results = {}
        for count in counts:
            key = count["result_key"]
            result = results.get(key, {})
            if "name" not in result:
                if count["category_name"] == "All Responses":
                    continue
                result["key"] = key
                result["name"] = count["result_name"]
                result["categories"] = [dict(name=count["category_name"], count=count["count"])]
                result["total"] = count["count"]
            else:
                result["categories"].append(dict(name=count["category_name"], count=count["count"]))
                result["total"] += count["count"]
            results[count["result_key"]] = result

        for k, v in results.items():
            for cat in results[k]["categories"]:
                if results[k]["total"]:
                    cat["pct"] = float(cat["count"]) / float(results[k]["total"])
                else:
                    cat["pct"] = 0

        # order counts by their place on the flow
        result_list = []
        for key in keys:
            result = results.get(key)
            if result:
                result_list.append(result)

        return dict(counts=result_list)

    def lock(self):
        """
        Locks on this flow to let us make changes to the definition in a thread safe way
        """
        r = get_redis_connection()
        lock_key = FLOW_LOCK_KEY % (self.org_id, self.id)
        return r.lock(lock_key, FLOW_LOCK_TTL)

    def get_node_counts(self):
        """
        Gets the number of contacts at each node in the flow
        """
        return FlowNodeCount.get_totals(self)

    def get_segment_counts(self):
        """
        Gets the number of contacts to have taken each flow segment.
        """
        return FlowPathCount.get_totals(self)

    def get_activity(self):
        """
        Get the activity summary for a flow as a tuple of the number of active runs
        at each step and a map of the previous visits
        """
        return self.get_node_counts(), self.get_segment_counts()

    def is_starting(self):
        """
        Returns whether this flow is already being started by a user
        """
        return (
            self.starts.filter(status__in=(FlowStart.STATUS_STARTING, FlowStart.STATUS_PENDING))
            .exclude(created_by=None)
            .exists()
        )

    def import_definition(self, user, definition, dependency_mapping):
        """
        Allows setting the definition for a flow from another definition. All UUID's will be remapped.
        """

        definition = Flow.migrate_definition(definition, flow=None)

        flow_info = mailroom.get_client().flow_inspect(self.org.id, definition)
        dependencies = flow_info[Flow.INSPECT_DEPENDENCIES]

        def deps_of_type(type_name):
            return [d for d in dependencies if d["type"] == type_name]

        # ensure all field dependencies exist
        for ref in deps_of_type("field"):
            ContactField.get_or_create(self.org, user, ref["key"], ref["name"])

        # ensure all group dependencies exist
        for ref in deps_of_type("group"):
            if ref["uuid"] not in dependency_mapping:
                group = ContactGroup.get_or_create(self.org, user, ref.get("name"), uuid=ref["uuid"])
                dependency_mapping[ref["uuid"]] = str(group.uuid)

        # ensure any label dependencies exist
        for ref in deps_of_type("label"):
            label = Label.get_or_create(self.org, user, ref["name"])
            dependency_mapping[ref["uuid"]] = str(label.uuid)

        # ensure any topic dependencies exist
        for ref in deps_of_type("topic"):
            topic = Topic.get_or_create(self.org, user, ref["name"])
            dependency_mapping[ref["uuid"]] = str(topic.uuid)

        # for dependencies we can't create, look for them by UUID (this is a clone in same workspace)
        # or name (this is an import from other workspace)
        dep_types = {
            "channel": self.org.channels.filter(is_active=True),
            "classifier": self.org.classifiers.filter(is_active=True),
            "flow": self.org.flows.filter(is_active=True),
            "template": self.org.templates.all(),
            "ticketer": self.org.ticketers.filter(is_active=True),
        }
        for dep_type, org_objs in dep_types.items():
            for ref in deps_of_type(dep_type):
                if ref["uuid"] in dependency_mapping:
                    continue

                obj = org_objs.filter(uuid=ref["uuid"]).first()
                if not obj and ref["name"]:
                    name = ref["name"]

                    # migrated legacy flows may have name as <type>: <name>
                    if dep_type == "channel" and ":" in name:
                        name = name.split(":")[-1].strip()

                    obj = org_objs.filter(name=name).first()

                dependency_mapping[ref["uuid"]] = str(obj.uuid) if obj else ref["uuid"]

        # clone definition so that all flow elements get new random UUIDs
        cloned_definition = mailroom.get_client().flow_clone(definition, dependency_mapping)
        if "revision" in cloned_definition:
            del cloned_definition["revision"]

        # save a new revision but we can't validate it just yet because we're in a transaction and mailroom
        # won't see any new database objects
        self.save_revision(user, cloned_definition)

    def archive(self, user):
        self.is_archived = True
        self.modified_by = user
        self.save(update_fields=("is_archived", "modified_by", "modified_on"))

        # queue mailroom to interrupt sessions where contact is currently in this flow
        mailroom.queue_interrupt(self.org, flow=self)

        # archive our triggers as well
        for trigger in self.triggers.all():
            trigger.archive(user)

    def restore(self, user):
        self.is_archived = False
        self.modified_by = user
        self.save(update_fields=("is_archived", "modified_by", "modified_on"))

    def update_single_message_flow(self, user, translations, base_language):
        assert translations and base_language in translations, "must include translation for base language"

        self.base_language = base_language
        self.version_number = "13.0.0"
        self.save(update_fields=("name", "base_language", "version_number"))

        translations = translations.copy()  # don't modify instance being saved on event object

        action_uuid = str(uuid4())
        base_text = translations.pop(base_language)
        localization = {k: {action_uuid: {"text": [v]}} for k, v in translations.items()}

        definition = {
            "uuid": "8ca44c09-791d-453a-9799-a70dd3303306",
            "name": self.name,
            "spec_version": self.version_number,
            "language": base_language,
            "type": "messaging_background",
            "localization": localization,
            "nodes": [
                {
                    "uuid": str(uuid4()),
                    "actions": [{"uuid": action_uuid, "type": "send_msg", "text": base_text}],
                    "exits": [{"uuid": "0c599307-8222-4386-b43c-e41654f03acf"}],
                }
            ],
        }

        self.save_revision(user, definition)

    def get_run_stats(self):
        totals_by_exit = FlowRunCount.get_totals(self)
        total_runs = sum(totals_by_exit.values())
        completed = totals_by_exit.get(FlowRun.EXIT_TYPE_COMPLETED, 0)

        return {
            "total": total_runs,
            "active": totals_by_exit.get(None, 0),
            "completed": completed,
            "expired": totals_by_exit.get(FlowRun.EXIT_TYPE_EXPIRED, 0),
            "interrupted": totals_by_exit.get(FlowRun.EXIT_TYPE_INTERRUPTED, 0),
            "failed": totals_by_exit.get(FlowRun.EXIT_TYPE_FAILED, 0),
            "completion": int(completed * 100 // total_runs) if total_runs else 0,
        }

    def get_recent_contacts(self, exit_uuid: str, dest_uuid: str) -> list:
        r = get_redis_connection()
        key = f"recent_contacts:{exit_uuid}:{dest_uuid}"

        # fetch members of the sorted set from redis and save as tuples of (contact_id, operand, time)
        contact_ids = set()
        raw = []
        for member, score in r.zrange(key, start=0, end=-1, desc=True, withscores=True):
            rand, contact_id, operand = member.decode().split("|", maxsplit=2)
            contact_ids.add(int(contact_id))
            raw.append((int(contact_id), operand, datetime.utcfromtimestamp(score).replace(tzinfo=pytz.UTC)))

        # lookup all the referenced contacts
        contacts_by_id = {c.id: c for c in self.org.contacts.filter(id__in=contact_ids, is_active=True)}

        # if contact still exists, include in results
        recent = []
        for r in raw:
            contact = contacts_by_id.get(r[0])
            if contact:
                recent.append(
                    {
                        "contact": {"uuid": str(contact.uuid), "name": contact.get_display(org=self.org)},
                        "operand": r[1],
                        "time": r[2].isoformat(),
                    }
                )

        return recent

    def async_start(self, user, groups, contacts, query=None, restart_participants=False, include_active=True):
        """
        Causes us to schedule a flow to start in a background thread.
        """

        assert not self.org.is_flagged and not self.org.is_suspended, "flagged and suspended orgs can't start flows"

        flow_start = FlowStart.objects.create(
            org=self.org,
            flow=self,
            start_type=FlowStart.TYPE_MANUAL,
            restart_participants=restart_participants,
            include_active=include_active,
            created_by=user,
            query=query,
        )

        contact_ids = [c.id for c in contacts]
        flow_start.contacts.add(*contact_ids)

        group_ids = [g.id for g in groups]
        flow_start.groups.add(*group_ids)
        flow_start.async_start()

    def get_export_dependencies(self):
        """
        Get the dependencies of this flow that should be exported with it
        """
        dependencies = set()
        dependencies.update(self.flow_dependencies.all())
        dependencies.update(self.field_dependencies.all())
        dependencies.update(self.group_dependencies.all())
        return dependencies

    def get_dependencies_metadata(self, type_name):
        """
        Get the dependencies of the given type from the flow metadata
        """
        deps = self.metadata.get(Flow.METADATA_DEPENDENCIES, [])
        return [d for d in deps if d["type"] == type_name]

    def is_legacy(self) -> bool:
        """
        Returns whether this flow still uses a legacy definition
        """
        return Version(self.version_number) < Version(Flow.INITIAL_GOFLOW_VERSION)

    def as_export_ref(self) -> dict:
        return {Flow.DEFINITION_UUID: str(self.uuid), Flow.DEFINITION_NAME: self.name}

    @classmethod
    def get_metadata(cls, flow_info) -> dict:
        return {
            Flow.METADATA_RESULTS: flow_info[Flow.INSPECT_RESULTS],
            Flow.METADATA_DEPENDENCIES: flow_info[Flow.INSPECT_DEPENDENCIES],
            Flow.METADATA_WAITING_EXIT_UUIDS: flow_info[Flow.INSPECT_WAITING_EXITS],
            Flow.METADATA_PARENT_REFS: flow_info[Flow.INSPECT_PARENT_REFS],
        }

    def ensure_current_version(self):
        """
        Makes sure the flow is at the latest spec version
        """

        # nothing to do if flow is already at the target version
        if Version(self.version_number) >= Version(Flow.CURRENT_SPEC_VERSION):
            return

        with self.lock():
            revision = self.get_current_revision()
            flow_def = revision.get_migrated_definition()

            self.save_revision(user=None, definition=flow_def)
            self.refresh_from_db()

    def get_definition(self) -> dict:
        """
        Returns the current definition of this flow
        """
        rev = self.get_current_revision()

        assert rev, "can't get definition of flow with no revisions"

        # update metadata in definition from database object as it may be out of date
        definition = rev.definition

        if self.is_legacy():
            if "metadata" not in definition:
                definition["metadata"] = {}
            definition["metadata"]["uuid"] = self.uuid
            definition["metadata"]["name"] = self.name
            definition["metadata"]["revision"] = rev.revision
            definition["metadata"]["expires"] = self.expires_after_minutes
        else:
            definition[Flow.DEFINITION_UUID] = self.uuid
            definition[Flow.DEFINITION_NAME] = self.name
            definition[Flow.DEFINITION_REVISION] = rev.revision
            definition[Flow.DEFINITION_EXPIRE_AFTER_MINUTES] = self.expires_after_minutes
        return definition

    def get_current_revision(self):
        """
        Returns the last saved revision for this flow if any
        """
        return self.revisions.order_by("revision").last()

    def save_revision(self, user, definition) -> tuple:
        """
        Saves a new revision for this flow, validation will be done on the definition first
        """
        if Version(definition.get(Flow.DEFINITION_SPEC_VERSION)) < Version(Flow.INITIAL_GOFLOW_VERSION):
            raise FlowVersionConflictException(definition.get(Flow.DEFINITION_SPEC_VERSION))

        current_revision = self.get_current_revision()

        if current_revision:
            # check we aren't walking over someone else
            definition_revision = definition.get(Flow.DEFINITION_REVISION)
            if definition_revision is not None and definition_revision < current_revision.revision:
                raise FlowUserConflictException(self.saved_by, self.saved_on)

            revision = current_revision.revision + 1
        else:
            revision = 1

        # update metadata from database object
        definition[Flow.DEFINITION_UUID] = self.uuid
        definition[Flow.DEFINITION_NAME] = self.name
        definition[Flow.DEFINITION_REVISION] = revision
        definition[Flow.DEFINITION_EXPIRE_AFTER_MINUTES] = self.expires_after_minutes

        # inspect the flow (with optional validation)
        flow_info = mailroom.get_client().flow_inspect(self.org.id, definition)
        dependencies = flow_info[Flow.INSPECT_DEPENDENCIES]
        issues = flow_info[Flow.INSPECT_ISSUES]

        if user is None:
            is_system_rev = True
            user = get_flow_user(self.org)
        else:
            is_system_rev = False

        with transaction.atomic():
            new_metadata = Flow.get_metadata(flow_info)

            # IVR retry is the only value in metadata that doesn't come from flow inspection
            if self.metadata and Flow.METADATA_IVR_RETRY in self.metadata:
                new_metadata[Flow.METADATA_IVR_RETRY] = self.metadata[Flow.METADATA_IVR_RETRY]

            # update our flow fields
            self.base_language = definition.get(Flow.DEFINITION_LANGUAGE, None)
            self.version_number = Flow.CURRENT_SPEC_VERSION
            self.has_issues = len(issues) > 0
            self.metadata = new_metadata
            self.modified_by = user
            self.modified_on = timezone.now()
            fields = ["base_language", "version_number", "has_issues", "metadata", "modified_by", "modified_on"]

            if not is_system_rev:
                self.saved_by = user
                self.saved_on = timezone.now()
                fields += ["saved_by", "saved_on"]

            self.save(update_fields=fields)

            # create our new revision
            revision = self.revisions.create(
                definition=definition,
                created_by=user,
                modified_by=user,
                spec_version=Flow.CURRENT_SPEC_VERSION,
                revision=revision,
            )

            self.update_dependencies(dependencies)

        return revision, issues

    @classmethod
    def migrate_definition(cls, flow_def, flow, to_version=None):
        if not to_version:
            to_version = cls.CURRENT_SPEC_VERSION

        if "version" in flow_def:
            flow_def = legacy.migrate_definition(flow_def, flow=flow)

        # migrate using goflow for anything newer
        if Version(to_version) >= Version(Flow.INITIAL_GOFLOW_VERSION):
            flow_def = mailroom.get_client().flow_migrate(flow_def, to_version)

        return flow_def

    @classmethod
    def migrate_export(cls, org, exported_json, same_site, version):
        # use legacy migrations to get export to final legacy version
        if version < Version(Flow.FINAL_LEGACY_VERSION):
            from temba.flows.legacy import exports

            exported_json = exports.migrate(org, exported_json, same_site, version)

        migrated_flows = []
        for flow_def in exported_json["flows"]:
            migrated_def = Flow.migrate_definition(flow_def, flow=None)
            migrated_flows.append(migrated_def)

        exported_json["flows"] = migrated_flows

        return exported_json

    def update_dependencies(self, dependencies):
        # build a lookup of types to identifier lists
        identifiers = defaultdict(list)
        for dep in dependencies:
            identifier = dep.get("uuid", dep.get("key"))
            identifiers[dep["type"]].append(identifier)

        # globals aren't included in exports so they're created here too if they don't exist, with blank values
        if identifiers["global"]:
            org_globals = set(self.org.globals.filter(is_active=True).values_list("key", flat=True))

            globals_to_create = set(identifiers["global"]).difference(org_globals)
            for g in globals_to_create:
                Global.get_or_create(self.org, self.modified_by, g, name="", value="")

        # find all the dependencies in the database
        dep_objs = {
            "channel": self.org.channels.filter(is_active=True, uuid__in=identifiers["channel"]),
            "classifier": self.org.classifiers.filter(is_active=True, uuid__in=identifiers["classifier"]),
            "field": ContactField.user_fields.filter(org=self.org, is_active=True, key__in=identifiers["field"]),
            "flow": self.org.flows.filter(is_active=True, uuid__in=identifiers["flow"]),
            "global": self.org.globals.filter(is_active=True, key__in=identifiers["global"]),
            "group": ContactGroup.user_groups.filter(org=self.org, is_active=True, uuid__in=identifiers["group"]),
            "label": Label.label_objects.filter(org=self.org, uuid__in=identifiers["label"]),
            "template": self.org.templates.filter(uuid__in=identifiers["template"]),
            "ticketer": self.org.ticketers.filter(is_active=True, uuid__in=identifiers["ticketer"]),
            "topic": self.org.ticketers.filter(is_active=True, uuid__in=identifiers["topic"]),
            "user": self.org.get_users().filter(is_active=True, email__in=identifiers["user"]),
        }

        # reset the m2m for each type
        for type_name, objects in dep_objs.items():
            m2m = getattr(self, f"{type_name}_dependencies")
            m2m.clear()
            m2m.add(*objects)

    def release(self, user, *, interrupt_sessions: bool = True):
        """
        Releases this flow, marking it inactive. We interrupt all flow runs in a background process.
        We keep FlowRevisions and FlowStarts however.
        """

        self.is_active = False
        self.modified_by = user
        self.save(update_fields=("is_active", "modified_by", "modified_on"))

        # release any campaign events that depend on this flow
        from temba.campaigns.models import CampaignEvent

        for event in CampaignEvent.objects.filter(flow=self, is_active=True):
            event.release(user)

        # release any triggers that depend on this flow
        for trigger in self.triggers.all():
            trigger.release(user)

        # release any starts
        for start in self.starts.all():
            start.release()

        self.channel_dependencies.clear()
        self.classifier_dependencies.clear()
        self.field_dependencies.clear()
        self.flow_dependencies.clear()
        self.global_dependencies.clear()
        self.group_dependencies.clear()
        self.label_dependencies.clear()
        self.template_dependencies.clear()
        self.ticketer_dependencies.clear()
        self.topic_dependencies.clear()
        self.user_dependencies.clear()

        # queue mailroom to interrupt sessions where contact is currently in this flow
        if interrupt_sessions:
            mailroom.queue_interrupt(self.org, flow=self)

    def delete(self):
        """
        Does actual deletion of this flow's data
        """

        assert not self.is_active, "can't delete flow which hasn't been released"

        # clear our association with any related sessions
        self.sessions.all().update(current_flow=None)

        # grab the ids of all our runs
        run_ids = self.runs.all().values_list("id", flat=True)

        # batch this for 1,000 runs at a time so we don't grab locks for too long
        for id_batch in chunk_list(run_ids, 1000):
            runs = FlowRun.objects.filter(id__in=id_batch)
            for run in runs:
                run.delete()

        for rev in self.revisions.all():
            rev.release()

        for trigger in self.triggers.all():
            trigger.delete()

        self.category_counts.all().delete()
        self.path_counts.all().delete()
        self.node_counts.all().delete()
        self.exit_counts.all().delete()
        self.labels.clear()

        super().delete()

    def __str__(self):
        return self.name

    class Meta:
        ordering = ("-modified_on",)
        verbose_name = _("Flow")
        verbose_name_plural = _("Flows")


class FlowSession(models.Model):
    """
    A contact's session with the flow engine
    """

    STATUS_WAITING = "W"
    STATUS_COMPLETED = "C"
    STATUS_INTERRUPTED = "I"
    STATUS_EXPIRED = "X"
    STATUS_FAILED = "F"

    STATUS_CHOICES = (
        (STATUS_WAITING, "Waiting"),
        (STATUS_COMPLETED, "Completed"),
        (STATUS_INTERRUPTED, "Interrupted"),
        (STATUS_EXPIRED, "Expired"),
        (STATUS_FAILED, "Failed"),
    )

    id = models.BigAutoField(primary_key=True)
    uuid = models.UUIDField(unique=True)
    org = models.ForeignKey(Org, related_name="sessions", on_delete=models.PROTECT)
    contact = models.ForeignKey("contacts.Contact", on_delete=models.PROTECT, related_name="sessions")
    status = models.CharField(max_length=1, choices=STATUS_CHOICES)

    # the modality of this session
    session_type = models.CharField(max_length=1, choices=Flow.TYPE_CHOICES, default=Flow.TYPE_MESSAGE)

    # the channel connection used for flow sessions over IVR
    connection = models.OneToOneField(
        "channels.ChannelConnection", on_delete=models.PROTECT, null=True, related_name="session"
    )

    # whether the contact has responded in this session
    responded = models.BooleanField(default=False)

    # the engine output of this session (either stored in this field or at the URL pointed to by output_url)
    output = JSONAsTextField(null=True, default=dict)
    output_url = models.URLField(null=True, max_length=2048)

    # when this session was created and ended
    created_on = models.DateTimeField(default=timezone.now)
    ended_on = models.DateTimeField(null=True)

    # if session is waiting for input...
    wait_started_on = models.DateTimeField(null=True)  # when it started waiting
    timeout_on = models.DateTimeField(null=True)  # when it should timeout (set by courier when last msg is sent)
    wait_expires_on = models.DateTimeField(null=True)  # when waiting run can be expired
    wait_resume_on_expire = models.BooleanField()  # whether wait expiration can resume a parent run

    # the flow of the waiting run
    current_flow = models.ForeignKey("flows.Flow", related_name="sessions", null=True, on_delete=models.PROTECT)

    @property
    def output_json(self):
        """
        Returns the output JSON for this session, loading it either from our DB field or S3 if stored there.
        """
        # if our output is stored on S3, fetch it from there
        if self.output_url:
            return json.loads(s3.get_body(self.output_url))

        # otherwise, read it from our DB field
        else:
            return self.output

    def delete(self):
        for run in self.runs.all():
            run.delete()

        super().delete()

    def __str__(self):  # pragma: no cover
        return str(self.contact)

    class Meta:
        indexes = [
            models.Index(
                name="flows_session_message_expires",
                fields=("wait_expires_on",),
                condition=Q(session_type=Flow.TYPE_MESSAGE, status="W", wait_expires_on__isnull=False),
            ),
            models.Index(
                name="flows_session_voice_expires",
                fields=("wait_expires_on",),
                condition=Q(session_type=Flow.TYPE_VOICE, status="W", wait_expires_on__isnull=False),
            ),
        ]
        constraints = [
            # ensure that waiting sessions have a wait started and expires
            models.CheckConstraint(
                check=~Q(status="W") | Q(wait_started_on__isnull=False, wait_expires_on__isnull=False),
                name="flows_session_waiting_has_started_and_expires",
            ),
        ]


class FlowRun(RequireUpdateFieldsMixin, models.Model):
    """
    A single contact's journey through a flow. It records the path taken, results collected etc.
    """

    STATUS_ACTIVE = "A"
    STATUS_WAITING = "W"
    STATUS_COMPLETED = "C"
    STATUS_INTERRUPTED = "I"
    STATUS_EXPIRED = "X"
    STATUS_FAILED = "F"
    STATUS_CHOICES = (
        (STATUS_ACTIVE, "Active"),
        (STATUS_WAITING, "Waiting"),
        (STATUS_COMPLETED, "Completed"),
        (STATUS_INTERRUPTED, "Interrupted"),
        (STATUS_EXPIRED, "Expired"),
        (STATUS_FAILED, "Failed"),
    )

    EXIT_TYPE_COMPLETED = "C"
    EXIT_TYPE_INTERRUPTED = "I"
    EXIT_TYPE_EXPIRED = "E"
    EXIT_TYPE_FAILED = "F"
    EXIT_TYPE_CHOICES = (
        (EXIT_TYPE_COMPLETED, "Completed"),
        (EXIT_TYPE_INTERRUPTED, "Interrupted"),
        (EXIT_TYPE_EXPIRED, "Expired"),
        (EXIT_TYPE_FAILED, "Failed"),
    )

    RESULT_NAME = "name"
    RESULT_NODE_UUID = "node_uuid"
    RESULT_CATEGORY = "category"
    RESULT_CATEGORY_LOCALIZED = "category_localized"
    RESULT_VALUE = "value"
    RESULT_INPUT = "input"
    RESULT_CREATED_ON = "created_on"

    PATH_STEP_UUID = "uuid"
    PATH_NODE_UUID = "node_uuid"
    PATH_ARRIVED_ON = "arrived_on"
    PATH_EXIT_UUID = "exit_uuid"

    EVENT_TYPE = "type"
    EVENT_STEP_UUID = "step_uuid"
    EVENT_CREATED_ON = "created_on"

    id = models.BigAutoField(primary_key=True)
    uuid = models.UUIDField(unique=True, default=uuid4)
    org = models.ForeignKey(Org, on_delete=models.PROTECT, related_name="runs", db_index=False)
    flow = models.ForeignKey(Flow, on_delete=models.PROTECT, related_name="runs")
    contact = models.ForeignKey(Contact, on_delete=models.PROTECT, related_name="runs")
    status = models.CharField(max_length=1, choices=STATUS_CHOICES)

    # session this run belongs to (can be null if session has been trimmed)
    session = models.ForeignKey(FlowSession, on_delete=models.PROTECT, related_name="runs", null=True)

    # when this run was created, last modified and exited
    created_on = models.DateTimeField(default=timezone.now)
    modified_on = models.DateTimeField(default=timezone.now)
    exited_on = models.DateTimeField(null=True)

    # true if the contact has responded in this run
    responded = models.BooleanField(default=False)

    # flow start which started the session this run belongs to
    start = models.ForeignKey("flows.FlowStart", on_delete=models.PROTECT, null=True, related_name="runs")

    # if this run is part of a Surveyor session, the user that submitted it
    submitted_by = models.ForeignKey(settings.AUTH_USER_MODEL, on_delete=models.PROTECT, null=True, db_index=False)

    # results collected in this run keyed by snakified result name
    results = JSONAsTextField(null=True, default=dict)

    # path taken by this run through the flow
    path = JSONAsTextField(null=True, default=list)

    # current node location of this run in the flow
    current_node_uuid = models.UUIDField(null=True)

    # set when deleting to signal to db triggers that result category counts should be decremented
    delete_from_results = models.BooleanField(null=True)

<<<<<<< HEAD
    # TODO to be dropped
    delete_reason = models.CharField(null=True, max_length=1, choices=(("A", "Archive delete"), ("U", "User delete")))
=======
    # TODO to be replaced by delete_from_results
    DELETE_FOR_ARCHIVE = "A"
    DELETE_FOR_USER = "U"
    DELETE_CHOICES = ((DELETE_FOR_ARCHIVE, "Archive delete"), (DELETE_FOR_USER, "User delete"))
    delete_reason = models.CharField(null=True, max_length=1, choices=DELETE_CHOICES)
>>>>>>> dd916e23

    # TODO to be replaced by new status field
    is_active = models.BooleanField(default=True)
    exit_type = models.CharField(null=True, max_length=1, choices=EXIT_TYPE_CHOICES)

    def as_archive_json(self):
        def convert_step(step):
            return {"node": step[FlowRun.PATH_NODE_UUID], "time": step[FlowRun.PATH_ARRIVED_ON]}

        def convert_result(result):
            return {
                "name": result.get(FlowRun.RESULT_NAME),
                "node": result.get(FlowRun.RESULT_NODE_UUID),
                "time": result[FlowRun.RESULT_CREATED_ON],
                "input": result.get(FlowRun.RESULT_INPUT),
                "value": result[FlowRun.RESULT_VALUE],
                "category": result.get(FlowRun.RESULT_CATEGORY),
            }

        return {
            "id": self.id,
            "uuid": str(self.uuid),
            "flow": {"uuid": str(self.flow.uuid), "name": self.flow.name},
            "contact": {"uuid": str(self.contact.uuid), "name": self.contact.name},
            "responded": self.responded,
            "path": [convert_step(s) for s in self.path],
            "values": {k: convert_result(r) for k, r in self.results.items()} if self.results else {},
            "created_on": self.created_on.isoformat(),
            "modified_on": self.modified_on.isoformat(),
            "exited_on": self.exited_on.isoformat() if self.exited_on else None,
            "exit_type": self.exit_type,
            "submitted_by": self.submitted_by.username if self.submitted_by else None,
        }

    def delete(self):
        """
        Deletes this run, decrementing it from result category counts
        """
        with transaction.atomic():
<<<<<<< HEAD
            self.delete_from_counts = True
            self.save(update_fields=("delete_from_counts",))
=======
            self.delete_reason = FlowRun.DELETE_FOR_USER
            self.delete_from_results = True
            self.save(update_fields=("delete_reason", "delete_from_results"))
>>>>>>> dd916e23

            if self.session and self.session.status == FlowSession.STATUS_WAITING:
                mailroom.queue_interrupt(self.org, session=self.session)

            super().delete()

    def __str__(self):  # pragma: no cover
        return f"FlowRun[uuid={self.uuid}, flow={self.flow.uuid}]"


class FlowExit:
    """
    A helper class used for building contact histories which simply wraps a run which may occur more than once in the
    same history as both a flow run start and an exit.
    """

    def __init__(self, run):
        self.run = run


class FlowRevision(SmartModel):
    """
    JSON definitions for previous flow revisions
    """

    LAST_TRIM_KEY = "temba:last_flow_revision_trim"

    flow = models.ForeignKey(Flow, on_delete=models.PROTECT, related_name="revisions")

    definition = JSONAsTextField(help_text=_("The JSON flow definition"), default=dict)

    spec_version = models.CharField(
        default=Flow.FINAL_LEGACY_VERSION, max_length=8, help_text=_("The flow version this definition is in")
    )

    revision = models.IntegerField(null=True, help_text=_("Revision number for this definition"))

    @classmethod
    def trim(cls, since):
        """
        For any flow that has a new revision since the passed in date, trim revisions
        :param since: datetime of when to trim
        :return: The number of trimmed revisions
        """
        count = 0

        # find all flows with revisions since the passed in date
        for fr in FlowRevision.objects.filter(created_on__gt=since).distinct("flow_id").only("flow_id"):
            # trim that flow
            count += FlowRevision.trim_for_flow(fr.flow_id)

        return count

    @classmethod
    def trim_for_flow(cls, flow_id):
        """
        Trims the revisions for the passed in flow.

        Our logic is:
         * always keep last 25 revisions
         * for any revision beyond those, collapse to first revision for that day

        :param flow: the id of the flow to trim revisions for
        :return: the number of trimmed revisions
        """
        # find what date cutoff we will use for "25 most recent"
        cutoff = FlowRevision.objects.filter(flow=flow_id).order_by("-created_on")[24:25]

        # fewer than 25 revisions
        if not cutoff:
            return 0

        cutoff = cutoff[0].created_on

        # find the ids of the first revision for each day starting at the cutoff
        keepers = (
            FlowRevision.objects.filter(flow=flow_id, created_on__lt=cutoff)
            .annotate(created_date=TruncDate("created_on"))
            .values("created_date")
            .annotate(max_id=Max("id"))
            .values_list("max_id", flat=True)
        )

        # delete the rest
        return FlowRevision.objects.filter(flow=flow_id, created_on__lt=cutoff).exclude(id__in=keepers).delete()[0]

    @classmethod
    def validate_legacy_definition(cls, definition):
        if definition["flow_type"] not in (Flow.TYPE_MESSAGE, Flow.TYPE_VOICE, Flow.TYPE_SURVEY, "F"):
            raise ValueError("unsupported flow type")

        # should always have a base_language
        if "base_language" not in definition or not definition["base_language"]:
            raise ValueError("non-localized flow definition")

        # language should match values in definition
        base_language = definition["base_language"]

        def validate_localization(lang_dict):
            # must be a dict
            if not isinstance(lang_dict, dict):
                raise ValueError("non-localized flow definition")

            # and contain the base_language
            if base_language not in lang_dict:  # pragma: needs cover
                raise ValueError("non-localized flow definition")

        for actionset in definition["action_sets"]:
            for action in actionset["actions"]:
                if "msg" in action and action["type"] != "email":
                    validate_localization(action["msg"])

        for ruleset in definition["rule_sets"]:
            for rule in ruleset["rules"]:
                validate_localization(rule["category"])

    def get_migrated_definition(self, to_version: str = Flow.CURRENT_SPEC_VERSION) -> dict:
        definition = self.definition

        # if it's previous to version 6, wrap the definition to
        # mirror our exports for those versions
        if Version(self.spec_version) < Version("6"):
            definition = dict(
                definition=self.definition,
                flow_type=self.flow.flow_type,
                expires=self.flow.expires_after_minutes,
                id=self.flow.pk,
                revision=self.revision,
                uuid=self.flow.uuid,
            )

        # make sure old revisions migrate properly
        if Version(self.spec_version) <= Version(Flow.FINAL_LEGACY_VERSION):
            definition["version"] = self.spec_version

            if "metadata" not in definition:
                definition["metadata"] = {}
            definition["metadata"]["revision"] = self.revision

        # migrate our definition if necessary
        if self.spec_version != to_version:
            definition = Flow.migrate_definition(definition, self.flow, to_version)

        # update variables from our db into our revision
        flow = self.flow
        definition[Flow.DEFINITION_NAME] = flow.name
        definition[Flow.DEFINITION_UUID] = flow.uuid
        definition[Flow.DEFINITION_REVISION] = self.revision
        definition[Flow.DEFINITION_EXPIRE_AFTER_MINUTES] = flow.expires_after_minutes

        return definition

    def as_json(self):
        name = self.created_by.get_full_name()
        return dict(
            user=dict(email=self.created_by.email, name=name),
            created_on=json.encode_datetime(self.created_on, micros=True),
            id=self.pk,
            version=self.spec_version,
            revision=self.revision,
        )

    def release(self):
        self.delete()


class FlowCategoryCount(SquashableModel):
    """
    Maintains counts for categories across all possible results in a flow
    """

    squash_over = ("flow_id", "node_uuid", "result_key", "result_name", "category_name")

    flow = models.ForeignKey(Flow, on_delete=models.PROTECT, related_name="category_counts")

    # the UUID of the node where this result was created
    node_uuid = models.UUIDField(db_index=True)

    # the key and name of the result in the flow
    result_key = models.CharField(max_length=128)
    result_name = models.CharField(max_length=128)

    # the name of the category
    category_name = models.CharField(max_length=128)

    # the number of results with this category
    count = models.IntegerField(default=0)

    @classmethod
    def get_squash_query(cls, distinct_set):
        sql = """
        WITH removed as (
          DELETE FROM %(table)s WHERE "id" IN (
            SELECT "id" FROM %(table)s
              WHERE "flow_id" = %%s AND "node_uuid" = %%s AND "result_key" = %%s AND "result_name" = %%s AND "category_name" = %%s
              LIMIT 10000
          ) RETURNING "count"
        )
        INSERT INTO %(table)s("flow_id", "node_uuid", "result_key", "result_name", "category_name", "count", "is_squashed")
        VALUES (%%s, %%s, %%s, %%s, %%s, GREATEST(0, (SELECT SUM("count") FROM removed)), TRUE);
        """ % {
            "table": cls._meta.db_table
        }

        params = (
            distinct_set.flow_id,
            distinct_set.node_uuid,
            distinct_set.result_key,
            distinct_set.result_name,
            distinct_set.category_name,
        ) * 2
        return sql, params

    def __str__(self):
        return "%s: %s" % (self.category_name, self.count)


class FlowPathCount(SquashableModel):
    """
    Maintains hourly counts of flow paths
    """

    squash_over = ("flow_id", "from_uuid", "to_uuid", "period")

    flow = models.ForeignKey(Flow, on_delete=models.PROTECT, related_name="path_counts")

    # the exit UUID of the node this path segment starts with
    from_uuid = models.UUIDField()

    # the UUID of the node this path segment ends with
    to_uuid = models.UUIDField()

    # the hour in which this activity occurred
    period = models.DateTimeField()

    # the number of runs that tooks this path segment in that period
    count = models.IntegerField(default=0)

    @classmethod
    def get_squash_query(cls, distinct_set):
        sql = """
        WITH removed as (
            DELETE FROM %(table)s WHERE "flow_id" = %%s AND "from_uuid" = %%s AND "to_uuid" = %%s AND "period" = date_trunc('hour', %%s) RETURNING "count"
        )
        INSERT INTO %(table)s("flow_id", "from_uuid", "to_uuid", "period", "count", "is_squashed")
        VALUES (%%s, %%s, %%s, date_trunc('hour', %%s), GREATEST(0, (SELECT SUM("count") FROM removed)), TRUE);
        """ % {
            "table": cls._meta.db_table
        }

        params = (distinct_set.flow_id, distinct_set.from_uuid, distinct_set.to_uuid, distinct_set.period) * 2
        return sql, params

    @classmethod
    def get_totals(cls, flow):
        counts = cls.objects.filter(flow=flow)
        totals = list(counts.values_list("from_uuid", "to_uuid").annotate(replies=Sum("count")))
        return {"%s:%s" % (t[0], t[1]): t[2] for t in totals}

    def __str__(self):  # pragma: no cover
        return f"FlowPathCount({self.flow_id}) {self.from_uuid}:{self.to_uuid} {self.period} count: {self.count}"

    class Meta:
        index_together = ["flow", "from_uuid", "to_uuid", "period"]


class FlowNodeCount(SquashableModel):
    """
    Maintains counts of unique contacts at each flow node.
    """

    squash_over = ("node_uuid",)

    flow = models.ForeignKey(Flow, on_delete=models.PROTECT, related_name="node_counts")

    # the UUID of the node
    node_uuid = models.UUIDField(db_index=True)

    # the number of contacts/runs currently at that node
    count = models.IntegerField(default=0)

    @classmethod
    def get_squash_query(cls, distinct_set):
        sql = """
        WITH removed as (
            DELETE FROM %(table)s WHERE "node_uuid" = %%s RETURNING "count"
        )
        INSERT INTO %(table)s("flow_id", "node_uuid", "count", "is_squashed")
        VALUES (%%s, %%s, GREATEST(0, (SELECT SUM("count") FROM removed)), TRUE);
        """ % {
            "table": cls._meta.db_table
        }

        return sql, (distinct_set.node_uuid, distinct_set.flow_id, distinct_set.node_uuid)

    @classmethod
    def get_totals(cls, flow):
        totals = list(cls.objects.filter(flow=flow).values_list("node_uuid").annotate(replies=Sum("count")))
        return {str(t[0]): t[1] for t in totals if t[1]}


class FlowRunCount(SquashableModel):
    """
    Maintains counts of different states of exit types of flow runs on a flow. These are calculated
    via triggers on the database.
    """

    squash_over = ("flow_id", "exit_type")

    flow = models.ForeignKey(Flow, on_delete=models.PROTECT, related_name="exit_counts")

    # the type of exit
    exit_type = models.CharField(null=True, max_length=1, choices=FlowRun.EXIT_TYPE_CHOICES)

    # the number of runs that exited with that exit type
    count = models.IntegerField(default=0)

    @classmethod
    def get_squash_query(cls, distinct_set):
        if distinct_set.exit_type:
            sql = """
            WITH removed as (
                DELETE FROM %(table)s WHERE "flow_id" = %%s AND "exit_type" = %%s RETURNING "count"
            )
            INSERT INTO %(table)s("flow_id", "exit_type", "count", "is_squashed")
            VALUES (%%s, %%s, GREATEST(0, (SELECT SUM("count") FROM removed)), TRUE);
            """ % {
                "table": cls._meta.db_table
            }

            params = (distinct_set.flow_id, distinct_set.exit_type) * 2
        else:
            sql = """
            WITH removed as (
                DELETE FROM %(table)s WHERE "flow_id" = %%s AND "exit_type" IS NULL RETURNING "count"
            )
            INSERT INTO %(table)s("flow_id", "exit_type", "count", "is_squashed")
            VALUES (%%s, NULL, GREATEST(0, (SELECT SUM("count") FROM removed)), TRUE);
            """ % {
                "table": cls._meta.db_table
            }

            params = (distinct_set.flow_id,) * 2

        return sql, params

    @classmethod
    def get_totals(cls, flow):
        totals = list(cls.objects.filter(flow=flow).values_list("exit_type").annotate(replies=Sum("count")))
        return {t[0]: t[1] for t in totals}

    def __str__(self):  # pragma: needs cover
        return "RunCount[%d:%s:%d]" % (self.flow_id, self.exit_type, self.count)

    class Meta:
        index_together = ("flow", "exit_type")


class ExportFlowResultsTask(BaseExportTask):
    """
    Container for managing our export requests
    """

    analytics_key = "flowresult_export"
    notification_export_type = "results"

    CONTACT_FIELDS = "contact_fields"
    GROUP_MEMBERSHIPS = "group_memberships"
    RESPONDED_ONLY = "responded_only"
    EXTRA_URNS = "extra_urns"
    FLOWS = "flows"

    MAX_GROUP_MEMBERSHIPS_COLS = 25
    MAX_CONTACT_FIELDS_COLS = 10

    flows = models.ManyToManyField(Flow, related_name="exports", help_text=_("The flows to export"))

    config = JSONAsTextField(null=True, default=dict, help_text=_("Any configuration options for this flow export"))

    @classmethod
    def create(cls, org, user, flows, contact_fields, responded_only, extra_urns, group_memberships):
        config = {
            ExportFlowResultsTask.CONTACT_FIELDS: [c.id for c in contact_fields],
            ExportFlowResultsTask.RESPONDED_ONLY: responded_only,
            ExportFlowResultsTask.EXTRA_URNS: extra_urns,
            ExportFlowResultsTask.GROUP_MEMBERSHIPS: [g.id for g in group_memberships],
        }

        export = cls.objects.create(org=org, created_by=user, modified_by=user, config=config)
        for flow in flows:
            export.flows.add(flow)

        return export

    def _get_runs_columns(self, extra_urn_columns, groups, contact_fields, result_fields, show_submitted_by=False):
        columns = []

        if show_submitted_by:
            columns.append("Submitted By")

        columns.append("Contact UUID")
        columns.append("ID" if self.org.is_anon else "URN")

        for extra_urn in extra_urn_columns:
            columns.append(extra_urn["label"])

        columns.append("Name")

        for gr in groups:
            columns.append("Group:%s" % gr.name)

        for cf in contact_fields:
            columns.append("Field:%s" % cf.label)

        columns.append("Started")
        columns.append("Modified")
        columns.append("Exited")
        columns.append("Run UUID")

        for result_field in result_fields:
            field_name, flow_name = result_field["name"], result_field["flow_name"]
            columns.append(f"{field_name} (Category) - {flow_name}")
            columns.append(f"{field_name} (Value) - {flow_name}")
            columns.append(f"{field_name} (Text) - {flow_name}")

        return columns

    def _add_runs_sheet(self, book, columns):
        name = "Runs (%d)" % (book.num_runs_sheets + 1) if book.num_runs_sheets > 0 else "Runs"
        sheet = book.add_sheet(name, index=book.num_runs_sheets)
        book.num_runs_sheets += 1

        self.append_row(sheet, columns)
        return sheet

    def write_export(self):
        config = self.config
        responded_only = config.get(ExportFlowResultsTask.RESPONDED_ONLY, True)
        contact_field_ids = config.get(ExportFlowResultsTask.CONTACT_FIELDS, [])
        extra_urns = config.get(ExportFlowResultsTask.EXTRA_URNS, [])
        group_memberships = config.get(ExportFlowResultsTask.GROUP_MEMBERSHIPS, [])

        contact_fields = (
            ContactField.user_fields.active_for_org(org=self.org).filter(id__in=contact_field_ids).using("readonly")
        )
        groups = ContactGroup.user_groups.filter(
            org=self.org, id__in=group_memberships, status=ContactGroup.STATUS_READY, is_active=True
        ).using("readonly")

        # get all result saving nodes across all flows being exported
        show_submitted_by = False
        result_fields = []
        flows = list(self.flows.filter(is_active=True))
        for flow in flows:
            for result_field in flow.metadata["results"]:
                if not result_field["name"].startswith("_"):
                    result_field = result_field.copy()
                    result_field["flow_uuid"] = flow.uuid
                    result_field["flow_name"] = flow.name
                    result_fields.append(result_field)

            if flow.flow_type == Flow.TYPE_SURVEY:
                show_submitted_by = True

        extra_urn_columns = []
        if not self.org.is_anon:
            for extra_urn in extra_urns:
                label = f"URN:{extra_urn.capitalize()}"
                extra_urn_columns.append(dict(label=label, scheme=extra_urn))

        runs_columns = self._get_runs_columns(
            extra_urn_columns, groups, contact_fields, result_fields, show_submitted_by=show_submitted_by
        )

        book = XLSXBook()
        book.num_runs_sheets = 0
        book.num_msgs_sheets = 0

        # the current sheets
        book.current_runs_sheet = self._add_runs_sheet(book, runs_columns)
        book.current_msgs_sheet = None

        # for tracking performance
        total_runs_exported = 0
        temp_runs_exported = 0
        start = time.time()

        for batch in self._get_run_batches(flows, responded_only):
            self._write_runs(
                book,
                batch,
                extra_urn_columns,
                groups,
                contact_fields,
                show_submitted_by,
                runs_columns,
                result_fields,
            )

            total_runs_exported += len(batch)

            if (total_runs_exported - temp_runs_exported) > ExportFlowResultsTask.LOG_PROGRESS_PER_ROWS:
                mins = (time.time() - start) / 60
                logger.info(
                    f"Results export #{self.id} for org #{self.org.id}: exported {total_runs_exported} in {mins:.1f} mins"
                )

                temp_runs_exported = total_runs_exported

                self.modified_on = timezone.now()
                self.save(update_fields=["modified_on"])

        temp = NamedTemporaryFile(delete=True)
        book.finalize(to_file=temp)
        temp.flush()
        return temp, "xlsx"

    def _get_run_batches(self, flows, responded_only):
        logger.info(f"Results export #{self.id} for org #{self.org.id}: fetching runs from archives to export...")

        # firstly get runs from archives
        from temba.archives.models import Archive

        # get the earliest created date of the flows being exported
        earliest_created_on = None
        for flow in flows:
            if earliest_created_on is None or flow.created_on < earliest_created_on:
                earliest_created_on = flow.created_on

        flow_uuids = [str(flow.uuid) for flow in flows]
        where = {"flow__uuid__in": flow_uuids}
        if responded_only:
            where["responded"] = True
        records = Archive.iter_all_records(self.org, Archive.TYPE_FLOWRUN, after=earliest_created_on, where=where)
        seen = set()

        for record_batch in chunk_list(records, 1000):
            matching = []
            for record in record_batch:
                seen.add(record["id"])
                matching.append(record)
            yield matching

        # secondly get runs from database
        runs = FlowRun.objects.filter(flow__in=flows).order_by("modified_on").using("readonly")
        if responded_only:
            runs = runs.filter(responded=True)
        run_ids = array(str("l"), runs.values_list("id", flat=True))

        logger.info(
            f"Results export #{self.id} for org #{self.org.id}: found {len(run_ids)} runs in database to export"
        )

        for id_batch in chunk_list(run_ids, 1000):
            run_batch = (
                FlowRun.objects.filter(id__in=id_batch)
                .select_related("contact", "flow")
                .order_by("modified_on", "id")
                .using("readonly")
            )

            # convert this batch of runs to same format as records in our archives
            yield [run.as_archive_json() for run in run_batch if run.id not in seen]

    def _write_runs(
        self,
        book,
        runs,
        extra_urn_columns,
        groups,
        contact_fields,
        show_submitted_by,
        runs_columns,
        result_fields,
    ):
        """
        Writes a batch of run JSON blobs to the export
        """
        # get all the contacts referenced in this batch
        contact_uuids = {r["contact"]["uuid"] for r in runs}
        contacts = (
            Contact.objects.filter(org=self.org, uuid__in=contact_uuids)
            .prefetch_related("all_groups")
            .using("readonly")
        )
        contacts_by_uuid = {str(c.uuid): c for c in contacts}

        for run in runs:
            contact = contacts_by_uuid.get(run["contact"]["uuid"])

            # get this run's results by node name(ruleset label)
            run_values = run["values"]
            if isinstance(run_values, list):
                results_by_key = {key: result for item in run_values for key, result in item.items()}
            else:
                results_by_key = {key: result for key, result in run_values.items()}

            # generate contact info columns
            contact_values = [
                contact.uuid,
                f"{contact.id:010d}" if self.org.is_anon else contact.get_urn_display(org=self.org, formatted=False),
            ]

            for extra_urn_column in extra_urn_columns:
                urn_display = contact.get_urn_display(org=self.org, formatted=False, scheme=extra_urn_column["scheme"])
                contact_values.append(urn_display)

            contact_values.append(self.prepare_value(contact.name))
            contact_groups_ids = [g.id for g in contact.all_groups.all()]
            for gr in groups:
                contact_values.append(gr.id in contact_groups_ids)

            for cf in contact_fields:
                field_value = contact.get_field_display(cf)
                contact_values.append(self.prepare_value(field_value))

            # generate result columns for each ruleset
            result_values = []
            for n, result_field in enumerate(result_fields):
                node_result = {}
                # check the result by ruleset label if the flow is the same
                if result_field["flow_uuid"] == run["flow"]["uuid"]:
                    node_result = results_by_key.get(result_field["key"], {})
                node_category = node_result.get("category", "")
                node_value = node_result.get("value", "")
                node_input = node_result.get("input", "")
                result_values += [node_category, node_value, node_input]

            if book.current_runs_sheet.num_rows >= self.MAX_EXCEL_ROWS:  # pragma: no cover
                book.current_runs_sheet = self._add_runs_sheet(book, runs_columns)

            # build the whole row
            runs_sheet_row = []

            if show_submitted_by:
                runs_sheet_row.append(run.get("submitted_by") or "")

            runs_sheet_row += contact_values
            runs_sheet_row += [
                iso8601.parse_date(run["created_on"]),
                iso8601.parse_date(run["modified_on"]),
                iso8601.parse_date(run["exited_on"]) if run["exited_on"] else None,
                run["uuid"],
            ]
            runs_sheet_row += result_values

            self.append_row(book.current_runs_sheet, runs_sheet_row)


@register_asset_store
class ResultsExportAssetStore(BaseExportAssetStore):
    model = ExportFlowResultsTask
    key = "results_export"
    directory = "results_exports"
    permission = "flows.flow_export_results"
    extensions = ("xlsx",)


class FlowStart(models.Model):
    STATUS_PENDING = "P"
    STATUS_STARTING = "S"
    STATUS_COMPLETE = "C"
    STATUS_FAILED = "F"

    STATUS_CHOICES = (
        (STATUS_PENDING, _("Pending")),
        (STATUS_STARTING, _("Starting")),
        (STATUS_COMPLETE, _("Complete")),
        (STATUS_FAILED, _("Failed")),
    )

    TYPE_MANUAL = "M"
    TYPE_API = "A"
    TYPE_API_ZAPIER = "Z"
    TYPE_FLOW_ACTION = "F"
    TYPE_TRIGGER = "T"

    TYPE_CHOICES = (
        (TYPE_MANUAL, "Manual"),
        (TYPE_API, "API"),
        (TYPE_API_ZAPIER, "Zapier"),
        (TYPE_FLOW_ACTION, "Flow Action"),
        (TYPE_TRIGGER, "Trigger"),
    )

    # the uuid of this start
    uuid = models.UUIDField(unique=True, default=uuid4)

    # the org the flow belongs to
    org = models.ForeignKey(Org, on_delete=models.PROTECT, related_name="flow_starts")

    # the flow that should be started
    flow = models.ForeignKey(Flow, on_delete=models.PROTECT, related_name="starts")

    # the type of start
    start_type = models.CharField(max_length=1, choices=TYPE_CHOICES)

    # the groups that should be considered for start in this flow
    groups = models.ManyToManyField(ContactGroup)

    # the individual contacts that should be considered for start in this flow
    contacts = models.ManyToManyField(Contact)

    # the individual URNs that should be considered for start in this flow
    urns = ArrayField(models.TextField(), null=True)

    # the query (if any) that should be used to select contacts to start
    query = models.TextField(null=True)

    # whether to restart contacts that have already participated in this flow
    restart_participants = models.BooleanField(default=True)

    # whether to start contacts in this flow that are active in other flows
    include_active = models.BooleanField(default=True)

    # the campaign event that started this flow start (if any)
    campaign_event = models.ForeignKey(
        "campaigns.CampaignEvent", null=True, on_delete=models.PROTECT, related_name="flow_starts"
    )

    # any channel connections associated with this flow start
    connections = models.ManyToManyField(ChannelConnection, related_name="starts")

    # the current status of this flow start
    status = models.CharField(max_length=1, default=STATUS_PENDING, choices=STATUS_CHOICES)

    # any extra parameters that should be passed as trigger params for this flow start
    extra = JSONAsTextField(null=True, default=dict)

    # the parent run's summary if there is one
    parent_summary = JSONField(null=True)

    # the session history if there is some
    session_history = JSONField(null=True)

    # who created this flow start
    created_by = models.ForeignKey(
        settings.AUTH_USER_MODEL, null=True, on_delete=models.PROTECT, related_name="flow_starts"
    )

    # when this flow start was created
    created_on = models.DateTimeField(default=timezone.now, editable=False)

    # when this flow start was last modified
    modified_on = models.DateTimeField(default=timezone.now, editable=False)

    # the number of de-duped contacts that might be started, depending on options above
    contact_count = models.IntegerField(default=0, null=True)

    @classmethod
    def create(
        cls,
        flow,
        user,
        start_type=TYPE_MANUAL,
        groups=(),
        contacts=(),
        urns=(),
        query=None,
        restart_participants=True,
        extra=None,
        include_active=True,
        campaign_event=None,
    ):
        start = FlowStart.objects.create(
            org=flow.org,
            flow=flow,
            start_type=start_type,
            restart_participants=restart_participants,
            include_active=include_active,
            campaign_event=campaign_event,
            urns=list(urns),
            query=query,
            extra=extra,
            created_by=user,
        )

        for contact in contacts:
            start.contacts.add(contact)

        for group in groups:
            start.groups.add(group)

        return start

    def async_start(self):
        on_transaction_commit(lambda: mailroom.queue_flow_start(self))

    def release(self):
        with transaction.atomic():
            self.groups.clear()
            self.contacts.clear()
            self.connections.clear()
            FlowRun.objects.filter(start=self).update(start=None)
            FlowStartCount.objects.filter(start=self).delete()
            self.delete()

    def __str__(self):  # pragma: no cover
        return f"FlowStart[id={self.id}, flow={self.flow.uuid}]"

    class Meta:
        indexes = [
            # used for the flow start log page
            models.Index(
                name="flows_flowstarts_org_created",
                fields=["org", "-created_on"],
                condition=Q(created_by__isnull=False),
            ),
            # used by the flow_starts API endpoint
            models.Index(
                name="flows_flowstarts_org_modified",
                fields=["org", "-modified_on"],
                condition=Q(created_by__isnull=False),
            ),
            # used by the flow_starts type filters page
            models.Index(name="flows_flowstart_org_start_type", fields=["org", "start_type", "-created_on"]),
        ]


class FlowStartCount(SquashableModel):
    """
    Maintains count of how many runs a FlowStart has created.
    """

    squash_over = ("start_id",)

    start = models.ForeignKey(FlowStart, on_delete=models.PROTECT, related_name="counts", db_index=True)
    count = models.IntegerField(default=0)

    @classmethod
    def get_squash_query(cls, distinct_set):
        sql = """
        WITH deleted as (
            DELETE FROM %(table)s WHERE "start_id" = %%s RETURNING "count"
        )
        INSERT INTO %(table)s("start_id", "count", "is_squashed")
        VALUES (%%s, GREATEST(0, (SELECT SUM("count") FROM deleted)), TRUE);
        """ % {
            "table": cls._meta.db_table
        }

        return sql, (distinct_set.start_id,) * 2

    @classmethod
    def get_count(cls, start):
        return cls.sum(start.counts.all())

    @classmethod
    def bulk_annotate(cls, starts):
        counts = (
            cls.objects.filter(start_id__in=[s.id for s in starts])
            .values("start_id")
            .order_by("start_id")
            .annotate(count=Sum("count"))
        )
        counts_by_start = {c["start_id"]: c["count"] for c in counts}

        for start in starts:
            start.run_count = counts_by_start.get(start.id, 0)

    def __str__(self):  # pragma: needs cover
        return f"FlowStartCount[start={self.start_id}, count={self.count}]"


class FlowLabel(models.Model):
    """
    A label applied to a flow rather than a message
    """

    org = models.ForeignKey(Org, on_delete=models.PROTECT, related_name="flow_labels")
    uuid = models.CharField(max_length=36, unique=True, db_index=True, default=generate_uuid)
    name = models.CharField(max_length=64)
    parent = models.ForeignKey("FlowLabel", on_delete=models.PROTECT, null=True, related_name="children")

    @classmethod
    def create(cls, org, base, parent=None):

        base = base.strip()

        # truncate if necessary
        if len(base) > 32:
            base = base[:32]

        # find the next available label by appending numbers
        count = 2
        while FlowLabel.objects.filter(org=org, name=base, parent=parent):
            # make room for the number
            if len(base) >= 32:
                base = base[:30]
            last = str(count - 1)
            if base.endswith(last):
                base = base[: -len(last)]
            base = "%s %d" % (base.strip(), count)
            count += 1

        return FlowLabel.objects.create(org=org, name=base, parent=parent)

    def get_flows_count(self):
        """
        Returns the count of flows tagged with this label or one of its children
        """
        return self.get_flows().count()

    def get_flows(self):
        return (
            Flow.objects.filter(Q(labels=self) | Q(labels__parent=self))
            .filter(is_active=True, is_archived=False)
            .distinct()
        )

    def toggle_label(self, flows, add):
        changed = []

        for flow in flows:
            # if we are adding the flow label and this flow doesnt have it, add it
            if add:
                if not flow.labels.filter(pk=self.pk):
                    flow.labels.add(self)
                    changed.append(flow.pk)

            # otherwise, remove it if not already present
            else:
                if flow.labels.filter(pk=self.pk):
                    flow.labels.remove(self)
                    changed.append(flow.pk)

        return changed

    def delete(self):
        for child in self.children.all():
            child.delete()

        super().delete()

    def __str__(self):
        if self.parent:
            return "%s > %s" % (self.parent, self.name)
        return self.name

    class Meta:
        unique_together = ("name", "parent", "org")


__flow_users = None


def clear_flow_users():
    global __flow_users
    __flow_users = None


def get_flow_user(org):
    global __flow_users
    if not __flow_users:
        __flow_users = {}

    branding = org.get_branding()
    username = "%s_flow" % branding["slug"]
    flow_user = __flow_users.get(username)

    # not cached, let's look it up
    if not flow_user:
        email = branding["support_email"]
        flow_user = User.objects.filter(username=username).first()
        if flow_user:  # pragma: needs cover
            __flow_users[username] = flow_user
        else:
            # doesn't exist for this brand, create it
            flow_user = User.objects.create_user(username, email, first_name="System Update")
            flow_user.groups.add(Group.objects.get(name="Service Users"))
            __flow_users[username] = flow_user

    return flow_user<|MERGE_RESOLUTION|>--- conflicted
+++ resolved
@@ -1243,16 +1243,8 @@
     # set when deleting to signal to db triggers that result category counts should be decremented
     delete_from_results = models.BooleanField(null=True)
 
-<<<<<<< HEAD
     # TODO to be dropped
     delete_reason = models.CharField(null=True, max_length=1, choices=(("A", "Archive delete"), ("U", "User delete")))
-=======
-    # TODO to be replaced by delete_from_results
-    DELETE_FOR_ARCHIVE = "A"
-    DELETE_FOR_USER = "U"
-    DELETE_CHOICES = ((DELETE_FOR_ARCHIVE, "Archive delete"), (DELETE_FOR_USER, "User delete"))
-    delete_reason = models.CharField(null=True, max_length=1, choices=DELETE_CHOICES)
->>>>>>> dd916e23
 
     # TODO to be replaced by new status field
     is_active = models.BooleanField(default=True)
@@ -1292,14 +1284,8 @@
         Deletes this run, decrementing it from result category counts
         """
         with transaction.atomic():
-<<<<<<< HEAD
-            self.delete_from_counts = True
-            self.save(update_fields=("delete_from_counts",))
-=======
-            self.delete_reason = FlowRun.DELETE_FOR_USER
             self.delete_from_results = True
-            self.save(update_fields=("delete_reason", "delete_from_results"))
->>>>>>> dd916e23
+            self.save(update_fields=("delete_from_results",))
 
             if self.session and self.session.status == FlowSession.STATUS_WAITING:
                 mailroom.queue_interrupt(self.org, session=self.session)
