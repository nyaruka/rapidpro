# -*- coding: utf-8 -*-
from __future__ import unicode_literals

import json
import logging
import numbers
import phonenumbers
import regex
import time
import urllib2
import re

from collections import OrderedDict, defaultdict
from datetime import timedelta
from decimal import Decimal
from django.conf import settings
from django.core.files import File
from django.core.files.storage import default_storage
from django.core.files.temp import NamedTemporaryFile
from django.core.urlresolvers import reverse
from django.contrib.auth.models import User, Group
from django.db import models, connection
from django.db.models import Q, Count, QuerySet, Sum
from django.utils import timezone
from django.utils.translation import ugettext_lazy as _, ungettext_lazy as _n
from django.utils.html import escape
from django_redis import get_redis_connection
from enum import Enum
from smartmin.models import SmartModel
from temba.airtime.models import AirtimeTransfer
from temba.contacts.models import Contact, ContactGroup, ContactField, ContactURN, URN, TEL_SCHEME, NEW_CONTACT_VARIABLE
from temba.channels.models import Channel, ChannelSession
from temba.locations.models import AdminBoundary, STATE_LEVEL, DISTRICT_LEVEL, WARD_LEVEL
from temba.msgs.models import Broadcast, Msg, FLOW, INBOX, INCOMING, QUEUED, INITIALIZING, HANDLED, SENT, Label, PENDING
from temba.msgs.models import OUTGOING, UnreachableException
from temba.orgs.models import Org, Language, UNREAD_FLOW_MSGS, CURRENT_EXPORT_VERSION
from temba.utils import get_datetime_format, str_to_datetime, datetime_to_str, analytics, json_date_to_datetime
from temba.utils import chunk_list, clean_string
from temba.utils.email import send_template_email, is_valid_address
from temba.utils.models import TembaModel, ChunkIterator, generate_uuid
from temba.utils.profiler import SegmentProfiler
from temba.utils.queues import push_task
from temba.values.models import Value
from temba_expressions.utils import tokenize
from twilio import twiml
from uuid import uuid4

logger = logging.getLogger(__name__)

FLOW_DEFAULT_EXPIRES_AFTER = 60 * 12
START_FLOW_BATCH_SIZE = 500


class FlowException(Exception):
    def __init__(self, *args, **kwargs):
        super(FlowException, self).__init__(*args, **kwargs)


FLOW_LOCK_TTL = 60  # 1 minute
FLOW_LOCK_KEY = 'org:%d:lock:flow:%d:%s'

FLOW_PROP_CACHE_KEY = 'org:%d:cache:flow:%d:%s'
FLOW_PROP_CACHE_TTL = 24 * 60 * 60 * 7  # 1 week
FLOW_STAT_CACHE_KEY = 'org:%d:cache:flow:%d:%s'

UNREAD_FLOW_RESPONSES = 'unread_flow_responses'

# the most frequently we will check if our cache needs rebuilding
FLOW_STAT_CACHE_FREQUENCY = 24 * 60 * 60  # 1 day


class FlowLock(Enum):
    """
    Locks that are flow specific
    """
    participation = 1
    activity = 2
    definition = 3


class FlowPropsCache(Enum):
    """
    Properties of a flow that we cache
    """
    terminal_nodes = 1
    category_nodes = 2


class FlowStatsCache(Enum):
    """
    Stats we calculate and cache for flows
    """
    runs_started_count = 1    # deprecated, no longer used
    runs_completed_count = 2  # deprecated, no longer used
    contacts_started_set = 3  # deprecated, no longer used
    visit_count_map = 4
    step_active_set = 5
    cache_check = 6


def edit_distance(s1, s2):  # pragma: no cover
    """
    Compute the Damerau-Levenshtein distance between two given
    strings (s1 and s2)
    """
    # if first letters are different, infinite distance
    if s1 and s2 and s1[0] != s2[0]:
        return 100

    d = {}
    lenstr1 = len(s1)
    lenstr2 = len(s2)

    for i in xrange(-1, lenstr1 + 1):
        d[(i, -1)] = i + 1
    for j in xrange(-1, lenstr2 + 1):
        d[(-1, j)] = j + 1

    for i in xrange(0, lenstr1):
        for j in xrange(0, lenstr2):
            if s1[i] == s2[j]:
                cost = 0
            else:
                cost = 1
            d[(i, j)] = min(
                d[(i - 1, j)] + 1,  # deletion
                d[(i, j - 1)] + 1,  # insertion
                d[(i - 1, j - 1)] + cost,  # substitution
            )
            if i > 1 and j > 1 and s1[i] == s2[j - 1] and s1[i - 1] == s2[j]:
                d[(i, j)] = min(d[(i, j)], d[i - 2, j - 2] + cost)  # transposition

    return d[lenstr1 - 1, lenstr2 - 1]


class Flow(TembaModel):
    UUID = 'uuid'
    ENTRY = 'entry'
    RULE_SETS = 'rule_sets'
    ACTION_SETS = 'action_sets'
    RULES = 'rules'
    CONFIG = 'config'
    ACTIONS = 'actions'
    DESTINATION = 'destination'
    LABEL = 'label'
    WEBHOOK_URL = 'webhook'
    WEBHOOK_ACTION = 'webhook_action'
    FINISHED_KEY = 'finished_key'
    RULESET_TYPE = 'ruleset_type'
    OPERAND = 'operand'
    METADATA = 'metadata'

    BASE_LANGUAGE = 'base_language'
    SAVED_BY = 'saved_by'
    VERSION = 'version'

    CONTACT_CREATION = 'contact_creation'
    CONTACT_PER_RUN = 'run'
    CONTACT_PER_LOGIN = 'login'

    SAVED_ON = 'saved_on'
    NAME = 'name'
    REVISION = 'revision'
    FLOW_TYPE = 'flow_type'
    ID = 'id'
    EXPIRES = 'expires'

    X = 'x'
    Y = 'y'

    FLOW = 'F'
    MESSAGE = 'M'
    VOICE = 'V'
    SURVEY = 'S'
    USSD = 'U'

    RULES_ENTRY = 'R'
    ACTIONS_ENTRY = 'A'

    FLOW_TYPES = ((FLOW, _("Message flow")),
                  (MESSAGE, _("Single Message Flow")),
                  (VOICE, _("Phone call flow")),
                  (SURVEY, _("Android Survey")),
                  (USSD, _("USSD flow")))

    ENTRY_TYPES = ((RULES_ENTRY, "Rules"),
                   (ACTIONS_ENTRY, "Actions"))

    START_MSG_FLOW_BATCH = 'start_msg_flow_batch'

    name = models.CharField(max_length=64,
                            help_text=_("The name for this flow"))

    labels = models.ManyToManyField('FlowLabel', related_name='flows', verbose_name=_("Labels"), blank=True,
                                    help_text=_("Any labels on this flow"))

    org = models.ForeignKey(Org, related_name='flows')

    entry_uuid = models.CharField(null=True, max_length=36, unique=True)

    entry_type = models.CharField(max_length=1, null=True, choices=ENTRY_TYPES,
                                  help_text=_("The type of node this flow starts with"))

    is_archived = models.BooleanField(default=False,
                                      help_text=_("Whether this flow is archived"))

    flow_type = models.CharField(max_length=1, choices=FLOW_TYPES, default=FLOW,
                                 help_text=_("The type of this flow"))

    metadata = models.TextField(null=True, blank=True,
                                help_text=_("Any extra metadata attached to this flow, strictly used by the user interface."))

    expires_after_minutes = models.IntegerField(default=FLOW_DEFAULT_EXPIRES_AFTER,
                                                help_text=_("Minutes of inactivity that will cause expiration from flow"))

    ignore_triggers = models.BooleanField(default=False,
                                          help_text=_("Ignore keyword triggers while in this flow"))

    saved_on = models.DateTimeField(auto_now_add=True,
                                    help_text=_("When this item was saved"))

    saved_by = models.ForeignKey(User, related_name="flow_saves",
                                 help_text=_("The user which last saved this flow"))

    base_language = models.CharField(max_length=4, null=True, blank=True,
                                     help_text=_('The primary language for editing this flow'),
                                     default='base')

    version_number = models.IntegerField(default=CURRENT_EXPORT_VERSION,
                                         help_text=_("The flow version this definition is in"))

    @classmethod
    def create(cls, org, user, name, flow_type=FLOW, expires_after_minutes=FLOW_DEFAULT_EXPIRES_AFTER, base_language=None):
        flow = Flow.objects.create(org=org, name=name, flow_type=flow_type,
                                   expires_after_minutes=expires_after_minutes, base_language=base_language,
                                   saved_by=user, created_by=user, modified_by=user)

        analytics.track(user.username, 'nyaruka.flow_created', dict(name=name))
        return flow

    @classmethod
    def create_single_message(cls, org, user, message):
        """
        Creates a special 'single message' flow
        """
        name = 'Single Message (%s)' % unicode(uuid4())

        base_language = 'base'
        if org.primary_language:  # pragma: needs cover
            base_language = org.primary_language.iso_code

        flow = Flow.create(org, user, name, flow_type=Flow.MESSAGE, base_language=base_language)
        flow.update_single_message_flow(message)
        return flow

    @classmethod
    def label_to_slug(cls, label):
        return regex.sub(r'[^a-z0-9]+', '_', label.lower(), regex.V0)

    @classmethod
    def create_join_group(cls, org, user, group, response=None, start_flow=None):
        """
        Creates a special 'join group' flow
        """
        base_language = org.primary_language.iso_code if org.primary_language else 'base'

        name = Flow.get_unique_name(org, 'Join %s' % group.name)
        flow = Flow.create(org, user, name, base_language=base_language)

        uuid = unicode(uuid4())
        actions = [dict(type='add_group', group=dict(uuid=group.uuid, name=group.name)),
                   dict(type='save', field='name', label='Contact Name', value='@(PROPER(REMOVE_FIRST_WORD(step.value)))')]

        if response:
            actions += [dict(type='reply', msg={base_language: response})]

        if start_flow:
            actions += [dict(type='flow', flow=dict(uuid=start_flow.uuid, name=start_flow.name))]

        action_sets = [dict(x=100, y=0, uuid=uuid, actions=actions)]
        flow.update(dict(entry=uuid, base_language=base_language,
                         rule_sets=[], action_sets=action_sets))

        return flow

    @classmethod
    def import_flows(cls, exported_json, org, user, same_site=False):
        """
        Import flows from our flow export file
        """
        created_flows = []
        flow_uuid_map = dict()

        # create all the flow containers first
        for flow_spec in exported_json['flows']:

            FlowRevision.validate_flow_definition(flow_spec)

            flow_type = flow_spec.get('flow_type', Flow.FLOW)
            name = flow_spec['metadata']['name'][:64].strip()

            flow = None

            # Don't create our campaign message flows, we'll do that later
            # this check is only needed up to version 3 of exports
            if flow_type != Flow.MESSAGE:
                # check if we can find that flow by id first
                if same_site:
                    flow = Flow.objects.filter(org=org, is_active=True, uuid=flow_spec['metadata']['uuid']).first()
                    if flow:  # pragma: needs cover
                        flow.expires_after_minutes = flow_spec['metadata'].get('expires', FLOW_DEFAULT_EXPIRES_AFTER)
                        flow.name = Flow.get_unique_name(org, name, ignore=flow)
                        flow.save(update_fields=['name', 'expires_after_minutes'])

                # if it's not of our world, let's try by name
                if not flow:
                    flow = Flow.objects.filter(org=org, is_active=True, name=name).first()

                # if there isn't one already, create a new flow
                if not flow:
                    flow = Flow.create(org, user, Flow.get_unique_name(org, name), flow_type=flow_type,
                                       expires_after_minutes=flow_spec['metadata'].get('expires', FLOW_DEFAULT_EXPIRES_AFTER))

                created_flows.append(dict(flow=flow, flow_spec=flow_spec))

                if 'uuid' in flow_spec['metadata']:
                    flow_uuid_map[flow_spec['metadata']['uuid']] = flow.uuid

        # now let's update our flow definitions with any referenced flows
        def remap_flow(element):
            # first map our id accordingly
            if element['uuid'] in flow_uuid_map:
                element['uuid'] = flow_uuid_map[element['uuid']]

            existing_flow = Flow.objects.filter(uuid=element['uuid'], org=org, is_active=True).first()
            if not existing_flow:
                existing_flow = Flow.objects.filter(org=org, name=element['name'], is_active=True).first()
                if existing_flow:
                    element['uuid'] = existing_flow.uuid

        for created in created_flows:
            for ruleset in created['flow_spec'][Flow.RULE_SETS]:
                if ruleset['ruleset_type'] == RuleSet.TYPE_SUBFLOW:
                    remap_flow(ruleset['config']['flow'])

            for actionset in created['flow_spec'][Flow.ACTION_SETS]:
                for action in actionset['actions']:
                    if action['type'] in ['flow', 'trigger-flow']:
                        remap_flow(action['flow'])
            remap_flow(created['flow_spec']['metadata'])
            created['flow'].import_definition(created['flow_spec'])

        # remap our flow ids according to how they were resolved
        if 'campaigns' in exported_json:
            for campaign in exported_json['campaigns']:
                for event in campaign['events']:
                    if 'flow' in event:
                        flow_uuid = event['flow']['uuid']
                        if flow_uuid in flow_uuid_map:
                            event['flow']['uuid'] = flow_uuid_map[flow_uuid]

        if 'triggers' in exported_json:
            for trigger in exported_json['triggers']:
                if 'flow' in trigger:
                    flow_uuid = trigger['flow']['uuid']
                    if flow_uuid in flow_uuid_map:
                        trigger['flow']['uuid'] = flow_uuid_map[flow_uuid]

        return exported_json

    @classmethod
    def copy(cls, flow, user):
        copy = Flow.create(flow.org, user, "Copy of %s" % flow.name[:55], flow_type=flow.flow_type)

        # grab the json of our original
        flow_json = flow.as_json()

        copy.import_definition(flow_json)

        # copy our expiration as well
        copy.expires_after_minutes = flow.expires_after_minutes
        copy.save()

        return copy

    @classmethod
    def get_node(cls, flow, uuid, destination_type):

        if not uuid or not destination_type:
            return None

        if destination_type == FlowStep.TYPE_RULE_SET:
            return RuleSet.get(flow, uuid)
        else:
            return ActionSet.get(flow, uuid)

    @classmethod
    def handle_call(cls, call, user_response=None, hangup=False):
        if not user_response:
            user_response = {}

        flow = call.flow
        run = FlowRun.objects.filter(session=call).first()

        # make sure we have the latest version
        flow.ensure_current_version()

        # what we will send back
        voice_response = twiml.Response()
        run.voice_response = voice_response

        # make sure our test contact is handled by simulation
        if call.contact.is_test:
            Contact.set_simulation(True)

        # parse the user response
        text = user_response.get('Digits', None)
        media_url = user_response.get('RecordingUrl', None)

        # if we've been sent a recording, go grab it
        if media_url:
            media_url = call.channel.get_ivr_client().download_media(media_url)

        # create a message to hold our inbound message
        from temba.msgs.models import IVR
        if text is not None or media_url:

            # we don't have text for media, so lets use the media value there too
            if media_url and ':' in media_url:
                text = media_url.partition(':')[2]

            msg = Msg.create_incoming(call.channel, call.contact_urn.urn,
                                      text, status=PENDING, msg_type=IVR, media=media_url)
        else:
            msg = Msg(org=call.org, contact=call.contact, text='', id=0)

        # find out where we last left off
        step = run.steps.all().order_by('-arrived_on').first()

        # if we are just starting the flow, create our first step
        if not step:
            # lookup our entry node
            destination = ActionSet.objects.filter(flow=run.flow, uuid=flow.entry_uuid).first()
            if not destination:
                destination = RuleSet.objects.filter(flow=run.flow, uuid=flow.entry_uuid).first()

            # and add our first step for our run
            if destination:
                step = flow.add_step(run, destination, [])

        # go and actually handle wherever we are in the flow
        destination = Flow.get_node(run.flow, step.step_uuid, step.step_type)
        (handled, msgs) = Flow.handle_destination(destination, step, run, msg, user_input=text is not None)

        # if we stopped needing user input (likely), then wrap our response accordingly
        voice_response = Flow.wrap_voice_response_with_input(call, run, voice_response)

        # if we handled it, increment our unread count
        if handled:

            if not call.contact.is_test:
                run.flow.increment_unread_responses()

            if msg.id:
                Msg.mark_handled(msg)

        # if we didn't handle it, this is a good time to hangup
        if not handled or hangup:
            voice_response.hangup()
            run.set_completed(final_step=step)

        return voice_response

    @classmethod
    def wrap_voice_response_with_input(cls, call, run, voice_response):
        """ Finds where we are in the flow and wraps our voice_response with whatever comes next """
        step = run.steps.all().order_by('-pk').first()
        destination = Flow.get_node(run.flow, step.step_uuid, step.step_type)
        if isinstance(destination, RuleSet):
            response = twiml.Response()
            callback = 'https://%s%s' % (settings.TEMBA_HOST, reverse('ivr.ivrcall_handle', args=[call.pk]))
            gather = destination.get_voice_input(response, action=callback)

            # recordings have to be tacked on last
            if destination.ruleset_type == RuleSet.TYPE_WAIT_RECORDING:
                voice_response.record(action=callback)
            elif gather:
                # nest all of our previous verbs in our gather
                for verb in voice_response.verbs:
                    gather.append(verb)

                voice_response = response

                # append a redirect at the end in case the user sends #
                voice_response.append(twiml.Redirect(url=callback + "?empty=1"))

        return voice_response

    @classmethod
    def get_unique_name(cls, org, base_name, ignore=None):
        """
        Generates a unique flow name based on the given base name
        """
        name = base_name[:64].strip()

        count = 2
        while True:
            flows = Flow.objects.filter(name=name, org=org, is_active=True)
            if ignore:  # pragma: needs cover
                flows = flows.exclude(pk=ignore.pk)

            if not flows.exists():
                break

            name = '%s %d' % (base_name[:59].strip(), count)
            count += 1

        return name

    @classmethod
    def find_and_handle(cls, msg, started_flows=None, voice_response=None,
                        triggered_start=False, resume_parent_run=False,
                        resume_after_timeout=False, user_input=True):

        if started_flows is None:
            started_flows = []

        steps = FlowStep.get_active_steps_for_contact(msg.contact, step_type=FlowStep.TYPE_RULE_SET)
        for step in steps:
            flow = step.run.flow
            flow.ensure_current_version()
            destination = Flow.get_node(flow, step.step_uuid, step.step_type)

            # this node doesn't exist anymore, mark it as left so they leave the flow
            if not destination:  # pragma: no cover
                step.run.set_completed(final_step=step)
                continue

            (handled, msgs) = Flow.handle_destination(destination, step, step.run, msg, started_flows,
                                                      user_input=user_input, triggered_start=triggered_start,
                                                      resume_parent_run=resume_parent_run,
                                                      resume_after_timeout=resume_after_timeout)

            if handled:
                # increment our unread count if this isn't the simulator
                if not msg.contact.is_test:
                    flow.increment_unread_responses()

                return True

        return False

    @classmethod
    def handle_destination(cls, destination, step, run, msg,
                           started_flows=None, is_test_contact=False, user_input=False,
                           triggered_start=False, trigger_send=True, resume_parent_run=False, resume_after_timeout=False):

        if started_flows is None:
            started_flows = []

        def add_to_path(path, uuid):
            if uuid in path:
                path.append(uuid)
                raise FlowException("Flow cycle detected at runtime: %s" % path)
            path.append(uuid)

        start_time = time.time()
        path = []
        msgs = []

        # lookup our next destination
        handled = False
        while destination:
            result = {"handled": False}

            if destination.get_step_type() == FlowStep.TYPE_RULE_SET:
                should_pause = False

                # check if we need to stop
                if destination.is_pause():
                    should_pause = True

                if triggered_start and destination.is_ussd():  # pragma: needs cover
                    result = Flow.handle_ussd_ruleset_action(destination, step, run, msg)

                if (user_input or resume_after_timeout) or not should_pause:
                    result = Flow.handle_ruleset(destination, step, run, msg, started_flows, resume_parent_run,
                                                 resume_after_timeout)
                    add_to_path(path, destination.uuid)

                # USSD ruleset has extra functionality to send out messages.
                # This is handled as a shadow step for the ruleset.
                elif destination.is_ussd():
                    result = Flow.handle_ussd_ruleset_action(destination, step, run, msg)

                # if we used this input, then mark our user input as used
                if should_pause:
                    user_input = False

                    # once we handle user input, reset our path
                    path = []

                # add any messages generated by this ruleset (ussd and subflow)
                msgs += result.get('msgs', [])

            elif destination.get_step_type() == FlowStep.TYPE_ACTION_SET:
                result = Flow.handle_actionset(destination, step, run, msg, started_flows, is_test_contact)
                add_to_path(path, destination.uuid)

                # add any generated messages to be sent at once
                msgs += result['msgs']

            # if this is a triggered start, we only consider user input on the first step, so clear it now
            if triggered_start:
                user_input = False

            # pull out our current state from the result
            step = result.get('step')

            # lookup our next destination
            destination = result.get('destination', None)

            # if any one of our destinations handled us, consider it handled
            if result.get('handled', False):
                handled = True

            resume_parent_run = False
            resume_after_timeout = False

        if handled:
            analytics.gauge('temba.flow_execution', time.time() - start_time)

        # send any messages generated
        if msgs and trigger_send:
            msgs.sort(key=lambda message: message.created_on)
            Msg.objects.filter(id__in=[m.id for m in msgs]).update(status=PENDING)
            run.flow.org.trigger_send(msgs)

        return handled, msgs

    @classmethod
    def handle_actionset(cls, actionset, step, run, msg, started_flows, is_test_contact=False):

        # not found, escape out, but we still handled this message, user is now out of the flow
        if not actionset:  # pragma: no cover
            run.set_completed(final_step=step)
            return dict(handled=True, destination=None, destination_type=None)

        # actually execute all the actions in our actionset
        msgs = actionset.execute_actions(run, msg, started_flows)

        for msg in msgs:
            step.add_message(msg)

        # and onto the destination
        destination = Flow.get_node(actionset.flow, actionset.destination, actionset.destination_type)
        if destination:
            arrived_on = timezone.now()
            step.left_on = arrived_on
            step.next_uuid = destination.uuid
            step.save(update_fields=['left_on', 'next_uuid'])

            step = run.flow.add_step(run, destination, previous_step=step, arrived_on=arrived_on)
        else:
            run.set_completed(final_step=step)
            step = None

        return dict(handled=True, destination=destination, step=step, msgs=msgs)

    @classmethod
    def handle_ruleset(cls, ruleset, step, run, msg, started_flows, resume_parent_run=False, resume_after_timeout=False):

        if ruleset.is_ussd() and run.session_interrupted:
            rule, value = ruleset.find_interrupt_rule(step, run, msg)
            if not rule:
                run.set_interrupted(final_step=step)
                return dict(handled=True, destination=None, destination_type=None)
        else:
            if ruleset.ruleset_type == RuleSet.TYPE_SUBFLOW:
                if not resume_parent_run:
                    flow_uuid = json.loads(ruleset.config).get('flow').get('uuid')
                    flow = Flow.objects.filter(org=run.org, uuid=flow_uuid).first()
                    message_context = run.flow.build_message_context(run.contact, msg)

                    # our extra will be the current flow variables
                    extra = message_context.get('extra', {})
                    extra['flow'] = message_context.get('flow', {})

                    if msg.id > 0:
                        step.add_message(msg)
                        run.update_expiration(timezone.now())

                    if flow:
                        child_runs = flow.start([], [run.contact], started_flows=started_flows, restart_participants=True,
                                                extra=extra, parent_run=run, interrupt=False)

                        msgs = []
                        for run in child_runs:
                            msgs += run.start_msgs

                        return dict(handled=True, destination=None, destination_type=None, msgs=msgs)

            # find a matching rule
            rule, value = ruleset.find_matching_rule(step, run, msg, resume_after_timeout=resume_after_timeout)

        flow = ruleset.flow

        # add the message to our step
        if msg.id > 0:
            step.add_message(msg)
            run.update_expiration(timezone.now())

        if ruleset.ruleset_type in RuleSet.TYPE_MEDIA:
            # store the media path as the value
            value = msg.media.split(':', 1)[1]

        step.save_rule_match(rule, value)
        ruleset.save_run_value(run, rule, value)

        # output the new value if in the simulator
        if run.contact.is_test:
<<<<<<< HEAD
            if run.session_interrupted:
=======
            if msg.status == INTERRUPTED:  # pragma: needs cover
>>>>>>> eac39a84
                ActionLog.create(run, _("@flow.%s has been interrupted") % (Flow.label_to_slug(ruleset.label)))
            else:
                ActionLog.create(run, _("Saved '%s' as @flow.%s") % (value, Flow.label_to_slug(ruleset.label)))

        # no destination for our rule?  we are done, though we did handle this message, user is now out of the flow
        if not rule.destination:
            if run.session_interrupted:
                # run was interrupted and interrupt state not handled (not connected)
                run.set_interrupted(final_step=step)
            else:
                # log it for our test contacts
                run.set_completed(final_step=step)

            return dict(handled=True, destination=None, destination_type=None)

        # Create the step for our destination
        destination = Flow.get_node(flow, rule.destination, rule.destination_type)
        if destination:
            arrived_on = timezone.now()
            step.left_on = arrived_on
            step.next_uuid = rule.destination
            step.save(update_fields=['left_on', 'next_uuid'])
            step = flow.add_step(run, destination, rule=rule.uuid, category=rule.category, previous_step=step)

        return dict(handled=True, destination=destination, step=step)

    @classmethod
    def handle_ussd_ruleset_action(cls, ruleset, step, run, msg):
        action = UssdAction.from_ruleset(ruleset, run)
        msgs = action.execute(run, ruleset.uuid, msg)

        for msg in msgs:
            step.add_message(msg)

        return dict(handled=True, destination=None, step=step, msgs=msgs)

    @classmethod
    def apply_action_label(cls, user, flows, label, add):  # pragma: needs cover
        return label.toggle_label(flows, add)

    @classmethod
    def apply_action_archive(cls, user, flows):
        changed = []

        for flow in flows:

            # don't archive flows that belong to campaigns
            from temba.campaigns.models import CampaignEvent
            if not CampaignEvent.objects.filter(flow=flow, campaign__org=user.get_org()).exists():
                flow.archive()
                changed.append(flow.pk)

        return changed

    @classmethod
    def apply_action_restore(cls, user, flows):
        changed = []
        for flow in flows:
            try:
                flow.restore()
                changed.append(flow.pk)
            except FlowException:  # pragma: no cover
                pass
        return changed

    @classmethod
    def build_flow_context(cls, flow, contact, contact_context=None):
        """
        Get a flow context built on the last run for the contact in the given flow
        """

        date_format = get_datetime_format(flow.org.get_dayfirst())[1]
        tz = flow.org.timezone

        # wrapper around our value dict, lets us do a nice representation of both @flow.foo and @flow.foo.text
        def value_wrapper(value):
            values = dict(text=value['text'],
                          time=datetime_to_str(value['time'], format=date_format, tz=tz),
                          category=flow.get_localized_text(value['category'], contact),
                          value=unicode(value['rule_value']))
            values['__default__'] = unicode(value['rule_value'])
            return values

        flow_context = {}
        values = []
        if contact:
            results = flow.get_results(contact, only_last_run=True)
            if results and results[0]:
                for value in results[0]['values']:
                    field = Flow.label_to_slug(value['label'])
                    flow_context[field] = value_wrapper(value)
                    values.append("%s: %s" % (value['label'], value['rule_value']))

            flow_context['__default__'] = "\n".join(values)

            # if we don't have a contact context, build one
            if not contact_context:
                flow_context['contact'] = contact.build_message_context()

        return flow_context

    def as_select2(self):
        return dict(id=self.uuid, text=self.name)

    def release(self):
        """
        Releases this flow, marking it inactive. We remove all flow runs, steps and values in a background process.
        We keep FlowRevisions and FlowStarts however.
        """
        from .tasks import delete_flow_results_task

        self.is_active = False
        self.save()

        # release any campaign events that depend on this flow
        from temba.campaigns.models import CampaignEvent
        for event in CampaignEvent.objects.filter(flow=self, is_active=True):
            event.release()

        # release any triggers that depend on this flow
        from temba.triggers.models import Trigger
        for trigger in Trigger.objects.filter(flow=self, is_active=True):
            trigger.release()

        # delete our results in the background
        delete_flow_results_task.delay(self.id)

    def delete_results(self):
        """
        Removes all flow runs, values and steps for a flow.
        """
        # grab the ids of all our runs
        run_ids = self.runs.all().values_list('id', flat=True)

        # in chunks of 1000, remove any values or flowsteps associated with these runs
        # we keep Runs around for auditing purposes
        for chunk in chunk_list(run_ids, 1000):
            Value.objects.filter(run__in=chunk).delete()
            FlowStep.objects.filter(run__in=chunk).delete()

        # clear all our cached stats
        self.clear_props_cache()
        self.clear_stats_cache()

    def clear_props_cache(self):
        r = get_redis_connection()
        keys = [self.get_props_cache_key(c) for c in FlowPropsCache.__members__.values()]
        r.delete(*keys)

    def clear_stats_cache(self):
        r = get_redis_connection()
        keys = [self.get_stats_cache_key(c) for c in FlowStatsCache.__members__.values()]
        r.delete(*keys)

    def get_props_cache_key(self, kind):
        return FLOW_PROP_CACHE_KEY % (self.org_id, self.pk, kind.name)

    def get_stats_cache_key(self, kind, item=None):
        name = kind
        if hasattr(kind, 'name'):
            name = kind.name

        cache_key = FLOW_STAT_CACHE_KEY % (self.org_id, self.pk, name)
        if item:
            cache_key += (':%s' % item)
        return cache_key

    def calculate_active_step_keys(self):
        """
        Returns a list of UUIDs for all ActionSets and RuleSets on this flow.
        :return:
        """
        # first look up any action set uuids
        steps = list(self.action_sets.values('uuid'))

        # then our ruleset uuids
        steps += list(self.rule_sets.values('uuid'))

        # extract just the uuids
        return [self.get_stats_cache_key(FlowStatsCache.step_active_set, step['uuid']) for step in steps]

    def lock_on(self, lock, qualifier=None, lock_ttl=None):
        """
        Creates the requested type of flow-level lock
        """
        r = get_redis_connection()
        lock_key = FLOW_LOCK_KEY % (self.org_id, self.pk, lock.name)
        if qualifier:  # pragma: needs cover
            lock_key += (":%s" % qualifier)

        if not lock_ttl:
            lock_ttl = FLOW_LOCK_TTL

        return r.lock(lock_key, lock_ttl)

    def do_calculate_flow_stats(self, lock_ttl=None):
        r = get_redis_connection()

        # activity
        with self.lock_on(FlowLock.activity, lock_ttl=lock_ttl):
            (active, visits) = self._calculate_activity()

            # remove our old active cache
            keys = self.calculate_active_step_keys()
            if keys:
                r.delete(*keys)
            r.delete(self.get_stats_cache_key(FlowStatsCache.visit_count_map))

            # add current active cache
            for step, runs in active.items():
                for run in runs:
                    r.sadd(self.get_stats_cache_key(FlowStatsCache.step_active_set, step), run)

            if len(visits):
                r.hmset(self.get_stats_cache_key(FlowStatsCache.visit_count_map), visits)

    def _calculate_activity(self, simulation=False):

        """
        Calculate our activity stats from the database. This is expensive. It should only be run
        for simulation or in an async task to rebuild the activity cache
        """
        # who is actively at each step
        steps = FlowStep.objects.values('run__pk', 'step_uuid').filter(run__is_active=True, run__flow=self, left_on=None, run__contact__is_test=simulation).annotate(count=Count('run_id'))

        active = {}
        for step in steps:
            step_id = step['step_uuid']
            if step_id not in active:
                active[step_id] = {step['run__pk']}
            else:
                active[step_id].add(step['run__pk'])

        # need to be a list for json
        for key, value in active.items():
            active[key] = list(value)

        visits = {}
        visited_actions = FlowStep.objects.values('step_uuid', 'next_uuid').filter(run__flow=self, step_type='A', run__contact__is_test=simulation).annotate(count=Count('run_id'))
        visited_rules = FlowStep.objects.values('rule_uuid', 'next_uuid').filter(run__flow=self, step_type='R', run__contact__is_test=simulation).exclude(rule_uuid=None).annotate(count=Count('run_id'))

        # where have people visited
        for step in visited_actions:
            if step['next_uuid'] and step['count']:
                visits['%s:%s' % (step['step_uuid'], step['next_uuid'])] = step['count']

        for step in visited_rules:
            if step['next_uuid'] and step['count']:
                visits['%s:%s' % (step['rule_uuid'], step['next_uuid'])] = step['count']

        return (active, visits)

    def _check_for_cache_update(self):
        """
        Checks if we have a redis cache for our flow stats, or whether they need to be updated.
        If so, triggers an async rebuild of the cache for our flow.
        """
        from .tasks import check_flow_stats_accuracy_task

        r = get_redis_connection()

        # don't do the more expensive check if it was performed recently
        cache_check = self.get_stats_cache_key(FlowStatsCache.cache_check)
        if r.exists(cache_check):
            return

        # don't check again for a day or so, add up to an hour of randomness
        # to spread things out a bit
        import random
        r.set(cache_check, 1, FLOW_STAT_CACHE_FREQUENCY + random.randint(0, 60 * 60))

        # check flow stats for accuracy, rebuilding if necessary
        check_flow_stats_accuracy_task.delay(self.pk)

    def get_visit_counts(self, simulation=False):

        if simulation:  # pragma: needs cover
            (active, visits) = self._calculate_activity(simulation=True)
            return visits

        # all the flow path counts for our flow
        paths = FlowPathCount.objects.filter(flow=self)

        # group by our from and to and sum the counts
        paths = paths.values('from_uuid', 'to_uuid').order_by().annotate(Sum('count'))
        return {'%s:%s' % (p['from_uuid'], p['to_uuid']): p['count__sum'] for p in paths}

    def get_activity(self, simulation=False, check_cache=True):
        """
        Get the activity summary for a flow as a tuple of the number of active runs
        at each step and a map of the previous visits
        """
        if simulation:
            (active, visits) = self._calculate_activity(simulation=True)
            # we want counts not actual run ids
            for key, value in active.items():
                active[key] = len(value)
            return (active, visits)

        if check_cache:
            self._check_for_cache_update()

        r = get_redis_connection()

        # get all possible active keys
        keys = self.calculate_active_step_keys()
        active = {}
        for key in keys:
            count = r.scard(key)
            # only include stats for steps that actually have people there
            if count:
                active[key[key.rfind(':') + 1:]] = count

        # visited path
        visited = r.hgetall(self.get_stats_cache_key(FlowStatsCache.visit_count_map))

        # make sure our counts are treated as ints for consistency
        for k, v in visited.items():
            visited[k] = int(v)

        return (active, visited)

    def get_total_runs(self):
        return FlowRunCount.run_count(self)

    def get_base_text(self, language_dict, default=''):
        if not isinstance(language_dict, dict):  # pragma: no cover
            return language_dict

        if self.base_language:
            return language_dict.get(self.base_language, default)

        return default  # pragma: no cover

    def get_localized_text(self, text_translations, contact=None, default_text=''):
        """
        Given a language dict and a preferred language, return the best possible text match
        :param text_translations: The text in all supported languages, or string (which will just return immediately)
        :param contact: the contact we are interacting with
        :param default_text: What to use if all else fails
        :return: the localized text
        """
        org_languages = {l.iso_code for l in self.org.languages.all()}

        # We return according to the following precedence:
        #   1) Contact's language (if it's a valid org language)
        #   2) Org Primary Language
        #   3) Flow Base Language
        #   4) Default Text
        preferred_languages = []

        if contact and contact.language and contact.language in org_languages:
            preferred_languages.append(contact.language)

        if self.org.primary_language:
            preferred_languages.append(self.org.primary_language.iso_code)

        preferred_languages.append(self.base_language)

        return Language.get_localized_text(text_translations, preferred_languages, default_text)

    def update_run_expirations(self):
        """
        Update all of our current run expirations according to our new expiration period
        """
        for step in FlowStep.objects.filter(run__flow=self, run__is_active=True, left_on=None).distinct('run'):
            step.run.update_expiration(step.arrived_on)

        # force an expiration update
        from temba.flows.tasks import check_flows_task
        check_flows_task.delay()

    def import_definition(self, flow_json):
        """
        Allows setting the definition for a flow from another definition.  All uuid's will be
        remmaped accordingly.
        """
        # uuid mappings
        uuid_map = dict()

        def copy_recording(url, path):
            if not url:
                return None

            try:  # pragma: needs cover
                url = "https://%s/%s" % (settings.AWS_BUCKET_DOMAIN, url)
                temp = NamedTemporaryFile(delete=True)
                temp.write(urllib2.urlopen(url).read())
                temp.flush()
                return default_storage.save(path, temp)
            except Exception:  # pragma: needs cover
                # its okay if its no longer there, we'll remove the recording
                return None

        def remap_uuid(json, attribute):
            if attribute in json and json[attribute]:
                uuid = json[attribute]
                new_uuid = uuid_map.get(uuid, None)
                if not new_uuid:
                    new_uuid = str(uuid4())
                    uuid_map[uuid] = new_uuid

                json[attribute] = new_uuid

        remap_uuid(flow_json, 'entry')
        for actionset in flow_json[Flow.ACTION_SETS]:
            remap_uuid(actionset, 'uuid')
            remap_uuid(actionset, 'destination')

            # for all of our recordings, pull them down and remap
            for action in actionset['actions']:
                if 'recording' in action:
                    # if its a localized
                    if isinstance(action['recording'], dict):
                        for lang, url in action['recording'].iteritems():
                            path = copy_recording(url, 'recordings/%d/%d/steps/%s.wav' % (self.org.pk, self.pk, action['uuid']))
                            action['recording'][lang] = path
                    else:
                        path = copy_recording(action['recording'], 'recordings/%d/%d/steps/%s.wav' % (self.org.pk, self.pk, action['uuid']))
                        action['recording'] = path

        for ruleset in flow_json[Flow.RULE_SETS]:
            remap_uuid(ruleset, 'uuid')
            for rule in ruleset.get('rules', []):
                remap_uuid(rule, 'uuid')
                remap_uuid(rule, 'destination')

        # now update with our remapped values
        self.update(flow_json)
        return self

    def set_metadata_json(self, metadata):
        self.metadata = json.dumps(metadata)

    def get_metadata_json(self):
        metadata = {}
        if self.metadata:
            metadata = json.loads(self.metadata)
        return metadata

    def archive(self):
        self.is_archived = True
        self.save(update_fields=['is_archived'])

        # archive our triggers as well
        from temba.triggers.models import Trigger
        Trigger.objects.filter(flow=self).update(is_archived=True)

    def restore(self):
        if self.flow_type == Flow.VOICE:  # pragma: needs cover
            if not self.org.supports_ivr():
                raise FlowException("%s requires a Twilio number")

        self.is_archived = False
        self.save(update_fields=['is_archived'])

    def update_single_message_flow(self, message_dict):
        self.flow_type = Flow.MESSAGE
        self.save(update_fields=['name', 'flow_type'])

        uuid = str(uuid4())
        action_sets = [dict(x=100, y=0, uuid=uuid, actions=[dict(type='reply', msg=message_dict)])]
        self.update(dict(entry=uuid, rule_sets=[], action_sets=action_sets, base_language=self.base_language))

    def extract_first_message(self):  # pragma: needs cover
        ActionSet.objects.filter(flow=self, )

    def steps(self):
        return FlowStep.objects.filter(run__flow=self)

    def get_completed_runs(self):
        return FlowRunCount.run_count_for_type(self, FlowRun.EXIT_TYPE_COMPLETED)

    def get_interrupted_runs(self):
        return FlowRunCount.run_count_for_type(self, FlowRun.EXIT_TYPE_INTERRUPTED)

    def get_expired_runs(self):
        return FlowRunCount.run_count_for_type(self, FlowRun.EXIT_TYPE_EXPIRED)

    def get_completed_percentage(self):
        total_runs = FlowRunCount.run_count(self)

        if not total_runs:
            return 0
        else:
            return int(self.get_completed_runs() * 100 / total_runs)

    def get_and_clear_unread_responses(self):
        """
        Gets the number of new responses since the last clearing for this flow.
        """
        r = get_redis_connection()

        # get the number of new responses
        new_responses = r.hget(UNREAD_FLOW_RESPONSES, self.id)

        # then clear them
        r.hdel(UNREAD_FLOW_RESPONSES, self.id)

        return 0 if new_responses is None else int(new_responses)

    def increment_unread_responses(self):
        """
        Increments the number of new responses for this flow.
        """
        r = get_redis_connection()
        r.hincrby(UNREAD_FLOW_RESPONSES, self.id, 1)

        # increment our global count as well
        self.org.increment_unread_msg_count(UNREAD_FLOW_MSGS)

    def get_columns(self):
        node_order = []
        for ruleset in RuleSet.objects.filter(flow=self).exclude(label=None).order_by('y', 'pk'):
            if ruleset.uuid:
                node_order.append(ruleset)

        return node_order

    def build_ruleset_caches(self, ruleset_list=None):
        rulesets = dict()
        rule_categories = dict()

        if ruleset_list is None:
            ruleset_list = RuleSet.objects.filter(flow=self).exclude(label=None).order_by('pk').select_related('flow', 'flow__org')

        for ruleset in ruleset_list:
            rulesets[ruleset.uuid] = ruleset
            for rule in ruleset.get_rules():
                rule_categories[rule.uuid] = rule.category

        return (rulesets, rule_categories)

    def build_message_context(self, contact, msg):
        contact_context = contact.build_message_context() if contact else dict()

        # our default value
        channel_context = None

        # add our message context
        if msg:
            message_context = msg.build_message_context()

            # some fake channel deets for simulation
            if msg.contact.is_test:
                channel_context = dict(__default__='(800) 555-1212', name='Simulator', tel='(800) 555-1212', tel_e164='+18005551212')
            elif msg.channel:
                channel_context = msg.channel.build_message_context()
        elif contact:
            message_context = dict(__default__='', contact=contact_context)
        else:
            message_context = dict(__default__='')

        # If we still don't know our channel and have a contact, derive the right channel to use
        if not channel_context and contact:
            _contact, contact_urn = Msg.resolve_recipient(self.org, self.created_by, contact, None)

            # only populate channel if this contact can actually be reached (ie, has a URN)
            if contact_urn:
                channel = contact.org.get_send_channel(contact_urn=contact_urn)
                channel_context = channel.build_message_context() if channel else None

        run = self.runs.filter(contact=contact).order_by('-created_on').first()
        run_context = run.field_dict() if run else {}

        # our current flow context
        flow_context = Flow.build_flow_context(self, contact, contact_context)

        context = dict(flow=flow_context, channel=channel_context, step=message_context, extra=run_context)

        # if we have parent or child contexts, add them in too
        if run:
            if run.parent:
                context['parent'] = Flow.build_flow_context(run.parent.flow, run.parent.contact)

            # see if we spawned any children and add them too
            child_run = FlowRun.objects.filter(parent=run).order_by('-created_on').first()
            if child_run:
                context['child'] = Flow.build_flow_context(child_run.flow, child_run.contact)

        if contact:
            context['contact'] = contact_context

        return context

    def get_results(self, contact=None, filter_ruleset=None, only_last_run=True, run=None):
        if filter_ruleset:  # pragma: needs cover
            ruleset_list = [filter_ruleset]
        elif run and hasattr(run.flow, 'ruleset_prefetch'):
            ruleset_list = run.flow.ruleset_prefetch
        else:
            ruleset_list = None

        (rulesets, rule_categories) = self.build_ruleset_caches(ruleset_list)

        # for each of the contacts that participated
        results = []

        if run:
            runs = [run]
            flow_steps = [s for s in run.steps.all() if s.rule_uuid]
        else:
            runs = self.runs.all().select_related('contact')

            # hide simulation test contact
            runs = runs.filter(contact__is_test=Contact.get_simulation())

            if contact:
                runs = runs.filter(contact=contact)

            runs = runs.order_by('contact', '-created_on')

            # or possibly only the last run
            if only_last_run:
                runs = runs.distinct('contact')

            flow_steps = FlowStep.objects.filter(step_uuid__in=rulesets.keys()).exclude(rule_uuid=None)

            # filter our steps to only the runs we care about
            flow_steps = flow_steps.filter(run__pk__in=[r.pk for r in runs])

            # and the ruleset we care about
            if filter_ruleset:  # pragma: needs cover
                flow_steps = flow_steps.filter(step_uuid=filter_ruleset.uuid)

            flow_steps = flow_steps.order_by('arrived_on', 'pk')
            flow_steps = flow_steps.select_related('run').prefetch_related('messages', 'broadcasts')

        steps_cache = {}
        for step in flow_steps:

            step_dict = dict(left_on=step.left_on,
                             arrived_on=step.arrived_on,
                             rule_uuid=step.rule_uuid,
                             rule_category=step.rule_category,
                             rule_decimal_value=step.rule_decimal_value,
                             rule_value=step.rule_value,
                             text=step.get_text(),
                             step_uuid=step.step_uuid)

            step_run = step.run.id

            if step_run in steps_cache.keys():
                steps_cache[step_run].append(step_dict)

            else:
                steps_cache[step_run] = [step_dict]

        for run in runs:
            first_seen = None
            last_seen = None
            values = []

            if run.id in steps_cache:
                run_steps = steps_cache[run.id]
            else:
                run_steps = []

            for rule_step in run_steps:
                ruleset = rulesets.get(rule_step['step_uuid'])
                if not first_seen:
                    first_seen = rule_step['left_on']
                last_seen = rule_step['arrived_on']

                if ruleset:
                    time = rule_step['left_on'] if rule_step['left_on'] else rule_step['arrived_on']

                    label = ruleset.label
                    category = rule_categories.get(rule_step['rule_uuid'], None)

                    # if this category no longer exists, use the category label at the time
                    if not category:  # pragma: needs cover
                        category = rule_step['rule_category']

                    value = rule_step['rule_decimal_value'] if rule_step['rule_decimal_value'] is not None else rule_step['rule_value']

                    values.append(dict(node=rule_step['step_uuid'],
                                       label=label,
                                       category=category,
                                       text=rule_step['text'],
                                       value=value,
                                       rule_value=rule_step['rule_value'],
                                       time=time))

            results.append(dict(contact=run.contact, values=values, first_seen=first_seen, last_seen=last_seen, run=run.pk))

        # sort so most recent is first
        now = timezone.now()
        results = sorted(results, reverse=True, key=lambda result: result['first_seen'] if result['first_seen'] else now)
        return results

    def async_start(self, user, groups, contacts, restart_participants=False):
        """
        Causes us to schedule a flow to start in a background thread.
        """
        from .tasks import start_flow_task

        # create a flow start object
        flow_start = FlowStart.objects.create(flow=self, restart_participants=restart_participants,
                                              created_by=user, modified_by=user)

        contact_ids = [c.id for c in contacts]
        flow_start.contacts.add(*contact_ids)

        group_ids = [g.id for g in groups]
        flow_start.groups.add(*group_ids)

        start_flow_task.delay(flow_start.pk)

    def start(self, groups, contacts, restart_participants=False, started_flows=None,
              start_msg=None, extra=None, flow_start=None, parent_run=None, interrupt=True, session=None):
        """
        Starts a flow for the passed in groups and contacts.
        """
        # build up querysets of our groups for memory efficiency
        if isinstance(groups, QuerySet):  # pragma: no cover
            group_qs = groups
        else:
            group_qs = ContactGroup.all_groups.filter(id__in=[g.id for g in groups])

        # build up querysets of our contacts for memory efficiency
        if isinstance(contacts, QuerySet):  # pragma: no cover
            contact_qs = contacts
        else:
            contact_qs = Contact.objects.filter(id__in=[c.id for c in contacts])

        self.ensure_current_version()

        if started_flows is None:
            started_flows = []

        # prevents infinite loops
        if self.pk in started_flows:  # pragma: needs cover
            return []

        # add this flow to our list of started flows
        started_flows.append(self.pk)

        if not self.entry_uuid:  # pragma: needs cover
            return []

        if start_msg and start_msg.id:
            start_msg.msg_type = FLOW
            start_msg.save(update_fields=['msg_type'])

        all_contact_ids = Contact.all().filter(Q(all_groups__in=group_qs) | Q(pk__in=contact_qs))
        all_contact_ids = all_contact_ids.only('is_test').order_by('pk').values_list('pk', flat=True).distinct('pk')

        if not restart_participants:
            # exclude anybody who has already participated in the flow
            already_started = set(self.runs.all().values_list('contact_id', flat=True))
            all_contact_ids = [contact_id for contact_id in all_contact_ids if contact_id not in already_started]

        # if we have a parent run, find any parents/grandparents that are active, we'll keep these active
        ancestor_ids = []
        ancestor = parent_run
        while ancestor:
            # we don't consider it an ancestor if it's not current in our start list
            if ancestor.contact.id not in all_contact_ids:
                break
            ancestor_ids.append(ancestor.id)
            ancestor = ancestor.parent

        # for the contacts that will be started, exit any existing flow runs
        active_runs = FlowRun.objects.filter(is_active=True, contact__pk__in=all_contact_ids).exclude(id__in=ancestor_ids)
        FlowRun.bulk_exit(active_runs, FlowRun.EXIT_TYPE_INTERRUPTED)

        # if we are interrupting parent flow runs, mark them as completed
        if ancestor_ids and interrupt:
            ancestor_runs = FlowRun.objects.filter(id__in=ancestor_ids)
            FlowRun.bulk_exit(ancestor_runs, FlowRun.EXIT_TYPE_COMPLETED)

        contact_count = len(all_contact_ids)

        # update our total flow count on our flow start so we can keep track of when it is finished
        if flow_start:
            flow_start.contact_count = contact_count
            flow_start.save(update_fields=['contact_count'])

        # if there are no contacts to start this flow, then update our status and exit this flow
        if contact_count == 0:
            if flow_start:
                flow_start.update_status()
            return []

        # single contact starting from a trigger? increment our unread count
        if start_msg and contact_count == 1:
            if Contact.objects.filter(pk=all_contact_ids[0], org=self.org, is_test=False).first():
                self.increment_unread_responses()

        if self.flow_type == Flow.VOICE:
            return self.start_call_flow(all_contact_ids, start_msg=start_msg,
                                        extra=extra, flow_start=flow_start, parent_run=parent_run)

        elif self.flow_type == Flow.USSD:
            return self.start_ussd_flow(all_contact_ids, start_msg=start_msg,
                                        extra=extra, flow_start=flow_start, parent_run=parent_run, session=session)
        else:
            return self.start_msg_flow(all_contact_ids,
                                       started_flows=started_flows, start_msg=start_msg,
                                       extra=extra, flow_start=flow_start, parent_run=parent_run)

    def start_ussd_flow(self, all_contact_ids, start_msg=None, extra=None, flow_start=None, parent_run=None, session=None):
        from temba.ussd.models import USSDSession

        runs = []
        msgs = []

        for contact_id in all_contact_ids:

            run = FlowRun.create(self, contact_id, start=flow_start, parent=parent_run)
            if extra:
                run.update_fields(extra)

            if run.contact.is_test:
                ActionLog.create(run, '%s has entered the "%s" flow' % (run.contact.get_display(self.org, short=True), run.flow.name))

            # [USSD PUSH] we have to create an outgoing session for the recipient
            if not session:
                contact = Contact.objects.filter(pk=contact_id, org=self.org).first()
                contact_urn = contact.get_urn(TEL_SCHEME)
                channel = self.org.get_send_channel(contact_urn=contact_urn)

                session = USSDSession.objects.create(channel=channel, contact=contact, contact_urn=contact_urn,
                                                     org=self.org, direction=USSDSession.USSD_PUSH, flow=self,
                                                     started_on=timezone.now(), status=USSDSession.INITIATED)

            run.session = session
            run.save(update_fields=['session'])

            # if we were started by other session, save that off
            if parent_run and parent_run.session:
                session.parent = parent_run.session
                session.save()
            else:
                entry_rule = RuleSet.objects.filter(uuid=self.entry_uuid).first()

                step = self.add_step(run, entry_rule, is_start=True, arrived_on=timezone.now())

                if entry_rule.is_ussd():
                    # create an empty placeholder message
                    msg = Msg(org=self.org, contact_id=contact_id, text='', id=0)
                    handled, step_msgs = Flow.handle_destination(entry_rule, step, run, msg, trigger_send=False)

                    # add these messages as ones that are ready to send
                    for msg in step_msgs:
                        msgs.append(msg)

            # no start msgs in call flows but we want the variable there
            run.start_msgs = []

            runs.append(run)

        # trigger our messages to be sent
        if msgs and not parent_run:
            # then send them off
            msgs.sort(key=lambda message: (message.contact_id, message.created_on))
            Msg.objects.filter(id__in=[m.id for m in msgs]).update(status=PENDING)

            # trigger a sync
            self.org.trigger_send(msgs)

        if flow_start:
            flow_start.update_status()

        return runs

    def start_call_flow(self, all_contact_ids, start_msg=None, extra=None, flow_start=None, parent_run=None):
        from temba.ivr.models import IVRCall
        runs = []
        channel = self.org.get_call_channel()

        if not channel or Channel.ROLE_CALL not in channel.role:  # pragma: needs cover
            return runs

        for contact_id in all_contact_ids:
            contact = Contact.objects.filter(pk=contact_id, org=channel.org).first()
            contact_urn = contact.get_urn(TEL_SCHEME)
            channel = self.org.get_call_channel(contact_urn=contact_urn)

            # can't reach this contact, move on
            if not contact or not contact_urn or not channel:  # pragma: no cover
                continue

            run = FlowRun.create(self, contact_id, start=flow_start, parent=parent_run)
            if extra:  # pragma: needs cover
                run.update_fields(extra)

            # create our call objects
            call = IVRCall.create_outgoing(channel, contact, contact_urn, self, self.created_by)

            # save away our created call
            run.session = call
            run.save(update_fields=['session'])

            # if we were started by other call, save that off
            if parent_run and parent_run.session:
                call.parent = parent_run.session
                call.save()
            else:
                # trigger the call to start (in the background)
                call.start_call()

            # no start msgs in call flows but we want the variable there
            run.start_msgs = []

            runs.append(run)

        if flow_start:  # pragma: needs cover
            flow_start.update_status()

        return runs

    def start_msg_flow(self, all_contact_ids, started_flows=None, start_msg=None, extra=None,
                       flow_start=None, parent_run=None):

        start_msg_id = start_msg.id if start_msg else None
        flow_start_id = flow_start.id if flow_start else None

        if started_flows is None:
            started_flows = []

        # create the broadcast for this flow
        send_actions = self.get_entry_send_actions()

        # for each send action, we need to create a broadcast, we'll group our created messages under these
        broadcasts = []
        for send_action in send_actions:
            message_text = self.get_localized_text(send_action.msg)

            # if we have localized versions, add those to our broadcast definition
            language_dict = None
            if isinstance(send_action.msg, dict):
                language_dict = json.dumps(send_action.msg)

            if message_text:
                broadcast = Broadcast.create(self.org, self.created_by, message_text, [],
                                             language_dict=language_dict, base_language=self.base_language)
                broadcast.update_contacts(all_contact_ids)

                # manually set our broadcast status to QUEUED, our sub processes will send things off for us
                broadcast.status = QUEUED
                broadcast.save(update_fields=['status'])

                # add it to the list of broadcasts in this flow start
                broadcasts.append(broadcast)

        # if there are fewer contacts than our batch size, do it immediately
        if len(all_contact_ids) < START_FLOW_BATCH_SIZE:
            return self.start_msg_flow_batch(all_contact_ids, broadcasts=broadcasts, started_flows=started_flows,
                                             start_msg=start_msg, extra=extra, flow_start=flow_start,
                                             parent_run=parent_run)

        # otherwise, create batches instead
        else:
            # for all our contacts, build up start sms batches
            task_context = dict(contacts=[], flow=self.pk, flow_start=flow_start_id,
                                started_flows=started_flows, broadcasts=[b.id for b in broadcasts], start_msg=start_msg_id, extra=extra)

            batch_contacts = task_context['contacts']
            for contact_id in all_contact_ids:
                batch_contacts.append(contact_id)

                if len(batch_contacts) >= START_FLOW_BATCH_SIZE:
                    print "Starting flow '%s' for batch of %d contacts" % (self.name, len(task_context['contacts']))
                    push_task(self.org, 'flows', Flow.START_MSG_FLOW_BATCH, task_context)
                    batch_contacts = []
                    task_context['contacts'] = batch_contacts

            if batch_contacts:
                print "Starting flow '%s' for batch of %d contacts" % (self.name, len(task_context['contacts']))
                push_task(self.org, 'flows', Flow.START_MSG_FLOW_BATCH, task_context)

            return []

    def start_msg_flow_batch(self, batch_contact_ids, broadcasts, started_flows, start_msg=None,
                             extra=None, flow_start=None, parent_run=None):

        simulation = False
        if len(batch_contact_ids) == 1:
            if Contact.objects.filter(pk=batch_contact_ids[0], org=self.org, is_test=True).first():
                simulation = True

        # these fields are the initial state for our flow run
        run_fields = None
        if extra:
            # we keep 1024 values in @extra for new flow runs because we might be passing the state
            (normalized_fields, count) = FlowRun.normalize_fields(extra, 1024)
            run_fields = json.dumps(normalized_fields)

        # create all our flow runs for this set of contacts at once
        batch = []
        now = timezone.now()

        for contact_id in batch_contact_ids:
            run = FlowRun.create(self, contact_id, fields=run_fields, start=flow_start, created_on=now,
                                 parent=parent_run, db_insert=False)
            batch.append(run)
        FlowRun.objects.bulk_create(batch)

        # build a map of contact to flow run
        run_map = dict()
        for run in FlowRun.objects.filter(contact__in=batch_contact_ids, flow=self, created_on=now):
            run_map[run.contact_id] = run
            if run.contact.is_test:
                ActionLog.create(run, '%s has entered the "%s" flow' % (run.contact.get_display(self.org, short=True), run.flow.name))

        # update our expiration date on our runs, we do this by calculating it on one run then updating all others
        run.update_expiration(timezone.now())
        FlowRun.objects.filter(contact__in=batch_contact_ids, created_on=now).update(expires_on=run.expires_on,
                                                                                     modified_on=timezone.now())

        # if we have some broadcasts to optimize for
        message_map = dict()
        if broadcasts:
            # create our message context
            message_context_base = self.build_message_context(None, start_msg)
            if extra:
                message_context_base['extra'] = extra

            # and add each contact and message to each broadcast
            for broadcast in broadcasts:
                # create our message context
                message_context = dict()
                message_context.update(message_context_base)

                # provide the broadcast with a partial recipient list
                partial_recipients = list(), Contact.objects.filter(org=self.org, pk__in=batch_contact_ids)

                # create the sms messages
                created_on = timezone.now()
                broadcast.send(message_context=message_context, trigger_send=False,
                               response_to=start_msg, status=INITIALIZING, msg_type=FLOW,
                               created_on=created_on, partial_recipients=partial_recipients, run_map=run_map)

                # map all the messages we just created back to our contact
                for msg in Msg.objects.filter(broadcast=broadcast, created_on=created_on):
                    if msg.contact_id not in message_map:
                        message_map[msg.contact_id] = [msg]
                    else:  # pragma: needs cover
                        message_map[msg.contact_id].append(msg)

        # now execute our actual flow steps
        (entry_actions, entry_rules) = (None, None)
        if self.entry_type == Flow.ACTIONS_ENTRY:
            entry_actions = ActionSet.objects.filter(uuid=self.entry_uuid).first()

        elif self.entry_type == Flow.RULES_ENTRY:
            entry_rules = RuleSet.objects.filter(uuid=self.entry_uuid).first()

        runs = []
        msgs = []
        optimize_sending_action = len(broadcasts) > 0

        for contact_id in batch_contact_ids:
            # each contact maintains its own list of started flows
            started_flows_by_contact = list(started_flows)

            run = run_map[contact_id]
            run_msgs = message_map.get(contact_id, [])
            arrived_on = timezone.now()

            if entry_actions:
                run_msgs += entry_actions.execute_actions(run, start_msg, started_flows_by_contact,
                                                          skip_leading_reply_actions=not optimize_sending_action)

                step = self.add_step(run, entry_actions, run_msgs, is_start=True, arrived_on=arrived_on)

                # and onto the destination
                if entry_actions.destination:
                    destination = Flow.get_node(entry_actions.flow,
                                                entry_actions.destination,
                                                entry_actions.destination_type)

                    next_step = self.add_step(run, destination, previous_step=step, arrived_on=timezone.now())

                    msg = Msg(org=self.org, contact_id=contact_id, text='', id=0)
                    handled, step_msgs = Flow.handle_destination(destination, next_step, run, msg, started_flows_by_contact,
                                                                 is_test_contact=simulation, trigger_send=False)
                    run_msgs += step_msgs

                else:
                    run.set_completed(final_step=step)

            elif entry_rules:
                step = self.add_step(run, entry_rules, run_msgs, is_start=True, arrived_on=arrived_on)

                # if we have a start message, go and handle the rule
                if start_msg:
                    Flow.find_and_handle(start_msg, started_flows_by_contact, triggered_start=True)

                # if we didn't get an incoming message, see if we need to evaluate it passively
                elif not entry_rules.is_pause() or entry_rules.is_ussd():
                    # create an empty placeholder message
                    msg = Msg(org=self.org, contact_id=contact_id, text='', id=0)
                    handled, step_msgs = Flow.handle_destination(entry_rules, step, run, msg, started_flows_by_contact, trigger_send=False)
                    run_msgs += step_msgs

            if start_msg:
                step.add_message(start_msg)

            # set the msgs that were sent by this run so that any caller can deal with them
            run.start_msgs = run_msgs
            runs.append(run)

            # add these messages as ones that are ready to send
            for msg in run_msgs:
                msgs.append(msg)

        # trigger our messages to be sent
        if msgs and not parent_run:
            # then send them off
            msgs.sort(key=lambda message: (message.contact_id, message.created_on))
            Msg.objects.filter(id__in=[m.id for m in msgs]).update(status=PENDING)

            # trigger a sync
            self.org.trigger_send(msgs)

        # if we have a flow start, check whether we are complete
        if flow_start:
            flow_start.update_status()

        return runs

    def add_step(self, run, node,
                 msgs=None, rule=None, category=None, is_start=False, previous_step=None, arrived_on=None):
        if msgs is None:
            msgs = []

        if not arrived_on:
            arrived_on = timezone.now()

        # update our timeouts
        timeout = node.get_timeout() if isinstance(node, RuleSet) else None
        run.update_timeout(arrived_on, timeout)

        if not is_start:
            # mark any other states for this contact as evaluated, contacts can only be in one place at time
            self.steps().filter(run=run, left_on=None).update(left_on=arrived_on, next_uuid=node.uuid,
                                                              rule_uuid=rule, rule_category=category)

        # then add our new step and associate it with our message
        step = FlowStep.objects.create(run=run, contact=run.contact, step_type=node.get_step_type(),
                                       step_uuid=node.uuid, arrived_on=arrived_on)

        # for each message, associate it with this step and set the label on it
        for msg in msgs:
            step.add_message(msg)

        # update the activity for our run
        if not run.contact.is_test:
            self.update_activity(step, previous_step, rule_uuid=rule)

        return step

    def remove_active_for_run_ids(self, run_ids):
        """
        Bulk deletion of activity for a list of run ids. This removes the runs
        from the active step, but does not remove the visited (path) data
        for the runs.
        """
        r = get_redis_connection()
        if run_ids:
            for key in self.calculate_active_step_keys():
                # remove keys 1,000 at a time
                for batch in chunk_list(run_ids, 1000):
                    r.srem(key, *batch)

    def remove_active_for_step(self, step):
        """
        Removes the active stat for a run at the given step, but does not
        remove the (path) data for the runs.
        """
        r = get_redis_connection()
        r.srem(self.get_stats_cache_key(FlowStatsCache.step_active_set, step.step_uuid), step.run.pk)

    def remove_visits_for_step(self, step):
        """
        Decrements the count for the given step
        """
        r = get_redis_connection()
        step_uuid = step.step_uuid
        if step.rule_uuid:
            step_uuid = step.rule_uuid

        # only activity for paths taken are recorded
        if step.next_uuid:
            r.hincrby(self.get_stats_cache_key(FlowStatsCache.visit_count_map), "%s:%s" % (step_uuid, step.next_uuid), -1)

    def update_activity(self, step, previous_step=None, rule_uuid=None):
        """
        Updates our cache for the given step. This will mark the current active step and
        record history path data for activity.

        :param step: the step they just took
        :param previous_step: the step they were just on
        :param rule_uuid: the uuid for the rule they came from (if any)
        :param simulation: if we are part of a simulation
        """

        with self.lock_on(FlowLock.activity):
            r = get_redis_connection()

            # remove our previous active spot
            if previous_step:
                self.remove_active_for_step(previous_step)

                # mark our path
                previous_uuid = previous_step.step_uuid

                # if we came from a rule, use that instead of our step
                if rule_uuid:
                    previous_uuid = rule_uuid
                r.hincrby(self.get_stats_cache_key(FlowStatsCache.visit_count_map), "%s:%s" % (previous_uuid, step.step_uuid), 1)

            # make us active on our new step
            r.sadd(self.get_stats_cache_key(FlowStatsCache.step_active_set, step.step_uuid), step.run.pk)

    def get_entry_send_actions(self):
        """
        Returns all the entry actions (the first actions in a flow) that are reply actions. This is used
        for grouping all our outgoing messages into a single Broadcast.
        """
        if not self.entry_uuid or self.entry_type != Flow.ACTIONS_ENTRY:
            return []

        # get our entry actions
        entry_actions = ActionSet.objects.filter(uuid=self.entry_uuid).first()
        send_actions = []

        if entry_actions:
            actions = entry_actions.get_actions()

            for action in actions:
                # if this isn't a reply action, bail, they might be modifying the contact
                if not isinstance(action, ReplyAction):
                    break

                send_actions.append(action)

        return send_actions

    def get_dependencies(self, dependencies=None, include_campaigns=True):

        # need to make sure we have the latest version to inspect dependencies
        self.ensure_current_version()

        if not dependencies:
            dependencies = dict(flows=set(), groups=set(), campaigns=set(), triggers=set())

        flows = set()
        groups = set()

        # find all the flows we reference, note this won't include archived flows
        for action_set in self.action_sets.all():
            for action in action_set.get_actions():
                if hasattr(action, 'flow'):
                    flows.add(action.flow)
                if hasattr(action, 'groups'):
                    for group in action.groups:
                        if not isinstance(group, unicode):
                            groups.add(group)

        for ruleset in self.rule_sets.all():
            if ruleset.ruleset_type == RuleSet.TYPE_SUBFLOW:
                flow = Flow.objects.filter(uuid=ruleset.config_json()['flow']['uuid']).first()
                if flow:
                    flows.add(flow)

        # add any campaigns that use our groups
        campaigns = ()
        if include_campaigns:
            from temba.campaigns.models import Campaign
            campaigns = set(Campaign.objects.filter(org=self.org, group__in=groups, is_archived=False, is_active=True))
            for campaign in campaigns:
                flows.update(list(campaign.get_flows()))

        # and any of our triggers that reference us
        from temba.triggers.models import Trigger
        triggers = set(Trigger.objects.filter(org=self.org, flow=self, is_archived=False, is_active=True))

        dependencies['flows'].update(flows)
        dependencies['groups'].update(groups)
        dependencies['campaigns'].update(campaigns)
        dependencies['triggers'].update(triggers)

        if self in dependencies['flows']:
            return dependencies

        for flow in flows:
            dependencies = flow.get_dependencies(dependencies, include_campaigns=include_campaigns)

        return dependencies

    def as_json(self, expand_contacts=False):
        """
        Returns the JSON definition for this flow.

          expand_contacts:
            Add names for contacts and groups that are just ids. This is useful for human readable
            situations such as the flow editor.

        """
        flow = dict()

        if self.entry_uuid:
            flow[Flow.ENTRY] = self.entry_uuid
        else:
            flow[Flow.ENTRY] = None

        actionsets = []
        for actionset in ActionSet.objects.filter(flow=self).order_by('pk'):
            actionsets.append(actionset.as_json())

        def lookup_action_contacts(action, contacts, groups):

            if 'contact' in action:  # pragma: needs cover
                contacts.append(action['contact']['uuid'])

            if 'contacts' in action:
                for contact in action['contacts']:
                    contacts.append(contact['uuid'])

            if 'group' in action:  # pragma: needs cover
                g = action['group']
                if isinstance(g, dict):
                    if 'uuid' in g:
                        groups.append(g['uuid'])

            if 'groups' in action:
                for group in action['groups']:
                    if isinstance(group, dict):
                        if 'uuid' in group:
                            groups.append(group['uuid'])

        def replace_action_contacts(action, contacts, groups):

            if 'contact' in action:  # pragma: needs cover
                contact = contacts.get(action['contact']['uuid'], None)
                if contact:
                    action['contact'] = contact.as_json()

            if 'contacts' in action:
                expanded_contacts = []
                for contact in action['contacts']:
                    contact = contacts.get(contact['uuid'], None)
                    if contact:
                        expanded_contacts.append(contact.as_json())

                action['contacts'] = expanded_contacts

            if 'group' in action:  # pragma: needs cover
                # variable substitution
                group = action['group']
                if isinstance(group, dict):
                    if 'uuid' in group:
                        group = groups.get(group['uuid'], None)
                        if group:
                            action['group'] = dict(uuid=group.uuid, name=group.name)

            if 'groups' in action:
                expanded_groups = []
                for group in action['groups']:

                    # variable substitution
                    if not isinstance(group, dict):
                        expanded_groups.append(group)
                    else:
                        group_instance = groups.get(group['uuid'], None)
                        if group_instance:
                            expanded_groups.append(dict(uuid=group_instance.uuid, name=group_instance.name))
                        else:
                            expanded_groups.append(group)

                action['groups'] = expanded_groups

        if expand_contacts:
            groups = []
            contacts = []

            for actionset in actionsets:
                for action in actionset['actions']:
                    lookup_action_contacts(action, contacts, groups)

            # load them all
            contacts = dict((_.uuid, _) for _ in Contact.all().filter(org=self.org, uuid__in=contacts))
            groups = dict((_.uuid, _) for _ in ContactGroup.user_groups.filter(org=self.org, uuid__in=groups))

            # and replace them
            for actionset in actionsets:
                for action in actionset['actions']:
                    replace_action_contacts(action, contacts, groups)

        flow[Flow.ACTION_SETS] = actionsets

        # add in our rulesets
        rulesets = []
        for ruleset in RuleSet.objects.filter(flow=self).order_by('pk'):
            rulesets.append(ruleset.as_json())
        flow[Flow.RULE_SETS] = rulesets

        # required flow running details
        flow[Flow.BASE_LANGUAGE] = self.base_language
        flow[Flow.FLOW_TYPE] = self.flow_type
        flow[Flow.VERSION] = CURRENT_EXPORT_VERSION
        flow[Flow.METADATA] = self.get_metadata()
        return flow

    def get_metadata(self):

        metadata = dict()
        if self.metadata:
            metadata = json.loads(self.metadata)

        revision = self.revisions.all().order_by('-revision').first()

        metadata[Flow.NAME] = self.name
        metadata[Flow.SAVED_ON] = datetime_to_str(self.saved_on)
        metadata[Flow.REVISION] = revision.revision if revision else 1
        metadata[Flow.UUID] = self.uuid
        metadata[Flow.EXPIRES] = self.expires_after_minutes

        return metadata

    @classmethod
    def detect_invalid_cycles(cls, json_dict):
        """
        Checks for invalid cycles in our flow
        :param json_dict: our flow definition
        :return: invalid cycle path as list of uuids if found, otherwise empty list
        """

        # Adapted from a blog post by Guido:
        # http://neopythonic.blogspot.com/2009/01/detecting-cycles-in-directed-graph.html

        # Maintain path as a a depth-first path in the implicit tree;
        # path is represented as an OrderedDict of {node: [child,...]} pairs.

        nodes = list()
        node_map = {}

        for ruleset in json_dict.get(Flow.RULE_SETS, []):
            nodes.append(ruleset.get('uuid'))
            node_map[ruleset.get('uuid')] = ruleset

        for actionset in json_dict.get(Flow.ACTION_SETS, []):
            nodes.append(actionset.get('uuid'))
            node_map[actionset.get('uuid')] = actionset

        def get_destinations(uuid):
            node = node_map.get(uuid)

            if not node:  # pragma: needs cover
                return []

            rules = node.get('rules', [])
            destinations = []
            if rules:

                if node.get('ruleset_type', None) in RuleSet.TYPE_WAIT:
                    return []

                for rule in rules:
                    if rule.get('destination'):
                        destinations.append(rule.get('destination'))

            elif node.get('destination'):
                destinations.append(node.get('destination'))
            return destinations

        while nodes:
            root = nodes.pop()
            path = OrderedDict({root: get_destinations(root)})
            while path:
                # children at the fringe of the tree
                children = path[next(reversed(path))]
                while children:
                    child = children.pop()

                    # found a loop
                    if child in path:
                        pathlist = list(path)
                        return pathlist[pathlist.index(child):] + [child]

                    # new path
                    if child in nodes:
                        path[child] = get_destinations(child)
                        nodes.remove(child)
                        break
                else:
                    # no more children; pop back up a level
                    path.popitem()
        return None

    def ensure_current_version(self):
        """
        Makes sure the flow is at the current version. If it isn't it will
        migrate the definition forward updating the flow accordingly.
        """
        if self.version_number < CURRENT_EXPORT_VERSION:
            with self.lock_on(FlowLock.definition):
                revision = self.revisions.all().order_by('-revision').all().first()
                if revision:
                    json_flow = revision.get_definition_json()
                else:  # pragma: needs cover
                    json_flow = self.as_json()

                self.update(json_flow)
                self.refresh_from_db()

    def update(self, json_dict, user=None, force=False):
        """
        Updates a definition for a flow.
        """

        def get_step_type(dest, rulesets, actionsets):
            if dest:
                if rulesets.get(dest, None):
                    return FlowStep.TYPE_RULE_SET
                if actionsets.get(dest, None):
                    return FlowStep.TYPE_ACTION_SET
            return None

        cycle = Flow.detect_invalid_cycles(json_dict)
        if cycle:
            raise FlowException("Found invalid cycle: %s" % cycle)

        try:
            # check whether the flow has changed since this flow was last saved
            if user and not force:
                saved_on = json_dict.get(Flow.METADATA).get(Flow.SAVED_ON, None)
                org = user.get_org()

                if not saved_on or str_to_datetime(saved_on, org.timezone) < self.saved_on:
                    saver = ""
                    if self.saved_by.first_name:  # pragma: needs cover
                        saver += "%s " % self.saved_by.first_name
                    if self.saved_by.last_name:  # pragma: needs cover
                        saver += "%s" % self.saved_by.last_name

                    if not saver:
                        saver = self.saved_by.username

                    return dict(status="unsaved", description="Flow NOT Saved", saved_on=datetime_to_str(self.saved_on), saved_by=saver)

            top_y = 0
            top_uuid = None

            # load all existing objects into dicts by uuid
            existing_actionsets = dict()
            for actionset in self.action_sets.all():
                existing_actionsets[actionset.uuid] = actionset

            existing_rulesets = dict()
            for ruleset in self.rule_sets.all():
                existing_rulesets[ruleset.uuid] = ruleset

            # set of uuids which we've seen, we use this set to remove objects no longer used in this flow
            seen = set()
            destinations = set()

            # our steps in our current update submission
            current_actionsets = {}
            current_rulesets = {}

            # parse our actions
            for actionset in json_dict.get(Flow.ACTION_SETS, []):

                uuid = actionset.get(Flow.UUID)

                # validate our actions, normalizing them as JSON after reading them
                actions = [_.as_json() for _ in Action.from_json_array(self.org, actionset.get(Flow.ACTIONS))]

                if actions:
                    current_actionsets[uuid] = actions

            for ruleset in json_dict.get(Flow.RULE_SETS, []):
                uuid = ruleset.get(Flow.UUID)
                current_rulesets[uuid] = ruleset
                seen.add(uuid)

            # create all our rule sets
            for ruleset in json_dict.get(Flow.RULE_SETS, []):

                uuid = ruleset.get(Flow.UUID)
                rules = ruleset.get(Flow.RULES)
                label = ruleset.get(Flow.LABEL, None)
                operand = ruleset.get(Flow.OPERAND, None)
                finished_key = ruleset.get(Flow.FINISHED_KEY)
                ruleset_type = ruleset.get(Flow.RULESET_TYPE)
                config = ruleset.get(Flow.CONFIG)

                if not config:
                    config = dict()

                # cap our lengths
                if label:
                    label = label[:64]

                if operand:
                    operand = operand[:128]

                (x, y) = (ruleset.get(Flow.X), ruleset.get(Flow.Y))

                if not top_uuid or y < top_y:
                    top_y = y
                    top_uuid = uuid

                # validate we can parse our rules, this will throw if not
                Rule.from_json_array(self.org, rules)

                for rule in rules:
                    if 'destination' in rule:
                        # if the destination was excluded for not having any actions
                        # remove the connection for our rule too
                        if rule['destination'] not in current_actionsets and rule['destination'] not in seen:
                            rule['destination'] = None
                        else:
                            destination_uuid = rule.get('destination', None)
                            destinations.add(destination_uuid)

                            # determine what kind of destination we are pointing to
                            rule['destination_type'] = get_step_type(destination_uuid,
                                                                     current_rulesets, current_actionsets)

                            # print "Setting destination [%s] type to: %s" % (destination_uuid, rule['destination_type'])

                existing = existing_rulesets.get(uuid, None)

                if existing:
                    existing.label = ruleset.get(Flow.LABEL, None)
                    existing.set_rules_dict(rules)
                    existing.operand = operand
                    existing.label = label
                    existing.finished_key = finished_key
                    existing.ruleset_type = ruleset_type
                    existing.set_config(config)
                    (existing.x, existing.y) = (x, y)
                    existing.save()
                else:

                    existing = RuleSet.objects.create(flow=self,
                                                      uuid=uuid,
                                                      label=label,
                                                      rules=json.dumps(rules),
                                                      finished_key=finished_key,
                                                      ruleset_type=ruleset_type,
                                                      operand=operand,
                                                      config=json.dumps(config),
                                                      x=x, y=y)

                existing_rulesets[uuid] = existing

                # update our value type based on our new rules
                existing.value_type = existing.get_value_type()
                RuleSet.objects.filter(pk=existing.pk).update(value_type=existing.value_type)

            # now work through our action sets
            for actionset in json_dict.get(Flow.ACTION_SETS, []):
                uuid = actionset.get(Flow.UUID)

                # skip actionsets without any actions. This happens when there are no valid
                # actions in an actionset such as when deleted groups or flows are the only actions
                if uuid not in current_actionsets:
                    continue

                actions = current_actionsets[uuid]
                seen.add(uuid)

                (x, y) = (actionset.get(Flow.X), actionset.get(Flow.Y))

                if not top_uuid or y < top_y:
                    top_y = y
                    top_uuid = uuid

                existing = existing_actionsets.get(uuid, None)

                # lookup our destination
                destination_uuid = actionset.get('destination')
                destination_type = get_step_type(destination_uuid, current_rulesets, current_actionsets)

                if destination_uuid:
                    if not destination_type:
                        destination_uuid = None

                # only create actionsets if there are actions
                if actions:
                    if existing:
                        # print "Updating %s to point to %s" % (unicode(actions), destination_uuid)
                        existing.destination = destination_uuid
                        existing.destination_type = destination_type
                        existing.set_actions_dict(actions)
                        (existing.x, existing.y) = (x, y)
                        existing.save()
                    else:
                        existing = ActionSet.objects.create(flow=self,
                                                            uuid=uuid,
                                                            destination=destination_uuid,
                                                            destination_type=destination_type,
                                                            actions=json.dumps(actions),
                                                            x=x, y=y)

                        existing_actionsets[uuid] = existing

            # now work through all our objects once more, making sure all uuids map appropriately
            for existing in existing_actionsets.values():
                if existing.uuid not in seen:
                    del existing_actionsets[existing.uuid]
                    existing.delete()

            for existing in existing_rulesets.values():
                if existing.uuid not in seen:
                    # clean up any values on this ruleset
                    Value.objects.filter(ruleset=existing, org=self.org).delete()

                    del existing_rulesets[existing.uuid]
                    existing.delete()

            # make sure all destinations are present though
            for destination in destinations:
                if destination not in existing_rulesets and destination not in existing_actionsets:  # pragma: needs cover
                    raise FlowException("Invalid destination: '%s', no matching actionset or ruleset" % destination)

            entry = json_dict.get('entry', None)

            # check if we are pointing to a destination that is no longer valid
            if entry not in existing_rulesets and entry not in existing_actionsets:
                entry = None

            if not entry and top_uuid:
                entry = top_uuid

            # set our entry
            if entry in existing_actionsets:
                self.entry_uuid = entry
                self.entry_type = Flow.ACTIONS_ENTRY
            elif entry in existing_rulesets:
                self.entry_uuid = entry
                self.entry_type = Flow.RULES_ENTRY
            else:
                self.entry_uuid = None
                self.entry_type = None

            # if we have a base language, set that
            self.base_language = json_dict.get('base_language', None)

            # set our metadata
            self.metadata = None
            if Flow.METADATA in json_dict:
                self.metadata = json.dumps(json_dict[Flow.METADATA])

            if user:
                self.saved_by = user
            self.saved_on = timezone.now()
            self.version_number = CURRENT_EXPORT_VERSION
            self.save()

            # clear property cache
            self.clear_props_cache()

            # create a version of our flow for posterity
            if user is None:
                user = self.created_by

            # last version
            revision = 1
            last_revision = self.revisions.order_by('-revision').first()
            if last_revision:
                revision = last_revision.revision + 1

            # create a new version
            self.revisions.create(definition=json.dumps(json_dict),
                                  created_by=user,
                                  modified_by=user,
                                  spec_version=CURRENT_EXPORT_VERSION,
                                  revision=revision)

            return dict(status="success", description="Flow Saved",
                        saved_on=datetime_to_str(self.saved_on), revision=revision)

        except Exception as e:
            # note that badness happened
            import logging
            logger = logging.getLogger(__name__)
            logger.exception(unicode(e))
            import traceback
            traceback.print_exc(e)
            raise e

    def __unicode__(self):
        return self.name

    class Meta:
        ordering = ('-modified_on',)


class FlowRun(models.Model):
    EXIT_TYPE_COMPLETED = 'C'
    EXIT_TYPE_INTERRUPTED = 'I'
    EXIT_TYPE_EXPIRED = 'E'
    EXIT_TYPE_CHOICES = ((EXIT_TYPE_COMPLETED, _("Completed")),
                         (EXIT_TYPE_INTERRUPTED, _("Interrupted")),
                         (EXIT_TYPE_EXPIRED, _("Expired")))

    INVALID_EXTRA_KEY_CHARS = re.compile(r'[^a-zA-Z0-9_]')

    org = models.ForeignKey(Org, related_name='runs', db_index=False)

    flow = models.ForeignKey(Flow, related_name='runs')

    contact = models.ForeignKey(Contact, related_name='runs')

    session = models.ForeignKey('channels.ChannelSession', related_name='runs', null=True, blank=True,
                                help_text=_("The session that handled this flow run, only for voice flows"))

    is_active = models.BooleanField(default=True,
                                    help_text=_("Whether this flow run is currently active"))

    fields = models.TextField(blank=True, null=True,
                              help_text=_("A JSON representation of any custom flow values the user has saved away"))

    created_on = models.DateTimeField(default=timezone.now,
                                      help_text=_("When this flow run was created"))

    modified_on = models.DateTimeField(auto_now=True,
                                       help_text=_("When this flow run was last updated"))

    exited_on = models.DateTimeField(null=True,
                                     help_text=_("When the contact exited this flow run"))

    exit_type = models.CharField(null=True, max_length=1, choices=EXIT_TYPE_CHOICES,
                                 help_text=_("Why the contact exited this flow run"))

    expires_on = models.DateTimeField(null=True,
                                      help_text=_("When this flow run will expire"))

    timeout_on = models.DateTimeField(null=True,
                                      help_text=_("When this flow will next time out (if any)"))

    responded = models.BooleanField(default=False, help_text='Whether contact has responded in this run')

    start = models.ForeignKey('flows.FlowStart', null=True, blank=True, related_name='runs',
                              help_text=_("The FlowStart objects that started this run"))

    submitted_by = models.ForeignKey(settings.AUTH_USER_MODEL, null=True,
                                     help_text="The user which submitted this flow run")

    parent = models.ForeignKey('flows.FlowRun', null=True, help_text=_("The parent run that triggered us"))

    @classmethod
    def create(cls, flow, contact_id, start=None, session=None, fields=None,
               created_on=None, db_insert=True, submitted_by=None, parent=None):

        args = dict(org=flow.org, flow=flow, contact_id=contact_id, start=start,
                    session=session, fields=fields, submitted_by=submitted_by, parent=parent)

        if created_on:
            args['created_on'] = created_on

        if db_insert:
            return FlowRun.objects.create(**args)
        else:
            return FlowRun(**args)

    @property
    def session_interrupted(self):
        return self.session and self.session.status == ChannelSession.INTERRUPTED

    @classmethod
    def normalize_field_key(cls, key):
        return FlowRun.INVALID_EXTRA_KEY_CHARS.sub('_', key)[:255]

    @classmethod
    def normalize_fields(cls, fields, max_values=128, count=-1):
        """
        Turns an arbitrary dictionary into a dictionary containing only string keys and values
        """
        if isinstance(fields, (str, unicode)):
            return fields[:640], count + 1

        elif isinstance(fields, numbers.Number):
            return fields, count + 1

        elif isinstance(fields, dict):
            count += 1
            field_dict = dict()
            for (k, v) in fields.items():
                (field_dict[FlowRun.normalize_field_key(k)], count) = FlowRun.normalize_fields(v, max_values, count)

                if count >= max_values:
                    break

            return field_dict, count

        elif isinstance(fields, list):
            count += 1
            list_dict = dict()
            for (i, v) in enumerate(fields):
                (list_dict[str(i)], count) = FlowRun.normalize_fields(v, max_values, count)

                if count >= max_values:  # pragma: needs cover
                    break

            return list_dict, count

        else:
            return unicode(fields), count + 1

    @classmethod
    def bulk_exit(cls, runs, exit_type):
        """
        Exits (expires, interrupts) runs in bulk
        """
        if isinstance(runs, list):
            runs = [{'id': r.pk, 'flow_id': r.flow_id} for r in runs]
        else:
            runs = list(runs.values('id', 'flow_id'))  # select only what we need...

        # organize runs by flow
        runs_by_flow = defaultdict(list)
        for run in runs:
            runs_by_flow[run['flow_id']].append(run['id'])

        # for each flow, remove activity for all runs
        for flow_id, run_ids in runs_by_flow.iteritems():
            flow = Flow.objects.filter(id=flow_id).first()

            if flow:
                flow.remove_active_for_run_ids(run_ids)

        from .tasks import continue_parent_flows

        # batch this for 1,000 runs at a time so we don't grab locks for too long
        for batch in chunk_list(runs, 1000):
            ids = [r['id'] for r in batch]
            run_objs = FlowRun.objects.filter(pk__in=ids)
            now = timezone.now()
            run_objs.update(is_active=False, exited_on=now, exit_type=exit_type, modified_on=now)

            # continue the parent flows to continue async
            continue_parent_flows.delay(ids)

    def get_last_msg(self, direction):
        """
        Returns the last incoming msg on this run
        """
        return Msg.objects.filter(steps__run=self, direction=direction).order_by('-created_on').first()

    @classmethod
    def continue_parent_flow_runs(cls, runs):
        """
        Hands flow control back to our parent run if we have one
        """
        runs = runs.filter(parent__flow__is_active=True, parent__flow__is_archived=False)
        for run in runs:

            steps = run.parent.steps.filter(left_on=None, step_type=FlowStep.TYPE_RULE_SET)
            step = steps.select_related('run', 'run__flow', 'run__contact', 'run__flow__org').first()

            if step:

                # if our child was interrupted, so shall we be
                if run.exit_type == FlowRun.EXIT_TYPE_INTERRUPTED and run.contact.id == step.run.contact.id:
                    FlowRun.bulk_exit([step.run], FlowRun.EXIT_TYPE_INTERRUPTED)
                    return

                ruleset = RuleSet.objects.filter(uuid=step.step_uuid, ruleset_type=RuleSet.TYPE_SUBFLOW, flow__org=step.run.org).first()
                if ruleset:
                    # use the last incoming message on this step
                    msg = step.messages.filter(direction=INCOMING).order_by('-created_on').first()

                    # if we are routing back to the parent before a msg was sent, we need a placeholder
                    if not msg:
                        msg = Msg()
                        msg.text = ''
                        msg.org = run.org
                        msg.contact = run.contact

                    # finally, trigger our parent flow
                    Flow.find_and_handle(msg, user_input=False, started_flows=[run.flow, run.parent.flow], resume_parent_run=True)

    def resume_after_timeout(self, expired_timeout):
        """
        Resumes a flow that is at a ruleset that has timed out
        """
        last_step = self.steps.order_by('-arrived_on').first()
        node = last_step.get_step()

        # only continue if we are at a ruleset with a timeout
        if isinstance(node, RuleSet) and timezone.now() > self.timeout_on > last_step.arrived_on:
            timeout = node.get_timeout()

            # if our current node doesn't have a timeout, but our timeout is still right, then the ruleset
            # has changed out from under us and no longer has a timeout, clear our run's timeout_on
            if not timeout and abs(expired_timeout - self.timeout_on) < timedelta(milliseconds=1):
                self.timeout_on = None
                self.modified_on = timezone.now()
                self.save(update_fields=['timeout_on', 'modified_on'])

            # this is a valid timeout, deal with it
            else:
                # get the last outgoing msg for this contact
                msg = self.get_last_msg(OUTGOING)

                # check that our last outgoing msg was sent and our timeout is in the past, otherwise reschedule
                if msg and (not msg.sent_on or timezone.now() < msg.sent_on + timedelta(minutes=timeout) - timedelta(seconds=5)):
                    self.update_timeout(msg.sent_on if msg.sent_on else timezone.now(), timeout)

                # look good, lets resume this run
                else:
                    msg = self.get_last_msg(INCOMING)
                    if not msg:
                        msg = Msg()
                        msg.text = ''
                        msg.org = self.org
                        msg.contact = self.contact
                    Flow.find_and_handle(msg, resume_after_timeout=True)

    def release(self):
        """
        Permanently deletes this flow run
        """
        # remove each of our steps. we do this one at a time
        # so we can decrement the activity properly
        for step in self.steps.all():
            step.release()

        # remove our run from the activity
        with self.flow.lock_on(FlowLock.activity):
            self.flow.remove_active_for_run_ids([self.pk])

        # lastly delete ourselves
        self.delete()

    def set_completed(self, final_step=None, completed_on=None):
        """
        Mark a run as complete
        """

        if self.contact.is_test:
            ActionLog.create(self, _('%s has exited this flow') % self.contact.get_display(self.flow.org, short=True))

        now = timezone.now()

        if not completed_on:
            completed_on = now

        # mark that we left this step
        if final_step:
            final_step.left_on = completed_on
            final_step.save(update_fields=['left_on'])
            self.flow.remove_active_for_step(final_step)

        # mark this flow as inactive
        self.exit_type = FlowRun.EXIT_TYPE_COMPLETED
        self.exited_on = completed_on
        self.modified_on = now
        self.is_active = False
        self.save(update_fields=('exit_type', 'exited_on', 'modified_on', 'is_active'))

        # let our parent know we finished
        if self.contact.is_test:
            # test contacts should operate in same thread
            FlowRun.continue_parent_flow_runs(FlowRun.objects.filter(id=self.id))
        else:
            from .tasks import continue_parent_flows

            # we delay this by a second to allow current flow execution to complete (and msgs to be sent)
            continue_parent_flows.apply_async(args=[[self.id]], countdown=1)

    def set_interrupted(self, final_step=None):
        """
        Mark run as interrupted
        """
        if self.contact.is_test:  # pragma: needs cover
            ActionLog.create(self, _('%s has interrupted this flow') % self.contact.get_display(self.flow.org, short=True))

        now = timezone.now()

        if final_step:
            final_step.left_on = now
            final_step.save(update_fields=['left_on'])
            self.flow.remove_active_for_step(final_step)

        # mark this flow as inactive
        self.exit_type = FlowRun.EXIT_TYPE_INTERRUPTED
        self.exited_on = now
        self.modified_on = now
        self.is_active = False
        self.save(update_fields=('exit_type', 'exited_on', 'modified_on', 'is_active'))

    def update_timeout(self, now, minutes):
        """
        Updates our timeout for our run, either clearing it or setting it appropriately
        """
        if not minutes and self.timeout_on:
            self.timeout_on = None
            self.modified_on = now
            self.save(update_fields=['timeout_on', 'modified_on'])
        elif minutes:
            self.timeout_on = now + timedelta(minutes=minutes)
            self.modified_on = now
            self.save(update_fields=['timeout_on', 'modified_on'])

    def update_expiration(self, point_in_time):
        """
        Set our expiration according to the flow settings
        """
        if self.flow.expires_after_minutes:
            now = timezone.now()
            if not point_in_time:
                point_in_time = now
            self.expires_on = point_in_time + timedelta(minutes=self.flow.expires_after_minutes)
            self.modified_on = now

            # save our updated fields
            self.save(update_fields=['expires_on', 'modified_on'])

            # if it's in the past, just expire us now
            if self.expires_on < now:
                self.expire()

        # parent should always have a later expiration than the children
        if self.parent:
            self.parent.update_expiration(self.expires_on)

    def expire(self):
        self.bulk_exit([self], FlowRun.EXIT_TYPE_EXPIRED)

    @classmethod
    def exit_all_for_contacts(cls, contacts, exit_type):
        contact_runs = cls.objects.filter(is_active=True, contact__in=contacts)
        cls.bulk_exit(contact_runs, exit_type)

    def update_fields(self, field_map, max_values=128):
        # validate our field
        (field_map, count) = FlowRun.normalize_fields(field_map, max_values)

        if not self.fields:
            self.fields = json.dumps(field_map)
        else:
            existing_map = json.loads(self.fields)
            existing_map.update(field_map)
            self.fields = json.dumps(existing_map)

        self.save(update_fields=['fields'])

    def field_dict(self):
        return json.loads(self.fields) if self.fields else {}

    def is_completed(self):
        return self.exit_type == FlowRun.EXIT_TYPE_COMPLETED

    def is_interrupted(self):
        return self.exit_type == FlowRun.EXIT_TYPE_INTERRUPTED

    def create_outgoing_ivr(self, text, recording_url, response_to=None):

        # create a Msg object to track what happened
        from temba.msgs.models import DELIVERED, IVR

        media = None
        if recording_url:
            media = '%s/x-wav:%s' % (Msg.MEDIA_AUDIO, recording_url)

        msg = Msg.create_outgoing(self.flow.org, self.flow.created_by, self.contact, text, channel=self.session.channel,
                                  response_to=response_to, media=media,
                                  status=DELIVERED, msg_type=IVR)

        # play a recording or read some text
        if msg:
            if recording_url:
                self.voice_response.play(url=recording_url)
            else:
                self.voice_response.say(text)

        return msg


class FlowStep(models.Model):
    """
    A contact's visit to a node in a flow (rule set or action set)
    """
    TYPE_RULE_SET = 'R'
    TYPE_ACTION_SET = 'A'
    STEP_TYPE_CHOICES = ((TYPE_RULE_SET, "RuleSet"),
                         (TYPE_ACTION_SET, "ActionSet"))

    run = models.ForeignKey(FlowRun, related_name='steps')

    contact = models.ForeignKey(Contact, related_name='flow_steps')

    step_type = models.CharField(max_length=1, choices=STEP_TYPE_CHOICES, help_text=_("What type of node was visited"))

    step_uuid = models.CharField(max_length=36, db_index=True,
                                 help_text=_("The UUID of the ActionSet or RuleSet for this step"))

    rule_uuid = models.CharField(max_length=36, null=True,
                                 help_text=_("For uuid of the rule that matched on this ruleset, null on ActionSets"))

    rule_category = models.CharField(max_length=36, null=True,
                                     help_text=_("The category label that matched on this ruleset, null on ActionSets"))

    rule_value = models.CharField(max_length=640, null=True,
                                  help_text=_("The value that was matched in our category for this ruleset, null on ActionSets"))

    rule_decimal_value = models.DecimalField(max_digits=36, decimal_places=8, null=True,
                                             help_text=_("The decimal value that was matched in our category for this ruleset, null on ActionSets or if a non numeric rule was matched"))

    next_uuid = models.CharField(max_length=36, null=True,
                                 help_text=_("The uuid of the next step type we took"))

    arrived_on = models.DateTimeField(help_text=_("When the user arrived at this step in the flow"))

    left_on = models.DateTimeField(null=True, db_index=True,
                                   help_text=_("When the user left this step in the flow"))

    messages = models.ManyToManyField(Msg, related_name='steps',
                                      help_text=_("Any messages that are associated with this step (either sent or received)"))

    broadcasts = models.ManyToManyField(Broadcast, related_name='steps',
                                        help_text=_("Any broadcasts that are associated with this step (only sent)"))

    @classmethod
    def from_json(cls, json_obj, flow, run, previous_rule=None):

        node = json_obj['node']
        arrived_on = json_date_to_datetime(json_obj['arrived_on'])

        # find and update the previous step
        prev_step = FlowStep.objects.filter(run=run).order_by('-left_on').first()
        if prev_step:
            prev_step.left_on = arrived_on
            prev_step.next_uuid = node.uuid
            prev_step.save(update_fields=('left_on', 'next_uuid'))

        # generate the messages for this step
        msgs = []
        if node.is_ruleset():
            incoming = None
            if node.is_pause():
                # if a msg was sent to this ruleset, create it
                if json_obj['rule']:

                    media = None
                    if 'media' in json_obj['rule']:

                        media = json_obj['rule']['media']
                        (media_type, url) = media.split(':', 1)

                        # store the non-typed url in the value and text
                        json_obj['rule']['value'] = url
                        json_obj['rule']['text'] = url

                    # if we received a message
                    incoming = Msg.create_incoming(org=run.org, contact=run.contact, text=json_obj['rule']['text'],
                                                   media=media, msg_type=FLOW, status=HANDLED, date=arrived_on,
                                                   channel=None, urn=None)
            else:  # pragma: needs cover
                incoming = Msg.objects.filter(org=run.org, direction=INCOMING, steps__run=run).order_by('-pk').first()

            if incoming:
                msgs.append(incoming)
        else:
            actions = Action.from_json_array(flow.org, json_obj['actions'])

            last_incoming = Msg.objects.filter(org=run.org, direction=INCOMING, steps__run=run).order_by('-pk').first()

            for action in actions:
                msgs += action.execute(run, node.uuid, msg=last_incoming, offline_on=arrived_on)

        step = flow.add_step(run, node, msgs=msgs, previous_step=prev_step, arrived_on=arrived_on, rule=previous_rule)

        # if a rule was picked on this ruleset
        if node.is_ruleset() and json_obj['rule']:
            rule_uuid = json_obj['rule']['uuid']
            rule_value = json_obj['rule']['value']
            rule_category = json_obj['rule']['category']

            # update the value if we have an existing ruleset
            ruleset = RuleSet.objects.filter(flow=flow, uuid=node.uuid).first()
            if ruleset:
                rule = None
                for r in ruleset.get_rules():
                    if r.uuid == rule_uuid:
                        rule = r
                        break

                if not rule:  # pragma: needs cover
                    raise ValueError("No such rule with UUID %s" % rule_uuid)

                rule.category = rule_category
                ruleset.save_run_value(run, rule, rule_value)

            # update our step with our rule details
            step.rule_uuid = rule_uuid
            step.rule_category = rule_category
            step.rule_value = rule_value

            try:
                step.rule_decimal_value = Decimal(json_obj['rule']['value'])
            except Exception:
                pass

            step.save(update_fields=('rule_uuid', 'rule_category', 'rule_value', 'rule_decimal_value'))

        return step

    @classmethod
    def get_active_steps_for_contact(cls, contact, step_type=None):

        steps = FlowStep.objects.filter(run__is_active=True, run__flow__is_active=True, run__contact=contact, left_on=None)

        # don't consider voice steps, those are interactive
        steps = steps.exclude(run__flow__flow_type=Flow.VOICE)

        # real contacts don't deal with archived flows
        if not contact.is_test:
            steps = steps.filter(run__flow__is_archived=False)

        if step_type:
            steps = steps.filter(step_type=step_type)

        steps = steps.order_by('-pk')

        # optimize lookups
        return steps.select_related('run', 'run__flow', 'run__contact', 'run__flow__org')

    def release(self):
        if not self.contact.is_test:
            self.run.flow.remove_visits_for_step(self)

        # finally delete us
        self.delete()

    def save_rule_match(self, rule, value):
        self.rule_category = rule.category
        self.rule_uuid = rule.uuid

        if value is None:
            value = ''
        self.rule_value = unicode(value)[:640]

        if isinstance(value, Decimal):
            self.rule_decimal_value = value

        self.save(update_fields=['rule_category', 'rule_uuid', 'rule_value', 'rule_decimal_value'])

    def get_text(self, run=None):
        """
        Returns a single text value for this step. Since steps can have multiple outgoing messages, this isn't very
        useful but needed for backwards compatibility in API v1.
        """
        msg = self.messages.all().first()
        if msg:
            return msg.text

        # It's possible that messages have been purged but we still have broadcasts. Broadcast isn't implicitly ordered
        # like Msg is so .all().first() would cause an extra db hit even if all() has been prefetched.
        broadcasts = list(self.broadcasts.all())
        if broadcasts:  # pragma: needs cover
            run = run or self.run
            return broadcasts[0].get_translated_text(run.contact, base_language=run.flow.base_language, org=run.org)

        return None

    def add_message(self, msg):
        # no-op for no msg or mock msgs
        if not msg or not msg.id:
            return

        self.messages.add(msg)

        # if this msg is part of a broadcast, save that on our flowstep so we can later purge the msg
        if msg.broadcast:
            self.broadcasts.add(msg.broadcast)

        # incoming non-IVR messages won't have a type yet so update that
        if not msg.msg_type or msg.msg_type == INBOX:
            msg.msg_type = FLOW
            msg.save(update_fields=['msg_type'])

        # if message is from contact, mark run as responded
        if not self.run.responded and msg.direction == INCOMING:
            # update our local run's responded state and it's expiration
            self.run.responded = True

            # and make sure the db is up to date
            FlowRun.objects.filter(id=self.run.id, responded=False).update(responded=True)

    def get_step(self):
        """
        Returns either the RuleSet or ActionSet associated with this FlowStep
        """
        if self.step_type == FlowStep.TYPE_RULE_SET:
            return RuleSet.objects.filter(uuid=self.step_uuid).first()
        else:  # pragma: needs cover
            return ActionSet.objects.filter(uuid=self.step_uuid).first()

    def __unicode__(self):
        return "%s - %s:%s" % (self.run.contact, self.step_type, self.step_uuid)

    class Meta:
        index_together = ['step_uuid', 'next_uuid', 'rule_uuid', 'left_on']


class RuleSet(models.Model):
    TYPE_WAIT_MESSAGE = 'wait_message'

    # Ussd
    TYPE_WAIT_USSD_MENU = 'wait_menu'
    TYPE_WAIT_USSD = 'wait_ussd'

    # Calls
    TYPE_WAIT_RECORDING = 'wait_recording'
    TYPE_WAIT_DIGIT = 'wait_digit'
    TYPE_WAIT_DIGITS = 'wait_digits'

    # Surveys
    TYPE_WAIT_PHOTO = 'wait_photo'
    TYPE_WAIT_VIDEO = 'wait_video'
    TYPE_WAIT_AUDIO = 'wait_audio'
    TYPE_WAIT_GPS = 'wait_gps'

    TYPE_AIRTIME = 'airtime'
    TYPE_WEBHOOK = 'webhook'
    TYPE_RESTHOOK = 'resthook'
    TYPE_FLOW_FIELD = 'flow_field'
    TYPE_FORM_FIELD = 'form_field'
    TYPE_CONTACT_FIELD = 'contact_field'
    TYPE_EXPRESSION = 'expression'
    TYPE_RANDOM = 'random'
    TYPE_SUBFLOW = 'subflow'

    CONFIG_WEBHOOK = 'webhook'
    CONFIG_WEBHOOK_ACTION = 'webhook_action'
    CONFIG_RESTHOOK = 'resthook'

    TYPE_MEDIA = (TYPE_WAIT_PHOTO, TYPE_WAIT_GPS, TYPE_WAIT_VIDEO, TYPE_WAIT_AUDIO, TYPE_WAIT_RECORDING)

    TYPE_WAIT = (TYPE_WAIT_MESSAGE, TYPE_WAIT_RECORDING, TYPE_WAIT_DIGIT, TYPE_WAIT_DIGITS, TYPE_WAIT_USSD_MENU,
                 TYPE_WAIT_USSD, TYPE_WAIT_PHOTO, TYPE_WAIT_VIDEO, TYPE_WAIT_AUDIO, TYPE_WAIT_GPS)

    TYPE_USSD = (TYPE_WAIT_USSD_MENU, TYPE_WAIT_USSD)

    TYPE_CHOICES = ((TYPE_WAIT_MESSAGE, "Wait for message"),
                    (TYPE_WAIT_USSD_MENU, "Wait for USSD menu"),
                    (TYPE_WAIT_USSD, "Wait for USSD message"),
                    (TYPE_WAIT_RECORDING, "Wait for recording"),
                    (TYPE_WAIT_DIGIT, "Wait for digit"),
                    (TYPE_WAIT_DIGITS, "Wait for digits"),
                    (TYPE_SUBFLOW, "Subflow"),
                    (TYPE_WEBHOOK, "Webhook"),
                    (TYPE_RESTHOOK, "Resthook"),
                    (TYPE_AIRTIME, "Transfer Airtime"),
                    (TYPE_FORM_FIELD, "Split by message form"),
                    (TYPE_CONTACT_FIELD, "Split on contact field"),
                    (TYPE_EXPRESSION, "Split by expression"),
                    (TYPE_SUBFLOW, "Split Randomly"))

    uuid = models.CharField(max_length=36, unique=True)

    flow = models.ForeignKey(Flow, related_name='rule_sets')

    label = models.CharField(max_length=64, null=True, blank=True,
                             help_text=_("The label for this field"))

    operand = models.CharField(max_length=128, null=True, blank=True,
                               help_text=_("The value that rules will be run against, if None defaults to @step.value"))

    webhook_url = models.URLField(null=True, blank=True, max_length=255,
                                  help_text=_("The URL that will be called with the user's response before we run our rules"))

    webhook_action = models.CharField(null=True, blank=True, max_length=8, default='POST',
                                      help_text=_('How the webhook should be executed'))

    rules = models.TextField(help_text=_("The JSON encoded actions for this action set"))

    finished_key = models.CharField(max_length=1, null=True, blank=True,
                                    help_text="During IVR, this is the key to indicate we are done waiting")

    value_type = models.CharField(max_length=1, choices=Value.TYPE_CHOICES, default=Value.TYPE_TEXT,
                                  help_text="The type of value this ruleset saves")

    ruleset_type = models.CharField(max_length=16, choices=TYPE_CHOICES, null=True,
                                    help_text="The type of ruleset")

    response_type = models.CharField(max_length=1, help_text="The type of response that is being saved")

    config = models.TextField(null=True, verbose_name=_("Ruleset Configuration"),
                              help_text=_("RuleSet type specific configuration"))

    x = models.IntegerField()
    y = models.IntegerField()

    created_on = models.DateTimeField(auto_now_add=True, help_text=_("When this ruleset was originally created"))
    modified_on = models.DateTimeField(auto_now=True, help_text=_("When this ruleset was last modified"))

    @classmethod
    def get(cls, flow, uuid):
        return RuleSet.objects.filter(flow=flow, uuid=uuid).select_related('flow', 'flow__org').first()

    @property
    def context_key(self):
        return Flow.label_to_slug(self.label)

    @classmethod
    def contains_step(cls, text):  # pragma: needs cover

        # remove any padding
        if text:
            text = text.strip()

        # match @step.value or @(step.value)
        return text and text[0] == '@' and 'step' in text

    def config_json(self):
        if not self.config:  # pragma: needs cover
            return dict()
        else:
            return json.loads(self.config)

    def set_config(self, config):
        self.config = json.dumps(config)

    def build_uuid_to_category_map(self):
        flow_language = self.flow.base_language

        uuid_to_category = dict()
        ordered_categories = []
        unique_categories = set()

        for rule in self.get_rules():
            label = rule.get_category_name(flow_language) if rule.category else unicode(_("Valid"))

            # ignore "Other" labels
            if label == "Other":
                continue

            # we only want to represent each unique label once
            if not label.lower() in unique_categories:
                unique_categories.add(label.lower())
                ordered_categories.append(dict(label=label, count=0))

            uuid_to_category[rule.uuid] = label

            # this takes care of results that were categorized with different rules that may not exist anymore
            for value in Value.objects.filter(ruleset=self, category=label).order_by('rule_uuid').distinct('rule_uuid'):
                uuid_to_category[value.rule_uuid] = label

        return ordered_categories, uuid_to_category

    def get_value_type(self):
        """
        Determines the value type that this ruleset will generate.
        """
        rules = self.get_rules()

        # we keep track of specialized rule types we see
        dec_rules = 0
        dt_rules = 0
        rule_count = 0

        for rule in self.get_rules():
            if not isinstance(rule, TrueTest):
                rule_count += 1

            if isinstance(rule, NumericTest):  # pragma: needs cover
                dec_rules += 1
            elif isinstance(rule, DateTest):  # pragma: needs cover
                dt_rules += 1

        # no real rules? this is open ended, return
        if rule_count == 0:  # pragma: needs cover
            return Value.TYPE_TEXT

        # if we are all of one type (excluding other) then we are that type
        if dec_rules == len(rules) - 1:
            return Value.TYPE_DECIMAL
        elif dt_rules == len(rules) - 1:  # pragma: needs cover
            return Value.TYPE_DATETIME
        else:
            return Value.TYPE_TEXT

    def get_voice_input(self, voice_response, action=None):

        # recordings aren't wrapped input they get tacked on at the end
        if self.ruleset_type == RuleSet.TYPE_WAIT_RECORDING:
            return voice_response
        elif self.ruleset_type == RuleSet.TYPE_WAIT_DIGITS:
            return voice_response.gather(finishOnKey=self.finished_key, timeout=60, action=action)
        else:
            # otherwise we assume it's single digit entry
            return voice_response.gather(numDigits=1, timeout=60, action=action)

    def is_pause(self):
        return self.ruleset_type in RuleSet.TYPE_WAIT

    def is_ussd(self):
        return self.ruleset_type in RuleSet.TYPE_USSD

    def get_timeout(self):
        for rule in self.get_rules():
            if isinstance(rule.test, TimeoutTest):
                return rule.test.minutes

        return None

    def find_matching_rule(self, step, run, msg, resume_after_timeout=False):
        orig_text = None
        if msg:
            orig_text = msg.text

        context = run.flow.build_message_context(run.contact, msg)

        if resume_after_timeout:
            for rule in self.get_rules():
                if isinstance(rule.test, TimeoutTest):
                    (result, value) = rule.matches(run, msg, context, orig_text)
                    if result > 0:
                        rule.category = run.flow.get_base_text(rule.category)
                        return rule, value

        elif self.ruleset_type in [RuleSet.TYPE_WEBHOOK, RuleSet.TYPE_RESTHOOK]:
            # figure out which URLs will be called
            if self.ruleset_type == RuleSet.TYPE_WEBHOOK:
                resthook = None
                urls = [self.config_json()[RuleSet.CONFIG_WEBHOOK]]
                action = self.config_json()[RuleSet.CONFIG_WEBHOOK_ACTION]

            elif self.ruleset_type == RuleSet.TYPE_RESTHOOK:
                from temba.api.models import Resthook

                # look up the rest hook
                resthook_slug = self.config_json()[RuleSet.CONFIG_RESTHOOK]
                resthook = Resthook.get_or_create(run.org, resthook_slug, run.flow.created_by)
                urls = resthook.get_subscriber_urls()

                # no urls? use None, as our empty case
                if not urls:
                    urls = [None]

                action = 'POST'

            # by default we are a failure (there are no resthooks for example)
            status_code = None
            body = ""

            for url in urls:
                from temba.api.models import WebHookEvent

                (value, errors) = Msg.substitute_variables(url, run.contact, context,
                                                           org=run.flow.org, url_encode=True)

                result = WebHookEvent.trigger_flow_event(value, self.flow, run, self,
                                                         run.contact, msg, action, resthook=resthook)

                # we haven't recorded any status yet, do so
                if not status_code:
                    status_code = result.status_code
                    body = result.body

                # our subscriber is no longer interested, remove this URL as a subscriber
                if result.status_code == 410:
                    resthook.remove_subscriber(url, run.flow.created_by)

                # if this is a success and we haven't ever succeeded, set our code and body
                elif 200 <= result.status_code < 300 and not (200 <= status_code < 300):  # pragma: needs cover
                    status_code = result.status_code
                    body = result.body

                # this was an empty URL, treat it as success regardless
                if url is None:
                    status_code = 200
                    body = _("No subscribers to this event")

            # default to a status code of 418 if we made no calls
            if not status_code:  # pragma: needs cover
                status_code = 418

            # find our matching rule, we pass in the status from our calls
            for rule in self.get_rules():
                (result, value) = rule.matches(run, msg, context, str(status_code))
                if result > 0:
                    rule.category = run.flow.get_base_text(rule.category)
                    return rule, body

        else:
            # if it's a form field, construct an expression accordingly
            if self.ruleset_type == RuleSet.TYPE_FORM_FIELD:
                config = self.config_json()
                delim = config.get('field_delimiter', ' ')
                self.operand = '@(FIELD(%s, %d, "%s"))' % (self.operand[1:], config.get('field_index', 0) + 1, delim)

            # if we have a custom operand, figure that out
            text = None
            if self.operand:
                (text, errors) = Msg.substitute_variables(self.operand, run.contact, context, org=run.flow.org)
            elif msg:
                text = msg.text

            if self.ruleset_type == RuleSet.TYPE_AIRTIME:

                # flow simulation will always simulate a suceessful airtime transfer
                # without saving the object in the DB
                if run.contact.is_test:
                    from temba.flows.models import ActionLog
                    log_txt = "Simulate Complete airtime transfer"
                    ActionLog.create(run, log_txt, safe=True)

                    airtime = AirtimeTransfer(status=AirtimeTransfer.SUCCESS)
                else:
                    airtime = AirtimeTransfer.trigger_airtime_event(self.flow.org, self, run.contact, msg)

                # rebuild our context again, the webhook may have populated something
                context = run.flow.build_message_context(run.contact, msg)

                # airtime test evaluate against the status of the airtime
                text = airtime.status

            try:
                rules = self.get_rules()
                for rule in rules:
                    (result, value) = rule.matches(run, msg, context, text)
                    if result > 0:
                        # treat category as the base category
                        rule.category = run.flow.get_base_text(rule.category)
                        return rule, value
            finally:
                if msg:
                    msg.text = orig_text

        return None, None

    def find_interrupt_rule(self, step, run, msg):
        rules = self.get_rules()
        for rule in rules:
            result, value = rule.matches(run, msg, {}, "")

            if result and value == "interrupted_status":
                return rule, value
        return None, None

    def save_run_value(self, run, rule, value):
        value = unicode(value)[:640]
        location_value = None
        dec_value = None
        dt_value = None
        media_value = None

        if isinstance(value, AdminBoundary):  # pragma: needs cover
            location_value = value
        else:
            dt_value = run.flow.org.parse_date(value)
            dec_value = run.flow.org.parse_decimal(value)

        # if its a media value, only store the path as the value
        if ':' in value:
            (media_type, media_path) = value.split(':', 1)
            if media_type in Msg.MEDIA_TYPES:  # pragma: needs cover
                media_value = value
                value = media_path

        # delete any existing values for this ruleset, run and contact, we only store the latest
        Value.objects.filter(contact=run.contact, run=run, ruleset=self).delete()

        Value.objects.create(contact=run.contact, run=run, ruleset=self, category=rule.category, rule_uuid=rule.uuid,
                             string_value=value, decimal_value=dec_value, datetime_value=dt_value,
                             location_value=location_value, media_value=media_value, org=run.flow.org)

        # invalidate any cache on this ruleset
        Value.invalidate_cache(ruleset=self)

    def get_step_type(self):
        return FlowStep.TYPE_RULE_SET

    def get_rules_dict(self):
        return json.loads(self.rules)

    def get_rules(self):
        return Rule.from_json_array(self.flow.org, json.loads(self.rules))

    def get_rule_uuids(self):  # pragma: needs cover
        return [rule['uuid'] for rule in json.loads(self.rules)]

    def set_rules_dict(self, json_dict):
        self.rules = json.dumps(json_dict)

    def set_rules(self, rules):
        rules_dict = []
        for rule in rules:
            rules_dict.append(rule.as_json())
        self.set_rules_dict(rules_dict)

    def as_json(self):
        ruleset_def = dict(uuid=self.uuid, x=self.x, y=self.y, label=self.label, rules=self.get_rules_dict(),
                           finished_key=self.finished_key, ruleset_type=self.ruleset_type, response_type=self.response_type,
                           operand=self.operand, config=self.config_json())

        # if we are pre-version 10, include our webhook and webhook_action in our dict
        if self.flow.version_number < 10:
            ruleset_def['webhook'] = self.webhook_url
            ruleset_def['webhook_action'] = self.webhook_action

        return ruleset_def

    def __unicode__(self):
        if self.label:
            return "RuleSet: %s - %s" % (self.uuid, self.label)
        else:
            return "RuleSet: %s" % (self.uuid, )


class ActionSet(models.Model):
    uuid = models.CharField(max_length=36, unique=True)
    flow = models.ForeignKey(Flow, related_name='action_sets')

    destination = models.CharField(max_length=36, null=True)
    destination_type = models.CharField(max_length=1, choices=FlowStep.STEP_TYPE_CHOICES, null=True)

    actions = models.TextField(help_text=_("The JSON encoded actions for this action set"))

    x = models.IntegerField()
    y = models.IntegerField()

    created_on = models.DateTimeField(auto_now_add=True, help_text=_("When this action was originally created"))
    modified_on = models.DateTimeField(auto_now=True, help_text=_("When this action was last modified"))

    @classmethod
    def get(cls, flow, uuid):
        return ActionSet.objects.filter(flow=flow, uuid=uuid).select_related('flow', 'flow__org').first()

    def get_step_type(self):
        return FlowStep.TYPE_ACTION_SET

    def execute_actions(self, run, msg, started_flows, skip_leading_reply_actions=True):
        actions = self.get_actions()
        msgs = []

        seen_other_action = False
        for action in actions:
            if not isinstance(action, ReplyAction):
                seen_other_action = True

            # if this is a reply action, we're skipping leading reply actions and we haven't seen other actions
            if not skip_leading_reply_actions and isinstance(action, ReplyAction) and not seen_other_action:
                # then skip it
                pass

            elif isinstance(action, StartFlowAction):
                if action.flow.pk in started_flows:
                    pass
                else:
                    msgs += action.execute(run, self.uuid, msg, started_flows)

                    # reload our contact and reassign it to our run, it may have been changed deep down in our child flow
                    run.contact = Contact.objects.get(pk=run.contact.pk)

            else:
                msgs += action.execute(run, self.uuid, msg)

                # actions modify the run.contact, update the msg contact in case they did so
                if msg:
                    msg.contact = run.contact

        return msgs

    def get_actions_dict(self):
        return json.loads(self.actions)

    def get_actions(self):
        return Action.from_json_array(self.flow.org, json.loads(self.actions))

    def set_actions_dict(self, json_dict):
        self.actions = json.dumps(json_dict)

    def as_json(self):
        return dict(uuid=self.uuid, x=self.x, y=self.y, destination=self.destination, actions=self.get_actions_dict())

    def __unicode__(self):  # pragma: no cover
        return "ActionSet: %s" % (self.uuid, )


class FlowRevision(SmartModel):
    """
    JSON definitions for previous flow revisions
    """
    flow = models.ForeignKey(Flow, related_name='revisions')

    definition = models.TextField(help_text=_("The JSON flow definition"))

    spec_version = models.IntegerField(default=CURRENT_EXPORT_VERSION, help_text=_("The flow version this definition is in"))

    revision = models.IntegerField(null=True, help_text=_("Revision number for this definition"))

    @classmethod
    def validate_flow_definition(cls, flow_spec):

        non_localized_error = _('Malformed flow, encountered non-localized definition')

        # should always have a base_language
        if 'base_language' not in flow_spec or not flow_spec['base_language']:
            raise ValueError(non_localized_error)

        # language should match values in definition
        base_language = flow_spec['base_language']

        def validate_localization(lang_dict):

            # must be a dict
            if not isinstance(lang_dict, dict):
                raise ValueError(non_localized_error)

            # and contain the base_language
            if base_language not in lang_dict:  # pragma: needs cover
                raise ValueError(non_localized_error)

        for actionset in flow_spec['action_sets']:
            for action in actionset['actions']:
                if 'msg' in action and action['type'] != 'email':
                    validate_localization(action['msg'])

        for ruleset in flow_spec['rule_sets']:
            for rule in ruleset['rules']:
                validate_localization(rule['category'])

    @classmethod
    def migrate_export(cls, org, exported_json, same_site, version, to_version=None):
        if not to_version:
            to_version = CURRENT_EXPORT_VERSION

        from temba.flows import flow_migrations
        while version < to_version and version < CURRENT_EXPORT_VERSION:

            migrate_fn = getattr(flow_migrations, 'migrate_export_to_version_%d' % (version + 1), None)
            if migrate_fn:
                exported_json = migrate_fn(exported_json, org, same_site)
            else:
                flows = []
                for json_flow in exported_json.get('flows', []):
                    migrate_fn = getattr(flow_migrations, 'migrate_to_version_%d' % (version + 1), None)
                    if migrate_fn:
                        json_flow = migrate_fn(json_flow, None)
                    flows.append(json_flow)
                exported_json['flows'] = flows
            version += 1

        return exported_json

    @classmethod
    def migrate_definition(cls, json_flow, flow, version, to_version=None):
        if not to_version:
            to_version = CURRENT_EXPORT_VERSION
        from temba.flows import flow_migrations
        while version < to_version and version < CURRENT_EXPORT_VERSION:
            migrate_fn = getattr(flow_migrations, 'migrate_to_version_%d' % (version + 1), None)
            if migrate_fn:
                json_flow = migrate_fn(json_flow, flow)
            version += 1

        return json_flow

    def get_definition_json(self):

        definition = json.loads(self.definition)

        # if it's previous to version 6, wrap the definition to
        # mirror our exports for those versions
        if self.spec_version <= 6:
            definition = dict(definition=definition, flow_type=self.flow.flow_type,
                              expires=self.flow.expires_after_minutes, id=self.flow.pk,
                              revision=self.revision, uuid=self.flow.uuid)

        # migrate our definition if necessary
        if self.spec_version < CURRENT_EXPORT_VERSION:
            definition = FlowRevision.migrate_definition(definition, self.flow, self.spec_version)
        return definition

    def as_json(self, include_definition=False):
        return dict(user=dict(email=self.created_by.username,
                    name=self.created_by.get_full_name()),
                    created_on=datetime_to_str(self.created_on),
                    id=self.pk,
                    version=self.spec_version,
                    revision=self.revision)


class FlowPathCount(models.Model):
    """
    Maintains hourly counts of flow paths
    """

    LAST_SQUASH_KEY = 'last_flowpathcount_squash'

    flow = models.ForeignKey(Flow, related_name='activity', help_text=_("The flow where the activity occurred"))
    from_uuid = models.UUIDField(help_text=_("Which flow node they came from"))
    to_uuid = models.UUIDField(null=True, help_text=_("Which flow node they went to"))
    period = models.DateTimeField(help_text=_("When the activity occured with hourly precision"))
    count = models.IntegerField(default=0)

    @classmethod
    def squash_counts(cls):
        # get the id of the last count we squashed
        r = get_redis_connection()
        last_squash = r.get(FlowPathCount.LAST_SQUASH_KEY)
        if not last_squash:
            last_squash = 0

        # insert our new top squashed id
        max_id = FlowPathCount.objects.all().order_by('-id').first()
        if max_id:
            r.set(FlowPathCount.LAST_SQUASH_KEY, max_id.id)

        # get the unique ids for all new ones
        start = time.time()
        squash_count = 0

        for count in FlowPathCount.objects.filter(id__gt=last_squash).order_by('flow_id', 'from_uuid', 'to_uuid', 'period')\
                .distinct('flow_id', 'from_uuid', 'to_uuid', 'period'):

            # perform our atomic squash in SQL by calling our squash method
            with connection.cursor() as c:
                c.execute("SELECT temba_squash_flowpathcount(%s, uuid(%s), uuid(%s), %s);", (count.flow_id, count.from_uuid, count.to_uuid, count.period))

            squash_count += 1

        print "Squashed flowpathcounts for %d combinations in %0.3fs" % (squash_count, time.time() - start)

    def __unicode__(self):  # pragma: no cover
        return "FlowPathCount(%d) %s:%s %s count: %d" % (self.flow_id, self.from_uuid, self.to_uuid, self.period, self.count)

    class Meta:
        index_together = ['flow', 'from_uuid', 'to_uuid', 'period']


class FlowRunCount(models.Model):
    """
    Maintains counts of different states of exit types of flow runs on a flow. These are calculated
    via triggers on the database.
    """
    flow = models.ForeignKey(Flow, related_name='counts')
    exit_type = models.CharField(null=True, max_length=1, choices=FlowRun.EXIT_TYPE_CHOICES)
    count = models.IntegerField(default=0)

    LAST_SQUASH_KEY = 'last_flowruncount_squash'

    @classmethod
    def squash_counts(cls):
        # get the id of the last count we squashed
        r = get_redis_connection()
        last_squash = r.get(FlowRunCount.LAST_SQUASH_KEY)
        if not last_squash:
            last_squash = 0

        # get the unique flow ids for all new ones
        start = time.time()
        squash_count = 0
        for count in FlowRunCount.objects.filter(id__gt=last_squash).order_by('flow_id', 'exit_type').distinct('flow_id', 'exit_type'):
            # perform our atomic squash in SQL by calling our squash method
            with connection.cursor() as c:
                c.execute("SELECT temba_squash_flowruncount(%s, %s);", (count.flow_id, count.exit_type))

            squash_count += 1

        # insert our new top squashed id
        max_id = FlowRunCount.objects.all().order_by('-id').first()
        if max_id:
            r.set(FlowRunCount.LAST_SQUASH_KEY, max_id.id)

        print "Squashed run counts for %d pairs in %0.3fs" % (squash_count, time.time() - start)

    @classmethod
    def run_count(cls, flow):
        count = FlowRunCount.objects.filter(flow=flow)
        count = count.aggregate(Sum('count')).get('count__sum', 0)
        return 0 if count is None else count

    @classmethod
    def run_count_for_type(cls, flow, exit_type=None):
        count = FlowRunCount.objects.filter(flow=flow).filter(exit_type=exit_type)
        count = count.aggregate(Sum('count')).get('count__sum', 0)
        return 0 if count is None else count

    @classmethod
    def populate_for_flow(cls, flow):
        # remove old ones
        FlowRunCount.objects.filter(flow=flow).delete()

        # get test contacts on this org
        test_contacts = Contact.objects.filter(org=flow.org, is_test=True).values('id')

        # calculate our count for each exit type
        counts = FlowRun.objects.filter(flow=flow).exclude(contact__in=test_contacts)\
                                .values('exit_type').annotate(count=Count('pk'))

        # insert updated counts for each
        for count in counts:
            if count['count'] > 0:
                FlowRunCount.objects.create(flow=flow, exit_type=count['exit_type'], count=count['count'])

    def __unicode__(self):  # pragma: needs cover
        return "RunCount[%d:%s:%d]" % (self.flow_id, self.exit_type, self.count)

    class Meta:
        index_together = ('flow', 'exit_type')


class ExportFlowResultsTask(SmartModel):
    """
    Container for managing our export requests
    """
    INCLUDE_RUNS = 'include_runs'
    INCLUDE_MSGS = 'include_msgs'
    CONTACT_FIELDS = 'contact_fields'
    RESPONDED_ONLY = 'responded_only'

    org = models.ForeignKey(Org, related_name='flow_results_exports', help_text=_("The Organization of the user."))

    flows = models.ManyToManyField(Flow, related_name='exports', help_text=_("The flows to export"))

    task_id = models.CharField(null=True, max_length=64)

    is_finished = models.BooleanField(default=False, help_text=_("Whether this export is complete"))

    uuid = models.CharField(max_length=36, null=True,
                            help_text=_("The uuid used to name the resulting export file"))

    config = models.TextField(null=True,
                              help_text=_("Any configuration options for this flow export"))

    @classmethod
    def create(cls, org, user, flows, contact_fields, responded_only, include_runs, include_msgs):
        config = {ExportFlowResultsTask.INCLUDE_RUNS: include_runs,
                  ExportFlowResultsTask.INCLUDE_MSGS: include_msgs,
                  ExportFlowResultsTask.CONTACT_FIELDS: [c.id for c in contact_fields],
                  ExportFlowResultsTask.RESPONDED_ONLY: responded_only}

        export = ExportFlowResultsTask.objects.create(org=org, created_by=user, modified_by=user,
                                                      config=json.dumps(config))
        for flow in flows:
            export.flows.add(flow)

        return export

    def start_export(self):
        """
        Starts our export, wrapping it in a try block to make sure we mark it as finished when complete.
        """
        try:
            start = time.time()
            self.do_export()
        finally:
            elapsed = time.time() - start
            analytics.track(self.created_by.username, 'temba.flowresult_export_latency', properties=dict(value=elapsed))

            self.is_finished = True
            self.save(update_fields=['is_finished'])

    def do_export(self):
        from openpyxl import Workbook
        from openpyxl.writer.write_only import WriteOnlyCell
        from openpyxl.utils.cell import get_column_letter
        book = Workbook(write_only=True)
        max_rows = 1048576

        config = json.loads(self.config) if self.config else dict()
        include_runs = config.get(ExportFlowResultsTask.INCLUDE_RUNS, False)
        include_msgs = config.get(ExportFlowResultsTask.INCLUDE_MSGS, False)
        responded_only = config.get(ExportFlowResultsTask.RESPONDED_ONLY, True)
        contact_field_ids = config.get(ExportFlowResultsTask.CONTACT_FIELDS, [])

        contact_fields = []
        for cf_id in contact_field_ids:
            cf = ContactField.objects.filter(id=cf_id, org=self.org, is_active=True).first()
            if cf:
                contact_fields.append(cf)

        small_width = 15
        medium_width = 20
        large_width = 100

        # merge the columns for all of our flows
        show_submitted_by = False
        columns = []
        flows = self.flows.all()
        with SegmentProfiler("get columns"):
            for flow in flows:
                columns += flow.get_columns()

                if flow.flow_type == Flow.SURVEY:
                    show_submitted_by = True

        org = None
        if flows:
            org = flows[0].org

        org_tz = flows[0].org.timezone

        def as_org_tz(dt):
            if dt:
                return dt.astimezone(org_tz).replace(tzinfo=None, microsecond=0)
            else:  # pragma: needs cover
                return None

        # create a mapping of column id to index
        column_map = dict()
        for col in range(len(columns)):
            column_map[columns[col].uuid] = 6 + len(contact_fields) + col * 3

        # build a cache of rule uuid to category name, we want to use the most recent name the user set
        # if possible and back down to the cached rule_category only when necessary
        category_map = dict()

        with SegmentProfiler("rule uuid to category to name"):
            for ruleset in RuleSet.objects.filter(flow__in=flows).select_related('flow'):
                for rule in ruleset.get_rules():
                    category_map[rule.uuid] = rule.get_category_name(ruleset.flow.base_language)

        ruleset_steps = FlowStep.objects.filter(run__flow__in=flows, step_type=FlowStep.TYPE_RULE_SET)
        ruleset_steps = ruleset_steps.order_by('contact', 'run', 'arrived_on', 'pk')

        if responded_only:
            ruleset_steps = ruleset_steps.filter(run__responded=True)

        # count of unique flow runs
        with SegmentProfiler("# of runs"):
            all_runs_count = ruleset_steps.values('run').distinct().count()

        # count of unique contacts
        with SegmentProfiler("# of contacts"):
            contacts_count = ruleset_steps.values('contact').distinct().count()

        # grab the ids for all our steps so we don't have to ever calculate them again
        with SegmentProfiler("calculate step ids"):
            all_steps = FlowStep.objects.filter(run__flow__in=flows)\
                                        .order_by('contact', 'run', 'arrived_on', 'pk')\
                                        .values('id')

            if responded_only:
                all_steps = all_steps.filter(run__responded=True)

            step_ids = [s['id'] for s in all_steps]

        # build our sheets
        run_sheets = []
        total_run_sheet_count = 0

        # the full sheets we need for runs
        if include_runs:
            for i in range(all_runs_count / max_rows + 1):
                total_run_sheet_count += 1
                name = "Runs" if (i + 1) <= 1 else "Runs (%d)" % (i + 1)
                book.create_sheet(name)
                run_sheets.append(name)

        total_merged_run_sheet_count = 0

        # the full sheets we need for contacts
        for i in range(contacts_count / max_rows + 1):
            total_merged_run_sheet_count += 1
            name = "Contacts" if (i + 1) <= 1 else "Contacts (%d)" % (i + 1)
            book.create_sheet(name)
            run_sheets.append(name)

        sheet_row = []
        # then populate their header columns
        for (sheet_num, sheet_name) in enumerate(run_sheets):

            sheet = book[sheet_name]
            # build up our header row
            sheet_row = []

            index = 1
            if show_submitted_by:
                cell = WriteOnlyCell(sheet, value="Surveyor")
                sheet.column_dimensions[get_column_letter(index)].width = medium_width
                sheet_row.append(cell)
                index += 1

            cell = WriteOnlyCell(sheet, value="Contact UUID")
            sheet.column_dimensions[get_column_letter(index)].width = medium_width
            sheet_row.append(cell)
            index += 1

            cell = WriteOnlyCell(sheet, value="URN")
            sheet.column_dimensions[get_column_letter(index)].width = small_width
            sheet_row.append(cell)
            index += 1

            cell = WriteOnlyCell(sheet, value="Name")
            sheet.column_dimensions[get_column_letter(index)].width = medium_width
            sheet_row.append(cell)
            index += 1

            cell = WriteOnlyCell(sheet, value="Groups")
            sheet.column_dimensions[get_column_letter(index)].width = medium_width
            sheet_row.append(cell)
            index += 1

            # add our contact fields
            for cf in contact_fields:
                cell = WriteOnlyCell(sheet, value=cf.label)
                sheet.column_dimensions[get_column_letter(index)].width = medium_width
                sheet_row.append(cell)
                index += 1

            cell = WriteOnlyCell(sheet, value="First Seen")
            sheet.column_dimensions[get_column_letter(index)].width = medium_width
            sheet_row.append(cell)
            index += 1

            cell = WriteOnlyCell(sheet, value="Last Seen")
            sheet.column_dimensions[get_column_letter(index)].width = medium_width
            sheet_row.append(cell)
            index += 1

            for col in range(len(columns)):
                ruleset = columns[col]
                cell = WriteOnlyCell(sheet, value="%s (Category) - %s" % (unicode(ruleset.label), unicode(ruleset.flow.name)))
                sheet.column_dimensions[get_column_letter(index)].width = small_width
                sheet_row.append(cell)
                cell = WriteOnlyCell(sheet, value="%s (Value) - %s" % (unicode(ruleset.label), unicode(ruleset.flow.name)))
                sheet.column_dimensions[get_column_letter(index)].width = small_width
                sheet_row.append(cell)
                cell = WriteOnlyCell(sheet, value="%s (Text) - %s" % (unicode(ruleset.label), unicode(ruleset.flow.name)))
                sheet.column_dimensions[get_column_letter(index)].width = small_width
                sheet_row.append(cell)

            sheet.append(sheet_row)

        run_row = 1
        merged_row = 1
        msg_row = 1

        sheet_columns_number = len(sheet_row)

        runs_sheet_row = [None] * sheet_columns_number
        merged_sheet_row = [None] * sheet_columns_number

        latest = None
        earliest = None
        merged_latest = None
        merged_earliest = None

        last_run = 0
        last_contact = None

        # index of sheets that we are currently writing to
        run_sheet_index = 0
        merged_run_sheet_index = total_run_sheet_count
        msg_sheet_index = 0

        # get our initial runs and merged runs to write to
        runs = book[run_sheets[run_sheet_index]]
        merged_runs = book[run_sheets[merged_run_sheet_index]]
        msgs = None

        processed_steps = 0
        total_steps = len(step_ids)
        start = time.time()
        flow_names = ", ".join([f['name'] for f in self.flows.values('name')])

        urn_display_cache = {}

        seen_msgs = set()

        def get_contact_urn_display(contact):
            """
            Gets the possibly cached URN display (e.g. formatted phone number) for the given contact
            """
            urn_display = urn_display_cache.get(contact.pk)
            if urn_display:
                return urn_display
            urn_display = contact.get_urn_display(org=org, formatted=False)
            urn_display_cache[contact.pk] = urn_display
            return urn_display

        for run_step in ChunkIterator(FlowStep, step_ids,
                                      order_by=['contact', 'run', 'arrived_on', 'pk'],
                                      select_related=['run', 'contact'],
                                      prefetch_related=['messages__contact_urn',
                                                        'messages__channel',
                                                        'broadcasts',
                                                        'contact__all_groups'],
                                      contact_fields=contact_fields):

            processed_steps += 1
            if processed_steps % 10000 == 0:  # pragma: needs cover
                print "Export of %s - %d%% complete in %0.2fs" % \
                      (flow_names, processed_steps * 100 / total_steps, time.time() - start)

            # skip over test contacts
            if run_step.contact.is_test:  # pragma: needs cover
                continue

            contact_urn_display = get_contact_urn_display(run_step.contact)
            contact_uuid = run_step.contact.uuid
            contact_name = clean_string(run_step.contact.name)

            # if this is a rule step, write out the value collected
            if run_step.step_type == FlowStep.TYPE_RULE_SET:

                # a new contact
                if last_contact != run_step.contact.pk:
                    merged_earliest = run_step.arrived_on
                    merged_latest = None
                    if merged_sheet_row != [None] * sheet_columns_number:
                        merged_runs.append(merged_sheet_row)
                    merged_sheet_row = [None] * sheet_columns_number
                    merged_row += 1

                    if merged_row > max_rows:  # pragma: needs cover
                        # get the next sheet to use for Contacts
                        merged_row = 1
                        merged_run_sheet_index += 1
                        merged_runs = book[run_sheets[merged_run_sheet_index]]

                # a new run
                if last_run != run_step.run.pk:
                    earliest = run_step.arrived_on
                    latest = None

                    if include_runs:

                        if runs_sheet_row != [None] * sheet_columns_number:
                            runs.append(runs_sheet_row)
                        runs_sheet_row = [None] * sheet_columns_number
                        run_row += 1

                        if run_row > max_rows:  # pragma: needs cover
                            # get the next sheet to use for Runs
                            run_row = 1
                            run_sheet_index += 1
                            runs = book[run_sheets[run_sheet_index]]

                    # build up our group names
                    group_names = []
                    for group in run_step.contact.all_groups.all():
                        if group.group_type == ContactGroup.TYPE_USER_DEFINED:
                            group_names.append(group.name)

                    group_names.sort()
                    groups = ", ".join(group_names)

                    padding = 0
                    if show_submitted_by:
                        submitted_by = ''

                        # use the login as the submission user
                        if run_step.run.submitted_by:
                            submitted_by = run_step.run.submitted_by.username

                        if include_runs:
                            cell = WriteOnlyCell(runs, value=submitted_by)
                            runs_sheet_row[0] = cell
                        cell = WriteOnlyCell(merged_runs, value=submitted_by)
                        merged_sheet_row[0] = cell
                        padding = 1

                    if include_runs:
                        cell = WriteOnlyCell(runs, value=contact_uuid)
                        runs_sheet_row[padding + 0] = cell
                        cell = WriteOnlyCell(runs, value=contact_urn_display)
                        runs_sheet_row[padding + 1] = cell
                        cell = WriteOnlyCell(runs, value=contact_name)
                        runs_sheet_row[padding + 2] = cell
                        cell = WriteOnlyCell(runs, value=groups)
                        runs_sheet_row[padding + 3] = cell

                    cell = WriteOnlyCell(merged_runs, value=contact_uuid)
                    merged_sheet_row[padding + 0] = cell
                    cell = WriteOnlyCell(merged_runs, value=contact_urn_display)
                    merged_sheet_row[padding + 1] = cell
                    cell = WriteOnlyCell(merged_runs, value=contact_name)
                    merged_sheet_row[padding + 2] = cell
                    cell = WriteOnlyCell(merged_runs, value=groups)
                    merged_sheet_row[padding + 3] = cell

                    cf_padding = 0

                    # write our contact fields if any
                    for cf in contact_fields:
                        field_value = Contact.get_field_display_for_value(cf, run_step.contact.get_field(cf.key.lower()))
                        if field_value is None:
                            field_value = ''

                        field_value = unicode(field_value)

                        cell = WriteOnlyCell(merged_runs, value=field_value)
                        merged_sheet_row[padding + 4 + cf_padding] = cell
                        if include_runs:
                            cell = WriteOnlyCell(runs, value=field_value)
                            runs_sheet_row[padding + 4 + cf_padding] = cell

                        cf_padding += 1

                if not latest or latest < run_step.arrived_on:
                    latest = run_step.arrived_on

                if not merged_latest or merged_latest < run_step.arrived_on:
                    merged_latest = run_step.arrived_on

                if include_runs:
                    cell = WriteOnlyCell(runs, value=as_org_tz(earliest))
                    runs_sheet_row[padding + 4 + cf_padding] = cell
                    cell = WriteOnlyCell(runs, value=as_org_tz(latest))
                    runs_sheet_row[padding + 5 + cf_padding] = cell

                cell = WriteOnlyCell(merged_runs, value=as_org_tz(merged_earliest))
                merged_sheet_row[padding + 4 + cf_padding] = cell
                cell = WriteOnlyCell(merged_runs, value=as_org_tz(merged_latest))
                merged_sheet_row[padding + 5 + cf_padding] = cell

                # write the step data
                col = column_map.get(run_step.step_uuid, 0) + padding
                if col:
                    category = category_map.get(run_step.rule_uuid, None)
                    if category:
                        if include_runs:
                            cell = WriteOnlyCell(runs, value=category)
                            runs_sheet_row[col] = cell
                        cell = WriteOnlyCell(merged_runs, value=category)
                        merged_sheet_row[col] = cell
                    elif run_step.rule_category:  # pragma: needs cover
                        if include_runs:
                            cell = WriteOnlyCell(runs, value=run_step.rule_category)
                            runs_sheet_row[col] = cell
                        cell = WriteOnlyCell(merged_runs, value=run_step.rule_category)
                        merged_sheet_row[col] = cell

                    value = run_step.rule_value
                    if value:
                        value = clean_string(value)
                        if include_runs:
                            cell = WriteOnlyCell(runs, value=value)
                            runs_sheet_row[col + 1] = cell
                        cell = WriteOnlyCell(merged_runs, value=value)
                        merged_sheet_row[col + 1] = cell

                    text = run_step.get_text()
                    if text:
                        text = clean_string(text)
                        if include_runs:
                            cell = WriteOnlyCell(runs, value=text)
                            runs_sheet_row[col + 2] = cell
                        cell = WriteOnlyCell(merged_runs, value=text)
                        merged_sheet_row[col + 2] = cell

                last_run = run_step.run.pk
                last_contact = run_step.contact.pk

            # write out any message associated with this step
            if include_msgs:
                step_msgs = list(run_step.messages.all())

                if step_msgs:
                    msg = step_msgs[0]
                    msg_row += 1
                    msgs_row = []

                    if msg.pk not in seen_msgs:
                        if msg_row > max_rows or not msgs:
                            msg_row = 2

                            name = "Messages" if (msg_sheet_index + 1) <= 1 else "Messages (%d)" % (msg_sheet_index + 1)
                            msgs = book.create_sheet(name)
                            msgs_row = []
                            msg_sheet_index += 1

                            cell = WriteOnlyCell(msgs, value="Contact UUID")
                            msgs_row.append(cell)
                            msgs.column_dimensions[get_column_letter(len(msgs_row))].width = medium_width
                            cell = WriteOnlyCell(msgs, value="URN")
                            msgs_row.append(cell)
                            msgs.column_dimensions[get_column_letter(len(msgs_row))].width = small_width
                            cell = WriteOnlyCell(msgs, value="Name")
                            msgs_row.append(cell)
                            msgs.column_dimensions[get_column_letter(len(msgs_row))].width = medium_width
                            cell = WriteOnlyCell(msgs, value="Date")
                            msgs_row.append(cell)
                            msgs.column_dimensions[get_column_letter(len(msgs_row))].width = medium_width
                            cell = WriteOnlyCell(msgs, value="Direction")
                            msgs_row.append(cell)
                            msgs.column_dimensions[get_column_letter(len(msgs_row))].width = small_width
                            cell = WriteOnlyCell(msgs, value="Message")
                            msgs_row.append(cell)
                            msgs.column_dimensions[get_column_letter(len(msgs_row))].width = large_width
                            cell = WriteOnlyCell(msgs, value="Channel")
                            msgs_row.append(cell)
                            msgs.column_dimensions[get_column_letter(len(msgs_row))].width = medium_width

                            msgs.append(msgs_row)
                            msgs_row = []

                        msg_urn_display = msg.contact_urn.get_display(org=org, formatted=False) if msg.contact_urn else ''
                        channel_name = msg.channel.name if msg.channel else ''
                        text = clean_string(msg.text)

                        cell = WriteOnlyCell(msgs, value=run_step.contact.uuid)
                        msgs_row.append(cell)
                        cell = WriteOnlyCell(msgs, value=msg_urn_display)
                        msgs_row.append(cell)
                        cell = WriteOnlyCell(msgs, value=contact_name)
                        msgs_row.append(cell)
                        cell = WriteOnlyCell(msgs, value=as_org_tz(msg.created_on))
                        msgs_row.append(cell)
                        cell = WriteOnlyCell(msgs, value="IN" if msg.direction == INCOMING else "OUT")
                        msgs_row.append(cell)
                        cell = WriteOnlyCell(msgs, value=text)
                        msgs_row.append(cell)
                        cell = WriteOnlyCell(msgs, value=channel_name)
                        msgs_row.append(cell)

                        msgs.append(msgs_row)

                        seen_msgs.add(msg.pk)

        if runs_sheet_row != [None] * sheet_columns_number:
            runs.append(runs_sheet_row)

        if merged_sheet_row != [None] * sheet_columns_number:
            merged_runs.append(merged_sheet_row)

        temp = NamedTemporaryFile(delete=True)
        book.save(temp)
        temp.flush()

        # initialize the UUID which we will save results as
        self.uuid = str(uuid4())
        self.save(update_fields=['uuid'])

        # save as file asset associated with this task
        from temba.assets.models import AssetType
        from temba.assets.views import get_asset_url

        store = AssetType.results_export.store
        store.save(self.pk, File(temp), 'xlsx')

        subject = "Your export is ready"
        template = 'flows/email/flow_export_download'

        branding = self.org.get_branding()
        download_url = branding['link'] + get_asset_url(AssetType.results_export, self.pk)

        # force a gc
        import gc
        gc.collect()

        # only send the email if this is production
        send_template_email(self.created_by.username, subject, template, dict(flows=flows, link=download_url), branding)


class ActionLog(models.Model):
    """
    Log of an event that occurred whilst executing a flow in the simulator
    """
    LEVEL_INFO = 'I'
    LEVEL_WARN = 'W'
    LEVEL_ERROR = 'E'
    LEVEL_CHOICES = ((LEVEL_INFO, _("Info")), (LEVEL_WARN, _("Warning")), (LEVEL_ERROR, _("Error")))

    run = models.ForeignKey(FlowRun, related_name='logs')

    text = models.TextField(help_text=_("Log event text"))

    level = models.CharField(max_length=1, choices=LEVEL_CHOICES, default=LEVEL_INFO, help_text=_("Log event level"))

    created_on = models.DateTimeField(auto_now_add=True, help_text=_("When this log event occurred"))

    @classmethod
    def create(cls, run, text, level=LEVEL_INFO, safe=False):
        if not safe:
            text = escape(text)

        text = text.replace('\n', "<br/>")

        try:
            return ActionLog.objects.create(run=run, text=text, level=level)
        except Exception:  # pragma: no cover
            return None  # it's possible our test run can be deleted out from under us

    @classmethod
    def info(cls, run, text, safe=False):
        return cls.create(run, text, cls.LEVEL_INFO, safe)

    @classmethod
    def warn(cls, run, text, safe=False):
        return cls.create(run, text, cls.LEVEL_WARN, safe)

    @classmethod
    def error(cls, run, text, safe=False):
        return cls.create(run, text, cls.LEVEL_ERROR, safe)

    def as_json(self):
        return dict(id=self.id,
                    direction="O",
                    level=self.level,
                    text=self.text,
                    created_on=self.created_on.strftime('%x %X'),
                    model="log")

    def simulator_json(self):
        return self.as_json()

    def __unicode__(self):  # pragma: needs cover
        return self.text


class FlowStart(SmartModel):
    STATUS_PENDING = 'P'
    STATUS_STARTING = 'S'
    STATUS_COMPLETE = 'C'
    STATUS_FAILED = 'F'

    STATUS_CHOICES = ((STATUS_PENDING, "Pending"),
                      (STATUS_STARTING, "Starting"),
                      (STATUS_COMPLETE, "Complete"),
                      (STATUS_FAILED, "Failed"))

    flow = models.ForeignKey(Flow, related_name='starts', help_text=_("The flow that is being started"))

    groups = models.ManyToManyField(ContactGroup, help_text=_("Groups that will start the flow"))

    contacts = models.ManyToManyField(Contact, help_text=_("Contacts that will start the flow"))

    restart_participants = models.BooleanField(default=True,
                                               help_text=_("Whether to restart any participants already in this flow"))

    contact_count = models.IntegerField(default=0,
                                        help_text=_("How many unique contacts were started down the flow"))

    status = models.CharField(max_length=1, default=STATUS_PENDING, choices=STATUS_CHOICES,
                              help_text=_("The status of this flow start"))

    extra = models.TextField(null=True,
                             help_text=_("Any extra parameters to pass to the flow start (json)"))

    @classmethod
    def create(cls, flow, user, groups=None, contacts=None, restart_participants=True, extra=None):
        if contacts is None:  # pragma: needs cover
            contacts = []

        if groups is None:  # pragma: needs cover
            groups = []

        start = FlowStart.objects.create(flow=flow, restart_participants=restart_participants,
                                         extra=json.dumps(extra) if extra else None,
                                         created_by=user, modified_by=user)

        for contact in contacts:
            start.contacts.add(contact)

        for group in groups:
            start.groups.add(group)

        return start

    def async_start(self):
        from temba.flows.tasks import start_flow_task
        start_flow_task.delay(self.id)

    def start(self):
        self.status = FlowStart.STATUS_STARTING
        self.save(update_fields=['status'])

        try:
            groups = [g for g in self.groups.all()]
            contacts = [c for c in self.contacts.all().only('is_test')]

            # load up our extra if any
            extra = json.loads(self.extra) if self.extra else None

            self.flow.start(groups, contacts, restart_participants=self.restart_participants, flow_start=self, extra=extra)

        except Exception as e:  # pragma: no cover
            import traceback
            traceback.print_exc(e)

            self.status = FlowStart.STATUS_FAILED
            self.save(update_fields=['status'])
            raise e

    def update_status(self):
        # only update our status to complete if we have started as many runs as our total contact count
        if self.runs.count() == self.contact_count:
            self.status = FlowStart.STATUS_COMPLETE
            self.save(update_fields=['status'])

    def __unicode__(self):  # pragma: no cover
        return "FlowStart %d (Flow %d)" % (self.id, self.flow_id)


class FlowLabel(models.Model):
    org = models.ForeignKey(Org)

    uuid = models.CharField(max_length=36, unique=True, db_index=True, default=generate_uuid,
                            verbose_name=_("Unique Identifier"), help_text=_("The unique identifier for this label"))
    name = models.CharField(max_length=64, verbose_name=_("Name"),
                            help_text=_("The name of this flow label"))
    parent = models.ForeignKey('FlowLabel', verbose_name=_("Parent"), null=True, related_name="children")

    def get_flows_count(self):
        """
        Returns the count of flows tagged with this label or one of its children
        """
        return self.get_flows().count()

    def get_flows(self):
        return Flow.objects.filter(Q(labels=self) | Q(labels__parent=self)).filter(is_active=True, is_archived=False).distinct()

    @classmethod
    def create_unique(cls, base, org, parent=None):

        base = base.strip()

        # truncate if necessary
        if len(base) > 32:
            base = base[:32]

        # find the next available label by appending numbers
        count = 2
        while FlowLabel.objects.filter(name=base, org=org, parent=parent):
            # make room for the number
            if len(base) >= 32:
                base = base[:30]
            last = str(count - 1)
            if base.endswith(last):
                base = base[:-len(last)]
            base = "%s %d" % (base.strip(), count)
            count += 1

        return FlowLabel.objects.create(name=base, org=org, parent=parent)

    def toggle_label(self, flows, add):
        changed = []

        for flow in flows:
            # if we are adding the flow label and this flow doesnt have it, add it
            if add:
                if not flow.labels.filter(pk=self.pk):
                    flow.labels.add(self)
                    changed.append(flow.pk)

            # otherwise, remove it if not already present
            else:
                if flow.labels.filter(pk=self.pk):
                    flow.labels.remove(self)
                    changed.append(flow.pk)

        return changed

    def __unicode__(self):
        if self.parent:
            return "%s > %s" % (self.parent, self.name)
        return self.name

    class Meta:
        unique_together = ('name', 'parent', 'org')


__flow_user = None


def get_flow_user():
    global __flow_user
    if not __flow_user:
        user = User.objects.filter(username='flow').first()
        if user:  # pragma: needs cover
            __flow_user = user
        else:
            user = User.objects.create_user('flow')
            user.groups.add(Group.objects.get(name='Service Users'))
            __flow_user = user

    return __flow_user


class Action(object):
    """
    Base class for actions that can be added to an action set and executed during a flow run
    """
    TYPE = 'type'
    __action_mapping = None

    @classmethod
    def from_json(cls, org, json_obj):
        if not cls.__action_mapping:
            cls.__action_mapping = {
                ReplyAction.TYPE: ReplyAction,
                SendAction.TYPE: SendAction,
                AddToGroupAction.TYPE: AddToGroupAction,
                DeleteFromGroupAction.TYPE: DeleteFromGroupAction,
                AddLabelAction.TYPE: AddLabelAction,
                EmailAction.TYPE: EmailAction,
                WebhookAction.TYPE: WebhookAction,
                SaveToContactAction.TYPE: SaveToContactAction,
                SetLanguageAction.TYPE: SetLanguageAction,
                SetChannelAction.TYPE: SetChannelAction,
                StartFlowAction.TYPE: StartFlowAction,
                SayAction.TYPE: SayAction,
                PlayAction.TYPE: PlayAction,
                TriggerFlowAction.TYPE: TriggerFlowAction,
            }

        action_type = json_obj.get(cls.TYPE)
        if not action_type:  # pragma: no cover
            raise FlowException("Action definition missing 'type' attribute: %s" % json_obj)

        if action_type not in cls.__action_mapping:  # pragma: no cover
            raise FlowException("Unknown action type '%s' in definition: '%s'" % (action_type, json_obj))

        return cls.__action_mapping[action_type].from_json(org, json_obj)

    @classmethod
    def from_json_array(cls, org, json_arr):
        actions = []
        for inner in json_arr:
            action = Action.from_json(org, inner)
            if action:
                actions.append(action)
        return actions


class EmailAction(Action):
    """
    Sends an email to someone
    """
    TYPE = 'email'
    EMAILS = 'emails'
    SUBJECT = 'subject'
    MESSAGE = 'msg'

    def __init__(self, emails, subject, message):
        if not emails:
            raise FlowException("Email actions require at least one recipient")

        self.emails = emails
        self.subject = subject
        self.message = message

    @classmethod
    def from_json(cls, org, json_obj):
        emails = json_obj.get(EmailAction.EMAILS)
        message = json_obj.get(EmailAction.MESSAGE)
        subject = json_obj.get(EmailAction.SUBJECT)
        return EmailAction(emails, subject, message)

    def as_json(self):
        return dict(type=EmailAction.TYPE, emails=self.emails, subject=self.subject, msg=self.message)

    def execute(self, run, actionset_uuid, msg, offline_on=None):
        from .tasks import send_email_action_task

        # build our message from our flow variables
        message_context = run.flow.build_message_context(run.contact, msg)
        (message, errors) = Msg.substitute_variables(self.message, run.contact, message_context, org=run.flow.org)
        (subject, errors) = Msg.substitute_variables(self.subject, run.contact, message_context, org=run.flow.org)

        # make sure the subject is single line; replace '\t\n\r\f\v' to ' '
        subject = regex.sub('\s+', ' ', subject, regex.V0)

        valid_addresses = []
        invalid_addresses = []
        for email in self.emails:
            if email.startswith('@'):
                # a valid email will contain @ so this is very likely to generate evaluation errors
                (address, errors) = Msg.substitute_variables(email, run.contact, message_context, org=run.flow.org)
            else:
                address = email

            address = address.strip()

            if is_valid_address(address):
                valid_addresses.append(address)
            else:
                invalid_addresses.append(address)

        if not run.contact.is_test:
            if valid_addresses:
                send_email_action_task.delay(valid_addresses, subject, message)
        else:
            if valid_addresses:
                valid_addresses = ['"%s"' % elt for elt in valid_addresses]
                ActionLog.info(run, _("\"%s\" would be sent to %s") % (message, ", ".join(valid_addresses)))
            if invalid_addresses:
                invalid_addresses = ['"%s"' % elt for elt in invalid_addresses]
                ActionLog.warn(run, _("Some email address appear to be invalid: %s") % ", ".join(invalid_addresses))
        return []


class WebhookAction(Action):
    """
    Forwards the steps in this flow to the webhook (if any)
    """
    TYPE = 'api'
    ACTION = 'action'

    def __init__(self, webhook, action='POST'):
        self.webhook = webhook
        self.action = action

    @classmethod
    def from_json(cls, org, json_obj):
        return WebhookAction(json_obj.get('webhook', org.get_webhook_url()), json_obj.get('action', 'POST'))

    def as_json(self):
        return dict(type=WebhookAction.TYPE, webhook=self.webhook, action=self.action)

    def execute(self, run, actionset_uuid, msg, offline_on=None):
        from temba.api.models import WebHookEvent

        message_context = run.flow.build_message_context(run.contact, msg)
        (value, errors) = Msg.substitute_variables(self.webhook, run.contact, message_context,
                                                   org=run.flow.org, url_encode=True)

        if errors:
            ActionLog.warn(run, _("URL appears to contain errors: %s") % ", ".join(errors))

        WebHookEvent.trigger_flow_event(value, run.flow, run, actionset_uuid, run.contact, msg, self.action)
        return []


class AddToGroupAction(Action):
    """
    Adds the user to a group
    """
    TYPE = 'add_group'
    GROUP = 'group'
    GROUPS = 'groups'
    UUID = 'uuid'
    NAME = 'name'

    def __init__(self, groups):
        self.groups = groups

    @classmethod
    def from_json(cls, org, json_obj):
        return AddToGroupAction(AddToGroupAction.get_groups(org, json_obj))

    @classmethod
    def get_groups(cls, org, json_obj):

        # for backwards compatibility
        group_data = json_obj.get(AddToGroupAction.GROUP, None)
        if not group_data:
            group_data = json_obj.get(AddToGroupAction.GROUPS)
        else:
            group_data = [group_data]

        groups = []

        for g in group_data:
            if isinstance(g, dict):
                group_uuid = g.get(AddToGroupAction.UUID, None)
                group_name = g.get(AddToGroupAction.NAME)

                group = ContactGroup.get_or_create(org, org.created_by, group_name, group_uuid)
                groups.append(group)
            else:
                if g and g[0] == '@':
                    groups.append(g)
                else:  # pragma: needs cover
                    group = ContactGroup.get_user_group(org, g)
                    if group:
                        groups.append(group)
                    else:
                        groups.append(ContactGroup.create_static(org, org.get_user(), g))
        return groups

    def as_json(self):
        groups = []
        for g in self.groups:
            if isinstance(g, ContactGroup):
                groups.append(dict(uuid=g.uuid, name=g.name))
            else:
                groups.append(g)

        return dict(type=self.get_type(), groups=groups)

    def get_type(self):
        return AddToGroupAction.TYPE

    def execute(self, run, actionset_uuid, msg, offline_on=None):
        contact = run.contact
        add = AddToGroupAction.TYPE == self.get_type()
        user = get_flow_user()

        if contact:
            for group in self.groups:
                if not isinstance(group, ContactGroup):

                    message_context = run.flow.build_message_context(contact, msg)
                    (value, errors) = Msg.substitute_variables(group, contact, message_context, org=run.flow.org)
                    group = None

                    if not errors:
                        group = ContactGroup.get_user_group(contact.org, value)
                        if not group:

                            try:
                                group = ContactGroup.create_static(contact.org, user, name=value)
                                if run.contact.is_test:  # pragma: needs cover
                                    ActionLog.info(run, _("Group '%s' created") % value)
                            except ValueError:  # pragma: needs cover
                                    ActionLog.error(run, _("Unable to create group with name '%s'") % value)
                    else:  # pragma: needs cover
                        ActionLog.error(run, _("Group name could not be evaluated: %s") % ', '.join(errors))

                if group:
                    # TODO should become a failure (because it should be impossible) and not just a simulator error
                    if group.is_dynamic:
                        # report to sentry
                        logger.error("Attempt to add/remove contacts on dynamic group '%s' [%d] "
                                     "in flow '%s' [%d] for org '%s' [%d]"
                                     % (group.name, group.pk, run.flow.name, run.flow.pk, run.org.name, run.org.pk))
                        if run.contact.is_test:
                            if add:
                                ActionLog.error(run, _("%s is a dynamic group which we can't add contacts to") % group.name)
                            else:  # pragma: needs cover
                                ActionLog.error(run, _("%s is a dynamic group which we can't remove contacts from") % group.name)
                        continue

                    group.update_contacts(user, [contact], add)
                    if run.contact.is_test:
                        if add:
                            ActionLog.info(run, _("Added %s to %s") % (run.contact.name, group.name))
                        else:
                            ActionLog.info(run, _("Removed %s from %s") % (run.contact.name, group.name))
        return []


class DeleteFromGroupAction(AddToGroupAction):
    """
    Removes the user from a group
    """
    TYPE = 'del_group'

    def get_type(self):
        return DeleteFromGroupAction.TYPE

    def as_json(self):
        groups = []
        for g in self.groups:
            if isinstance(g, ContactGroup):
                groups.append(dict(uuid=g.uuid, name=g.name))
            else:
                groups.append(g)

        return dict(type=self.get_type(), groups=groups)

    @classmethod
    def from_json(cls, org, json_obj):
        return DeleteFromGroupAction(DeleteFromGroupAction.get_groups(org, json_obj))

    def execute(self, run, actionset, msg, offline_on=None):
        if len(self.groups) == 0:
            contact = run.contact
            user = get_flow_user()
            if contact:
                # remove from all active and inactive user-defined, static groups
                for group in ContactGroup.user_groups.filter(org=contact.org,
                                                             group_type=ContactGroup.TYPE_USER_DEFINED,
                                                             query__isnull=True):
                    group.update_contacts(user, [contact], False)
                    if run.contact.is_test:  # pragma: needs cover
                        ActionLog.info(run, _("Removed %s from %s") % (run.contact.name, group.name))
            return []
        return AddToGroupAction.execute(self, run, actionset, msg, offline_on)


class AddLabelAction(Action):
    """
    Add a label to the incoming message
    """
    TYPE = 'add_label'
    LABELS = 'labels'
    UUID = 'uuid'
    NAME = 'name'

    def __init__(self, labels):
        self.labels = labels

    @classmethod
    def from_json(cls, org, json_obj):
        labels_data = json_obj.get(AddLabelAction.LABELS)

        labels = []
        for label_data in labels_data:
            if isinstance(label_data, dict):
                label_uuid = label_data.get(AddLabelAction.UUID, None)
                label_name = label_data.get(AddLabelAction.NAME)

                if label_uuid and Label.label_objects.filter(org=org, uuid=label_uuid).first():
                    label = Label.label_objects.filter(org=org, uuid=label_uuid).first()
                    if label:
                        labels.append(label)
                else:
                    labels.append(Label.get_or_create(org, org.get_user(), label_name))

            elif isinstance(label_data, basestring):
                if label_data and label_data[0] == '@':
                    # label name is a variable substitution
                    labels.append(label_data)
                else:  # pragma: needs cover
                    labels.append(Label.get_or_create(org, org.get_user(), label_data))
            else:  # pragma: needs cover
                raise ValueError("Label data must be a dict or string")

        return AddLabelAction(labels)

    def as_json(self):
        labels = []
        for action_label in self.labels:
            if isinstance(action_label, Label):
                labels.append(dict(uuid=action_label.uuid, name=action_label.name))
            else:
                labels.append(action_label)

        return dict(type=self.get_type(), labels=labels)

    def get_type(self):
        return AddLabelAction.TYPE

    def execute(self, run, actionset_uuid, msg, offline_on=None):
        for label in self.labels:
            if not isinstance(label, Label):
                contact = run.contact
                message_context = run.flow.build_message_context(contact, msg)
                (value, errors) = Msg.substitute_variables(label, contact, message_context, org=run.flow.org)

                if not errors:
                    try:
                        label = Label.get_or_create(contact.org, contact.org.get_user(), value)
                        if run.contact.is_test:  # pragma: needs cover
                            ActionLog.info(run, _("Label '%s' created") % label.name)
                    except ValueError:  # pragma: needs cover
                        ActionLog.error(run, _("Unable to create label with name '%s'") % label.name)
                else:  # pragma: needs cover
                    label = None
                    ActionLog.error(run, _("Label name could not be evaluated: %s") % ', '.join(errors))

            if label and msg and msg.pk:
                if run.contact.is_test:  # pragma: needs cover
                    # don't really add labels to simulator messages
                    ActionLog.info(run, _("Added %s label to msg '%s'") % (label.name, msg.text))
                else:
                    label.toggle_label([msg], True)
        return []


class SayAction(Action):
    """
    Voice action for reading some text to a user
    """
    TYPE = 'say'
    MESSAGE = 'msg'
    UUID = 'uuid'
    RECORDING = 'recording'

    def __init__(self, uuid, msg, recording):
        self.uuid = uuid
        self.msg = msg
        self.recording = recording

    @classmethod
    def from_json(cls, org, json_obj):
        return SayAction(json_obj.get(SayAction.UUID),
                         json_obj.get(SayAction.MESSAGE),
                         json_obj.get(SayAction.RECORDING))

    def as_json(self):
        return dict(type=SayAction.TYPE, msg=self.msg,
                    uuid=self.uuid, recording=self.recording)

    def execute(self, run, actionset_uuid, event, offline_on=None):

        media_url = None
        if self.recording:

            # localize our recording
            recording = run.flow.get_localized_text(self.recording, run.contact)

            # if we have a localized recording, create the url
            if recording:  # pragma: needs cover
                media_url = "https://%s/%s" % (settings.AWS_BUCKET_DOMAIN, recording)

        # localize the text for our message, need this either way for logging
        message = run.flow.get_localized_text(self.msg, run.contact)
        (message, errors) = Msg.substitute_variables(message, run.contact, run.flow.build_message_context(run.contact, event))

        msg = run.create_outgoing_ivr(message, media_url)

        if msg:
            if run.contact.is_test:
                if media_url:  # pragma: needs cover
                    ActionLog.create(run, _('Played recorded message for "%s"') % message)
                else:
                    ActionLog.create(run, _('Read message "%s"') % message)
            return [msg]
        else:  # pragma: needs cover
            # no message, possibly failed loop detection
            run.voice_response.say(_("Sorry, an invalid flow has been detected. Good bye."))
            return []


class PlayAction(Action):
    """
    Voice action for reading some text to a user
    """
    TYPE = 'play'
    URL = 'url'
    UUID = 'uuid'

    def __init__(self, uuid, url):
        self.uuid = uuid
        self.url = url

    @classmethod
    def from_json(cls, org, json_obj):
        return PlayAction(json_obj.get(PlayAction.UUID), json_obj.get(PlayAction.URL))

    def as_json(self):
        return dict(type=PlayAction.TYPE, url=self.url, uuid=self.uuid)

    def execute(self, run, actionset_uuid, event, offline_on=None):

        (media, errors) = Msg.substitute_variables(self.url, run.contact, run.flow.build_message_context(run.contact, event))
        msg = run.create_outgoing_ivr(_('Played contact recording'), media)

        if msg:
            if run.contact.is_test:  # pragma: needs cover
                log_txt = _('Played recording at "%s"') % msg.media
                ActionLog.create(run, log_txt)
            return [msg]
        else:  # pragma: needs cover
            # no message, possibly failed loop detection
            run.voice_response.say(_("Sorry, an invalid flow has been detected. Good bye."))
            return []


class ReplyAction(Action):
    """
    Simple action for sending back a message
    """
    TYPE = 'reply'
    MESSAGE = 'msg'

    def __init__(self, msg=None):
        self.msg = msg

    @classmethod
    def from_json(cls, org, json_obj):
        # assert we have some kind of message in this reply
        msg = json_obj.get(ReplyAction.MESSAGE)
        if isinstance(msg, dict):
            if not msg:
                raise FlowException("Invalid reply action, empty message dict")

            if not any([v for v in msg.values()]):
                raise FlowException("Invalid reply action, missing at least one message")
        elif not msg:
            raise FlowException("Invalid reply action, no message")

        return ReplyAction(msg=json_obj.get(ReplyAction.MESSAGE))

    def as_json(self):
        return dict(type=ReplyAction.TYPE, msg=self.msg)

    def execute(self, run, actionset_uuid, msg, offline_on=None):
        reply = None

        if self.msg:
            user = get_flow_user()
            text = run.flow.get_localized_text(self.msg, run.contact)

            if offline_on:
                reply = Msg.create_outgoing(run.org, user, (run.contact, None), text, status=SENT,
                                            created_on=offline_on, response_to=msg)
            else:
                context = run.flow.build_message_context(run.contact, msg)
                try:
                    if msg:
                        reply = msg.reply(text, user, trigger_send=False, message_context=context)
                    else:
                        reply = run.contact.send(text, user, trigger_send=False, message_context=context)
                except UnreachableException:
                    pass

        return [reply] if reply else []


class UssdAction(ReplyAction):
    """
    USSD action to send outgoing USSD messages
    Created from a USSD ruleset
    It builds localised text with localised USSD menu support
    """
    TYPE = 'ussd'
    MESSAGE = 'ussd_message'
    TYPE_WAIT_USSD_MENU = 'wait_menu'
    TYPE_WAIT_USSD = 'wait_ussd'

    def __init__(self, msg=None, base_language=None, languages=None, primary_language=None):
        super(UssdAction, self).__init__(msg)
        self.languages = languages
        if msg and base_language and primary_language:
            self.base_language = base_language if base_language in msg else primary_language
        else:
            self.base_language = None

    @classmethod
    def from_ruleset(cls, ruleset, run):
        if ruleset and hasattr(ruleset, 'config') and isinstance(ruleset.config, basestring):
            # initial message, menu obj
            obj = json.loads(ruleset.config)
            rules = json.loads(ruleset.rules)
            msg = obj.get(cls.MESSAGE, '')
            org = run.flow.org

            # define languages
            base_language = run.flow.base_language
            org_languages = {l.iso_code for l in org.languages.all()}
            primary_language = getattr(getattr(org, 'primary_language', None), 'iso_code', None)

            # initialize UssdAction
            ussd_action = cls(msg=msg, base_language=base_language, languages=org_languages,
                              primary_language=primary_language)

            ussd_action.substitute_missing_languages()

            if ruleset.ruleset_type == cls.TYPE_WAIT_USSD_MENU:
                ussd_action.add_menu_to_msg(rules)

            return ussd_action
        else:
            return cls()

    def substitute_missing_languages(self):
        # if there is a translation missing fill it with the base language
        for language in self.languages:
            if language not in self.msg:
                self.msg[language] = self.msg.get(self.base_language)

    def get_menu_label(self, label, language):
        if language not in label:
            return str(label.get(self.base_language))
        else:
            return str(label[language])

    def add_menu_to_msg(self, rules):
        # start with a new line
        self.msg = {language: localised_msg + '\n' for language, localised_msg in self.msg.iteritems()}

        # add menu to the msg
        for rule in rules:
            if rule.get('label'):  # filter "other" and "interrupted"
                self.msg = {language: localised_msg + ": ".join(
                    (str(rule['test']['test']), self.get_menu_label(rule['label'], language),)) + '\n' for language, localised_msg in self.msg.iteritems()}


class VariableContactAction(Action):
    """
    Base action that resolves variables into contacts. Used for actions that take
    SendAction, TriggerAction, etc
    """
    CONTACTS = 'contacts'
    GROUPS = 'groups'
    VARIABLES = 'variables'
    PHONE = 'phone'
    NAME = 'name'
    UUID = 'uuid'
    ID = 'id'

    def __init__(self, groups, contacts, variables):
        self.groups = groups
        self.contacts = contacts
        self.variables = variables

    @classmethod
    def parse_groups(cls, org, json_obj):
        # we actually instantiate our contacts here
        groups = []
        for group_data in json_obj.get(VariableContactAction.GROUPS):
            group_uuid = group_data.get(VariableContactAction.UUID, None)
            group_name = group_data.get(VariableContactAction.NAME)

            # flows from when true deletion was allowed need this
            if not group_name:
                group_name = 'Missing'

            group = ContactGroup.get_or_create(org, org.get_user(), group_name, group_uuid)
            groups.append(group)

        return groups

    @classmethod
    def parse_contacts(cls, org, json_obj):
        contacts = []
        for contact in json_obj.get(VariableContactAction.CONTACTS):
            name = contact.get(VariableContactAction.NAME, None)
            phone = contact.get(VariableContactAction.PHONE, None)
            contact_uuid = contact.get(VariableContactAction.UUID, None)

            contact = Contact.objects.filter(uuid=contact_uuid, org=org).first()
            if not contact and phone:  # pragma: needs cover
                contact = Contact.get_or_create(org, org.created_by, name=None, urns=[(TEL_SCHEME, phone)])

                # if they dont have a name use the one in our action
                if name and not contact.name:  # pragma: needs cover
                    contact.name = name
                    contact.save(update_fields=['name'])

            if contact:
                contacts.append(contact)

        return contacts

    @classmethod
    def parse_variables(cls, org, json_obj):
        variables = []
        if VariableContactAction.VARIABLES in json_obj:
            variables = list(_.get(VariableContactAction.ID) for _ in json_obj.get(VariableContactAction.VARIABLES))
        return variables

    def build_groups_and_contacts(self, run, msg):
        message_context = run.flow.build_message_context(run.contact, msg)
        contacts = list(self.contacts)
        groups = list(self.groups)

        # see if we've got groups or contacts
        for variable in self.variables:
            # this is a marker for a new contact
            if variable == NEW_CONTACT_VARIABLE:
                # if this is a test contact, stuff a fake contact in for logging purposes
                if run.contact.is_test:  # pragma: needs cover
                    contacts.append(Contact(pk=-1))

                # otherwise, really create the contact
                else:
                    contacts.append(Contact.get_or_create(run.flow.org, get_flow_user(), name=None, urns=()))

            # other type of variable, perform our substitution
            else:
                (variable, errors) = Msg.substitute_variables(variable, contact=run.contact,
                                                              message_context=message_context, org=run.flow.org)

                variable_group = ContactGroup.get_user_group(run.flow.org, name=variable)
                if variable_group:  # pragma: needs cover
                    groups.append(variable_group)
                else:
                    country = run.flow.org.get_country_code()
                    if country:
                        (number, valid) = URN.normalize_number(variable, country)
                        if number and valid:
                            contact = Contact.get_or_create(run.flow.org, get_flow_user(), urns=[URN.from_tel(number)])
                            contacts.append(contact)

        return groups, contacts


class TriggerFlowAction(VariableContactAction):
    """
    Action that starts a set of contacts down another flow
    """
    TYPE = 'trigger-flow'

    def __init__(self, flow, groups, contacts, variables):
        self.flow = flow
        super(TriggerFlowAction, self).__init__(groups, contacts, variables)

    @classmethod
    def from_json(cls, org, json_obj):
        flow_json = json_obj.get('flow')
        uuid = flow_json.get('uuid')
        flow = Flow.objects.filter(org=org, is_active=True,
                                   is_archived=False, uuid=uuid).first()

        # it is possible our flow got deleted
        if not flow:
            return None

        groups = VariableContactAction.parse_groups(org, json_obj)
        contacts = VariableContactAction.parse_contacts(org, json_obj)
        variables = VariableContactAction.parse_variables(org, json_obj)

        return TriggerFlowAction(flow, groups, contacts, variables)

    def as_json(self):
        contact_ids = [dict(uuid=_.uuid, name=_.name) for _ in self.contacts]
        group_ids = [dict(uuid=_.uuid, name=_.name) for _ in self.groups]
        variables = [dict(id=_) for _ in self.variables]
        return dict(type=TriggerFlowAction.TYPE, flow=dict(uuid=self.flow.uuid, name=self.flow.name),
                    contacts=contact_ids, groups=group_ids, variables=variables)

    def execute(self, run, actionset_uuid, msg, offline_on=None):
        if self.flow:
            message_context = run.flow.build_message_context(run.contact, msg)
            (groups, contacts) = self.build_groups_and_contacts(run, msg)
            # start our contacts down the flow
            if not run.contact.is_test:
                # our extra will be our flow variables in our message context
                extra = message_context.get('extra', dict())
                child_runs = self.flow.start(groups, contacts, restart_participants=True, started_flows=[run.flow.pk],
                                             extra=extra, parent_run=run)

                # build up all the msgs that where sent by our flow
                msgs = []
                for run in child_runs:
                    msgs += run.start_msgs

                return msgs
            else:  # pragma: needs cover
                unique_contacts = set()
                for contact in contacts:
                    unique_contacts.add(contact.pk)

                for group in groups:
                    for contact in group.contacts.all():
                        unique_contacts.add(contact.pk)

                self.logger(run, self.flow, len(unique_contacts))

            return []  # pragma: needs cover
        else:  # pragma: no cover
            return []

    def logger(self, run, flow, contact_count):  # pragma: needs cover
        log_txt = _("Added %d contact(s) to '%s' flow") % (contact_count, flow.name)
        log = ActionLog.create(run, log_txt)
        return log


class SetLanguageAction(Action):
    """
    Action that sets the language for a contact
    """
    TYPE = 'lang'
    LANG = 'lang'
    NAME = 'name'

    def __init__(self, lang, name):
        self.lang = lang
        self.name = name

    @classmethod
    def from_json(cls, org, json_obj):
        return SetLanguageAction(json_obj.get(cls.LANG), json_obj.get(cls.NAME))

    def as_json(self):
        return dict(type=SetLanguageAction.TYPE, lang=self.lang, name=self.name)

    def execute(self, run, actionset_uuid, msg, offline_on=None):

        if len(self.lang) != 3:
            run.contact.language = None
        else:
            run.contact.language = self.lang

        run.contact.save(update_fields=['language'])
        self.logger(run)
        return []

    def logger(self, run):  # pragma: needs cover
        # only log for test contact
        if not run.contact.is_test:
            return False

        log_txt = _("Setting language to %s") % self.name
        log = ActionLog.create(run, log_txt)
        return log


class StartFlowAction(Action):
    """
    Action that starts the contact into another flow
    """
    TYPE = 'flow'
    FLOW = 'flow'
    NAME = 'name'
    UUID = 'uuid'

    def __init__(self, flow):
        self.flow = flow

    @classmethod
    def from_json(cls, org, json_obj):
        flow_obj = json_obj.get(cls.FLOW)
        flow_uuid = flow_obj.get(cls.UUID)

        flow = Flow.objects.filter(org=org, is_active=True, is_archived=False, uuid=flow_uuid).first()

        # it is possible our flow got deleted
        if not flow:
            return None
        else:
            return StartFlowAction(flow)

    def as_json(self):
        return dict(type=StartFlowAction.TYPE, flow=dict(uuid=self.flow.uuid, name=self.flow.name))

    def execute(self, run, actionset_uuid, msg, started_flows, offline_on=None):
        msgs = []

        # our extra will be our flow variables in our message context
        message_context = run.flow.build_message_context(run.contact, msg)
        extra = message_context.get('extra', dict())

        # if they are both flow runs, just redirect the call
        if run.flow.flow_type == Flow.VOICE and self.flow.flow_type == Flow.VOICE:
            new_run = self.flow.start([], [run.contact], started_flows=started_flows,
                                      restart_participants=True, extra=extra, parent_run=run)[0]
            url = "https://%s%s" % (settings.TEMBA_HOST, reverse('ivr.ivrcall_handle', args=[new_run.session.pk]))
            run.voice_response.redirect(url)
        else:
            child_runs = self.flow.start([], [run.contact], started_flows=started_flows, restart_participants=True,
                                         extra=extra, parent_run=run)
            for run in child_runs:
                msgs += run.start_msgs

        self.logger(run)
        return msgs

    def logger(self, run):  # pragma: needs cover
        # only log for test contact
        if not run.contact.is_test:
            return False

        log_txt = _("Starting other flow %s") % self.flow.name

        log = ActionLog.create(run, log_txt)

        return log


class SaveToContactAction(Action):
    """
    Action to save a variable substitution to a field on a contact
    """
    TYPE = 'save'
    FIELD = 'field'
    LABEL = 'label'
    VALUE = 'value'

    def __init__(self, label, field, value):
        self.label = label
        self.field = field
        self.value = value

    @classmethod
    def get_label(cls, org, field, label=None):

        # make sure this field exists
        if field == 'name':
            label = 'Contact Name'
        elif field == 'first_name':
            label = 'First Name'
        elif field == 'tel_e164':
            label = 'Phone Number'
        elif field in ContactURN.CONTEXT_KEYS_TO_SCHEME.keys():
            label = unicode(ContactURN.CONTEXT_KEYS_TO_LABEL[field])
        else:
            contact_field = ContactField.objects.filter(org=org, key=field).first()
            if contact_field:
                label = contact_field.label
            else:
                ContactField.get_or_create(org, get_flow_user(), field, label)

        return label

    @classmethod
    def from_json(cls, org, json_obj):
        # they are creating a new field
        label = json_obj.get(cls.LABEL)
        field = json_obj.get(cls.FIELD)
        value = json_obj.get(cls.VALUE)

        if label and label.startswith('[_NEW_]'):
            label = label[7:]

        # create our contact field if necessary
        if not field:
            field = ContactField.make_key(label)

        # look up our label
        label = cls.get_label(org, field, label)

        return SaveToContactAction(label, field, value)

    def as_json(self):
        return dict(type=SaveToContactAction.TYPE, label=self.label, field=self.field, value=self.value)

    def execute(self, run, actionset_uuid, msg, offline_on=None):
        # evaluate our value
        contact = run.contact
        user = get_flow_user()
        message_context = run.flow.build_message_context(contact, msg)
        (value, errors) = Msg.substitute_variables(self.value, contact, message_context, org=run.flow.org)

        if contact.is_test and errors:  # pragma: needs cover
            ActionLog.warn(run, _("Expression contained errors: %s") % ', '.join(errors))

        value = value.strip()

        if self.field == 'name':
            new_value = value[:128]
            contact.name = new_value
            contact.modified_by = user
            contact.save(update_fields=('name', 'modified_by', 'modified_on'))
            self.logger(run, new_value)

        elif self.field == 'first_name':
            new_value = value[:128]
            contact.set_first_name(new_value)
            contact.modified_by = user
            contact.save(update_fields=('name', 'modified_by', 'modified_on'))
            self.logger(run, new_value)

        elif self.field in ContactURN.CONTEXT_KEYS_TO_SCHEME.keys():
            new_value = value[:128]

            # add in our new urn number
            scheme = ContactURN.CONTEXT_KEYS_TO_SCHEME[self.field]

            # trim off '@' for twitter handles
            if self.field == 'twitter':  # pragma: needs cover
                if len(new_value) > 0:
                    if new_value[0] == '@':
                        new_value = new_value[1:]

            # only valid urns get added, sorry
            new_urn = None
            if new_value:
                new_urn = URN.normalize(URN.from_parts(scheme, new_value))
                if not URN.validate(new_urn, contact.org.get_country_code()):
                    new_urn = False
                    if contact.is_test:
                        ActionLog.warn(run, _('Contact not updated, invalid connection for contact (%s:%s)' % (scheme, new_value)))
            else:
                if contact.is_test:
                    ActionLog.warn(run, _('Contact not updated, missing connection for contact'))

            if new_urn:
                urns = [urn.urn for urn in contact.urns.all()]
                urns += [new_urn]

                # don't really update URNs on test contacts
                if contact.is_test:
                    ActionLog.info(run, _("Added %s as @contact.%s - skipped in simulator" % (new_value, scheme)))
                else:
                    contact.update_urns(user, urns)

        else:
            new_value = value[:640]
            contact.set_field(user, self.field, new_value)
            self.logger(run, new_value)

        return []

    def logger(self, run, new_value):  # pragma: needs cover
        # only log for test contact
        if not run.contact.is_test:
            return False

        label = SaveToContactAction.get_label(run.flow.org, self.field, self.label)
        log_txt = _("Updated %s to '%s'") % (label, new_value)

        log = ActionLog.create(run, log_txt)

        return log


class SetChannelAction(Action):
    """
    Action which sets the preferred channel to use for this Contact. If the contact has no URNs that match
    the Channel being set then this is a no-op.
    """
    TYPE = 'channel'
    CHANNEL = 'channel'
    NAME = 'name'

    def __init__(self, channel):
        self.channel = channel
        super(Action, self).__init__()

    @classmethod
    def from_json(cls, org, json_obj):
        channel_uuid = json_obj.get(SetChannelAction.CHANNEL)

        if channel_uuid:
            channel = Channel.objects.filter(org=org, is_active=True, uuid=channel_uuid).first()
        else:  # pragma: needs cover
            channel = None
        return SetChannelAction(channel)

    def as_json(self):
        channel_uuid = self.channel.uuid if self.channel else None
        channel_name = "%s: %s" % (self.channel.get_channel_type_display(), self.channel.get_address_display()) if self.channel else None
        return dict(type=SetChannelAction.TYPE, channel=channel_uuid, name=channel_name)

    def execute(self, run, actionset_uuid, msg, offline_on=None):
        # if we found the channel to set
        if self.channel:

            # don't set preferred channel for test contacts
            if not run.contact.is_test:
                run.contact.set_preferred_channel(self.channel)

            self.log(run, _("Updated preferred channel to %s") % self.channel.name)
            return []
        else:
            self.log(run, _("Channel not found, no action taken"))
            return []

    def log(self, run, text):  # pragma: no cover
        if run.contact.is_test:
            ActionLog.create(run, text)


class SendAction(VariableContactAction):
    """
    Action which sends a message to a specified set of contacts and groups.
    """
    TYPE = 'send'
    MESSAGE = 'msg'

    def __init__(self, msg, groups, contacts, variables):
        self.msg = msg
        super(SendAction, self).__init__(groups, contacts, variables)

    @classmethod
    def from_json(cls, org, json_obj):
        groups = VariableContactAction.parse_groups(org, json_obj)
        contacts = VariableContactAction.parse_contacts(org, json_obj)
        variables = VariableContactAction.parse_variables(org, json_obj)

        return SendAction(json_obj.get(SendAction.MESSAGE), groups, contacts, variables)

    def as_json(self):
        contact_ids = [dict(uuid=_.uuid) for _ in self.contacts]
        group_ids = [dict(uuid=_.uuid, name=_.name) for _ in self.groups]
        variables = [dict(id=_) for _ in self.variables]
        return dict(type=SendAction.TYPE, msg=self.msg, contacts=contact_ids, groups=group_ids, variables=variables)

    def execute(self, run, actionset_uuid, msg, offline_on=None):
        if self.msg:
            flow = run.flow
            message_context = flow.build_message_context(run.contact, msg)

            (groups, contacts) = self.build_groups_and_contacts(run, msg)

            # create our broadcast and send it
            if not run.contact.is_test:

                # if we have localized versions, add those to our broadcast definition
                language_dict = None
                if isinstance(self.msg, dict):
                    language_dict = json.dumps(self.msg)

                message_text = run.flow.get_localized_text(self.msg)

                # no message text? then no-op
                if not message_text:
                    return list()

                recipients = groups + contacts

                broadcast = Broadcast.create(flow.org, flow.modified_by, message_text, recipients,
                                             language_dict=language_dict, base_language=flow.base_language)
                broadcast.send(trigger_send=False, message_context=message_context)
                return list(broadcast.get_messages())

            else:
                unique_contacts = set()
                for contact in contacts:
                    unique_contacts.add(contact.pk)

                for group in groups:
                    for contact in group.contacts.all():
                        unique_contacts.add(contact.pk)

                # contact refers to each contact this message is being sent to so evaluate without it for logging
                del message_context['contact']

                text = run.flow.get_localized_text(self.msg, run.contact)
                (message, errors) = Msg.substitute_variables(text, None, message_context,
                                                             org=run.flow.org, partial_vars=True)

                self.logger(run, message, len(unique_contacts))

            return []
        else:  # pragma: no cover
            return []

    def logger(self, run, text, contact_count):
        log_txt = _n("Sending '%(msg)s' to %(count)d contact",
                     "Sending '%(msg)s' to %(count)d contacts",
                     contact_count) % dict(msg=text, count=contact_count)
        log = ActionLog.create(run, log_txt)
        return log


class Rule(object):

    def __init__(self, uuid, category, destination, destination_type, test, label=None):
        self.uuid = uuid
        self.category = category
        self.destination = destination
        self.destination_type = destination_type
        self.test = test
        self.label = label

    def get_category_name(self, flow_lang):
        if not self.category:  # pragma: needs cover
            if isinstance(self.test, BetweenTest):
                return "%s-%s" % (self.test.min, self.test.max)

        # return the category name for the flow language version
        if isinstance(self.category, dict):
            if flow_lang:
                return self.category[flow_lang]
            else:  # pragma: needs cover
                return self.category.values()[0]

        return self.category  # pragma: needs cover

    def matches(self, run, sms, context, text):
        return self.test.evaluate(run, sms, context, text)

    def as_json(self):
        return dict(uuid=self.uuid,
                    category=self.category,
                    destination=self.destination,
                    destination_type=self.destination_type,
                    test=self.test.as_json(),
                    label=self.label)

    @classmethod
    def from_json_array(cls, org, json):
        rules = []
        for rule in json:
            category = rule.get('category', None)

            if isinstance(category, dict):
                # prune all of our translations to 36
                for k, v in category.items():
                    if isinstance(v, unicode):
                        category[k] = v[:36]
            elif category:
                category = category[:36]

            destination = rule.get('destination', None)
            destination_type = None

            # determine our destination type, if its not set its an action set
            if destination:
                destination_type = rule.get('destination_type', FlowStep.TYPE_ACTION_SET)

            rules.append(Rule(rule.get('uuid'),
                              category,
                              destination,
                              destination_type,
                              Test.from_json(org, rule['test']),
                              rule.get('label')))

        return rules


class Test(object):
    TYPE = 'type'
    __test_mapping = None

    @classmethod
    def from_json(cls, org, json_dict):
        if not cls.__test_mapping:
            cls.__test_mapping = {
                SubflowTest.TYPE: SubflowTest,
                TrueTest.TYPE: TrueTest,
                FalseTest.TYPE: FalseTest,
                AndTest.TYPE: AndTest,
                OrTest.TYPE: OrTest,
                ContainsTest.TYPE: ContainsTest,
                ContainsAnyTest.TYPE: ContainsAnyTest,
                NumberTest.TYPE: NumberTest,
                LtTest.TYPE: LtTest,
                LteTest.TYPE: LteTest,
                GtTest.TYPE: GtTest,
                GteTest.TYPE: GteTest,
                EqTest.TYPE: EqTest,
                BetweenTest.TYPE: BetweenTest,
                StartsWithTest.TYPE: StartsWithTest,
                HasDateTest.TYPE: HasDateTest,
                DateEqualTest.TYPE: DateEqualTest,
                DateAfterTest.TYPE: DateAfterTest,
                DateBeforeTest.TYPE: DateBeforeTest,
                PhoneTest.TYPE: PhoneTest,
                RegexTest.TYPE: RegexTest,
                HasWardTest.TYPE: HasWardTest,
                HasDistrictTest.TYPE: HasDistrictTest,
                HasStateTest.TYPE: HasStateTest,
                NotEmptyTest.TYPE: NotEmptyTest,
                InterruptTest.TYPE: InterruptTest,
                TimeoutTest.TYPE: TimeoutTest,
                AirtimeStatusTest.TYPE: AirtimeStatusTest,
                WebhookStatusTest.TYPE: WebhookStatusTest,
                InGroupTest.TYPE: InGroupTest
            }

        type = json_dict.get(cls.TYPE, None)
        if not type:  # pragma: no cover
            raise FlowException("Test definition missing 'type' field: %s", json_dict)

        if type not in cls.__test_mapping:  # pragma: no cover
            raise FlowException("Unknown type: '%s' in definition: %s" % (type, json_dict))

        return cls.__test_mapping[type].from_json(org, json_dict)

    @classmethod
    def from_json_array(cls, org, json):
        tests = []
        for inner in json:
            tests.append(Test.from_json(org, inner))

        return tests

    def evaluate(self, run, sms, context, text):  # pragma: no cover
        """
        Where the work happens, subclasses need to be able to evalute their Test
        according to their definition given the passed in message. Tests do not have
        side effects.
        """
        raise FlowException("Subclasses must implement evaluate, returning a tuple containing 1 or 0 and the value tested")


class WebhookStatusTest(Test):
    """
    {op: 'webhook', status: 'success' }
    """
    TYPE = 'webhook_status'
    STATUS = 'status'

    STATUS_SUCCESS = 'success'
    STATUS_FAILURE = 'failure'

    def __init__(self, status):
        self.status = status

    @classmethod
    def from_json(cls, org, json):
        return WebhookStatusTest(json.get('status'))

    def as_json(self):  # pragma: needs cover
        return dict(type=WebhookStatusTest.TYPE, status=self.status)

    def evaluate(self, run, sms, context, text):
        # we treat any 20* return code as successful
        success = 200 <= int(text) < 300

        if success and self.status == WebhookStatusTest.STATUS_SUCCESS:
            return 1, text
        elif not success and self.status == WebhookStatusTest.STATUS_FAILURE:
            return 1, text
        else:
            return 0, None


class AirtimeStatusTest(Test):
    """
    {op: 'airtime_status'}
    """
    TYPE = 'airtime_status'
    EXIT = 'exit_status'

    STATUS_SUCCESS = 'success'
    STATUS_FAILED = 'failed'

    STATUS_MAP = {STATUS_SUCCESS: AirtimeTransfer.SUCCESS,
                  STATUS_FAILED: AirtimeTransfer.FAILED}

    def __init__(self, exit_status):
        self.exit_status = exit_status

    @classmethod
    def from_json(cls, org, json):
        return AirtimeStatusTest(json.get('exit_status'))

    def as_json(self):  # pragma: needs cover
        return dict(type=AirtimeStatusTest.TYPE, exit_status=self.exit_status)

    def evaluate(self, run, sms, context, text):
        status = text
        if status and AirtimeStatusTest.STATUS_MAP[self.exit_status] == status:
            return 1, status
        return 0, None


class InGroupTest(Test):
    """
    { op: "in_group" }
    """
    TYPE = 'in_group'
    NAME = 'name'
    UUID = 'uuid'
    TEST = 'test'

    def __init__(self, group):
        self.group = group

    @classmethod
    def from_json(cls, org, json):
        group = json.get(InGroupTest.TEST)
        name = group.get(InGroupTest.NAME)
        uuid = group.get(InGroupTest.UUID)
        return InGroupTest(ContactGroup.get_or_create(org, org.created_by, name, uuid))

    def as_json(self):  # pragma: needs cover
        return dict(type=InGroupTest.TYPE, name=self.group.name, uuid=self.group.uuid)

    def evaluate(self, run, sms, context, text):
        if run.contact.user_groups.filter(id=self.group.id).first():
            return 1, self.group.name
        return 0, None


class SubflowTest(Test):
    """
    { op: "subflow" }
    """
    TYPE = 'subflow'
    EXIT = 'exit_type'

    TYPE_COMPLETED = 'completed'
    TYPE_EXPIRED = 'expired'

    EXIT_MAP = {TYPE_COMPLETED: FlowRun.EXIT_TYPE_COMPLETED,
                TYPE_EXPIRED: FlowRun.EXIT_TYPE_EXPIRED}

    def __init__(self, exit_type):
        self.exit_type = exit_type

    @classmethod
    def from_json(cls, org, json):
        return SubflowTest(json.get(SubflowTest.EXIT))

    def as_json(self):  # pragma: needs cover
        return dict(type=SubflowTest.TYPE, exit_type=self.exit_type)

    def evaluate(self, run, sms, context, text):
        # lookup the subflow run
        subflow_run = FlowRun.objects.filter(parent=run).order_by('-created_on').first()

        if subflow_run and SubflowTest.EXIT_MAP[self.exit_type] == subflow_run.exit_type:
            return 1, text
        return 0, None


class TimeoutTest(Test):
    """
    { op: "timeout", minutes: 60 }
    """
    TYPE = 'timeout'
    MINUTES = 'minutes'

    def __init__(self, minutes):
        self.minutes = minutes

    @classmethod
    def from_json(cls, org, json):
        return TimeoutTest(int(json.get(TimeoutTest.MINUTES)))

    def as_json(self):  # pragma: needs cover
        return {'type': TimeoutTest.TYPE, TimeoutTest.MINUTES: self.minutes}

    def evaluate(self, run, sms, context, text):
        if run.timeout_on < timezone.now():
            return 1, None
        else:  # pragma: needs cover
            return 0, None


class TrueTest(Test):
    """
    { op: "true" }
    """
    TYPE = 'true'

    def __init__(self):
        pass

    @classmethod
    def from_json(cls, org, json):
        return TrueTest()

    def as_json(self):
        return dict(type=TrueTest.TYPE)

    def evaluate(self, run, sms, context, text):
        return 1, text


class FalseTest(Test):
    """
    { op: "false" }
    """
    TYPE = 'false'

    def __init__(self):
        pass

    @classmethod
    def from_json(cls, org, json):
        return FalseTest()

    def as_json(self):
        return dict(type=FalseTest.TYPE)

    def evaluate(self, run, sms, context, text):
        return 0, None


class AndTest(Test):
    """
    { op: "and",  "tests": [ ... ] }
    """
    TESTS = 'tests'
    TYPE = 'and'

    def __init__(self, tests):
        self.tests = tests

    @classmethod
    def from_json(cls, org, json):
        return AndTest(Test.from_json_array(org, json[cls.TESTS]))

    def as_json(self):
        return dict(type=AndTest.TYPE, tests=[_.as_json() for _ in self.tests])

    def evaluate(self, run, sms, context, text):  # pragma: needs cover
        matches = []
        for test in self.tests:
            (result, value) = test.evaluate(run, sms, context, text)
            if result:
                matches.append(value)
            else:
                return 0, None

        # all came out true, we are true
        return 1, " ".join(matches)


class OrTest(Test):
    """
    { op: "or",  "tests": [ ... ] }
    """
    TESTS = 'tests'
    TYPE = 'or'

    def __init__(self, tests):
        self.tests = tests

    @classmethod
    def from_json(cls, org, json):
        return OrTest(Test.from_json_array(org, json[cls.TESTS]))

    def as_json(self):
        return dict(type=OrTest.TYPE, tests=[_.as_json() for _ in self.tests])

    def evaluate(self, run, sms, context, text):  # pragma: needs cover
        for test in self.tests:
            (result, value) = test.evaluate(run, sms, context, text)
            if result:
                return result, value

        return 0, None


class NotEmptyTest(Test):
    """
    { op: "not_empty" }
    """

    TYPE = 'not_empty'

    def __init__(self):  # pragma: needs cover
        pass

    @classmethod
    def from_json(cls, org, json):  # pragma: needs cover
        return NotEmptyTest()

    def as_json(self):  # pragma: needs cover
        return dict(type=NotEmptyTest.TYPE)

    def evaluate(self, run, sms, context, text):  # pragma: needs cover
        if text and len(text.strip()):
            return 1, text
        return 0, None


class ContainsTest(Test):
    """
    { op: "contains", "test": "red" }
    """
    TEST = 'test'
    TYPE = 'contains'

    def __init__(self, test):
        self.test = test

    @classmethod
    def from_json(cls, org, json):
        return cls(json[cls.TEST])

    def as_json(self):
        json = dict(type=ContainsTest.TYPE, test=self.test)
        return json

    def test_in_words(self, test, words, raw_words):
        matches = []
        for index, word in enumerate(words):
            if word == test:
                matches.append(index)
                continue

            # words are over 4 characters and start with the same letter
            if len(word) > 4 and len(test) > 4 and word[0] == test[0]:
                # edit distance of 1 or less is a match
                if edit_distance(word, test) <= 1:
                    matches.append(index)

        return matches

    def evaluate(self, run, sms, context, text):
        # substitute any variables
        test = run.flow.get_localized_text(self.test, run.contact)
        test, errors = Msg.substitute_variables(test, run.contact, context, org=run.flow.org)

        # tokenize our test
        tests = tokenize(test.lower())

        # tokenize our sms
        words = tokenize(text.lower())
        raw_words = tokenize(text)

        tests = [elt for elt in tests if elt != '']
        words = [elt for elt in words if elt != '']
        raw_words = [elt for elt in raw_words if elt != '']

        # run through each of our tests
        matches = set()
        matched_tests = 0
        for test in tests:
            match = self.test_in_words(test, words, raw_words)
            if match:
                matched_tests += 1
                matches.update(match)

        # we are a match only if every test matches
        if matched_tests == len(tests):
            matches = sorted(list(matches))
            matched_words = " ".join([raw_words[idx] for idx in matches])
            return len(tests), matched_words
        else:
            return 0, None


class ContainsAnyTest(ContainsTest):
    """
    { op: "contains_any", "test": "red" }
    """
    TEST = 'test'
    TYPE = 'contains_any'

    def as_json(self):
        return dict(type=ContainsAnyTest.TYPE, test=self.test)

    def evaluate(self, run, sms, context, text):
        # substitute any variables
        test = run.flow.get_localized_text(self.test, run.contact)
        test, errors = Msg.substitute_variables(test, run.contact, context, org=run.flow.org)

        # tokenize our test
        tests = tokenize(test.lower())

        # tokenize our sms
        words = tokenize(text.lower())
        raw_words = tokenize(text)

        tests = [elt for elt in tests if elt != '']
        words = [elt for elt in words if elt != '']
        raw_words = [elt for elt in raw_words if elt != '']

        # run through each of our tests
        matches = set()
        for test in tests:
            match = self.test_in_words(test, words, raw_words)
            if match:
                matches.update(match)

        # we are a match if at least one test matches
        if matches:
            matches = sorted(list(matches))
            matched_words = " ".join([raw_words[idx] for idx in matches])
            return 1, matched_words
        else:
            return 0, None


class StartsWithTest(Test):
    """
    { op: "starts", "test": "red" }
    """
    TEST = 'test'
    TYPE = 'starts'

    def __init__(self, test):
        self.test = test

    @classmethod
    def from_json(cls, org, json):
        return cls(json[cls.TEST])

    def as_json(self):  # pragma: needs cover
        return dict(type=StartsWithTest.TYPE, test=self.test)

    def evaluate(self, run, sms, context, text):
        # substitute any variables in our test
        test = run.flow.get_localized_text(self.test, run.contact)
        test, errors = Msg.substitute_variables(test, run.contact, context, org=run.flow.org)

        # strip leading and trailing whitespace
        text = text.strip()

        # see whether we start with our test
        if text.lower().find(test.lower()) == 0:
            return 1, text[:len(test)]
        else:
            return 0, None


class HasStateTest(Test):
    TYPE = 'state'

    def __init__(self):
        pass

    @classmethod
    def from_json(cls, org, json):
        return cls()

    def as_json(self):
        return dict(type=self.TYPE)

    def evaluate(self, run, sms, context, text):
        org = run.flow.org

        # if they removed their country since adding the rule
        if not org.country:
            return 0, None

        state = org.parse_location(text, STATE_LEVEL)
        if state:
            return 1, state[0]

        return 0, None


class HasDistrictTest(Test):
    TYPE = 'district'
    TEST = 'test'

    def __init__(self, state=None):
        self.state = state

    @classmethod
    def from_json(cls, org, json):
        return cls(json[cls.TEST])

    def as_json(self):
        return dict(type=self.TYPE, test=self.state)

    def evaluate(self, run, sms, context, text):

        # if they removed their country since adding the rule
        org = run.flow.org
        if not org.country:
            return 0, None

        # evaluate our district in case it has a replacement variable
        state, errors = Msg.substitute_variables(self.state, sms.contact, context, org=run.flow.org)

        parent = org.parse_location(state, STATE_LEVEL)
        if parent:
            district = org.parse_location(text, DISTRICT_LEVEL, parent[0])
            if district:
                return 1, district[0]
        district = org.parse_location(text, DISTRICT_LEVEL)

        # parse location when state contraint is not provided or available
        if (errors or not state) and len(district) == 1:
            return 1, district[0]

        return 0, None


class HasWardTest(Test):
    TYPE = 'ward'
    STATE = 'state'
    DISTRICT = 'district'

    def __init__(self, state=None, district=None):
        self.state = state
        self.district = district

    @classmethod
    def from_json(cls, org, json):
        return cls(json[cls.STATE], json[cls.DISTRICT])

    def as_json(self):
        return dict(type=self.TYPE, state=self.state, district=self.district)

    def evaluate(self, run, sms, context, text):
        # if they removed their country since adding the rule
        org = run.flow.org
        if not org.country:  # pragma: needs cover
            return 0, None
        district = None

        # evaluate our district in case it has a replacement variable
        district_name, missing_district = Msg.substitute_variables(self.district, sms.contact, context, org=run.flow.org)
        state_name, missing_state = Msg.substitute_variables(self.state, sms.contact, context, org=run.flow.org)
        if (district_name and state_name) and (len(missing_district) == 0 and len(missing_state) == 0):
            state = org.parse_location(state_name, STATE_LEVEL)
            if state:
                district = org.parse_location(district_name, DISTRICT_LEVEL, state[0])
                if district:
                    ward = org.parse_location(text, WARD_LEVEL, district[0])
                    if ward:
                        return 1, ward[0]

        # parse location when district contraint is not provided or available
        ward = org.parse_location(text, WARD_LEVEL)
        if len(ward) == 1 and district is None:
            return 1, ward[0]

        return 0, None


class HasDateTest(Test):
    TYPE = 'date'

    def __init__(self):
        pass

    @classmethod
    def from_json(cls, org, json):
        return cls()

    def as_json(self):  # pragma: needs cover
        return dict(type=self.TYPE)

    def evaluate_date_test(self, message_date):
        return True

    def evaluate(self, run, sms, context, text):
        text = text.replace(' ', "-")
        org = run.flow.org
        dayfirst = org.get_dayfirst()
        tz = org.timezone

        (date_format, time_format) = get_datetime_format(dayfirst)

        date = str_to_datetime(text, tz=tz, dayfirst=org.get_dayfirst())
        if date is not None and self.evaluate_date_test(date):
            return 1, datetime_to_str(date, tz=tz, format=time_format, ms=False)

        return 0, None  # pragma: needs cover


class DateTest(Test):
    """
    Base class for those tests that check relative dates
    """
    TEST = 'test'
    TYPE = 'date'

    def __init__(self, test):
        self.test = test

    @classmethod
    def from_json(cls, org, json):
        return cls(json[cls.TEST])

    def as_json(self):  # pragma: needs cover
        return dict(type=self.TYPE, test=self.test)

    def evaluate_date_test(self, date_message, date_test):  # pragma: needs cover
        raise FlowException("Evaluate date test needs to be defined by subclass.")

    def evaluate(self, run, sms, context, text):  # pragma: needs cover
        org = run.flow.org
        dayfirst = org.get_dayfirst()
        tz = org.timezone
        test, errors = Msg.substitute_variables(self.test, run.contact, context, org=org)

        text = text.replace(' ', "-")
        if not errors:
            date_message = str_to_datetime(text, tz=tz, dayfirst=dayfirst)
            date_test = str_to_datetime(test, tz=tz, dayfirst=dayfirst)

            (date_format, time_format) = get_datetime_format(dayfirst)

            if date_message is not None and date_test is not None and self.evaluate_date_test(date_message, date_test):
                return 1, datetime_to_str(date_message, tz=tz, format=time_format, ms=False)

        return 0, None


class DateEqualTest(DateTest):
    TEST = 'test'
    TYPE = 'date_equal'

    def evaluate_date_test(self, date_message, date_test):  # pragma: needs cover
        return date_message.date() == date_test.date()


class DateAfterTest(DateTest):
    TEST = 'test'
    TYPE = 'date_after'

    def evaluate_date_test(self, date_message, date_test):  # pragma: needs cover
        return date_message >= date_test


class DateBeforeTest(DateTest):
    TEST = 'test'
    TYPE = 'date_before'

    def evaluate_date_test(self, date_message, date_test):  # pragma: needs cover
        return date_message <= date_test


class NumericTest(Test):
    """
    Base class for those tests that do numeric tests.
    """
    TEST = 'test'
    TYPE = ''

    @classmethod
    def convert_to_decimal(cls, word):
        # common substitutions
        original_word = word
        word = word.replace('l', '1').replace('o', '0').replace('O', '0')

        try:
            return (word, Decimal(word))
        except Exception as e:
            # we only try this hard if we haven't already substituted characters
            if original_word == word:
                # does this start with a number?  just use that part if so
                match = regex.match(r"^(\d+).*$", word, regex.UNICODE | regex.V0)
                if match:  # pragma: needs cover
                    return (match.group(1), Decimal(match.group(1)))
                else:
                    raise e
            else:  # pragma: needs cover
                raise e

    # test every word in the message against our test
    def evaluate(self, run, sms, context, text):
        text = text.replace(',', '')
        for word in regex.split(r"\s+", text, flags=regex.UNICODE | regex.V0):
            try:
                (word, decimal) = NumericTest.convert_to_decimal(word)
                if self.evaluate_numeric_test(run, context, decimal):
                    return 1, decimal
            except Exception:  # pragma: needs cover
                pass
        return 0, None


class BetweenTest(NumericTest):
    """
    Test whether we are between two numbers (inclusive)
    """
    MIN = 'min'
    MAX = 'max'
    TYPE = 'between'

    def __init__(self, min_val, max_val):
        self.min = min_val
        self.max = max_val

    @classmethod
    def from_json(cls, org, json):
        return cls(json[cls.MIN], json[cls.MAX])

    def as_json(self):
        return dict(type=self.TYPE, min=self.min, max=self.max)

    def evaluate_numeric_test(self, run, context, decimal_value):
        min_val, min_errors = Msg.substitute_variables(self.min, run.contact, context, org=run.flow.org)
        max_val, max_errors = Msg.substitute_variables(self.max, run.contact, context, org=run.flow.org)

        if not min_errors and not max_errors:
            try:
                return Decimal(min_val) <= decimal_value <= Decimal(max_val)
            except Exception:  # pragma: needs cover
                pass

        return False  # pragma: needs cover


class NumberTest(NumericTest):
    """
    Tests that there is any number in the string.
    """
    TYPE = 'number'

    def __init__(self):
        pass

    @classmethod
    def from_json(cls, org, json):
        return cls()

    def as_json(self):  # pragma: needs cover
        return dict(type=self.TYPE)

    def evaluate_numeric_test(self, run, context, decimal_value):
        return True


class SimpleNumericTest(Test):
    """
    Base class for those tests that do a numeric test with a single value
    """
    TEST = 'test'
    TYPE = ''

    def __init__(self, test):
        self.test = test

    @classmethod
    def from_json(cls, org, json):
        return cls(json[cls.TEST])

    def as_json(self):
        return dict(type=self.TYPE, test=self.test)

    def evaluate_numeric_test(self, message_numeric, test_numeric):  # pragma: no cover
        raise FlowException("Evaluate numeric test needs to be defined by subclass")

    # test every word in the message against our test
    def evaluate(self, run, sms, context, text):
        test, errors = Msg.substitute_variables(str(self.test), run.contact, context, org=run.flow.org)

        text = text.replace(',', '')
        for word in regex.split(r"\s+", text, flags=regex.UNICODE | regex.V0):
            try:
                (word, decimal) = NumericTest.convert_to_decimal(word)
                if self.evaluate_numeric_test(decimal, Decimal(test)):
                    return 1, decimal
            except Exception:
                pass
        return 0, None


class GtTest(SimpleNumericTest):
    TEST = 'test'
    TYPE = 'gt'

    def evaluate_numeric_test(self, message_numeric, test_numeric):
        return message_numeric > test_numeric


class GteTest(SimpleNumericTest):
    TEST = 'test'
    TYPE = 'gte'

    def evaluate_numeric_test(self, message_numeric, test_numeric):
        return message_numeric >= test_numeric


class LtTest(SimpleNumericTest):
    TEST = 'test'
    TYPE = 'lt'

    def evaluate_numeric_test(self, message_numeric, test_numeric):
        return message_numeric < test_numeric


class LteTest(SimpleNumericTest):
    TEST = 'test'
    TYPE = 'lte'

    def evaluate_numeric_test(self, message_numeric, test_numeric):  # pragma: needs cover
        return message_numeric <= test_numeric


class EqTest(SimpleNumericTest):
    TEST = 'test'
    TYPE = 'eq'

    def evaluate_numeric_test(self, message_numeric, test_numeric):
        return message_numeric == test_numeric


class PhoneTest(Test):
    """
    Test for whether a response contains a phone number
    """
    TYPE = 'phone'

    def __init__(self):
        pass

    @classmethod
    def from_json(cls, org, json):
        return cls()

    def as_json(self):  # pragma: needs cover
        return dict(type=self.TYPE)

    def evaluate(self, run, sms, context, text):
        org = run.flow.org

        # try to find a phone number in the text we have been sent
        country_code = org.get_country_code()
        if not country_code:  # pragma: needs cover
            country_code = 'US'

        number = None
        matches = phonenumbers.PhoneNumberMatcher(text, country_code)

        # try it as an international number if we failed
        if not matches.has_next():  # pragma: needs cover
            matches = phonenumbers.PhoneNumberMatcher('+' + text, country_code)

        for match in matches:
            number = phonenumbers.format_number(match.number, phonenumbers.PhoneNumberFormat.E164)

        return number, number


class RegexTest(Test):  # pragma: needs cover
    """
    Test for whether a response matches a regular expression
    """
    TEST = 'test'
    TYPE = 'regex'

    def __init__(self, test):
        self.test = test

    @classmethod
    def from_json(cls, org, json):
        return cls(json[cls.TEST])

    def as_json(self):
        return dict(type=self.TYPE, test=self.test)

    def evaluate(self, run, sms, context, text):
        try:
            test = run.flow.get_localized_text(self.test, run.contact)

            # check whether we match
            rexp = regex.compile(test, regex.UNICODE | regex.IGNORECASE | regex.MULTILINE | regex.V0)
            match = rexp.search(text)

            # if so, $0 will be what we return
            if match:
                return_match = match.group(0)

                # build up a dictionary that contains indexed values
                group_dict = match.groupdict()
                for idx in range(rexp.groups + 1):
                    group_dict[str(idx)] = match.group(idx)

                # set it on run@extra
                run.update_fields(group_dict)

                # return all matched values
                return True, return_match

        except Exception:
            import traceback
            traceback.print_exc()

        return False, None


class InterruptTest(Test):
    """
    Test if it's an interrupt status message
    """
    TYPE = "interrupted_status"

    def __init__(self):
        pass

    @classmethod
    def from_json(cls, org, json):
        return cls()

    def as_json(self):
        return dict(type=self.TYPE)

    def evaluate(self, run, msg, context, text):
        return (True, self.TYPE) if run.session and run.session.status == ChannelSession.INTERRUPTED else (False, None)<|MERGE_RESOLUTION|>--- conflicted
+++ resolved
@@ -719,11 +719,7 @@
 
         # output the new value if in the simulator
         if run.contact.is_test:
-<<<<<<< HEAD
             if run.session_interrupted:
-=======
-            if msg.status == INTERRUPTED:  # pragma: needs cover
->>>>>>> eac39a84
                 ActionLog.create(run, _("@flow.%s has been interrupted") % (Flow.label_to_slug(ruleset.label)))
             else:
                 ActionLog.create(run, _("Saved '%s' as @flow.%s") % (value, Flow.label_to_slug(ruleset.label)))
