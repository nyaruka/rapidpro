from __future__ import unicode_literals

import json
import numbers
import phonenumbers
import pytz
import regex
import requests
import time
import xlwt
import urllib2

from collections import OrderedDict
from datetime import timedelta
from decimal import Decimal
from django.conf import settings
from django.core.exceptions import ValidationError
from django.core.files import File
from django.core.files.storage import default_storage
from django.core.files.temp import NamedTemporaryFile
from django.core.mail import send_mail
from django.core.urlresolvers import reverse
from django.contrib.auth.models import User, Group
from django.db import models, transaction
from django.db.models import Q, Count
from django.utils import timezone
from django.utils.translation import ugettext_lazy as _, ungettext_lazy as _n
from django.utils.html import escape
from enum import Enum
from redis_cache import get_redis_connection
from smartmin.models import SmartModel
from string import maketrans, punctuation
from temba.contacts.models import Contact, ContactGroup, ContactField, ContactURN, TEL_SCHEME, NEW_CONTACT_VARIABLE
from temba.locations.models import AdminBoundary
from temba.msgs.models import Broadcast, Msg, FLOW, INBOX, OUTGOING, INCOMING, STOP_WORDS, QUEUED, INITIALIZING, HANDLED, SENT, Label
from temba.orgs.models import Org, Language, UNREAD_FLOW_MSGS, CURRENT_EXPORT_VERSION
from temba.temba_email import send_temba_email
from temba.utils import get_datetime_format, str_to_datetime, datetime_to_str, analytics, json_date_to_datetime
from temba.utils.profiler import SegmentProfiler
from temba.utils.cache import get_cacheable
from temba.utils.models import TembaModel
from temba.utils.queues import push_task
from temba.values.models import VALUE_TYPE_CHOICES, TEXT, DATETIME, DECIMAL, Value
from twilio import twiml
from unidecode import unidecode
from uuid import uuid4

FLOW_DEFAULT_EXPIRES_AFTER = 60 * 12
START_FLOW_BATCH_SIZE = 500

RULE_SET = 'R'
ACTION_SET = 'A'
STEP_TYPE_CHOICES = ((RULE_SET, "RuleSet"),
                     (ACTION_SET, "ActionSet"))


class FlowException(Exception):
    def __init__(self, *args, **kwargs):
        super(FlowException, self).__init__(*args, **kwargs)


class FlowReferenceException(Exception):
    def __init__(self, flow_names):
        self.flow_names = flow_names


FLOW_LOCK_TTL = 60  # 1 minute
FLOW_LOCK_KEY = 'org:%d:lock:flow:%d:%s'

FLOW_PROP_CACHE_KEY = 'org:%d:cache:flow:%d:%s'
FLOW_PROP_CACHE_TTL = 24 * 60 * 60 * 7  # 1 week
FLOW_STAT_CACHE_KEY = 'org:%d:cache:flow:%d:%s'

UNREAD_FLOW_RESPONSES = 'unread_flow_responses'

# the most frequently we will check if our cache needs rebuilding
FLOW_STAT_CACHE_FREQUENCY = 24 * 60 * 60  # 1 day


class FlowLock(Enum):
    """
    Locks that are flow specific
    """
    participation = 1
    activity = 2
    definition = 3


class FlowPropsCache(Enum):
    """
    Properties of a flow that we cache
    """
    terminal_nodes = 1
    category_nodes = 2


class FlowStatsCache(Enum):
    """
    Stats we calculate and cache for flows
    """
    runs_started_count = 1
    runs_completed_count = 2
    contacts_started_set = 3
    visit_count_map = 4
    step_active_set = 5
    cache_check = 6


def edit_distance(s1, s2): # pragma: no cover
    """
    Compute the Damerau-Levenshtein distance between two given
    strings (s1 and s2)
    """
    # if first letters are different, infinite distance
    if s1 and s2 and s1[0] != s2[0]:
        return 100

    d = {}
    lenstr1 = len(s1)
    lenstr2 = len(s2)

    for i in xrange(-1, lenstr1+1):
        d[(i, -1)] = i+1
    for j in xrange(-1, lenstr2+1):
        d[(-1, j)] = j+1

    for i in xrange(0, lenstr1):
        for j in xrange(0, lenstr2):
            if s1[i] == s2[j]:
                cost = 0
            else:
                cost = 1
            d[(i, j)] = min(
                d[(i-1, j)] + 1,  # deletion
                d[(i, j-1)] + 1,  # insertion
                d[(i-1, j-1)] + cost,  # substitution
            )
            if i > 1 and j > 1 and s1[i] == s2[j-1] and s1[i-1] == s2[j]:
                d[(i, j)] = min(d[(i, j)], d[i-2, j-2] + cost)  # transposition

    return d[lenstr1-1,lenstr2-1]


class Flow(TembaModel, SmartModel):
    UUID = 'uuid'
    ENTRY = 'entry'
    RULE_SETS = 'rule_sets'
    ACTION_SETS = 'action_sets'
    RULES = 'rules'
    CONFIG = 'config'
    ACTIONS = 'actions'
    DESTINATION = 'destination'
    LABEL = 'label'
    WEBHOOK_URL = 'webhook'
    WEBHOOK_ACTION = 'webhook_action'
    FINISHED_KEY = 'finished_key'
    RULESET_TYPE = 'ruleset_type'
    OPERAND = 'operand'
    METADATA = 'metadata'

    BASE_LANGUAGE = 'base_language'
    SAVED_BY = 'saved_by'
    VERSION = 'version'

    SAVED_ON = 'saved_on'
    NAME = 'name'
    REVISION = 'revision'
    VERSION = 'version'
    FLOW_TYPE = 'flow_type'
    ID = 'id'
    EXPIRES = 'expires'


    X = 'x'
    Y = 'y'

    FLOW = 'F'
    MESSAGE = 'M'
    VOICE = 'V'
    SURVEY = 'S'

    RULES_ENTRY = 'R'
    ACTIONS_ENTRY = 'A'

    FLOW_TYPES = ((FLOW, _("Message flow")),
                  (MESSAGE, _("Single Message Flow")),
                  (VOICE, _("Phone call flow")),
                  (SURVEY, _("Android Survey")))

    ENTRY_TYPES = ((RULES_ENTRY, "Rules"),
                   (ACTIONS_ENTRY, "Actions"))

    name = models.CharField(max_length=64,
                            help_text=_("The name for this flow"))

    labels = models.ManyToManyField('FlowLabel', related_name='flows', verbose_name=_("Labels"), blank=True,
                                    help_text=_("Any labels on this flow"))

    org = models.ForeignKey(Org, related_name='flows')

    entry_uuid = models.CharField(null=True, max_length=36, unique=True)

    entry_type = models.CharField(max_length=1, null=True, choices=ENTRY_TYPES,
                                  help_text=_("The type of node this flow starts with"))

    is_archived = models.BooleanField(default=False,
                                      help_text=_("Whether this flow is archived"))

    flow_type = models.CharField(max_length=1, choices=FLOW_TYPES, default=FLOW,
                                 help_text=_("The type of this flow"))

    metadata = models.TextField(null=True, blank=True,
                                help_text=_("Any extra metadata attached to this flow, strictly used by the user interface."))

    expires_after_minutes = models.IntegerField(default=FLOW_DEFAULT_EXPIRES_AFTER,
                                                help_text=_("Minutes of inactivity that will cause expiration from flow"))

    ignore_triggers = models.BooleanField(default=False,
                                          help_text=_("Ignore keyword triggers while in this flow"))

    saved_on = models.DateTimeField(auto_now_add=True,
                                    help_text=_("When this item was saved"))

    saved_by = models.ForeignKey(User, related_name="flow_saves",
                                 help_text=_("The user which last saved this flow"))

    base_language = models.CharField(max_length=4, null=True, blank=True,
                                     help_text=_('The primary language for editing this flow'),
                                     default='base')

    version_number = models.IntegerField(default=CURRENT_EXPORT_VERSION, help_text=_("The flow version this definition is in"))

    @classmethod
    def create(cls, org, user, name, flow_type=FLOW, expires_after_minutes=FLOW_DEFAULT_EXPIRES_AFTER, base_language=None):
        flow = Flow.objects.create(org=org, name=name, flow_type=flow_type,
                                   expires_after_minutes=expires_after_minutes, base_language=base_language,
                                   saved_by=user, created_by=user, modified_by=user)

        analytics.track(user.username, 'nyaruka.flow_created', dict(name=name))
        return flow

    @classmethod
    def create_single_message(cls, org, user, message):
        """
        Creates a special 'single message' flow
        """
        name = 'Single Message (%s)' % unicode(uuid4())
        flow = Flow.create(org, user, name, flow_type=Flow.MESSAGE)
        flow.update_single_message_flow(message)
        return flow

    @classmethod
    def label_to_slug(cls, label):
        return regex.sub(r'[^a-z0-9]+', '_', label.lower(), regex.V0)

    @classmethod
    def create_join_group(cls, org, user, group, response=None, start_flow=None):
        """
        Creates a special 'join group' flow
        """

        base_language = org.primary_lanuage.iso_code if org.primary_language else 'base'

        name = Flow.get_unique_name('Join %s' % group.name, org)
        flow = Flow.create(org, user, name, base_language=base_language)

        uuid = unicode(uuid4())
        actions = [dict(type='add_group', group=dict(id=group.pk, name=group.name)),
                   dict(type='save', field='name', label='Contact Name', value='@step.value|remove_first_word|title_case')]

        if response:
            actions += [dict(type='reply', msg={base_language:response})]

        if start_flow:
            actions += [dict(type='flow', id=start_flow.pk, name=start_flow.name)]

        action_sets = [dict(x=100, y=0, uuid=uuid, actions=actions)]
        flow.update(dict(entry=uuid, rulesets=[], action_sets=action_sets))
        return flow

    @classmethod
    def export_definitions(cls, flows, fail_on_dependencies=True):
        """
        Builds a json definition fit for export
        """

        exported_triggers = []
        exported_flows = []

        for flow in flows:

            # only export current versions
            flow.ensure_current_version()

            # get our json with group names
            flow_definition = flow.as_json(expand_contacts=True)
            if fail_on_dependencies:
                # if the flow references other flows, don't allow export yet
                other_flows = set()
                for action_set in flow_definition.get('action_sets', []):
                    for action in action_set.get('actions', []):
                        action_type = action['type']
                        if action_type == StartFlowAction.TYPE or action_type == TriggerFlowAction.TYPE:
                            other_flows.add(action['name'].strip())

                if len(other_flows):
                    raise FlowReferenceException(other_flows)

            exported_flows.append(flow_definition)

        # get all non-schedule based triggers that are active for these flows
        triggers = set()
        for flow in flows:
            triggers.update(flow.get_dependencies()['triggers'])

        for trigger in triggers:
            exported_triggers.append(trigger.as_json())

        from temba.orgs.models import CURRENT_EXPORT_VERSION
        return dict(version=CURRENT_EXPORT_VERSION, flows=exported_flows, triggers=exported_triggers)

    @classmethod
    def import_flows(cls, exported_json, org, user, same_site=False):
        """
        Import flows from our flow export file
        """
        export_version = exported_json.get('version', 0)
        from temba.orgs.models import EARLIEST_IMPORT_VERSION, CURRENT_EXPORT_VERSION
        if export_version < EARLIEST_IMPORT_VERSION:
            raise ValueError(_("Unknown version (%s)" % exported_json.get('version', 0)))

        created_flows = []
        flow_id_map = dict()

        # create all the flow containers first
        for flow_spec in exported_json['flows']:

            # migrate our flow definition forward if necessary
            if export_version < CURRENT_EXPORT_VERSION:
                flow_spec = FlowVersion.migrate_definition(flow_spec, export_version)

            flow_type = flow_spec.get('flow_type', Flow.FLOW)
            name = flow_spec['metadata']['name'][:64].strip()

            flow = None

            # Don't create our campaign message flows, we'll do that later
            # this check is only needed up to version 3 of exports
            if flow_type != Flow.MESSAGE:
                # check if we can find that flow by id first
                if same_site:
                    flow = Flow.objects.filter(org=org, id=flow_spec['metadata']['id']).first()
                    if flow:
                        flow.expires_after_minutes = flow_spec['metadata'].get('expires', FLOW_DEFAULT_EXPIRES_AFTER)
                        flow.name = Flow.get_unique_name(name, org, ignore=flow)
                        flow.save(update_fields=['name', 'expires_after_minutes'])

                # if it's not of our world, let's try by name
                if not flow:
                    flow = Flow.objects.filter(org=org, name=name).first()

                # if there isn't one already, create a new flow
                if not flow:
                    flow = Flow.create(org, user, Flow.get_unique_name(name, org), flow_type=flow_type,
                                       expires_after_minutes=flow_spec['metadata'].get('expires', FLOW_DEFAULT_EXPIRES_AFTER))

                created_flows.append(dict(flow=flow, flow_spec=flow_spec))
                flow_id_map[flow_spec['metadata']['id']] = flow.pk

        # now let's update our flow definitions with any referenced flows
        for created in created_flows:
            for actionset in created['flow_spec'][Flow.ACTION_SETS]:
                for action in actionset['actions']:
                    if action['type'] in ['flow', 'trigger-flow']:

                        # first map our id accordingly
                        if action['id'] in flow_id_map:
                            action['id'] = flow_id_map[action['id']]

                        existing_flow = Flow.objects.filter(id=action['id'], org=org).first()
                        if not existing_flow:
                            existing_flow = Flow.objects.filter(org=org, name=action['name']).first()
                            if existing_flow:
                                action['id'] = existing_flow.pk

            created['flow'].import_definition(created['flow_spec'])

        # remap our flow ids according to how they were resolved
        if 'campaigns' in exported_json:
            for campaign in exported_json['campaigns']:
                for event in campaign['events']:
                    if 'flow' in event:
                        flow_id = event['flow']['id']
                        if flow_id in flow_id_map:
                            event['flow']['id'] = flow_id_map[flow_id]

        if 'triggers' in exported_json:
            for trigger in exported_json['triggers']:
                if 'flow' in trigger:
                    flow_id = trigger['flow']['id']
                    if flow_id in flow_id_map:
                        trigger['flow']['id'] = flow_id_map[flow_id]

    @classmethod
    def copy(cls, flow, user):
        copy = Flow.create(flow.org, user, "Copy of %s" % flow.name[:55], flow_type=flow.flow_type)

        # grab the json of our original
        flow_json = flow.as_json()

        copy.import_definition(flow_json)

        # copy our expiration as well
        copy.expires_after_minutes = flow.expires_after_minutes
        copy.save()

        return copy

    @classmethod
    def get_node(cls, flow, uuid, destination_type):

        if not uuid or not destination_type:
            return None

        if destination_type == RULE_SET:
            return RuleSet.get(flow, uuid)
        else:
            return ActionSet.get(flow, uuid)

    @classmethod
    def get_org_responses_since(cls, org, since):
        rule_ids = [r.uuid for r in RuleSet.objects.filter(flow__is_active=True, flow__org=org).order_by('uuid')]
        return FlowStep.objects.filter(contact__is_test=False, step_uuid__in=rule_ids, left_on__gte=since).count()

    @classmethod
    def handle_call(cls, call, user_response=None, hangup=False):
        if not user_response:
            user_response = {}

        flow = call.flow
        run = FlowRun.objects.filter(call=call).first()

        # what we will send back
        voice_response = twiml.Response()
        run.voice_response = voice_response

        # make sure our test contact is handled by simulation
        if call.contact.is_test:
            Contact.set_simulation(True)

        # parse the user response
        text = user_response.get('Digits', None)
        recording_url = user_response.get('RecordingUrl', None)
        recording_id = user_response.get('RecordingSid', uuid4())

        # if we've been sent a recording, go grab it
        if recording_url:
            url = Flow.download_recording(call, recording_url, recording_id)
            recording_url = "https://%s/%s" % (settings.AWS_BUCKET_DOMAIN, url)

        # create a message to hold our inbound message
        from temba.msgs.models import HANDLED, IVR
        if text or recording_url:
            if recording_url:
                text = recording_url
            msg = Msg.create_incoming(call.channel, (call.contact_urn.scheme, call.contact_urn.path),
                                      text, status=HANDLED, msg_type=IVR, recording_url=recording_url)
        else:
            msg = Msg(contact=call.contact, text='', id=0)

        # find out where we last left off
        step = run.steps.all().order_by('-arrived_on').first()

        # if we are just starting the flow, create our first step
        if not step:
            # lookup our entry node
            destination = ActionSet.objects.filter(flow=run.flow, uuid=flow.entry_uuid).first()
            if not destination:
                destination = RuleSet.objects.filter(flow=run.flow, uuid=flow.entry_uuid).first()

            # and add our first step for our run
            if destination:
                step = flow.add_step(run, destination, [], call=call)

        # go and actually handle wherever we are in the flow
        destination = Flow.get_node(run.flow, step.step_uuid, step.step_type)
        handled = Flow.handle_destination(destination, step, run, msg, user_input=text is not None)

        # if we stopped needing user input (likely), then wrap our response accordingly
        voice_response = Flow.wrap_voice_response_with_input(call, run, voice_response)

        # if we handled it, increment our unread count
        if handled and not call.contact.is_test:
            run.flow.increment_unread_responses()

        # if we didn't handle it, this is a good time to hangup
        if not handled or hangup:
            voice_response.hangup()
            run.set_completed(final_step=step)

            # if we hangup then the run is no longer active
            run.expire()

        return voice_response

    @classmethod
    def wrap_voice_response_with_input(cls, call, run, voice_response):
        """ Finds where we are in the flow and wraps our voice_response with whatever comes next """
        step = run.steps.all().order_by('-pk').first()
        destination = Flow.get_node(run.flow, step.step_uuid, step.step_type)
        if isinstance(destination, RuleSet):
            response = twiml.Response()
            callback = 'https://%s%s' % (settings.TEMBA_HOST, reverse('ivr.ivrcall_handle', args=[call.pk]))
            gather = destination.get_voice_input(response, action=callback)

            # recordings have to be tacked on last
            if destination.ruleset_type == RuleSet.TYPE_WAIT_RECORDING:
                voice_response.record(action=callback)
            elif gather:
                # nest all of our previous verbs in our gather
                for verb in voice_response.verbs:
                    gather.append(verb)
                voice_response = response

        return voice_response

    @classmethod
    def download_recording(cls, call, recording_url, recording_id):
        """
        Fetches the recording and stores it with the provided recording_id
        :param call: the call the recording is a part of
        :param recording_url: the url where the recording lives
        :param recording_id: the id we will use for the downloaded recording
        :return: the url for our downloaded recording
        """
        run = FlowRun.objects.filter(call=call).first()

        ivr_client = call.channel.get_ivr_client()
        recording = requests.get(recording_url, stream=True, auth=ivr_client.auth)
        temp = NamedTemporaryFile(delete=True)
        temp.write(recording.content)
        temp.flush()

        print "Fetched recording %s and saved to %s" % (recording_url, recording_id)
        return default_storage.save('recordings/%d/%d/runs/%d/%s.wav' %
                                    (call.org.pk, run.flow.pk, run.pk, recording_id), File(temp))

    @classmethod
    def get_unique_name(cls, base_name, org, ignore=None):
        name = base_name[:64].strip()

        count = 2
        while True:
            flows = Flow.objects.filter(name=name, org=org, is_active=True)
            if ignore:
                flows = flows.exclude(pk=ignore.pk)

            if flows.first() is None:
                break

            name = '%s %d' % (base_name[:59].strip(), count)
            count += 1

        return name

    @classmethod
    def find_and_handle(cls, msg, started_flows=None, voice_response=None, triggered_start=False):
        if started_flows is None:
            started_flows = []

        steps = FlowStep.get_active_steps_for_contact(msg.contact, step_type=RULE_SET)
        for step in steps:
            flow = step.run.flow
            flow.ensure_current_version()
            destination = Flow.get_node(flow, step.step_uuid, step.step_type)

            # this node doesn't exist anymore, mark it as left so they leave the flow
            if not destination:
                step.run.set_completed(final_step=step)
                continue

            handled = Flow.handle_destination(destination, step, step.run, msg, started_flows,
                                              user_input=True, triggered_start=triggered_start)

            if handled:
                # increment our unread count if this isn't the simulator
                if not msg.contact.is_test:
                    flow.increment_unread_responses()

                return True

        return False

    @classmethod
    def handle_destination(cls, destination, step, run, msg,
                           started_flows=None, is_test_contact=False, user_input=False, triggered_start=False):

        if started_flows is None:
            started_flows = []

        def add_to_path(path, uuid):
            if uuid in path:
                path.append(uuid)
                raise FlowException("Flow cycle detected at runtime: %s" % path)
            path.append(uuid)

        start_time = time.time()
        path = []

        # lookup our next destination
        handled = False
        while destination:
            result = {handled: False}

            if destination.get_step_type() == RULE_SET:
                should_pause = False

                # if we are a ruleset against @step or we have a webhook we wait
                if destination.is_pause():
                    should_pause = True

                if user_input or not should_pause:
                    result = Flow.handle_ruleset(destination, step, run, msg)
                    add_to_path(path, destination.uuid)

                # if we used this input, then mark our user input as used
                if should_pause:
                    user_input = False

                    # once we handle user input, reset our path
                    path = []

            elif destination.get_step_type() == ACTION_SET:
                result = Flow.handle_actionset(destination, step, run, msg, started_flows, is_test_contact)
                add_to_path(path, destination.uuid)

            # if this is a triggered start, we only consider user input on the first step, so clear it now
            if triggered_start:
                user_input = False

            # pull out our current state from the result
            step = result.get('step')

            # lookup our next destination
            destination = result.get('destination', None)

            # if any one of our destinations handled us, consider it handled
            if result.get('handled', False):
                handled = True

        if handled:
            analytics.track("System", "temba.flow_execution", properties=dict(value=time.time() - start_time))

        return handled

    @classmethod
    def handle_actionset(cls, actionset, step, run, msg, started_flows=None, is_test_contact=False):
        if started_flows is None:
            started_flows = []

        # not found, escape out, but we still handled this message, user is now out of the flow
        if not actionset:
            run.set_completed(final_step=step)
            return dict(handled=True, destination=None, destination_type=None)

        # actually execute all the actions in our actionset
        msgs = actionset.execute_actions(run, msg, started_flows)

        for msg in msgs:
            if msg:
                step.add_message(msg)

        # and onto the destination
        destination = Flow.get_node(actionset.flow, actionset.destination, actionset.destination_type)
        if destination:
            arrived_on = timezone.now()
            step.left_on = arrived_on
            step.next_uuid = destination.uuid
            step.save(update_fields=['left_on', 'next_uuid'])

            step = run.flow.add_step(run, destination, previous_step=step, arrived_on=arrived_on)
        else:
            run.set_completed(final_step=step)
            step = None

        # sync our channels to trigger any messages
        run.flow.org.trigger_send(msgs)
        return dict(handled=True, destination=destination, step=step)

    @classmethod
    def handle_ruleset(cls, ruleset, step, run, msg):
        # find a matching rule
        rule, value = ruleset.find_matching_rule(step, run, msg)
        flow = ruleset.flow

        # add the message to our step
        if msg.id > 0:
            step.add_message(msg)

        step.save_rule_match(rule, value)
        ruleset.save_run_value(run, rule, value)

        # no destination for our rule?  we are done, though we did handle this message, user is now out of the flow
        if not rule.destination:
            # log it for our test contacts
            run.set_completed(final_step=step)
            return dict(handled=True, destination=None, destination_type=None)

        # Create the step for our destination
        destination = Flow.get_node(flow, rule.destination, rule.destination_type)
        if destination:
            arrived_on = timezone.now()
            step.left_on = arrived_on
            step.next_uuid = rule.destination
            step.save(update_fields=['left_on', 'next_uuid'])
            step = flow.add_step(run, destination, rule=rule.uuid, category=rule.category, previous_step=step)
        return dict(handled=True, destination=destination, step=step)

    @classmethod
    def apply_action_label(cls, flows, label, add):
        return label.toggle_label(flows, add)

    @classmethod
    def apply_action_archive(cls, flows):
        changed = []

        for flow in flows:
            flow.archive()
            changed.append(flow.pk)

        return changed

    @classmethod
    def apply_action_restore(cls, flows):
        changed = []
        for flow in flows:
            try:
                flow.restore()
                changed.append(flow.pk)
            except FlowException:
                pass
        return changed

    def clear_props_cache(self):
        r = get_redis_connection()
        keys = [self.get_props_cache_key(c) for c in FlowPropsCache.__members__.values()]
        r.delete(*keys)

    def clear_stats_cache(self):
        r = get_redis_connection()
        keys = [self.get_stats_cache_key(c) for c in FlowStatsCache.__members__.values()]
        r.delete(*keys)

    def get_props_cache_key(self, kind):
        return FLOW_PROP_CACHE_KEY % (self.org_id, self.pk, kind.name)

    def get_stats_cache_key(self, kind, item=None):
        name = kind
        if hasattr(kind, 'name'):
            name = kind.name

        cache_key = FLOW_STAT_CACHE_KEY % (self.org_id, self.pk, name)
        if item:
            cache_key += (':%s' % item)
        return cache_key

    def calculate_active_step_keys(self):
        """
        Returns a list of UUIDs for all ActionSets and RuleSets on this flow.
        :return:
        """
        # first look up any action set uuids
        steps = list(self.action_sets.values('uuid'))

        # then our ruleset uuids
        steps += list(self.rule_sets.values('uuid'))

        # extract just the uuids
        return [self.get_stats_cache_key(FlowStatsCache.step_active_set, step['uuid']) for step in steps]

    def lock_on(self, lock, qualifier=None, lock_ttl=None):
        """
        Creates the requested type of flow-level lock
        """
        r = get_redis_connection()
        lock_key = FLOW_LOCK_KEY % (self.org_id, self.pk, lock.name)
        if qualifier:
            lock_key += (":%s" % qualifier)

        if not lock_ttl:
            lock_ttl = FLOW_LOCK_TTL

        return r.lock(lock_key, lock_ttl)

    def do_calculate_flow_stats(self, lock_ttl=None):

        r = get_redis_connection()
        with self.lock_on(FlowLock.participation, lock_ttl=lock_ttl):

            # all the runs that were started
            runs_started = self.runs.filter(contact__is_test=False).count()
            r.set(self.get_stats_cache_key(FlowStatsCache.runs_started_count), runs_started)

            # find all the completed runs
            terminal_nodes = [node.uuid for node in self.action_sets.filter(destination=None)]
            category_nodes = [node.uuid for node in self.rule_sets.all()]

            stopped_at_rule = Q(step_uuid__in=category_nodes, left_on=None) & ~Q(rule_uuid=None)
            completed = FlowStep.objects.values('run__pk').filter(run__flow=self).filter(
                Q(step_uuid__in=terminal_nodes) | stopped_at_rule).filter(run__contact__is_test=False).distinct('run')

            run_ids = [value['run__pk'] for value in completed]
            if run_ids:
                completed_key = self.get_stats_cache_key(FlowStatsCache.runs_completed_count)
                r.delete(completed_key)
                r.sadd(completed_key, *run_ids)

            # unique contacts
            contact_ids = [value['contact_id'] for value in self.runs.values('contact_id').filter(contact__is_test=False).distinct('contact_id')]
            contacts_key = self.get_stats_cache_key(FlowStatsCache.contacts_started_set)
            r.delete(contacts_key)
            if contact_ids:
                r.sadd(contacts_key, *contact_ids)

        # activity
        with self.lock_on(FlowLock.activity, lock_ttl=lock_ttl):
            (active, visits) = self._calculate_activity()

            # remove our old active cache
            keys = self.calculate_active_step_keys()
            if keys:
                r.delete(*keys)
            r.delete(self.get_stats_cache_key(FlowStatsCache.visit_count_map))

            # add current active cache
            for step, runs in active.items():
                for run in runs:
                    r.sadd(self.get_stats_cache_key(FlowStatsCache.step_active_set, step), run)

            if len(visits):
                r.hmset(self.get_stats_cache_key(FlowStatsCache.visit_count_map), visits)

    def _calculate_activity(self, simulation=False):

        """
        Calculate our activity stats from the database. This is expensive. It should only be run
        for simulation or in an async task to rebuild the activity cache
        """

        # who is actively at each step
        steps = FlowStep.objects.values('run__pk', 'step_uuid').filter(run__is_active=True, run__flow=self, left_on=None, run__contact__is_test=simulation).annotate(count=Count('run_id'))

        active = {}
        for step in steps:
            step_id = step['step_uuid']
            if step_id not in active:
                active[step_id] = {step['run__pk']}
            else:
                active[step_id].add(step['run__pk'])

        # need to be a list for json
        for key, value in active.items():
            active[key] = list(value)

        visits = {}
        visited_actions = FlowStep.objects.values('step_uuid', 'next_uuid').filter(run__flow=self, step_type='A', run__contact__is_test=simulation).annotate(count=Count('run_id'))
        visited_rules = FlowStep.objects.values('rule_uuid', 'next_uuid').filter(run__flow=self, step_type='R', run__contact__is_test=simulation).exclude(rule_uuid=None).annotate(count=Count('run_id'))

        # where have people visited
        for step in visited_actions:
            if step['next_uuid'] and step['count']:
                visits['%s:%s' % (step['step_uuid'], step['next_uuid'])] = step['count']

        for step in visited_rules:
            if step['next_uuid'] and step['count']:
                visits['%s:%s' % (step['rule_uuid'], step['next_uuid'])] = step['count']

        return (active, visits)

    def _check_for_cache_update(self):
        """
        Checks if we have a redis cache for our flow stats, or whether they need to be updated.
        If so, triggers an async rebuild of the cache for our flow.
        """
        from .tasks import calculate_flow_stats_task, check_flow_stats_accuracy_task

        r = get_redis_connection()

        # if there's no key for our run count, we definitely need to build it
        if not r.exists(self.get_stats_cache_key(FlowStatsCache.runs_started_count)):
            calculate_flow_stats_task.delay(self.pk)
            return

        # don't do the more expensive check if it was performed recently
        cache_check = self.get_stats_cache_key(FlowStatsCache.cache_check)
        if r.exists(cache_check):
            return

        # don't check again for a day or so, add up to an hour of randomness
        # to spread things out a bit
        import random
        r.set(cache_check, 1, FLOW_STAT_CACHE_FREQUENCY + random.randint(0, 60 * 60))

        # check flow stats for accuracy, rebuilding if necessary
        check_flow_stats_accuracy_task.delay(self.pk)

    def get_activity(self, simulation=False, check_cache=True):
        """
        Get the activity summary for a flow as a tuple of the number of active runs
        at each step and a map of the previous visits
        """

        if simulation:
            (active, visits) = self._calculate_activity(simulation=True)
            # we want counts not actual run ids
            for key, value in active.items():
                active[key] = len(value)
            return (active, visits)

        if check_cache:
            self._check_for_cache_update()

        r = get_redis_connection()

        # get all possible active keys
        keys = self.calculate_active_step_keys()
        active = {}
        for key in keys:
            count = r.scard(key)
            # only include stats for steps that actually have people there
            if count:
                active[key[key.rfind(':') + 1:]] = count

        # visited path
        visited = r.hgetall(self.get_stats_cache_key(FlowStatsCache.visit_count_map))

        # make sure our counts are treated as ints for consistency
        for k, v in visited.items():
            visited[k] = int(v)

        return (active, visited)

    def get_total_runs(self):
        self._check_for_cache_update()
        r = get_redis_connection()
        runs = r.get(self.get_stats_cache_key(FlowStatsCache.runs_started_count))
        if runs:
            return int(runs)
        return 0

    def get_total_contacts(self):
        self._check_for_cache_update()
        r = get_redis_connection()
        return r.scard(self.get_stats_cache_key(FlowStatsCache.contacts_started_set))

    def update_start_counts(self, contacts, simulation=False):
        """
        Track who and how many people just started our flow
        """

        simulation = len(contacts) == 1 and contacts[0].is_test

        if not simulation:
            r = get_redis_connection()
            contact_count = len(contacts)

            # total number of runs as an int
            r.incrby(self.get_stats_cache_key(FlowStatsCache.runs_started_count), contact_count)

            # distinct participants as a set
            if contact_count:
                r.sadd(self.get_stats_cache_key(FlowStatsCache.contacts_started_set), *[c.pk for c in contacts])

    def get_base_text(self, language_dict, default=''):
        if not isinstance(language_dict, dict):
            return language_dict

        if self.base_language:
            return language_dict.get(self.base_language, default)

        return default

    def get_localized_text(self, text_translations, contact=None, default_text=''):
        """
        Given a language dict and a preferred language, return the best possible text match
        :param text_translations: The text in all supported languages, or string (which will just return immediately)
        :param contact: the contact we are interacting with
        :param default_text: What to use if all else fails
        :return:
        """
        # We return according to the following precedence:
        #   1) Contact's language
        #   2) Org Primary Language
        #   3) Flow Base Language
        #   4) Default Text
        preferred_languages = []
        if self.org.primary_language:
            preferred_languages.append(self.org.primary_language.iso_code)
        preferred_languages.append(self.base_language)

        return Language.get_localized_text(default_text, text_translations, preferred_languages, contact=contact)

    def update_run_expirations(self):
        """
        Update all of our current run expirations according to our new expiration period
        """
        for step in FlowStep.objects.filter(run__flow=self, run__is_active=True, left_on=None).distinct('run'):
            step.run.update_expiration(step.arrived_on)

        # force an expiration update
        from temba.flows.tasks import check_flows_task
        check_flows_task.delay()

    def import_definition(self, flow_json):
        """
        Allows setting the definition for a flow from another definition.  All uuid's will be
        remmaped accordingly.
        """
        # uuid mappings
        uuid_map = dict()

        def copy_recording(url, path):
            if not url:
                return None

            try:
                url = "https://%s/%s" % (settings.AWS_BUCKET_DOMAIN, url)
                temp = NamedTemporaryFile(delete=True)
                temp.write(urllib2.urlopen(url).read())
                temp.flush()
                return default_storage.save(path, temp)
            except:
                # its okay if its no longer there, we'll remove the recording
                return None

        def remap_uuid(json, attribute):
            if attribute in json and json[attribute]:
                uuid = json[attribute]
                new_uuid = uuid_map.get(uuid, None)
                if not new_uuid:
                    new_uuid = str(uuid4())
                    uuid_map[uuid] = new_uuid

                json[attribute] = new_uuid

        remap_uuid(flow_json, 'entry')
        for actionset in flow_json[Flow.ACTION_SETS]:
            remap_uuid(actionset, 'uuid')
            remap_uuid(actionset, 'destination')

            # for all of our recordings, pull them down and remap
            for action in actionset['actions']:
                if 'recording' in action:
                    # if its a localized
                    if isinstance(action['recording'], dict):
                        for lang, url in action['recording'].iteritems():
                            path = copy_recording(url, 'recordings/%d/%d/steps/%s.wav' % (self.org.pk, self.pk, action['uuid']))
                            action['recording'][lang] = path
                    else:
                        path = copy_recording(action['recording'], 'recordings/%d/%d/steps/%s.wav' % (self.org.pk, self.pk, action['uuid']))
                        action['recording'] = path

        for ruleset in flow_json[Flow.RULE_SETS]:
            remap_uuid(ruleset, 'uuid')
            for rule in ruleset.get('rules', []):
                remap_uuid(rule, 'uuid')
                remap_uuid(rule, 'destination')

        # now update with our remapped values
        self.update(flow_json)
        return self

    def archive(self):
        self.is_archived = True
        self.save(update_fields=['is_archived'])

        # archive our triggers as well
        from temba.triggers.models import Trigger
        Trigger.objects.filter(flow=self).update(is_archived=True)

    def restore(self):
        if self.flow_type == Flow.VOICE:
            if not self.org.supports_ivr():
                raise FlowException("%s requires a Twilio number")

        self.is_archived = False
        self.save(update_fields=['is_archived'])
        # we don't know enough to restore triggers automatically

    def update_single_message_flow(self, message):
        self.flow_type = Flow.MESSAGE
        self.save(update_fields=['name', 'flow_type'])

        uuid = str(uuid4())
        action_sets = [dict(x=100, y=0,  uuid=uuid, actions=[dict(type='reply', msg=dict(base=message))])]
        self.update(dict(entry=uuid, rule_sets=[], action_sets=action_sets, base_language='base'))

    def steps(self):
        return FlowStep.objects.filter(run__flow=self)

    def get_completed_runs(self):
        self._check_for_cache_update()
        r = get_redis_connection()
        return r.scard(self.get_stats_cache_key(FlowStatsCache.runs_completed_count))

    def get_completed_percentage(self):
        total_runs = self.get_total_runs()
        if total_runs > 0:
            completed_percentage = int((self.get_completed_runs() * 100) / total_runs)
        else:
            completed_percentage = 0
        return completed_percentage

    def get_and_clear_unread_responses(self):
        """
        Gets the number of new responses since the last clearing for this flow.
        """
        r = get_redis_connection()

        # get the number of new responses
        new_responses = r.hget(UNREAD_FLOW_RESPONSES, self.id)

        # then clear them
        r.hdel(UNREAD_FLOW_RESPONSES, self.id)

        return 0 if new_responses is None else int(new_responses)

    def increment_unread_responses(self):
        """
        Increments the number of new responses for this flow.
        """
        r = get_redis_connection()
        r.hincrby(UNREAD_FLOW_RESPONSES, self.id, 1)

        # increment our global count as well
        self.org.increment_unread_msg_count(UNREAD_FLOW_MSGS)

    def get_terminal_nodes(self):
        cache_key = self.get_props_cache_key(FlowPropsCache.terminal_nodes)
        return get_cacheable(cache_key, FLOW_PROP_CACHE_TTL,
                             lambda: [s.uuid for s in self.action_sets.filter(destination=None)])

    def get_category_nodes(self):
        cache_key = self.get_props_cache_key(FlowPropsCache.category_nodes)
        return get_cacheable(cache_key, FLOW_PROP_CACHE_TTL, lambda: [rs.uuid for rs in self.rule_sets.all()])

    def get_columns(self):
        node_order = []
        for ruleset in RuleSet.objects.filter(flow=self).exclude(label=None).order_by('y', 'pk'):
            if ruleset.uuid:
                node_order.append(ruleset)

        return node_order

    def build_ruleset_caches(self, ruleset_list=None):
        rulesets = dict()
        rule_categories = dict()

        if not ruleset_list:
            ruleset_list = RuleSet.objects.filter(flow=self).exclude(label=None).order_by('pk').select_related('flow', 'flow__org')

        for ruleset in ruleset_list:
            rulesets[ruleset.uuid] = ruleset
            for rule in ruleset.get_rules():
                rule_categories[rule.uuid] = rule.category

        return (rulesets, rule_categories)

    def build_message_context(self, contact, msg):
        # if we have a contact, build up our results for them
        if contact:
            results = self.get_results(contact, only_last_run=True)
        else:
            results = []

        # create a flow dict
        flow_context = dict()

        date_format = get_datetime_format(self.org.get_dayfirst())[1]

        # wrapper around our value dict, lets us do a nice representation of both @flow.foo and @flow.foo.text
        def value_wrapper(value):
            values = dict(text=value['text'],
                          time=datetime_to_str(value['time'], format=date_format),
                          category=self.get_localized_text(value['category'], contact),
                          value=unicode(value['rule_value']))
            values['__default__'] = unicode(value['rule_value'])
            return values

        values = []

        if results and results[0]:
            for value in results[0]['values']:
                field = Flow.label_to_slug(value['label'])
                flow_context[field] = value_wrapper(value)
                values.append("%s: %s" % (value['label'], value['rule_value']))

        # our default value
        flow_context['__default__'] = "\n".join(values)

        # add our message context
        channel_context = dict()
        if msg:
            message_context = msg.build_message_context()

            # some fake channel deets for simulation
            if msg.contact.is_test:
                channel_context = dict(__default__='(800) 555-1212', name='Simulator', tel='(800) 555-1212', tel_e164='+18005551212')
            # where the message was sent to
            elif msg.channel:
                channel_context = msg.channel.build_message_context()

        elif contact:
            message_context = dict(__default__='', contact=contact.build_message_context())
        else:
            message_context = dict(__default__='')

        run = self.runs.filter(contact=contact).order_by('-created_on').first()
        run_context = dict(__default__='')
        if run:
            run_context.update(run.field_dict())

        context = dict(flow=flow_context, channel=channel_context, step=message_context, extra=run_context)
        if contact:
            context['contact'] = contact

        return context

    def get_results(self, contact=None, filter_ruleset=None, only_last_run=True, run=None):
        if filter_ruleset:
            ruleset_list = [filter_ruleset]
        elif run and hasattr(run.flow, 'ruleset_prefetch'):
            ruleset_list = run.flow.ruleset_prefetch
        else:
            ruleset_list = None

        (rulesets, rule_categories) = self.build_ruleset_caches(ruleset_list)

        # for each of the contacts that participated
        results = []

        if run:
            runs = [run]
            flow_steps = [s for s in run.steps.all() if s.rule_uuid]
        else:
            runs = self.runs.all().select_related('contact')

            # hide simulation test contact
            runs = runs.filter(contact__is_test=Contact.get_simulation())

            if contact:
                runs = runs.filter(contact=contact)

            runs = runs.order_by('contact', '-created_on')

            # or possibly only the last run
            if only_last_run:
                runs = runs.distinct('contact')

            flow_steps = FlowStep.objects.filter(step_uuid__in=rulesets.keys()).exclude(rule_uuid=None)

            # filter our steps to only the runs we care about
            flow_steps = flow_steps.filter(run__pk__in=[r.pk for r in runs])

            # and the ruleset we care about
            if filter_ruleset:
                flow_steps = flow_steps.filter(step_uuid=filter_ruleset.uuid)

            flow_steps = flow_steps.order_by('arrived_on', 'pk').select_related('run').prefetch_related('messages')

        steps_cache = {}
        for step in flow_steps:

            step_dict = dict(left_on=step.left_on,
                             arrived_on=step.arrived_on,
                             rule_uuid=step.rule_uuid,
                             rule_category=step.rule_category,
                             rule_decimal_value=step.rule_decimal_value,
                             rule_value=step.rule_value,
                             text=step.get_text(),
                             step_uuid=step.step_uuid)

            step_run = step.run.id

            if step_run in steps_cache.keys():
                steps_cache[step_run].append(step_dict)

            else:
                steps_cache[step_run] = [step_dict]

        for run in runs:
            first_seen = None
            last_seen = None
            values = []

            if run.id in steps_cache:
                run_steps = steps_cache[run.id]
            else:
                run_steps = []

            for rule_step in run_steps:
                ruleset = rulesets.get(rule_step['step_uuid'])
                if not first_seen:
                    first_seen = rule_step['left_on']
                last_seen = rule_step['arrived_on']

                if ruleset:
                    time = rule_step['left_on'] if rule_step['left_on'] else rule_step['arrived_on']

                    label = ruleset.label
                    category = rule_categories.get(rule_step['rule_uuid'], None)

                    # if this category no longer exists, use the category label at the time
                    if not category:
                        category = rule_step['rule_category']

                    value = rule_step['rule_decimal_value'] if rule_step['rule_decimal_value'] is not None else rule_step['rule_value']

                    values.append(dict(node=rule_step['step_uuid'],
                                       label=label,
                                       category=category,
                                       text=rule_step['text'],
                                       value=value,
                                       rule_value=rule_step['rule_value'],
                                       time=time))

            results.append(dict(contact=run.contact, values=values, first_seen=first_seen, last_seen=last_seen, run=run.pk))

        # sort so most recent is first
        now = timezone.now()
        results = sorted(results, reverse=True, key=lambda result: result['first_seen'] if result['first_seen'] else now)
        return results

    def async_start(self, user, groups, contacts, restart_participants=False):
        """
        Causes us to schedule a flow to start in a background thread.
        """
        from .tasks import start_flow_task

        # create a flow start object
        flow_start = FlowStart.objects.create(flow=self, restart_participants=restart_participants,
                                              created_by=user, modified_by=user)

        contact_ids = [c.id for c in contacts]
        flow_start.contacts.add(*contact_ids)

        group_ids = [g.id for g in groups]
        flow_start.groups.add(*group_ids)

        start_flow_task.delay(flow_start.pk)

    def start(self, groups, contacts, restart_participants=False, started_flows=None, start_msg=None, extra=None, flow_start=None):
        """
        Starts a flow for the passed in groups and contacts.
        """
        self.ensure_current_version()

        if started_flows is None:
            started_flows = []

        # prevents infinite loops
        if self.pk in started_flows:
            return

        # add this flow to our list of started flows
        started_flows.append(self.pk)

        if not self.entry_uuid:
            return

        if start_msg:
            start_msg.msg_type = FLOW
            start_msg.save(update_fields=['msg_type'])

        all_contacts = Contact.all().filter(Q(all_groups__in=[_.pk for _ in groups]) | Q(pk__in=[_.pk for _ in contacts]))
        all_contacts = all_contacts.only('is_test').order_by('pk').distinct('pk')

        if not restart_participants:
            # exclude anybody who has already participated in the flow
            all_contacts = all_contacts.exclude(pk__in=[_.contact_id for _ in self.runs.all()])
        else:
            # mark any current runs as no longer active
            previous_runs = self.runs.filter(is_active=True, contact__in=all_contacts)
            self.remove_active_for_run_ids([run.pk for run in previous_runs])
            previous_runs.update(is_active=False)

        # update our total flow count on our flow start so we can keep track of when it is finished
        if flow_start:
            flow_start.contact_count = len(all_contacts)
            flow_start.save(update_fields=['contact_count'])

        # if there are no contacts to start this flow, then update our status and exit this flow
        if not all_contacts:
            if flow_start: flow_start.update_status()
            return

        # single contact starting from a trigger? increment our unread count
        if start_msg and len(contacts) == 1 and not all_contacts[0].is_test:
            self.increment_unread_responses()

        if self.flow_type == Flow.VOICE:
            return self.start_call_flow(all_contacts, start_msg=start_msg,
                                        extra=extra, flow_start=flow_start)

        else:
            return self.start_msg_flow(all_contacts,
                                       started_flows=started_flows,
                                       start_msg=start_msg, extra=extra, flow_start=flow_start)

    def start_call_flow(self, all_contacts, start_msg=None, extra=None, flow_start=None):
        from temba.ivr.models import IVRCall
        runs = []
        channel = self.org.get_call_channel()

        from temba.channels.models import CALL
        if not channel or CALL not in channel.role:
            return runs

        (entry_actions, entry_rules) = (None, None)
        if self.entry_type == Flow.ACTIONS_ENTRY:
            entry_actions = ActionSet.objects.filter(uuid=self.entry_uuid).first()

        elif self.entry_type == Flow.RULES_ENTRY:
            entry_rules = RuleSet.objects.filter(uuid=self.entry_uuid).first()

        for contact in all_contacts:
            run = FlowRun.create(self, contact, start=flow_start)
            if extra:
                run.update_fields(extra)

            # keep track of all runs we are starting in redis for faster calcs later
            self.update_start_counts([contact])

            # create our call objects
            call = IVRCall.create_outgoing(channel, contact, self, self.created_by)

            # save away our created call
            run.call = call
            run.save(update_fields=['call'])

            # trigger the call to start (in the background)
            call.start_call()

            runs.append(run)

        if flow_start:
            flow_start.update_status()

        return runs

    def start_msg_flow(self, all_contacts, started_flows=None, start_msg=None, extra=None, flow_start=None):
        start_msg_id = start_msg.id if start_msg else None
        flow_start_id = flow_start.id if flow_start else None

        if started_flows is None:
            started_flows = []

        # create the broadcast for this flow
        send_actions = self.get_entry_send_actions()

        # for each send action, we need to create a broadcast, we'll group our created messages under these
        broadcasts = []
        for send_action in send_actions:
            message_text = self.get_localized_text(send_action.msg)

            # if we have localized versions, add those to our broadcast definition
            language_dict = None
            if isinstance(send_action.msg, dict):
                language_dict = json.dumps(send_action.msg)

            if message_text:
                broadcast = Broadcast.create(self.org, self.created_by, message_text, all_contacts,
                                             language_dict=language_dict)

                # manually set our broadcast status to QUEUED, our sub processes will send things off for us
                broadcast.status = QUEUED
                broadcast.save(update_fields=['status'])

                # add it to the list of broadcasts in this flow start
                broadcasts.append(broadcast)

        # if there are fewer contacts than our batch size, do it immediately
        if len(all_contacts) < START_FLOW_BATCH_SIZE:
            return self.start_msg_flow_batch(all_contacts, broadcasts=broadcasts, started_flows=started_flows,
                                             start_msg=start_msg, extra=extra, flow_start=flow_start)

        # otherwise, create batches instead
        else:
            # for all our contacts, build up start sms batches
            task_context = dict(contacts=[], flow=self.pk, flow_start=flow_start_id,
                                started_flows=started_flows, broadcasts=[b.id for b in broadcasts], start_msg=start_msg_id, extra=extra)

            batch_contacts = task_context['contacts']
            for contact in all_contacts:
                batch_contacts.append(contact.pk)

                if len(batch_contacts) >= START_FLOW_BATCH_SIZE:
                    print "Starting flow '%s' for batch of %d contacts" % (self.name, len(task_context['contacts']))
                    push_task(self.org, 'flows', 'start_msg_flow_batch', task_context)
                    batch_contacts = []
                    task_context['contacts'] = batch_contacts

            if batch_contacts:
                print "Starting flow '%s' for batch of %d contacts" % (self.name, len(task_context['contacts']))
                push_task(self.org, 'flows', 'start_msg_flow_batch', task_context)

            return []

    def start_msg_flow_batch(self, batch_contacts, broadcasts=None, started_flows=None, start_msg=None,
                             extra=None, flow_start=None):
        batch_contact_ids = [c.id for c in batch_contacts]

        if started_flows is None:
            started_flows = []

        if broadcasts is None:
            broadcasts = []

        # these fields are the initial state for our flow run
        run_fields = None
        if extra:
            (normalized_fields, count) = FlowRun.normalize_fields(extra)
            run_fields = json.dumps(normalized_fields)

        # create all our flow runs for this set of contacts at once
        batch = []
        now = timezone.now()
        for contact in batch_contacts:
            run = FlowRun.create(self, contact, fields=run_fields, start=flow_start, created_on=now, db_insert=False)
            batch.append(run)
        FlowRun.objects.bulk_create(batch)

        # keep track of all runs we are starting in redis for faster calcs later
        self.update_start_counts(batch_contacts)

        # build a map of contact to flow run
        run_map = dict()
        for run in FlowRun.objects.filter(contact__in=batch_contact_ids, flow=self, created_on=now):
            run_map[run.contact_id] = run
            if run.contact.is_test:
                ActionLog.create(run, '%s has entered the "%s" flow' % (run.contact.get_display(self.org, short=True), run.flow.name))

        # update our expiration date on our runs, we do this by calculating it on one run then updating all others
        run.update_expiration(timezone.now())
        FlowRun.objects.filter(contact__in=batch_contact_ids, created_on=now).update(expires_on=run.expires_on,
                                                                                     modified_on=timezone.now())

        # if we have some broadcasts to optimize for
        message_map = dict()
        if broadcasts:
            # create our message context
            message_context_base = self.build_message_context(None, start_msg)
            if extra:
                extra['__default__'] = ", ".join("%s: %s" % (_, extra[_]) for _ in sorted(extra.keys()))
                message_context_base['extra'] = extra

            # and add each contact and message to each broadcast
            for broadcast in broadcasts:
                # create our message context
                message_context = dict()
                message_context.update(message_context_base)

                # provide the broadcast with a partial recipient list
                partial_recipients = list(), batch_contacts

                # create the sms messages
                created_on = timezone.now()
                broadcast.send(message_context=message_context, trigger_send=False,
                               response_to=start_msg, status=INITIALIZING, msg_type=FLOW,
                               created_on=created_on, base_language=self.base_language,
                               partial_recipients=partial_recipients)

                # map all the messages we just created back to our contact
                for msg in Msg.objects.filter(broadcast=broadcast, created_on=created_on):
                    if not msg.contact_id in message_map:
                        message_map[msg.contact_id] = [msg]
                    else:
                        message_map[msg.contact_id].append(msg)

        # now execute our actual flow steps
        (entry_actions, entry_rules) = (None, None)
        if self.entry_type == Flow.ACTIONS_ENTRY:
            entry_actions = ActionSet.objects.filter(uuid=self.entry_uuid).first()

        elif self.entry_type == Flow.RULES_ENTRY:
            entry_rules = RuleSet.objects.filter(uuid=self.entry_uuid).first()

        runs = []
        msgs = []
        optimize_sending_action = len(broadcasts) > 0

        for contact in batch_contacts:
            # each contact maintain it's own list of started flows
            started_flows_by_contact = list(started_flows)

            run = run_map[contact.id]
            run_msgs = message_map.get(contact.id, [])
            arrived_on = timezone.now()

            if entry_actions:
                run_msgs += entry_actions.execute_actions(run, start_msg, started_flows_by_contact,
                                                          execute_reply_action=not optimize_sending_action)

                step = self.add_step(run, entry_actions, run_msgs, is_start=True, arrived_on=arrived_on)

                # and onto the destination
                if entry_actions.destination:
                    destination = Flow.get_node(entry_actions.flow,
                                                entry_actions.destination,
                                                entry_actions.destination_type)

                    next_step = self.add_step(run, destination, previous_step=step, arrived_on=timezone.now())

                    msg = Msg(contact=contact, text='', id=0)
                    Flow.handle_destination(destination, next_step, run, msg, started_flows_by_contact,
                                            is_test_contact=contact.is_test)

                else:
                    run.set_completed(final_step=step)

            elif entry_rules:
                step = self.add_step(run, entry_rules, run_msgs, is_start=True, arrived_on=arrived_on)

                # if we have a start message, go and handle the rule
                if start_msg:
                    Flow.find_and_handle(start_msg, started_flows_by_contact, triggered_start=True)

                # if we didn't get an incoming message, see if we need to evaluate it passively
                elif not entry_rules.is_pause():
                    # create an empty placeholder message
                    msg = Msg(contact=contact, text='', id=0)
                    Flow.handle_destination(entry_rules, step, run, msg, started_flows_by_contact)

            if start_msg:
                step.add_message(start_msg)

            runs.append(run)

            # add these messages as ones that are ready to send
            for msg in run_msgs:
                msgs.append(msg)

        # trigger our messages to be sent
        if msgs:
            msg_ids = [m.id for m in msgs]
            Msg.objects.filter(id__in=msg_ids).update(status=PENDING)

            # trigger a sync
            self.org.trigger_send(msgs)

        # if we have a flow start, check whether we are complete
        if flow_start:
            flow_start.update_status()

        return runs

    def add_step(self, run, node,
                 msgs=None, rule=None, category=None, call=None, is_start=False, previous_step=None, arrived_on=None):
        if msgs is None:
            msgs = []

        if not arrived_on:
            arrived_on = timezone.now()

        # if we were previously marked complete, activate again
        run.set_completed(False)

        if not is_start:
            # we have activity, update our expires on date accordingly
            run.update_expiration(timezone.now())

            # mark any other states for this contact as evaluated, contacts can only be in one place at time
            self.steps().filter(run=run, left_on=None).update(left_on=arrived_on, next_uuid=node.uuid,
                                                              rule_uuid=rule, rule_category=category)

        # then add our new step and associate it with our message
        step = FlowStep.objects.create(run=run, contact=run.contact, step_type=node.get_step_type(),
                                       step_uuid=node.uuid, arrived_on=arrived_on)

        # for each message, associate it with this step and set the label on it
        for msg in msgs:
            step.add_message(msg)

        # update the activity for our run
        if not run.contact.is_test:
            self.update_activity(step, previous_step, rule_uuid=rule)

        return step

    def remove_active_for_run_ids(self, run_ids):
        """
        Bulk deletion of activity for a list of run ids. This removes the runs
        from the active step, but does not remove the visited (path) data
        for the runs.
        """
        r = get_redis_connection()
        if run_ids:
            for key in self.calculate_active_step_keys():
                r.srem(key, *run_ids)

    def remove_active_for_step(self, step):
        """
        Removes the active stat for a run at the given step, but does not
        remove the (path) data for the runs.
        """
        r = get_redis_connection()
        r.srem(self.get_stats_cache_key(FlowStatsCache.step_active_set, step.step_uuid), step.run.pk)

    def remove_visits_for_step(self, step):
        """
        Decrements the count for the given step
        """
        r = get_redis_connection()
        step_uuid = step.step_uuid
        if step.rule_uuid:
            step_uuid = step.rule_uuid
        r.hincrby(self.get_stats_cache_key(FlowStatsCache.visit_count_map), "%s:%s" % (step_uuid, step.next_uuid), -1)

    def update_activity(self, step, previous_step=None, rule_uuid=None):
        """
        Updates our cache for the given step. This will mark the current active step and
        record history path data for activity.

        :param step: the step they just took
        :param previous_step: the step they were just on
        :param rule_uuid: the uuid for the rule they came from (if any)
        :param simulation: if we are part of a simulation
        """

        with self.lock_on(FlowLock.activity):
            r = get_redis_connection()

            # remove our previous active spot
            if previous_step:
                self.remove_active_for_step(previous_step)

                # mark our path
                previous_uuid = previous_step.step_uuid

                # if we came from a rule, use that instead of our step
                if rule_uuid:
                    previous_uuid = rule_uuid
                r.hincrby(self.get_stats_cache_key(FlowStatsCache.visit_count_map), "%s:%s" % (previous_uuid, step.step_uuid), 1)

            # make us active on our new step
            r.sadd(self.get_stats_cache_key(FlowStatsCache.step_active_set, step.step_uuid), step.run.pk)

    def get_entry_send_actions(self):
        """
        Returns all the entry actions (the first actions in a flow) that are reply actions. This is used
        for grouping all our outgoing messages into a single Broadcast.
        """
        if not self.entry_uuid or self.entry_type != Flow.ACTIONS_ENTRY:
            return []

        # get our entry actions
        entry_actions = ActionSet.objects.filter(uuid=self.entry_uuid).first()
        send_actions = []

        if entry_actions:
            actions = entry_actions.get_actions()

            for action in actions:
                # if this isn't a reply action, bail, they might be modifying the contact
                if not isinstance(action, ReplyAction):
                    break

                send_actions.append(action)

        return send_actions

    def get_dependencies(self, dependencies=None):

        if not dependencies:
            dependencies = dict(flows=set(), groups=set(), campaigns=set(), triggers=set())

        if self in dependencies['flows']:
            return dependencies

        flows = set()
        groups = set()
        # flows.add(self)

        # find all the flows we reference, note this won't include archived flows
        for action_set in self.action_sets.all():
            for action in action_set.get_actions():
                if hasattr(action, 'flow'):
                    flows.add(action.flow)
                if hasattr(action, 'groups'):
                    for group in action.groups:
                        if not isinstance(group, unicode):
                            groups.update(action.groups)

        # add any campaigns that use our groups
        from temba.campaigns.models import Campaign
        campaigns = Campaign.objects.filter(org=self.org, group__in=groups, is_archived=False, is_active=True)
        for campaign in campaigns:
            flows.update(list(campaign.get_flows()))

        # and any of our triggers that reference us
        from temba.triggers.models import Trigger
        triggers = set(Trigger.objects.filter(org=self.org, flow=self, is_archived=False, is_active=True))

        dependencies['flows'].update(flows)
        dependencies['groups'].update(groups)
        dependencies['campaigns'].update(set(campaigns))
        dependencies['triggers'].update(triggers)

        for flow in flows:
            dependencies = flow.get_dependencies(dependencies)

        return dependencies

    def as_json(self, expand_contacts=False):
        """
        Returns the JSON definition for this flow.

          expand_contacts:
            Add names for contacts and groups that are just ids. This is useful for human readable
            situations such as the flow editor.

        """
        flow = dict()

        if self.entry_uuid:
            flow[Flow.ENTRY] = self.entry_uuid
        else:
            flow[Flow.ENTRY] = None

        actionsets = []
        for actionset in ActionSet.objects.filter(flow=self).order_by('pk'):
            actionsets.append(actionset.as_json())

        def lookup_action_contacts(action, contacts, groups):
            if 'contact' in action:
                contacts.append(action['contact']['id'])

            if 'contacts' in action:
                for contact in action['contacts']:
                    contacts.append(contact['id'])

            if 'group' in action:
                g = action['group']
                if isinstance(g, dict):
                    groups.append(g['id'])

            if 'groups' in action:
                for group in action['groups']:
                    if isinstance(group, dict):
                        groups.append(group['id'])

        def replace_action_contacts(action, contacts, groups):

            if 'contact' in action:
                contact = contacts.get(action['contact']['id'], None)
                if contact:
                    action['contact'] = contact.as_json()

            if 'contacts' in action:
                expanded_contacts = []
                for contact in action['contacts']:
                    contact = contacts.get(contact['id'], None)
                    if contact:
                        expanded_contacts.append(contact.as_json())

                action['contacts'] = expanded_contacts

            if 'group' in action:
                # variable substitution
                group = action['group']
                if isinstance(group, dict):
                    group = groups.get(action['group']['id'], None)
                    if group:
                        action['group'] = dict(id=group.id, name=group.name)

            if 'groups' in action:
                expanded_groups = []
                for group in action['groups']:

                    # variable substitution
                    if not isinstance(group, dict):
                        expanded_groups.append(group)
                    else:
                        group = groups.get(group['id'], None)
                        if group:
                            expanded_groups.append(dict(id=group.id, name=group.name))

                action['groups'] = expanded_groups

        if expand_contacts:
            groups = []
            contacts = []

            for actionset in actionsets:
                for action in actionset['actions']:
                    lookup_action_contacts(action, contacts, groups)

            # load them all
            contacts = dict((_.pk, _) for _ in Contact.all().filter(org=self.org, pk__in=contacts))
            groups = dict((_.pk, _) for _ in ContactGroup.user_groups.filter(org=self.org, pk__in=groups))

            # and replace them
            for actionset in actionsets:
                for action in actionset['actions']:
                    replace_action_contacts(action, contacts, groups)

        flow[Flow.ACTION_SETS] = actionsets

        # add in our rulesets
        rulesets = []
        for ruleset in RuleSet.objects.filter(flow=self).order_by('pk'):
            rulesets.append(ruleset.as_json())
        flow[Flow.RULE_SETS] = rulesets

        # required flow running details
        flow[Flow.BASE_LANGUAGE] = self.base_language
        flow[Flow.FLOW_TYPE] = self.flow_type
        flow[Flow.VERSION] = CURRENT_EXPORT_VERSION

        # lastly our metadata
        if not self.metadata:
            flow[Flow.METADATA] = dict()
        else:
            flow[Flow.METADATA] = json.loads(self.metadata)

        version = self.versions.all().order_by('-version').first()
        flow[Flow.METADATA][Flow.NAME] = self.name
        flow[Flow.METADATA][Flow.SAVED_ON] = datetime_to_str(self.saved_on)
        flow[Flow.METADATA][Flow.REVISION] = version.version if version else 1
        flow[Flow.METADATA][Flow.ID] = self.pk
        flow[Flow.METADATA][Flow.EXPIRES] = self.expires_after_minutes

        return flow

    @classmethod
    def detect_invalid_cycles(cls, json_dict):
        """
        Checks for invalid cycles in our flow
        :param json_dict: our flow definition
        :return: invalid cycle path as list of uuids if found, otherwise empty list
        """

        # Adapted from a blog post by Guido:
        # http://neopythonic.blogspot.com/2009/01/detecting-cycles-in-directed-graph.html

        # Maintain path as a a depth-first path in the implicit tree;
        # path is represented as an OrderedDict of {node: [child,...]} pairs.

        nodes = list()
        node_map = {}

        for ruleset in json_dict.get(Flow.RULE_SETS, []):
            nodes.append(ruleset.get('uuid'))
            node_map[ruleset.get('uuid')] = ruleset

        for actionset in json_dict.get(Flow.ACTION_SETS, []):
            nodes.append(actionset.get('uuid'))
            node_map[actionset.get('uuid')] = actionset

        def get_destinations(uuid):
            node = node_map.get(uuid)

            if not node:
                return []

            rules = node.get('rules', [])
            destinations = []
            if rules:

                if node.get('ruleset_type', None) in RuleSet.TYPE_WAIT:
                    return []

                for rule in rules:
                    if rule.get('destination'):
                        destinations.append(rule.get('destination'))

            elif node.get('destination'):
                destinations.append(node.get('destination'))
            return destinations

        while nodes:
            root = nodes.pop()
            path = OrderedDict({root: get_destinations(root)})
            while path:
                # children at the fringe of the tree
                children = path[next(reversed(path))]
                while children:
                    child = children.pop()

                    # found a loop
                    if child in path:
                        pathlist = list(path)
                        return pathlist[pathlist.index(child):] + [child]

                    # new path
                    if child in nodes:
                        path[child] = get_destinations(child)
                        nodes.remove(child)
                        break
                else:
                    # no more children; pop back up a level
                    path.popitem()
        return None

    def ensure_current_version(self):
        """
        Makes sure the flow is at the current version. If it isn't it will
        migrate the defintion forward updating the flow accordingly.
        """
        if self.version_number < CURRENT_EXPORT_VERSION:
            with self.lock_on(FlowLock.definition):
                version = self.versions.all().order_by('-version').all().first()
                if version:
                    json_flow = version.get_definition_json()
                else:
                    json_flow = self.as_json()

                self.update(json_flow)
                # TODO: After Django 1.8 consider doing a self.refresh_from_db() here

    def update(self, json_dict, user=None, force=False):
        """
        Updates a definition for a flow.
        """

        def get_step_type(dest, rulesets, actionsets):
            if dest:
                if rulesets.get(dest, None):
                    return RULE_SET
                if actionsets.get(dest, None):
                    return ACTION_SET
            return None

        cycle = Flow.detect_invalid_cycles(json_dict)
        if cycle:
            raise FlowException("Found invalid cycle: %s" % cycle)

        try:
            # check whether the flow has changed since this flow was last saved
            if user and not force:
                saved_on = json_dict.get(Flow.METADATA).get(Flow.SAVED_ON, None)
                org = user.get_org()
                tz = org.get_tzinfo()

                if not saved_on or str_to_datetime(saved_on, tz) < self.saved_on:
                    saver = ""
                    if self.saved_by.first_name:
                        saver += "%s " % self.saved_by.first_name
                    if self.saved_by.last_name:
                        saver += "%s" % self.saved_by.last_name

                    if not saver:
                        saver = self.saved_by.username

                    return dict(status="unsaved", description="Flow NOT Saved", saved_on=datetime_to_str(self.saved_on), saved_by=saver)

            top_y = 0
            top_uuid = None

            # load all existing objects into dicts by uuid
            existing_actionsets = dict()
            for actionset in self.action_sets.all():
                existing_actionsets[actionset.uuid] = actionset

            existing_rulesets = dict()
            for ruleset in self.rule_sets.all():
                existing_rulesets[ruleset.uuid] = ruleset

            # set of uuids which we've seen, we use this set to remove objects no longer used in this flow
            seen = set()
            destinations = set()

            # our steps in our current update submission
            current_actionsets = {}
            current_rulesets = {}

            # parse our actions
            for actionset in json_dict.get(Flow.ACTION_SETS, []):

                uuid = actionset.get(Flow.UUID)

                # validate our actions, normalizing them as JSON after reading them
                actions = [_.as_json() for _ in Action.from_json_array(self.org, actionset.get(Flow.ACTIONS))]

                if actions:
                    current_actionsets[uuid] = actions

            for ruleset in json_dict.get(Flow.RULE_SETS, []):
                uuid = ruleset.get(Flow.UUID)
                current_rulesets[uuid] = ruleset
                seen.add(uuid)

            # create all our rule sets
            for ruleset in json_dict.get(Flow.RULE_SETS, []):

                uuid = ruleset.get(Flow.UUID)
                rules = ruleset.get(Flow.RULES)
                label = ruleset.get(Flow.LABEL, None)
                webhook_url = ruleset.get(Flow.WEBHOOK_URL, None)
                webhook_action = ruleset.get(Flow.WEBHOOK_ACTION, None)
                operand = ruleset.get(Flow.OPERAND, None)
                finished_key = ruleset.get(Flow.FINISHED_KEY)
                ruleset_type = ruleset.get(Flow.RULESET_TYPE)
                config = ruleset.get(Flow.CONFIG)

                if not config:
                    config = dict()

                # cap our lengths
                label = label[:64]

                if operand:
                    operand = operand[:128]

                if webhook_url:
                    webhook_url = webhook_url[:255]

                (x, y) = (ruleset.get(Flow.X), ruleset.get(Flow.Y))

                if not top_uuid or y < top_y:
                    top_y = y
                    top_uuid = uuid

                # validate we can parse our rules, this will throw if not
                Rule.from_json_array(self.org, rules)

                for rule in rules:
                    if 'destination' in rule:
                        # if the destination was excluded for not having any actions
                        # remove the connection for our rule too
                        if rule['destination'] not in current_actionsets and rule['destination'] not in seen:
                            rule['destination'] = None
                        else:
                            destination_uuid = rule.get('destination', None)
                            destinations.add(destination_uuid)

                            # determine what kind of destination we are pointing to
                            rule['destination_type'] = get_step_type(destination_uuid,
                                                                     current_rulesets, current_actionsets)

                            # print "Setting destination [%s] type to: %s" % (destination_uuid, rule['destination_type'])

                existing = existing_rulesets.get(uuid, None)

                if existing:
                    existing.label = ruleset.get(Flow.LABEL, None)
                    existing.set_rules_dict(rules)
                    existing.webhook_url = webhook_url
                    existing.webhook_action = webhook_action
                    existing.operand = operand
                    existing.label = label
                    existing.finished_key = finished_key
                    existing.ruleset_type = ruleset_type
                    existing.set_config(config)
                    (existing.x, existing.y) = (x, y)
                    existing.save()
                else:

                    existing = RuleSet.objects.create(flow=self,
                                                      uuid=uuid,
                                                      label=label,
                                                      rules=json.dumps(rules),
                                                      webhook_url=webhook_url,
                                                      webhook_action=webhook_action,
                                                      finished_key=finished_key,
                                                      ruleset_type=ruleset_type,
                                                      operand=operand,
                                                      config=json.dumps(config),
                                                      x=x, y=y)

                existing_rulesets[uuid] = existing

                # update our value type based on our new rules
                existing.value_type = existing.get_value_type()
                RuleSet.objects.filter(pk=existing.pk).update(value_type=existing.value_type)

            # now work through our action sets
            for actionset in json_dict.get(Flow.ACTION_SETS, []):
                uuid = actionset.get(Flow.UUID)

                # skip actionsets without any actions. This happens when there are no valid
                # actions in an actionset such as when deleted groups or flows are the only actions
                if uuid not in current_actionsets:
                    continue

                actions = current_actionsets[uuid]
                seen.add(uuid)

                (x, y) = (actionset.get(Flow.X), actionset.get(Flow.Y))

                if not top_uuid or y < top_y:
                    top_y = y
                    top_uuid = uuid

                existing = existing_actionsets.get(uuid, None)

                # lookup our destination
                destination_uuid = actionset.get('destination')
                destination_type = get_step_type(destination_uuid, current_rulesets, current_actionsets)

                if destination_uuid:
                    if not destination_type:
                        destination_uuid = None

                # only create actionsets if there are actions
                if actions:
                    if existing:
                        # print "Updating %s to point to %s" % (unicode(actions), destination_uuid)
                        existing.destination = destination_uuid
                        existing.destination_type = destination_type
                        existing.set_actions_dict(actions)
                        (existing.x, existing.y) = (x, y)
                        existing.save()
                    else:
                        existing = ActionSet.objects.create(flow=self,
                                                            uuid=uuid,
                                                            destination=destination_uuid,
                                                            destination_type=destination_type,
                                                            actions=json.dumps(actions),
                                                            x=x, y=y)

                        existing_actionsets[uuid] = existing

            # now work through all our objects once more, making sure all uuids map appropriately
            for existing in existing_actionsets.values():
                if not existing.uuid in seen:
                    del existing_actionsets[existing.uuid]
                    existing.delete()

            for existing in existing_rulesets.values():
                if not existing.uuid in seen:
                    # clean up any values on this ruleset
                    Value.objects.filter(ruleset=existing, org=self.org).delete()

                    del existing_rulesets[existing.uuid]
                    existing.delete()

            # make sure all destinations are present though
            for destination in destinations:
                if not destination in existing_rulesets and not destination in existing_actionsets:
                    raise FlowException("Invalid destination: '%s', no matching actionset or ruleset" % destination)

            entry = json_dict.get('entry', None)

            # check if we are pointing to a destination that is no longer valid
            if entry not in existing_rulesets and entry not in existing_actionsets:
                entry = None

            if not entry and top_uuid:
                entry = top_uuid

            # set our entry
            if entry in existing_actionsets:
                self.entry_uuid = entry
                self.entry_type = Flow.ACTIONS_ENTRY
            elif entry in existing_rulesets:
                self.entry_uuid = entry
                self.entry_type = Flow.RULES_ENTRY
            else:
                self.entry_uuid = None
                self.entry_type = None

            # if we have a base language, set that
            self.base_language = json_dict.get('base_language', None)

            # set our metadata
            self.metadata = None
            if Flow.METADATA in json_dict:
                self.metadata = json.dumps(json_dict[Flow.METADATA])

            if user:
                self.saved_by = user
            self.saved_on = timezone.now()
            self.version_number = CURRENT_EXPORT_VERSION
            self.save()

            # clear property cache
            self.clear_props_cache()

            # create a version of our flow for posterity
            if user is None:
                user = self.created_by

            # last version
            version = 1
            last_version = self.versions.order_by('-version').first()
            if last_version:
                version = last_version.version + 1

            # create a new version
            self.versions.create(definition=json.dumps(json_dict),
                                 created_by=user,
                                 modified_by=user,
                                 spec_version=CURRENT_EXPORT_VERSION,
                                 version=version)

            return dict(status="success", description="Flow Saved", saved_on=datetime_to_str(self.saved_on), revision=version)

        except Exception as e:
            import traceback
            traceback.print_exc()

            transaction.rollback()
            transaction.leave_transaction_management()
            raise e

    def __unicode__(self):
        return self.name

    class Meta:
        ordering = ('-modified_on',)


class RuleSet(models.Model):

    TYPE_WAIT_MESSAGE = 'wait_message'
    TYPE_WAIT_RECORDING = 'wait_recording'
    TYPE_WAIT_DIGIT = 'wait_digit'
    TYPE_WAIT_DIGITS = 'wait_digits'
    TYPE_WEBHOOK = 'webhook'
    TYPE_FLOW_FIELD = 'flow_field'
    TYPE_FORM_FIELD = 'form_field'
    TYPE_CONTACT_FIELD = 'contact_field'
    TYPE_EXPRESSION = 'expression'

    TYPE_WAIT = [TYPE_WAIT_MESSAGE, TYPE_WAIT_RECORDING, TYPE_WAIT_DIGIT, TYPE_WAIT_DIGITS]

    TYPE_CHOICES = ((TYPE_WAIT_MESSAGE, "Wait for message"),
                    (TYPE_WAIT_RECORDING, "Wait for recording"),
                    (TYPE_WAIT_DIGIT, "Wait for digit"),
                    (TYPE_WAIT_DIGITS, "Wait for digits"),
                    (TYPE_WEBHOOK, "Webhook"),
                    (TYPE_FLOW_FIELD, "Split on flow field"),
                    (TYPE_CONTACT_FIELD, "Split on contact field"),
                    (TYPE_EXPRESSION, "Split by expression"))

    uuid = models.CharField(max_length=36, unique=True)
    flow = models.ForeignKey(Flow, related_name='rule_sets')

    label = models.CharField(max_length=64, null=True, blank=True,
                             help_text=_("The label for this field"))

    operand = models.CharField(max_length=128, null=True, blank=True,
                               help_text=_("The value that rules will be run against, if None defaults to @step.value"))

    webhook_url = models.URLField(null=True, blank=True, max_length=255,
                            help_text=_("The URL that will be called with the user's response before we run our rules"))

    webhook_action = models.CharField(null=True, blank=True, max_length=8, default='POST',
                                      help_text=_('How the webhook should be executed'))

    rules = models.TextField(help_text=_("The JSON encoded actions for this action set"))

    finished_key = models.CharField(max_length=1, null=True, blank=True,
                                    help_text="During IVR, this is the key to indicate we are done waiting")

    value_type = models.CharField(max_length=1, choices=VALUE_TYPE_CHOICES, default=TEXT,
                                  help_text="The type of value this ruleset saves")

    ruleset_type = models.CharField(max_length=16, choices=TYPE_CHOICES, null=True,
                                    help_text="The type of ruleset")

    response_type = models.CharField(max_length=1, help_text="The type of response that is being saved")

    config = models.TextField(null=True, verbose_name=_("Ruleset Configuration"),
                              help_text=_("RuleSet type specific configuration"))

    x = models.IntegerField()
    y = models.IntegerField()

    created_on = models.DateTimeField(auto_now_add=True, help_text=_("When this ruleset was originally created"))
    modified_on = models.DateTimeField(auto_now=True, help_text=_("When this ruleset was last modified"))

    @classmethod
    def get(cls, flow, uuid):
        return RuleSet.objects.filter(flow=flow, uuid=uuid).select_related('flow', 'flow__org').first()

    @classmethod
    def contains_step(cls, text):

        # remove any padding
        if text:
            text = text.strip()

        # match @step.value or @(step.value)
        return text and text[0] == '@' and 'step' in text

    def config_json(self):
        if not self.config:
            return dict()
        else:
            return json.loads(self.config)

    def set_config(self, config):
        self.config = json.dumps(config)

    def build_uuid_to_category_map(self):
        flow_language = self.flow.base_language

        uuid_to_category = dict()
        ordered_categories = []
        unique_categories = set()

        for rule in self.get_rules():
            label = rule.get_category_name(flow_language) if rule.category else unicode(_("Valid"))

            # ignore "Other" labels
            if label == "Other":
                continue

            # we only want to represent each unique label once
            if not label.lower() in unique_categories:
                unique_categories.add(label.lower())
                ordered_categories.append(dict(label=label, count=0))

            uuid_to_category[rule.uuid] = label

            # this takes care of results that were categorized with different rules that may not exist anymore
            for value in Value.objects.filter(ruleset=self, category=label).order_by('rule_uuid').distinct('rule_uuid'):
                uuid_to_category[value.rule_uuid] = label

        return (ordered_categories, uuid_to_category)

    def get_value_type(self):
        """
        Determines the value type that this ruleset will generate.
        """
        rules = self.get_rules()

        # we keep track of specialized rule types we see
        dec_rules = 0
        dt_rules = 0
        rule_count = 0

        for rule in self.get_rules():
            if not isinstance(rule, TrueTest):
                rule_count += 1

            if isinstance(rule, NumericTest):
                dec_rules += 1
            elif isinstance(rule, DateTest):
                dt_rules += 1

        # no real rules? this is open ended, return
        if rule_count == 0:
            return TEXT

        # if we are all of one type (excluding other) then we are that type
        if dec_rules == len(rules) - 1:
            return DECIMAL
        elif dt_rules == len(rules) - 1:
            return DATETIME
        else:
            return TEXT

    def get_voice_input(self, voice_response, action=None):

        # recordings aren't wrapped input they get tacked on at the end
        if self.ruleset_type == RuleSet.TYPE_WAIT_RECORDING:
            return voice_response
        elif self.ruleset_type == RuleSet.TYPE_WAIT_DIGITS:
            return voice_response.gather(finishOnKey=self.finished_key, timeout=60, action=action)
        else:
            # otherwise we assume it's single digit entry
            return voice_response.gather(numDigits=1, timeout=60, action=action)

    def is_pause(self):
        return self.ruleset_type in RuleSet.TYPE_WAIT

    def find_matching_rule(self, step, run, msg):

        orig_text = None
        if msg:
            orig_text = msg.text

        context = run.flow.build_message_context(run.contact, msg)

        if self.ruleset_type == RuleSet.TYPE_WEBHOOK:
            from temba.api.models import WebHookEvent
            (value, errors) = Msg.substitute_variables(self.webhook_url, run.contact, context,
                                                       org=run.flow.org, url_encode=True)
            result = WebHookEvent.trigger_flow_event(value, self.flow, run, self,
                                                     run.contact, msg, self.webhook_action)

            # rebuild our context again, the webhook may have populated something
            context = run.flow.build_message_context(run.contact, msg)

            rule = self.get_rules()[0]
            rule.category = run.flow.get_base_text(rule.category)

            # return the webhook result body as the value
            return rule, result.body

        else:

            # if it's a form field, construct an expression accordingly
            if self.ruleset_type == RuleSet.TYPE_FORM_FIELD:
                config = self.config_json()
                delim = config.get('field_delimiter', ' ')
                self.operand = '@(FIELD(%s, %d, "%s"))' % (self.operand[1:], config.get('field_index', 0) + 1, delim)

            # if we have a custom operand, figure that out
            text = None
            if self.operand:
                (text, errors) = Msg.substitute_variables(self.operand, run.contact, context, org=run.flow.org)
            elif msg:
                text = msg.text

            try:
                rules = self.get_rules()
                for rule in rules:
                    (result, value) = rule.matches(run, msg, context, text)
                    if result > 0:
                        # treat category as the base category
                        rule.category = run.flow.get_base_text(rule.category)
                        return rule, value
            finally:
                if msg:
                    msg.text = orig_text

            return None, None

    def save_run_value(self, run, rule, value, recording=False):
        value = unicode(value)[:640]
        location_value = None
        dec_value = None
        dt_value = None
        recording_value = None

        if isinstance(value, AdminBoundary):
            location_value = value
        else:
            dt_value = run.flow.org.parse_date(value)
            dec_value = run.flow.org.parse_decimal(value)

        if recording:
            recording_value = value

        # delete any existing values for this ruleset, run and contact, we only store the latest
        Value.objects.filter(contact=run.contact, run=run, ruleset=self).delete()

        Value.objects.create(contact=run.contact, run=run, ruleset=self, category=rule.category, rule_uuid=rule.uuid,
                             string_value=value, decimal_value=dec_value, datetime_value=dt_value,
                             location_value=location_value, recording_value=recording_value, org=run.flow.org)

        # invalidate any cache on this ruleset
        Value.invalidate_cache(ruleset=self)

        # output the new value if in the simulator
        if run.contact.is_test:
            ActionLog.create(run, _("Saved '%s' as @flow.%s") % (value, Flow.label_to_slug(self.label)))

    def get_step_type(self):
        return RULE_SET

    def get_rules_dict(self):
        return json.loads(self.rules)

    def get_rules(self):
        return Rule.from_json_array(self.flow.org, json.loads(self.rules))

    def get_rule_uuids(self):
        return [rule['uuid'] for rule in json.loads(self.rules)]

    def set_rules_dict(self, json_dict):
        self.rules = json.dumps(json_dict)

    def set_rules(self, rules):
        rules_dict = []
        for rule in rules:
            rules_dict.append(rule.as_json())
        self.set_rules_dict(rules_dict)

    def as_json(self):
        return dict(uuid=self.uuid, x=self.x, y=self.y, label=self.label,
                    rules=self.get_rules_dict(), webhook=self.webhook_url, webhook_action=self.webhook_action,
                    finished_key=self.finished_key, ruleset_type=self.ruleset_type, response_type=self.response_type,
                    operand=self.operand, config=self.config_json())

    def __unicode__(self):
        if self.label:
            return "RuleSet: %s - %s" % (self.uuid, self.label)
        else:
            return "RuleSet: %s" % (self.uuid, )



class ActionSet(models.Model):
    uuid = models.CharField(max_length=36, unique=True)
    flow = models.ForeignKey(Flow, related_name='action_sets')

    destination = models.CharField(max_length=36, null=True)
    destination_type = models.CharField(max_length=1, choices=STEP_TYPE_CHOICES, null=True)

    actions = models.TextField(help_text=_("The JSON encoded actions for this action set"))

    x = models.IntegerField()
    y = models.IntegerField()

    created_on = models.DateTimeField(auto_now_add=True, help_text=_("When this action was originally created"))
    modified_on = models.DateTimeField(auto_now=True, help_text=_("When this action was last modified"))

    @classmethod
    def get(cls, flow, uuid):
        return ActionSet.objects.filter(flow=flow, uuid=uuid).select_related('flow', 'flow__org').first()

    def get_reply_message(self):
        actions = self.get_actions()

        if len(actions) == 1 and isinstance(actions[0], ReplyAction):
            return actions[0].msg

        return None

    def get_step_type(self):
        return ACTION_SET

    def execute_actions(self, run, msg, started_flows, execute_reply_action=True):
        actions = self.get_actions()
        msgs = []

        for action in actions:
            if not execute_reply_action and isinstance(action, ReplyAction):
                pass

            elif isinstance(action, StartFlowAction):
                if action.flow.pk in started_flows:
                    pass
                else:
                    msgs += action.execute(run, self.uuid, msg, started_flows)

                    # reload our contact and reassign it to our run, it may have been changed deep down in our child flow
                    run.contact = Contact.objects.get(pk=run.contact.pk)

            else:
                msgs += action.execute(run, self.uuid, msg)

                # actions modify the run.contact, update the msg contact in case they did so
                if msg:
                    msg.contact = run.contact

        return msgs

    def get_actions_dict(self):
        return json.loads(self.actions)

    def get_actions(self):
        return Action.from_json_array(self.flow.org, json.loads(self.actions))

    def set_actions_dict(self, json_dict):
        self.actions = json.dumps(json_dict)

    def set_actions(self, actions):
        actions_dict = []
        for action in actions:
            actions_dict.append(action.as_json())
        self.set_actions_dict(actions_dict)

    def as_json(self):
        return dict(uuid=self.uuid, x=self.x, y=self.y, destination=self.destination, actions=self.get_actions_dict())

    def get_description(self):
        """
        Tries to return a slightly friendly version of the actions in this actionset.
        """
        description = ""
        for action in self.get_actions():
            description += str(action.get_description()) + "\n"

        return description

    def __unicode__(self):
        return "ActionSet: %s" % (self.uuid, )


class FlowVersion(SmartModel):
    """
    JSON definitions for previous flow versions
    """
    flow = models.ForeignKey(Flow, related_name='versions')

    definition = models.TextField(help_text=_("The JSON flow definition"))

    spec_version = models.IntegerField(default=CURRENT_EXPORT_VERSION, help_text=_("The flow version this definition is in"))

    version = models.IntegerField(null=True, help_text=_("Version counter for each definition"))

    @classmethod
    def migrate_definition(cls, json_flow, version, to_version=None):
        if not to_version:
            to_version = CURRENT_EXPORT_VERSION

        from temba.flows import flow_migrations
<<<<<<< HEAD

        while version < to_version:
=======
        while (version < to_version and version < CURRENT_EXPORT_VERSION):
>>>>>>> f230dcdd
            migrate_fn = getattr(flow_migrations, 'migrate_to_version_%d' % (version + 1), None)
            if migrate_fn:
                json_flow = migrate_fn(json_flow)
            version += 1

        return json_flow

    def get_definition_json(self):

        definition = json.loads(self.definition)

        # if it's previous to version 6, wrap the definition to
        # mirror our exports for those versions
        if self.spec_version <= 6:
            definition = dict(definition=definition, flow_type=self.flow.flow_type,
                              expires=self.flow.expires_after_minutes, id=self.flow.pk,
                              revision=self.version, uuid=self.flow.uuid)

        # migrate our definition if necessary
        if self.spec_version < CURRENT_EXPORT_VERSION:
            definition = FlowVersion.migrate_definition(definition, self.spec_version, self.flow)

        return definition

    def as_json(self, include_definition=False):
        return dict(user=dict(email=self.created_by.username,
                    name=self.created_by.get_full_name()),
                    created_on=datetime_to_str(self.created_on),
                    id=self.pk,
                    version=self.spec_version,
                    revision=self.version)


class FlowRun(models.Model):
    org = models.ForeignKey(Org, related_name='runs', db_index=False)

    flow = models.ForeignKey(Flow, related_name='runs')

    contact = models.ForeignKey(Contact, related_name='runs')

    call = models.ForeignKey('ivr.IVRCall', related_name='runs', null=True, blank=True,
                             help_text=_("The call that handled this flow run, only for voice flows"))

    is_active = models.BooleanField(default=True,
                                    help_text=_("Whether this flow run is currently active"))

    fields = models.TextField(blank=True, null=True,
                              help_text=_("A JSON representation of any custom flow values the user has saved away"))

    created_on = models.DateTimeField(default=timezone.now,
                                      help_text=_("When this flow run was created"))

    expires_on = models.DateTimeField(null=True,
                                      help_text=_("When this flow run will expire"))

    expired_on = models.DateTimeField(null=True,
                                      help_text=_("When this flow run expired"))

    modified_on = models.DateTimeField(auto_now=True,
                                       help_text=_("When this flow run was last updated"))

    start = models.ForeignKey('flows.FlowStart', null=True, blank=True, related_name='runs',
                              help_text=_("The FlowStart objects that started this run"))

    @classmethod
    def create(cls, flow, contact, start=None, call=None, fields=None, created_on=None, db_insert=True):
        args = dict(org=flow.org, flow=flow, contact=contact, start=start, call=call, fields=fields)

        if created_on:
            args['created_on'] = created_on

        if db_insert:
            return FlowRun.objects.create(**args)
        else:
            return FlowRun(**args)

    @classmethod
    def normalize_fields(cls, fields, count=-1):
        """
        Turns an arbitrary dictionary into a dictionary containing only string keys and values
        """
        if isinstance(fields, (str, unicode)):
            return fields[:640], count+1

        elif isinstance(fields, numbers.Number):
            return fields, count+1

        elif isinstance(fields, dict):
            count += 1
            field_dict = dict()
            for (k, v) in fields.items():
                (field_dict[k[:255]], count) = FlowRun.normalize_fields(v, count)

                if count >= 128:
                    break

            return field_dict, count

        elif isinstance(fields, list):
            count += 1
            list_dict = dict()
            for (i, v) in enumerate(fields):
                (list_dict[str(i)], count) = FlowRun.normalize_fields(v, count)

                if count >= 128:
                    break

            return list_dict, count

        else:
            return unicode(fields), count+1

    @classmethod
    def do_expire_runs(cls, runs, batch_size=1000):
        """
        Expires a set of runs
        """
        # let's optimize by only selecting what we need and loading the actual ids
        runs = list(runs.order_by('flow').values('id', 'flow'))

        # remove activity for each run, batched by flow
        last_flow = None
        expired_runs = []

        for run in runs:
            if run['flow'] != last_flow:
                if expired_runs:
                    flow = Flow.objects.filter(id=last_flow).first()
                    if flow:
                        flow.remove_active_for_run_ids(expired_runs)
                expired_runs = []
            expired_runs.append(run['id'])
            last_flow = run['flow']

        # same thing for our last batch if we have one
        if expired_runs:
            flow = Flow.objects.filter(id=last_flow).first()
            if flow:
                flow.remove_active_for_run_ids(expired_runs)

        # finally, update our db with the new expirations
        # batch this for 1,000 runs at a time so we don't grab locks for too long
        batches = [runs[i:i + batch_size] for i in range(0, len(runs), batch_size)]
        for batch in batches:
            FlowRun.objects.filter(id__in=[f['id'] for f in batch]).update(is_active=False, expired_on=timezone.now())

    def release(self):

        # remove each of our steps. we do this one at a time
        # so we can decrement the activity properly
        for step in self.steps.all():
            step.release()

        # remove our run from the activity
        with self.flow.lock_on(FlowLock.activity):
            self.flow.remove_active_for_run_ids([self.pk])

        # decrement our total flow count
        r = get_redis_connection()

        with self.flow.lock_on(FlowLock.participation):

            r.incrby(self.flow.get_stats_cache_key(FlowStatsCache.runs_started_count), -1)

            # remove ourselves from the completed runs
            r.srem(self.flow.get_stats_cache_key(FlowStatsCache.runs_completed_count), self.pk)

            # if we are the last run for our contact, remove our contact from the start set
            if FlowRun.objects.filter(flow=self.flow, contact=self.contact).exclude(pk=self.pk).count() == 0:
                r.srem(self.flow.get_stats_cache_key(FlowStatsCache.contacts_started_set), self.contact.pk)

        # lastly delete ourselves
        self.delete()

    def set_completed(self, complete=True, final_step=None, completed_on=None):
        """
        Mark a run as complete. Runs can become incomplete at a later
        data if they re-engage with an updated flow.
        """
        if complete:
            if self.contact.is_test:
                ActionLog.create(self, _('%s has exited this flow') % self.contact.get_display(self.flow.org, short=True))

            now = timezone.now()

            # mark that we left this step
            if final_step:
                final_step.left_on = completed_on if completed_on else now
                final_step.save(update_fields=['left_on'])
                self.flow.remove_active_for_step(final_step)

            # mark this flow as inactive
            self.is_active = False
            self.modified_on = now
            self.save(update_fields=['modified_on', 'is_active'])

        r = get_redis_connection()
        if not self.contact.is_test:
            with self.flow.lock_on(FlowLock.participation):
                key = self.flow.get_stats_cache_key(FlowStatsCache.runs_completed_count)
                if complete:
                    r.sadd(key, self.pk)
                else:
                    r.srem(key, self.pk)

    def update_expiration(self, point_in_time):
        """
        Set our expiration according to the flow settings
        """
        if self.flow.expires_after_minutes:
            now = timezone.now()
            if not point_in_time:
                point_in_time = now
            self.expires_on = point_in_time + timedelta(minutes=self.flow.expires_after_minutes)
            self.modified_on = now

            # save our updated fields
            self.save(update_fields=['expires_on', 'modified_on'])

            # if it's in the past, just expire us now
            if self.expires_on < now:
                self.expire()

    def expire(self):
        self.do_expire_runs(FlowRun.objects.filter(pk=self.pk))

    @classmethod
    def expire_all_for_contacts(cls, contacts):
        runs = cls.objects.filter(is_active=True, contact__in=contacts)
        cls.do_expire_runs(runs)

    def update_fields(self, field_map):
        # validate our field
        (field_map, count) = FlowRun.normalize_fields(field_map)

        if not self.fields:
            self.fields = json.dumps(field_map)
        else:
            existing_map = json.loads(self.fields)
            existing_map.update(field_map)
            self.fields = json.dumps(existing_map)

        self.save(update_fields=['fields'])

    def field_dict(self):
        if self.fields:
            extra = json.loads(self.fields)
            extra['__default__'] = ", ".join("%s: %s" % (_, extra[_]) for _ in sorted(extra.keys()))
            return extra
        else:
            return dict()

    def is_completed(self):
        """
        Whether this run has reached the terminal node in the flow
        """
        terminal_nodes = self.flow.get_terminal_nodes()
        category_nodes = self.flow.get_category_nodes()

        for step in self.steps.all():
            if step.step_uuid in terminal_nodes:
                return True
            elif step.step_uuid in category_nodes and step.left_on is None and step.rule_uuid is not None:
                return True

        return False

    def create_outgoing_ivr(self, text, recording_url, response_to=None):

        # create a Msg object to track what happened
        from temba.msgs.models import DELIVERED, IVR
        msg = Msg.create_outgoing(self.flow.org, self.flow.created_by, self.contact, text, channel=self.call.channel,
                                  response_to=response_to, recording_url=recording_url, status=DELIVERED, msg_type=IVR)

        if msg:
            if recording_url:
                self.voice_response.play(url=recording_url)
            else:
                self.voice_response.say(text)

        return msg


class FlowStepIterator(object):
    """
    Queryset wrapper to chunk queries and reduce in-memory footprint
    """
    def __init__(self, ids, order_by=None, select_related=None, prefetch_related=None, max_obj_num=1000):
        self._ids = ids
        self._order_by = order_by
        self._select_related = select_related
        self._prefetch_related = prefetch_related
        self._generator = self._setup()
        self.max_obj_num = max_obj_num

    def _setup(self):
        for i in xrange(0, len(self._ids), self.max_obj_num):
            chunk_queryset = FlowStep.objects.filter(id__in=self._ids[i:i+self.max_obj_num])

            if self._order_by:
                chunk_queryset = chunk_queryset.order_by(*self._order_by)

            if self._select_related:
                chunk_queryset = chunk_queryset.select_related(*self._select_related)

            if self._prefetch_related:
                chunk_queryset = chunk_queryset.prefetch_related(*self._prefetch_related)

            for obj in chunk_queryset:
                yield obj

    def __iter__(self):
        return self

    def next(self):
        return self._generator.next()


class ExportFlowResultsTask(SmartModel):
    """
    Container for managing our export requests
    """
    org = models.ForeignKey(Org, related_name='flow_results_exports', help_text=_("The Organization of the user."))
    flows = models.ManyToManyField(Flow, related_name='exports', help_text=_("The flows to export"))
    host = models.CharField(max_length=32, help_text=_("The host this export task was created on"))
    task_id = models.CharField(null=True, max_length=64)
    is_finished = models.BooleanField(default=False,
                                      help_text=_("Whether this export is complete"))
    uuid = models.CharField(max_length=36, null=True,
                            help_text=_("The uuid used to name the resulting export file"))

    def start_export(self):
        """
        Starts our export, wrapping it in a try block to make sure we mark it as finished when complete.
        """
        try:
            start = time.time()
            self.do_export()
        finally:
            elapsed = time.time() - start
            analytics.track(self.created_by.username, 'temba.flowresult_export_latency', properties=dict(value=elapsed))

            self.is_finished = True
            self.save(update_fields=['is_finished'])

    def do_export(self):
        from xlwt import Workbook
        book = Workbook()
        max_rows = 65535

        date_format = xlwt.easyxf(num_format_str='MM/DD/YYYY HH:MM:SS')
        small_width = 15 * 256
        medium_width = 20 * 256
        large_width = 100 * 256

        # merge the columns for all of our flows
        columns = []
        flows = self.flows.all()
        with SegmentProfiler("get columns"):
            for flow in flows:
                columns += flow.get_columns()

        org = None
        if flows:
            org = flows[0].org

        org_tz = pytz.timezone(flows[0].org.timezone)

        def as_org_tz(dt):
            if dt:
                return dt.astimezone(org_tz).replace(tzinfo=None)
            else:
                return None

        # create a mapping of column id to index
        column_map = dict()
        for col in range(len(columns)):
            column_map[columns[col].uuid] = 5+col*3

        # build a cache of rule uuid to category name, we want to use the most recent name the user set
        # if possible and back down to the cached rule_category only when necessary
        category_map = dict()

        with SegmentProfiler("rule uuid to category to name"):
            for ruleset in RuleSet.objects.filter(flow__in=flows).select_related('flow'):
                for rule in ruleset.get_rules():
                    category_map[rule.uuid] = rule.get_category_name(ruleset.flow.base_language)

        with SegmentProfiler("calculate all steps"):
            all_steps = FlowStep.objects.filter(run__flow__in=flows, step_type=RULE_SET)\
                                        .order_by('contact', 'run', 'arrived_on', 'pk')

        # count of unique flow runs
        with SegmentProfiler("# of runs"):
            all_runs_count = all_steps.values('run').distinct().count()

        # count of unique contacts
        with SegmentProfiler("# of contacts"):
            contacts_count = all_steps.values('contact').distinct().count()

        # grab the ids for all our steps so we don't have to ever calculate them again
        with SegmentProfiler("calculate step ids"):
            all_steps = FlowStep.objects.filter(run__flow__in=flows)\
                                        .order_by('contact', 'run', 'arrived_on', 'pk')\
                                        .values('id')
            step_ids = [s['id'] for s in all_steps]

        # build our sheets
        run_sheets = []
        total_run_sheet_count = 0

        # the full sheets we need for runs
        for i in range(all_runs_count / max_rows + 1):
            total_run_sheet_count += 1
            name = "Runs" if (i+1) <= 1 else "Runs (%d)" % (i+1)
            sheet = book.add_sheet(name, cell_overwrite_ok=True)
            run_sheets.append(sheet)

        total_merged_run_sheet_count = 0

        # the full sheets we need for contacts
        for i in range(contacts_count / max_rows + 1):
            total_merged_run_sheet_count += 1
            name = "Contacts" if (i+1) <= 1 else "Contacts (%d)" % (i+1)
            sheet = book.add_sheet(name, cell_overwrite_ok=True)
            run_sheets.append(sheet)

        # then populate their header columns
        for sheet in run_sheets:
            # build up our header row
            sheet.write(0, 0, "Phone")
            sheet.write(0, 1, "Name")
            sheet.write(0, 2, "Groups")
            sheet.write(0, 3, "First Seen")
            sheet.write(0, 4, "Last Seen")

            sheet.col(0).width = small_width
            sheet.col(1).width = medium_width
            sheet.col(2).width = medium_width
            sheet.col(3).width = medium_width
            sheet.col(4).width = medium_width

            for col in range(len(columns)):
                ruleset = columns[col]
                sheet.write(0, 5+col*3, "%s (Category) - %s" % (unicode(ruleset.label), unicode(ruleset.flow.name)))
                sheet.write(0, 5+col*3+1, "%s (Value) - %s" % (unicode(ruleset.label), unicode(ruleset.flow.name)))
                sheet.write(0, 5+col*3+2, "%s (Text) - %s" % (unicode(ruleset.label), unicode(ruleset.flow.name)))
                sheet.col(5+col*3).width = 15 * 256
                sheet.col(5+col*3+1).width = 15 * 256
                sheet.col(5+col*3+2).width = 15 * 256

        run_row = 0
        merged_row = 0
        msg_row = 0

        latest = None
        earliest = None

        last_run = 0
        last_contact = None

        # index of sheets that we are currently writing to
        run_sheet_index = 0
        merged_run_sheet_index = total_run_sheet_count
        msg_sheet_index = 0

        # get our initial runs and merged runs to write to
        runs = book.get_sheet(run_sheet_index)
        merged_runs = book.get_sheet(merged_run_sheet_index)
        msgs = None

        processed_steps = 0
        total_steps = len(step_ids)
        start = time.time()
        flow_names = ", ".join([f['name'] for f in self.flows.values('name')])

        for run_step in FlowStepIterator(step_ids,
                                         order_by=['contact', 'run', 'arrived_on', 'pk'],
                                         select_related=['run', 'contact'],
                                         prefetch_related=['messages', 'messages__channel', 'contact__all_groups']):

            processed_steps += 1
            if processed_steps % 10000 == 0:
                print "Export of %s - %d%% complete in %0.2fs" % \
                      (flow_names, processed_steps * 100 / total_steps, time.time() - start)

            # skip over test contacts
            if run_step.contact.is_test:
                continue

            # if this is a rule step, write out the value collected
            if run_step.step_type == RULE_SET:

                if last_contact != run_step.contact.pk:
                    if merged_row % 1000 == 0:
                        merged_runs.flush_row_data()

                    merged_row += 1

                    if merged_row > max_rows:
                        # get the next sheet to use for Contacts
                        merged_row = 1
                        merged_run_sheet_index += 1
                        merged_runs = book.get_sheet(merged_run_sheet_index)

                # a new run
                if last_run != run_step.run.pk:
                    earliest = None
                    latest = None

                    if run_row % 1000 == 0:
                        runs.flush_row_data()

                    run_row += 1

                    if run_row > max_rows:
                        # get the next sheet to use for Runs
                        run_row = 1
                        run_sheet_index += 1
                        runs = book.get_sheet(run_sheet_index)

                    # build up our group names
                    group_names = []
                    for group in run_step.contact.all_groups.all():
                        if group.group_type == ContactGroup.TYPE_USER_DEFINED:
                            group_names.append(group.name)

                    group_names.sort()
                    groups = ", ".join(group_names)

                    runs.write(run_row, 0, run_step.contact.get_urn_display(org=org, scheme=TEL_SCHEME, full=True))
                    runs.write(run_row, 1, run_step.contact.name)
                    runs.write(run_row, 2, groups)

                    merged_runs.write(merged_row, 0, run_step.contact.get_urn_display(org=org, scheme=TEL_SCHEME, full=True))
                    merged_runs.write(merged_row, 1, run_step.contact.name)
                    merged_runs.write(merged_row, 2, groups)

                if not latest or latest < run_step.arrived_on:
                    latest = run_step.arrived_on

                if not earliest or earliest > run_step.arrived_on:
                    earliest = run_step.arrived_on

                if earliest:
                    runs.write(run_row, 3, as_org_tz(earliest), date_format)
                    merged_runs.write(merged_row, 3, as_org_tz(earliest), date_format)

                if latest:
                    runs.write(run_row, 4, as_org_tz(latest), date_format)
                    merged_runs.write(merged_row, 4, as_org_tz(latest), date_format)

                # write the step data
                col = column_map.get(run_step.step_uuid, 0)
                if col:
                    category = category_map.get(run_step.rule_uuid, None)
                    if category:
                        runs.write(run_row, col, category)
                        merged_runs.write(merged_row, col, category)
                    elif run_step.rule_category:
                        runs.write(run_row, col, run_step.rule_category)
                        merged_runs.write(merged_row, col, run_step.rule_category)

                    value = run_step.rule_value
                    if value:
                        runs.write(run_row, col+1, value)
                        merged_runs.write(merged_row, col+1, value)

                    text = run_step.get_text()
                    if text:
                        runs.write(run_row, col+2, text)
                        merged_runs.write(merged_row, col+2, text)

                last_run = run_step.run.pk
                last_contact = run_step.contact.pk

            # write out any message associated with this step
            if run_step.get_text():
                msg_row += 1

                if msg_row % 1000 == 0:
                    msgs.flush_row_data()

                if msg_row > max_rows or not msgs:
                    msg_row = 1
                    msg_sheet_index += 1

                    name = "Messages" if (msg_sheet_index+1) <= 1 else "Messages (%d)" % (msg_sheet_index+1)
                    msgs = book.add_sheet(name)

                    msgs.write(0, 0, "Phone")
                    msgs.write(0, 1, "Name")
                    msgs.write(0, 2, "Date")
                    msgs.write(0, 3, "Direction")
                    msgs.write(0, 4, "Message")
                    msgs.write(0, 5, "Channel")

                    msgs.col(0).width = small_width
                    msgs.col(1).width = medium_width
                    msgs.col(2).width = medium_width
                    msgs.col(3).width = small_width
                    msgs.col(4).width = large_width
                    msgs.col(5).width = small_width

                msgs.write(msg_row, 0, run_step.contact.get_urn_display(org=org, scheme=TEL_SCHEME, full=True))
                msgs.write(msg_row, 1, run_step.contact.name)
                arrived_on = as_org_tz(run_step.arrived_on)

                msgs.write(msg_row, 2, arrived_on, date_format)
                if run_step.step_type == RULE_SET:
                    msgs.write(msg_row, 3, "IN")
                else:
                    msgs.write(msg_row, 3, "OUT")

                msgs.write(msg_row, 4, run_step.get_text())
                msgs.write(msg_row, 5, run_step.get_channel_name())

        temp = NamedTemporaryFile(delete=True)
        book.save(temp)
        temp.flush()

        # initialize the UUID which we will save results as
        self.uuid = str(uuid4())
        self.save(update_fields=['uuid'])

        # save as file asset associated with this task
        from temba.assets.models import AssetType
        from temba.assets.views import get_asset_url

        store = AssetType.results_export.store
        store.save(self.pk, File(temp), 'xls')

        subject = "Your export is ready"
        template = 'flows/email/flow_export_download'

        from temba.middleware import BrandingMiddleware
        branding = BrandingMiddleware.get_branding_for_host(self.host)
        download_url = branding['link'] + get_asset_url(AssetType.results_export, self.pk)

        # force a gc
        import gc
        gc.collect()

        # only send the email if this is production
        send_temba_email(self.created_by.username, subject, template, dict(flows=flows, link=download_url), branding)


class ActionLog(models.Model):
    """
    Log of an event that occurred whilst executing a flow in the simulator
    """
    LEVEL_INFO = 'I'
    LEVEL_WARN = 'W'
    LEVEL_ERROR = 'E'
    LEVEL_CHOICES = ((LEVEL_INFO, _("Info")), (LEVEL_WARN, _("Warning")), (LEVEL_ERROR, _("Error")))

    run = models.ForeignKey(FlowRun, related_name='logs')

    text = models.TextField(help_text=_("Log event text"))

    level = models.CharField(max_length=1, choices=LEVEL_CHOICES, default=LEVEL_INFO, help_text=_("Log event level"))

    created_on = models.DateTimeField(auto_now_add=True, help_text=_("When this log event occurred"))

    @classmethod
    def create(cls, run, text, level=LEVEL_INFO, safe=False):
        if not safe:
            text = escape(text)

        text = text.replace('\n', "<br/>")

        try:
            return ActionLog.objects.create(run=run, text=text, level=level)
        except Exception:
            return None  # it's possible our test run can be deleted out from under us

    @classmethod
    def info(cls, run, text, safe=False):
        return cls.create(run, text, cls.LEVEL_INFO, safe)

    @classmethod
    def warn(cls, run, text, safe=False):
        return cls.create(run, text, cls.LEVEL_WARN, safe)

    @classmethod
    def error(cls, run, text, safe=False):
        return cls.create(run, text, cls.LEVEL_ERROR, safe)

    def as_json(self):
        return dict(id=self.id,
                    direction="O",
                    level=self.level,
                    text=self.text,
                    created_on=self.created_on.strftime('%x %X'),
                    model="log")

    def simulator_json(self):
        return self.as_json()


class FlowStep(models.Model):
    run = models.ForeignKey(FlowRun, related_name='steps')

    contact = models.ForeignKey(Contact, related_name='flow_steps')

    step_type = models.CharField(max_length=1, choices=STEP_TYPE_CHOICES,

                                 help_text=_("What type of node was visited"))
    step_uuid = models.CharField(max_length=36, db_index=True,
                                 help_text=_("The UUID of the ActionSet or RuleSet for this step"))

    rule_uuid = models.CharField(max_length=36, null=True,
                                 help_text=_("For uuid of the rule that matched on this ruleset, null on ActionSets"))
    rule_category = models.CharField(max_length=36, null=True,
                                     help_text=_("The category label that matched on this ruleset, null on ActionSets"))

    rule_value = models.CharField(max_length=640, null=True,
                                  help_text=_("The value that was matched in our category for this ruleset, null on ActionSets"))

    rule_decimal_value = models.DecimalField(max_digits=36, decimal_places=8, null=True,
                                             help_text=_("The decimal value that was matched in our category for this ruleset, null on ActionSets or if a non numeric rule was matched"))

    next_uuid = models.CharField(max_length=36, null=True,
                                 help_text=_("The uuid of the next step type we took"))

    arrived_on = models.DateTimeField(help_text=_("When the user arrived at this step in the flow"))

    left_on = models.DateTimeField(null=True, db_index=True,
                                   help_text=_("When the user left this step in the flow"))

    messages = models.ManyToManyField(Msg,
                                      null=True,
                                      related_name='steps',
                                      help_text=_("Any messages that are associated with this step (either sent or received)"))



    @classmethod
    def from_json(cls, json_obj, flow, run, previous_rule=None):

        node = json_obj['node']
        arrived_on = json_date_to_datetime(json_obj['arrived_on'])

        # find and update the previous step
        prev_step = FlowStep.objects.filter(run=run).order_by('-left_on').first()
        if prev_step:
            prev_step.left_on = arrived_on
            prev_step.next_uuid = node.uuid
            prev_step.save(update_fields=('left_on', 'next_uuid'))

        # generate the messages for this step
        msgs = []
        if node.is_ruleset():
            if node.is_pause():
                incoming = Msg.create_incoming(org=run.org, contact=run.contact, text=json_obj['rule']['text'],
                                               msg_type=FLOW, status=HANDLED, date=arrived_on,
                                               channel=None, urn=None)
            else:
                incoming = Msg.objects.filter(org=run.org, direction=INCOMING, steps__run=run).order_by('-pk').first()

            msgs.append(incoming)
        else:
            actions = Action.from_json_array(flow.org, json_obj['actions'])

            last_incoming = Msg.objects.filter(org=run.org, direction=INCOMING, steps__run=run).order_by('-pk').first()

            for action in actions:
                msgs += action.execute(run, node.uuid, msg=last_incoming, offline_on=arrived_on)

        step = flow.add_step(run, node, msgs=msgs, previous_step=prev_step, arrived_on=arrived_on, rule=previous_rule)

        if node.is_ruleset():
            rule_uuid = json_obj['rule']['uuid']
            rule_value = json_obj['rule']['value']
            rule_category = json_obj['rule']['category']

            # update the value if we have an existing ruleset
            ruleset = RuleSet.objects.filter(flow=flow, uuid=node.uuid).first()
            if ruleset:
                rule = None
                for r in ruleset.get_rules():
                    if r.uuid == rule_uuid:
                        rule = r
                        break

                if not rule:
                    raise ValueError("No such rule with UUID %s" % rule_uuid)

                rule.category = rule_category
                ruleset.save_run_value(run, rule, rule_value)

            # update our step with our rule details
            step.rule_uuid = rule_uuid
            step.rule_category = rule_category
            step.rule_value = rule_value

            try:
                step.rule_decimal_value = Decimal(json_obj['rule']['value'])
            except Exception:
                pass

            step.save(update_fields=('rule_uuid', 'rule_category', 'rule_value', 'rule_decimal_value'))

        return step

    @classmethod
    def get_active_steps_for_contact(cls, contact, step_type=None):

        steps = FlowStep.objects.filter(run__is_active=True, run__flow__is_active=True, run__contact=contact, left_on=None)

        # don't consider voice steps, those are interactive
        steps = steps.exclude(run__flow__flow_type=Flow.VOICE)

        # real contacts don't deal with archived flows
        if not contact.is_test:
            steps = steps.filter(run__flow__is_archived=False)

        if step_type:
            steps = steps.filter(step_type=step_type)

        steps = steps.order_by('-pk')

        # optimize lookups
        return steps.select_related('run', 'run__flow', 'run__contact', 'run__flow__org')

    @classmethod
    def get_step_messages(cls, steps):
        messages = None
        for step in steps:
            step_messages = step.messages.all()
            if not messages:
                messages = step_messages
            else:
                messages = messages | step_messages

        if messages:
            return messages.order_by('created_on')
        return messages

    def release(self):
        if not self.contact.is_test:
            self.run.flow.remove_visits_for_step(self)

        # finally delete us
        self.delete()

    def save_rule_match(self, rule, value):
        self.rule_category = rule.category
        self.rule_uuid = rule.uuid

        if value is None:
            value = ''
        self.rule_value = unicode(value)[:640]

        if isinstance(value, Decimal):
            self.rule_decimal_value = value

        self.save(update_fields=['rule_category', 'rule_uuid', 'rule_value', 'rule_decimal_value'])

    def response_to(self):
        if self.messages.all():
            msg = self.messages.all().first()
            previous = self.run.contact.messages.filter(direction=OUTGOING, pk__lt=msg.pk).order_by('-pk').first()
            if previous:
                return previous.text

    def get_text(self):
        msg = self.messages.all().first()
        if msg:
            return msg.text

    def get_channel_name(self):
        msg = self.messages.all().first()
        if msg:
            return msg.channel.name

    def add_message(self, msg):
        self.messages.add(msg)

        # incoming non-IVR messages won't have a type yet so update that
        if not msg.msg_type or msg.msg_type == INBOX:
            msg.msg_type = FLOW
            msg.save(update_fields=['msg_type'])

    def get_step(self):
        """
        Returns either the RuleSet or ActionSet associated with this FlowStep
        """
        if self.step_type == RULE_SET:
            return RuleSet.objects.filter(uuid=self.step_uuid).first()
        else:
            return ActionSet.objects.filter(uuid=self.step_uuid).first()

    def __unicode__(self):
        return "%s - %s:%s" % (self.run.contact, self.step_type, self.step_uuid)

    class Meta:
        index_together = ['step_uuid', 'next_uuid', 'rule_uuid', 'left_on']



PENDING = 'P'
STARTING = 'S'
COMPLETE = 'C'
FAILED = 'F'

FLOW_START_STATUS_CHOICES = ((PENDING, "Pending"),
                             (STARTING, "Starting"),
                             (COMPLETE, "Complete"),
                             (FAILED, "Failed"))

class FlowStart(SmartModel):
    flow = models.ForeignKey(Flow, related_name='starts',
                             help_text=_("The flow that is being started"))
    groups = models.ManyToManyField(ContactGroup, null=True, blank=True,
                                    help_text=_("Groups that will start the flow"))
    contacts = models.ManyToManyField(Contact, null=True, blank=True,
                                      help_text=_("Contacts that will start the flow"))
    restart_participants = models.BooleanField(default=True,
                                               help_text=_("Whether to restart any participants already in this flow"))
    contact_count = models.IntegerField(default=0,
                                        help_text=_("How many unique contacts were started down the flow"))
    status = models.CharField(max_length=1, default='P', choices=FLOW_START_STATUS_CHOICES,
                              help_text=_("The status of this flow start"))

    def start(self):
        self.status = STARTING
        self.save(update_fields=['status'])

        try:
            groups = [g for g in self.groups.all()]
            contacts = [c for c in self.contacts.all().only('is_test')]

            self.flow.start(groups, contacts, restart_participants=self.restart_participants, flow_start=self)

        except Exception as e:
            import traceback
            traceback.print_exc(e)

            self.status = FAILED
            self.save(update_fields=['status'])
            raise e

    def update_status(self):
        # only update our status to complete if we have started as many runs as our total contact count
        if self.runs.count() == self.contact_count:
            self.status = COMPLETE
            self.save(update_fields=['status'])

    def __unicode__(self):
        return "FlowStart %d (Flow %d)" % (self.id, self.flow_id)


class FlowLabel(models.Model):
    name = models.CharField(max_length=64, verbose_name=_("Name"),
                            help_text=_("The name of this flow label"))
    parent = models.ForeignKey('FlowLabel', verbose_name=_("Parent"), null=True, related_name="children")
    org = models.ForeignKey(Org)

    def get_flows_count(self):
        """
        Returns the count of flows tagged with this label or one of its children
        """
        return self.get_flows().count()

    def get_flows(self):
        return Flow.objects.filter(Q(labels=self) | Q(labels__parent=self)).filter(is_archived=False).distinct()

    @classmethod
    def create_unique(cls, base, org, parent=None):

        base = base.strip()

        # truncate if necessary
        if len(base) > 32:
            base = base[:32]

        # find the next available label by appending numbers
        count = 2
        while FlowLabel.objects.filter(name=base, org=org, parent=parent):
            # make room for the number
            if len(base) >= 32:
                base = base[:30]
            last = str(count - 1)
            if base.endswith(last):
                base = base[:-len(last)]
            base = "%s %d" % (base.strip(), count)
            count += 1

        return FlowLabel.objects.create(name=base, org=org, parent=parent)

    @classmethod
    def generate_label(cls, org, text, fallback):

        # TODO: POS tagging might be better here using nltk
        # tags = nltk.pos_tag(nltk.word_tokenize(str(obj.question).lower()))

        # remove punctuation and split into words
        words = unidecode(text).lower().translate(maketrans("", ""), punctuation)
        words = words.split(' ')

        # now look for some label candidates based on word length
        labels = []
        take_next = False
        for word in words:

            # ignore stop words
            if word.lower() in STOP_WORDS:
                continue

            if not labels:
                labels.append(word)
                take_next = True
            elif len(word) == len(labels[0]):
                labels.append(word)
                take_next = True
            elif len(word) > len(labels[0]):
                labels = [word]
                take_next = True
            elif take_next:
                labels.append(word)
                take_next = False

        label = " ".join(labels)

        if not label:
            label = fallback

        label = FlowLabel.create_unique(label, org)
        return label

    def toggle_label(self, flows, add):
        changed = []

        for flow in flows:
            # if we are adding the flow label and this flow doesnt have it, add it
            if add:
                if not flow.labels.filter(pk=self.pk):
                    flow.labels.add(self)
                    changed.append(flow.pk)

            # otherwise, remove it if not already present
            else:
                if flow.labels.filter(pk=self.pk):
                    flow.labels.remove(self)
                    changed.append(flow.pk)

        return changed

    def __unicode__(self):
        if self.parent:
            return "%s > %s" % (self.parent, self.name)
        return self.name

    class Meta:
        unique_together = ('name', 'parent', 'org')

__flow_user = None
def get_flow_user():
    global __flow_user
    if not __flow_user:
        user = User.objects.filter(username='flow').first()
        if user:
            __flow_user = user
        else:
            user = User.objects.create_user('flow')
            user.groups.add(Group.objects.get(name='Service Users'))
            __flow_user = user

    return __flow_user


class Action(object):
    TYPE = 'type'
    __action_mapping = None

    @classmethod
    def from_json(cls, org, json):
        if not cls.__action_mapping:
            cls.__action_mapping = {
                ReplyAction.TYPE: ReplyAction,
                SendAction.TYPE: SendAction,
                AddToGroupAction.TYPE: AddToGroupAction,
                DeleteFromGroupAction.TYPE: DeleteFromGroupAction,
                AddLabelAction.TYPE: AddLabelAction,
                EmailAction.TYPE: EmailAction,
                APIAction.TYPE: APIAction,
                SaveToContactAction.TYPE: SaveToContactAction,
                SetLanguageAction.TYPE: SetLanguageAction,
                StartFlowAction.TYPE: StartFlowAction,
                SayAction.TYPE: SayAction,
                PlayAction.TYPE: PlayAction,
                TriggerFlowAction.TYPE: TriggerFlowAction,
            }

        type = json.get(cls.TYPE, None)
        if not type: # pragma: no cover
            raise FlowException("Action definition missing 'type' attribute: %s" % json)

        if not type in cls.__action_mapping: # pragma: no cover
            raise FlowException("Unknown action type '%s' in definition: '%s'" % (type, json))

        return cls.__action_mapping[type].from_json(org, json)

    @classmethod
    def from_json_array(cls, org, json):
        actions = []
        for inner in json:
            action = Action.from_json(org, inner)
            if action:
                actions.append(action)
        return actions

    def get_description(self):
        return str(self.__class__)


class EmailAction(Action):
    """
    Sends an email to someone
    """
    TYPE = 'email'
    EMAILS = 'emails'
    SUBJECT = 'subject'
    MESSAGE = 'msg'

    def __init__(self, emails, subject, message):
        if not emails:
            raise FlowException("Email actions require at least one recipient")

        self.emails = emails
        self.subject = subject
        self.message = message

    @classmethod
    def from_json(cls, org, json):
        emails = json.get(EmailAction.EMAILS)
        message = json.get(EmailAction.MESSAGE)
        subject = json.get(EmailAction.SUBJECT)
        return EmailAction(emails, subject, message)

    def as_json(self):
        return dict(type=EmailAction.TYPE, emails=self.emails, subject=self.subject, msg=self.message)

    def execute(self, run, actionset_uuid, msg, offline_on=None):
        from .tasks import send_email_action_task

        # build our message from our flow variables
        message_context = run.flow.build_message_context(run.contact, msg)
        (message, errors) = Msg.substitute_variables(self.message, run.contact, message_context, org=run.flow.org)
        (subject, errors) = Msg.substitute_variables(self.subject, run.contact, message_context, org=run.flow.org)

        emails = []
        for email in self.emails:
            if email[0] == '@':
                (email, errors) = Msg.substitute_variables(email, run.contact, message_context, org=run.flow.org)
            # TODO: validate email format
            emails.append(email)

        if not run.contact.is_test:
            send_email_action_task.delay(emails, subject, message)
        else:
            log_txt = _("\"%s\" would be sent to %s") % (message, ", ".join(emails))
            ActionLog.create(run, log_txt)
        return []

    @classmethod
    def send_email(cls, emails, subject, message):
        from_email = getattr(settings, 'DEFAULT_FROM_EMAIL', 'website@rapidpro.io')

        # do not send unless we are in a prod environment
        if not settings.SEND_EMAILS:
            print "!! Skipping email send, SEND_EMAILS set to False"
        else:
            # make sure the subject is single line; replace '\t\n\r\f\v' to ' '
            subject = regex.sub('\s+', ' ', subject, regex.V0)
            send_mail(subject, message, from_email, emails)

    def get_description(self):
        return "Email to %s with subject %s" % (",".join(self.emails), self.subject)


class APIAction(Action):
    """
    Forwards the steps in this flow to the webhook (if any)
    """
    TYPE = 'api'
    ACTION = 'action'

    def __init__(self, webhook, action='POST'):
        self.webhook = webhook
        self.action = action

    @classmethod
    def from_json(cls, org, json):
        return APIAction(json.get('webhook', org.get_webhook_url()), json.get('action', 'POST'))

    def as_json(self):
        return dict(type=APIAction.TYPE, webhook=self.webhook, action=self.action)

    def execute(self, run, actionset_uuid, msg, offline_on=None):
        from temba.api.models import WebHookEvent

        message_context = run.flow.build_message_context(run.contact, msg)
        (value, errors) = Msg.substitute_variables(self.webhook, run.contact, message_context,
                                         org=run.flow.org, url_encode=True)
        WebHookEvent.trigger_flow_event(value, run.flow, run, actionset_uuid, run.contact, msg, self.action)
        return []

    def get_description(self):
        return "API call to %s" % self.webhook


class AddToGroupAction(Action):
    """
    Adds the user to a group
    """
    TYPE = 'add_group'
    GROUP = 'group'
    GROUPS = 'groups'
    ID = 'id'
    NAME = 'name'

    def __init__(self, groups):
        self.groups = groups

    @classmethod
    def from_json(cls, org, json):
        return AddToGroupAction(AddToGroupAction.get_groups(org, json))

    @classmethod
    def get_groups(cls, org, json):

        # for backwards compatibility
        group_data = json.get(AddToGroupAction.GROUP, None)
        if not group_data:
            group_data = json.get(AddToGroupAction.GROUPS)
        else:
            group_data = [group_data]

        groups = []
        for g in group_data:
            if isinstance(g, dict):
                group_id = g.get(AddToGroupAction.ID, None)
                group_name = g.get(AddToGroupAction.NAME)

                try:
                    group_id = int(group_id)
                except:
                    group_id = -1

                if group_id and ContactGroup.user_groups.filter(org=org, id=group_id).first():
                    group = ContactGroup.user_groups.filter(org=org, id=group_id).first()
                    if not group.is_active:
                        group.is_active = True
                        group.save(update_fields=['is_active'])
                elif ContactGroup.user_groups.filter(org=org, name=group_name, is_active=True).first():
                    group = ContactGroup.user_groups.filter(org=org, name=group_name, is_active=True).first()
                else:
                    group = ContactGroup.create(org, org.created_by, group_name)

                if group:
                    groups.append(group)
            else:
                if g and g[0] == '@':
                    groups.append(g)
                else:
                    group = ContactGroup.user_groups.filter(org=org, name=g, is_active=True)
                    if group:
                        groups.append(group[0])
                    else:
                        groups.append(ContactGroup.create(org, org.get_user(), g))
        return groups

    def as_json(self):
        groups = []
        for g in self.groups:
            if isinstance(g, ContactGroup):
                groups.append(dict(id=g.pk, name=g.name))
            else:
                groups.append(g)

        return dict(type=self.get_type(), groups=groups)

    def get_type(self):
        return AddToGroupAction.TYPE

    def execute(self, run, actionset_uuid, msg, offline_on=None):
        contact = run.contact
        add = AddToGroupAction.TYPE == self.get_type()

        if contact:
            for group in self.groups:
                if not isinstance(group, ContactGroup):
                    contact = run.contact
                    message_context = run.flow.build_message_context(contact, msg)
                    (value, errors) = Msg.substitute_variables(group, contact, message_context, org=run.flow.org)
                    group = None

                    if not errors:
                        try:
                            group = ContactGroup.user_groups.get(org=contact.org, name=value, is_active=True)
                        except ContactGroup.DoesNotExist:
                            user = get_flow_user()
                            try:
                                group = ContactGroup.create(contact.org, user, name=value)
                                if run.contact.is_test:
                                    ActionLog.info(run, _("Group '%s' created") % value)
                            except ValueError:
                                    ActionLog.error(run, _("Unable to create group with name '%s'") % value)
                    else:
                        ActionLog.error(run, _("Group name could not be evaluated: %s") % ', '.join(errors))

                if group:
                    group.update_contacts([contact], add)
                    if run.contact.is_test:
                        if add:
                            ActionLog.info(run, _("Added %s to %s") % (run.contact.name, group.name))
                        else:
                            ActionLog.info(run, _("Removed %s from %s") % (run.contact.name, group.name))
        return []

    def get_description(self):
        return "Added to group %s" % (", ".join([g.name for g in self.groups]))


class DeleteFromGroupAction(AddToGroupAction):
    """
    Removes the user from a group
    """
    TYPE = 'del_group'

    def get_type(self):
        return DeleteFromGroupAction.TYPE

    @classmethod
    def from_json(cls, org, json):
        return DeleteFromGroupAction(DeleteFromGroupAction.get_groups(org, json))

    def get_description(self):
        return "Removed from group %s" % ", ".join([g.name for g in self.groups])

class AddLabelAction(Action):
    """
    Add a label to the incoming message
    """
    TYPE = 'add_label'
    LABELS = 'labels'
    ID = 'id'
    NAME = 'name'

    def __init__(self, labels):
        self.labels = labels

    @classmethod
    def from_json(cls, org, json):
        labels_data = json.get(AddLabelAction.LABELS)

        labels = []
        for l_data in labels_data:
            if isinstance(l_data, dict):
                label_id = l_data.get(AddLabelAction.ID, None)
                label_name = l_data.get(AddLabelAction.NAME)

                try:
                    label_id = int(label_id)
                except (TypeError, ValueError):
                    label_id = 0

                if label_id and Label.label_objects.filter(org=org, id=label_id).first():
                    label = Label.label_objects.filter(org=org, id=label_id).first()
                    if label:
                        labels.append(label)
                else:
                    labels.append(Label.get_or_create(org, org.get_user(), label_name))

            elif isinstance(l_data, basestring):
                if l_data and l_data[0] == '@':
                    # label name is a variable substitution
                    labels.append(l_data)
                else:
                    labels.append(Label.get_or_create(org, org.get_user(), l_data))
            else:
                raise ValueError("Label data must be a dict or string")

        return AddLabelAction(labels)

    def as_json(self):
        labels = []
        for action_label in self.labels:
            if isinstance(action_label, Label):
                labels.append(dict(id=action_label.pk, name=action_label.name))
            else:
                labels.append(action_label)

        return dict(type=self.get_type(), labels=labels)

    def get_type(self):
        return AddLabelAction.TYPE

    def execute(self, run, actionset_uuid, msg, offline_on=None):
        for label in self.labels:
            if not isinstance(label, Label):
                contact = run.contact
                message_context = run.flow.build_message_context(contact, msg)
                (value, errors) = Msg.substitute_variables(label, contact, message_context, org=run.flow.org)

                if not errors:
                    try:
                        label = Label.get_or_create(contact.org, contact.org.get_user(), value)
                        if run.contact.is_test:
                            ActionLog.info(run, _("Label '%s' created") % label.name)
                    except ValueError:
                        ActionLog.error(run, _("Unable to create label with name '%s'") % label.name)
                else:
                    label = None
                    ActionLog.error(run, _("Label name could not be evaluated: %s") % ', '.join(errors))

            if label and msg and msg.pk:
                if run.contact.is_test:
                    # don't really add labels to simulator messages
                    ActionLog.info(run, _("Added %s label to msg '%s'") % (label.name, msg.text))
                else:
                    label.toggle_label([msg], True)
        return []

    def get_description(self):
        return "Added label %s" % self.labels


class SayAction(Action):
    """
    Voice action for reading some text to a user
    """
    TYPE = 'say'
    MESSAGE = 'msg'
    UUID = 'uuid'
    RECORDING = 'recording'

    def __init__(self, uuid, msg, recording):
        self.uuid = uuid
        self.msg = msg
        self.recording = recording

    @classmethod
    def from_json(cls, org, json):
        return SayAction(json.get(SayAction.UUID, None),
                         json.get(SayAction.MESSAGE, None),
                         json.get(SayAction.RECORDING, None))

    def as_json(self):
        return dict(type=SayAction.TYPE, msg=self.msg,
                    uuid=self.uuid, recording=self.recording)

    def execute(self, run, actionset_uuid, event, offline_on=None):

        recording_url = None
        if self.recording:

            # localize our recording
            recording = run.flow.get_localized_text(self.recording, run.contact)

            # if we have a localized recording, create the url
            if recording:
                recording_url = "https://%s/%s" % (settings.AWS_BUCKET_DOMAIN, recording)

        # localize the text for our message, need this either way for logging
        message = run.flow.get_localized_text(self.msg, run.contact)
        (message, errors) = Msg.substitute_variables(message, run.contact, run.flow.build_message_context(run.contact, event))

        msg = run.create_outgoing_ivr(message, recording_url)

        if msg:
            if run.contact.is_test:
                if recording_url:
                    ActionLog.create(run, _('Played recorded message for "%s"') % message)
                else:
                    ActionLog.create(run, _('Read message "%s"') % message)
            return [msg]
        else:
            # no message, possibly failed loop detection
            run.voice_response.say(_("Sorry, an invalid flow has been detected. Good bye."))
            return []

    def get_description(self):
        return "Said %s" % self.msg


class PlayAction(Action):
    """
    Voice action for reading some text to a user
    """
    TYPE = 'play'
    URL = 'url'
    UUID = 'uuid'

    def __init__(self, uuid, url):
        self.uuid = uuid
        self.url = url

    @classmethod
    def from_json(cls, org, json):
        return PlayAction(json.get(PlayAction.UUID, None),
                         json.get(PlayAction.URL, None))

    def as_json(self):
        return dict(type=PlayAction.TYPE, url=self.url, uuid=self.uuid)

    def execute(self, run, actionset_uuid, event, offline_on=None):

        (recording_url, errors) = Msg.substitute_variables(self.url, run.contact, run.flow.build_message_context(run.contact, event))
        msg = run.create_outgoing_ivr(_('Played contact recording'), recording_url)

        if msg:
            if run.contact.is_test:
                log_txt = _('Played recording at "%s"') % recording_url
                ActionLog.create(run, log_txt)
            return [msg]
        else:
            # no message, possibly failed loop detection
            run.voice_response.say(_("Sorry, an invalid flow has been detected. Good bye."))
            return []

    def get_description(self):
        return "Played %s" % self.url


class ReplyAction(Action):
    """
    Simple action for sending back a message
    """
    TYPE = 'reply'
    MESSAGE = 'msg'

    def __init__(self, msg=None):
        self.msg = msg

    @classmethod
    def from_json(cls, org, json):
        return ReplyAction(msg=json.get(ReplyAction.MESSAGE, None))

    def as_json(self):
        return dict(type=ReplyAction.TYPE, msg=self.msg)

    def execute(self, run, actionset_uuid, msg, offline_on=None):
        if self.msg:
            user = get_flow_user()
            text = run.flow.get_localized_text(self.msg, run.contact)

            if offline_on:
                return [Msg.create_outgoing(run.org, user, (run.contact, None), text, status=SENT,
                                            created_on=offline_on, response_to=msg)]

            context = run.flow.build_message_context(run.contact, msg)
            if msg:
                broadcast = msg.reply(text, user, trigger_send=False, message_context=context)
            else:
                broadcast = run.contact.send(text, user, trigger_send=False, message_context=context)

            return list(broadcast.get_messages())
        return []

    def get_description(self):
        return "Replied with %s" % self.msg


class VariableContactAction(Action):
    """
    Base action that resolves variables into contacts. Used for actions that take
    SendAction, TriggerAction, etc
    """
    CONTACTS = 'contacts'
    GROUPS = 'groups'
    VARIABLES = 'variables'
    PHONE = 'phone'
    NAME = 'name'
    ID = 'id'

    def __init__(self, groups, contacts, variables):
        self.groups = groups
        self.contacts = contacts
        self.variables = variables

    @classmethod
    def parse_groups(cls, org, json):
        # we actually instantiate our contacts here
        groups = []
        for group_data in json.get(VariableContactAction.GROUPS):
            group_id = group_data.get(VariableContactAction.ID, None)
            group_name = group_data.get(VariableContactAction.NAME)

            if group_id and ContactGroup.user_groups.filter(org=org, id=group_id):
                group = ContactGroup.user_groups.get(org=org, id=group_id)
            elif ContactGroup.user_groups.filter(org=org, name=group_name):
                group = ContactGroup.user_groups.get(org=org, name=group_name)
            else:
                group = ContactGroup.create(org, org.get_user(), group_name)

            groups.append(group)

        return groups

    @classmethod
    def parse_contacts(cls, org, json):
        contacts = []
        for contact in json.get(VariableContactAction.CONTACTS):
            name = contact.get(VariableContactAction.NAME, None)
            phone = contact.get(VariableContactAction.PHONE, None)
            contact_id = contact.get(VariableContactAction.ID, None)

            contact = Contact.objects.filter(pk=contact_id, org=org).first()
            if not contact and phone:
                contact = Contact.get_or_create(org, org.created_by, name=None, urns=[(TEL_SCHEME, phone)])

                # if they dont have a name use the one in our action
                if name and not contact.name:
                    contact.name = name
                    contact.save(update_fields=['name'])

            if contact:
                contacts.append(contact)

        return contacts

    @classmethod
    def parse_variables(cls, org, json):
        variables = []
        if VariableContactAction.VARIABLES in json:
            variables = list(_.get(VariableContactAction.ID) for _ in json.get(VariableContactAction.VARIABLES))
        return variables

    def build_groups_and_contacts(self, run, msg):
        message_context = run.flow.build_message_context(run.contact, msg)
        contacts = list(self.contacts)
        groups = list(self.groups)

        # see if we've got groups or contacts
        for variable in self.variables:
            # this is a marker for a new contact
            if variable == NEW_CONTACT_VARIABLE:
                # if this is a test contact, stuff a fake contact in for logging purposes
                if run.contact.is_test:
                    contacts.append(Contact(pk=-1))

                # otherwise, really create the contact
                else:
                    contacts.append(Contact.get_or_create(run.flow.org, get_flow_user(), name=None, urns=()))

            # other type of variable, perform our substitution
            else:
                (variable, errors) = Msg.substitute_variables(variable, contact=run.contact,
                                                              message_context=message_context, org=run.flow.org)

                variable_group = ContactGroup.user_groups.filter(org=run.flow.org, is_active=True, name=variable).first()
                if variable_group:
                    groups.append(variable_group)
                else:
                    country = run.flow.org.get_country_code()
                    if country:
                        (number, valid) = ContactURN.normalize_number(variable, country)
                        if number and valid:
                            contact = Contact.get_or_create(run.flow.org, get_flow_user(), urns=[(TEL_SCHEME, number)])
                            contacts.append(contact)

        return groups, contacts


class TriggerFlowAction(VariableContactAction):
    """
    Action that starts a set of contacts down another flow
    """
    TYPE = 'trigger-flow'

    def __init__(self, flow, groups, contacts, variables):
        self.flow = flow
        super(TriggerFlowAction, self).__init__(groups, contacts, variables)

    @classmethod
    def from_json(cls, org, json):
        flow_pk = json.get(cls.ID)
        flow = Flow.objects.filter(org=org, is_active=True, is_archived=False, pk=flow_pk).first()

        # it is possible our flow got deleted
        if not flow:
            return None

        groups = VariableContactAction.parse_groups(org, json)
        contacts = VariableContactAction.parse_contacts(org, json)
        variables = VariableContactAction.parse_variables(org, json)

        return TriggerFlowAction(flow, groups, contacts, variables)

    def as_json(self):
        contact_ids = [dict(id=_.pk) for _ in self.contacts]
        group_ids = [dict(id=_.pk) for _ in self.groups]
        variables = [dict(id=_) for _ in self.variables]
        return dict(type=TriggerFlowAction.TYPE, id=self.flow.pk, name=self.flow.name,
                    contacts=contact_ids, groups=group_ids, variables=variables)

    def execute(self, run, actionset_uuid, msg, offline_on=None):
        if self.flow:
            message_context = run.flow.build_message_context(run.contact, msg)
            (groups, contacts) = self.build_groups_and_contacts(run, msg)

            # start our contacts down the flow
            if not run.contact.is_test:
                # our extra will be our flow variables in our message context
                extra = message_context.get('extra', dict())
                extra['flow'] = message_context.get('flow', dict())
                extra['contact'] = run.contact.build_message_context()

                self.flow.start(groups, contacts, restart_participants=True, started_flows=[run.flow.pk], extra=extra)
                return []

            else:
                unique_contacts = set()
                for contact in contacts:
                    unique_contacts.add(contact.pk)

                for group in groups:
                    for contact in group.contacts.all():
                        unique_contacts.add(contact.pk)

                self.logger(run, self.flow, len(unique_contacts))

            return []
        else: # pragma: no cover
            return []

    def logger(self, run, flow, contact_count):
        log_txt = _("Added %d contact(s) to '%s' flow") % (contact_count, flow.name)
        log = ActionLog.create(run, log_txt)
        return log

    def get_description(self):
        return "Triggered flow %s" % self.flow


class SetLanguageAction(Action):
    """
    Action that sets the language for a contact
    """
    TYPE = 'lang'
    LANG = 'lang'
    NAME = 'name'

    def __init__(self, lang, name):
        self.lang = lang
        self.name = name

    @classmethod
    def from_json(cls, org, json):
        return SetLanguageAction(json.get(cls.LANG), json.get(cls.NAME))

    def as_json(self):
        return dict(type=SetLanguageAction.TYPE, lang=self.lang, name=self.name)

    def execute(self, run, actionset_uuid, msg, offline_on=None):
        run.contact.language = self.lang
        run.contact.save(update_fields=['language'])
        self.logger(run)
        return []

    def logger(self, run):
        # only log for test contact
        if not run.contact.is_test:
            return False

        log_txt = _("Setting language to %s") % self.name
        log = ActionLog.create(run, log_txt)
        return log

    def get_description(self):
        print "Set language to %s" % self.name


class StartFlowAction(Action):
    """
    Action that starts the contact into another flow
    """
    TYPE = 'flow'
    ID = 'id'
    NAME = 'name'

    def __init__(self, flow):
        self.flow = flow

    @classmethod
    def from_json(cls, org, json):
        flow_pk = json.get(cls.ID)
        flow = Flow.objects.filter(org=org, is_active=True, is_archived=False, pk=flow_pk).first()

        # it is possible our flow got deleted
        if not flow:
            return None
        else:
            return StartFlowAction(flow)

    def as_json(self):
        return dict(type=StartFlowAction.TYPE, id=self.flow.pk, name=self.flow.name)

    def execute(self, run, actionset_uuid, msg, started_flows, offline_on=None):
        self.flow.start([], [run.contact], started_flows=started_flows, restart_participants=True)
        self.logger(run)
        return []

    def logger(self, run):
        # only log for test contact
        if not run.contact.is_test:
            return False

        log_txt = _("Starting other flow %s") % self.flow.name

        log = ActionLog.create(run, log_txt)

        return log

    def get_description(self):
        return "Started flow %s" % self.flow


class SaveToContactAction(Action):
    """
    Action to save a variable substitution to a field on a contact
    """
    TYPE = 'save'
    FIELD = 'field'
    LABEL = 'label'
    VALUE = 'value'

    def __init__(self, label, field, value):
        self.label = label
        self.field = field
        self.value = value

    @classmethod
    def get_label(cls, org, field, label=None):
        # make sure this field exists
        if field == 'name':
            label = 'Contact Name'
        elif field == 'first_name':
            label = 'First Name'
        elif field == 'tel_e164':
            label = 'Phone Number'
        else:
            contact_field = ContactField.objects.filter(org=org, key=field).first()
            if contact_field:
                label = contact_field.label
            else:
                ContactField.get_or_create(org, field, label)

        return label

    @classmethod
    def from_json(cls, org, json):
        # they are creating a new field
        label = json.get(cls.LABEL)
        field = json.get(cls.FIELD, None)
        value = json.get(cls.VALUE)

        # create our contact field if necessary
        if not field:
            field = ContactField.make_key(label)

        # look up our label
        label = cls.get_label(org, field, label)

        return SaveToContactAction(label, field, value)

    def as_json(self):
        return dict(type=SaveToContactAction.TYPE, label=self.label, field=self.field, value=self.value)

    def execute(self, run, actionset_uuid, msg, offline_on=None):
        # evaluate our value
        contact = run.contact
        message_context = run.flow.build_message_context(contact, msg)
        (value, errors) = Msg.substitute_variables(self.value, contact, message_context, org=run.flow.org)

        if contact.is_test and errors:
            ActionLog.warn(run, _("Expression contained errors: %s") % ', '.join(errors))

        value = value.strip()

        if self.field == 'name':
            new_value = value[:128]
            contact.name = new_value
            contact.save(update_fields=['name'])

        elif self.field == 'first_name':
            new_value = value[:128]
            contact.set_first_name(new_value)
            contact.save(update_fields=['name'])

        elif self.field == 'tel_e164':
            new_value = value[:128]

            # don't really update URNs on test contacts
            if not contact.is_test:
                urns = [(urn.scheme, urn.path) for urn in contact.urns.all()]

                # add in our new phone number
                urns += [('tel', new_value)]
                contact.update_urns(urns)
        else:
            new_value = value[:640]
            contact.set_field(self.field, new_value)

        self.logger(run, new_value)

        return []

    def logger(self, run, new_value):
        # only log for test contact
        if not run.contact.is_test:
            return False

        label = SaveToContactAction.get_label(run.flow.org, self.field, self.label)
        log_txt = _("Updated %s to '%s'") % (label, new_value)

        log = ActionLog.create(run, log_txt)

        return log

    def get_description(self):
        return "Updated field %s to '%s'" % (self.field, self.value)


class SendAction(VariableContactAction):
    """
    Action which sends a message to a specified set of contacts and groups.
    """
    TYPE = 'send'
    MESSAGE = 'msg'

    def __init__(self, msg, groups, contacts, variables):
        self.msg = msg
        super(SendAction, self).__init__(groups, contacts, variables)

    @classmethod
    def from_json(cls, org, json):
        groups = VariableContactAction.parse_groups(org, json)
        contacts = VariableContactAction.parse_contacts(org, json)
        variables = VariableContactAction.parse_variables(org, json)

        return SendAction(json.get(SendAction.MESSAGE), groups, contacts, variables)

    def as_json(self):
        contact_ids = [dict(id=_.pk) for _ in self.contacts]
        group_ids = [dict(id=_.pk) for _ in self.groups]
        variables = [dict(id=_) for _ in self.variables]
        return dict(type=SendAction.TYPE, msg=self.msg, contacts=contact_ids, groups=group_ids, variables=variables)

    def execute(self, run, actionset_uuid, msg, offline_on=None):
        if self.msg:
            flow = run.flow
            message_context = flow.build_message_context(run.contact, msg)

            (groups, contacts) = self.build_groups_and_contacts(run, msg)

            # create our broadcast and send it
            if not run.contact.is_test:

                # if we have localized versions, add those to our broadcast definition
                language_dict = None
                if isinstance(self.msg, dict):
                    language_dict = json.dumps(self.msg)

                message_text = run.flow.get_localized_text(self.msg)

                # no message text? then no-op
                if not message_text:
                    return list()

                recipients = groups + contacts

                broadcast = Broadcast.create(flow.org, flow.modified_by, message_text, recipients,
                                             language_dict=language_dict)
                broadcast.send(trigger_send=False, message_context=message_context, base_language=flow.base_language)
                return list(broadcast.get_messages())

            else:
                unique_contacts = set()
                for contact in contacts:
                    unique_contacts.add(contact.pk)

                for group in groups:
                    for contact in group.contacts.all():
                        unique_contacts.add(contact.pk)

                text = run.flow.get_localized_text(self.msg, run.contact)
                (message, errors) = Msg.substitute_variables(text, None, flow.build_message_context(run.contact, msg),
                                                             org=run.flow.org)

                self.logger(run, message, len(unique_contacts))

            return []
        else:  # pragma: no cover
            return []

    def logger(self, run, text, contact_count):
        log_txt = _n("Sending '%(msg)s' to %(count)d contact",
                     "Sending '%(msg)s' to %(count)d contacts",
                     contact_count) % dict(msg=text, count=contact_count)
        log = ActionLog.create(run, log_txt)
        return log

    def get_description(self):
        return "Sent '%s' to %s" % (self.msg, ", ".join(send.name for send in (self.contacts + self.groups)))


class Rule(object):

    def __init__(self, uuid, category, destination, destination_type, test):
        self.uuid = uuid
        self.category = category
        self.destination = destination
        self.destination_type = destination_type
        self.test = test

    def get_category_name(self, flow_lang):
        if not self.category:
            if isinstance(self.test, BetweenTest):
                return "%s-%s" % (self.test.min, self.test.max)

        # return the category name for the flow language version
        if isinstance(self.category, dict):
            if flow_lang:
                return self.category[flow_lang]
            else:
                return self.category.values()[0]

        return self.category

    def matches(self, run, sms, context, text):
        return self.test.evaluate(run, sms, context, text)

    def as_json(self):
        return dict(uuid=self.uuid,
                    category=self.category,
                    destination=self.destination,
                    destination_type=self.destination_type,
                    test=self.test.as_json())

    @classmethod
    def from_json_array(cls, org, json):
        rules = []
        for rule in json:
            category = rule.get('category', None)

            if isinstance(category, dict):
                # prune all of our translations to 36
                for k, v in category.items():
                    if isinstance(v, unicode):
                        category[k] = v[:36]
            elif category:
                category = category[:36]

            destination = rule.get('destination', None)
            destination_type = None

            # determine our destination type, if its not set its an action set
            if destination:
                destination_type = rule.get('destination_type', ACTION_SET)

            rules.append(Rule(rule.get('uuid'),
                              category,
                              destination,
                              destination_type,
                              Test.from_json(org, rule['test'])))

        return rules

class Test(object):
    TYPE = 'type'
    __test_mapping = None

    @classmethod
    def from_json(cls, org, json_dict):
        if not cls.__test_mapping:
            cls.__test_mapping = {
                TrueTest.TYPE: TrueTest,
                FalseTest.TYPE: FalseTest,
                AndTest.TYPE: AndTest,
                OrTest.TYPE: OrTest,
                ContainsTest.TYPE: ContainsTest,
                ContainsAnyTest.TYPE: ContainsAnyTest,
                NumberTest.TYPE: NumberTest,
                LtTest.TYPE: LtTest,
                LteTest.TYPE: LteTest,
                GtTest.TYPE: GtTest,
                GteTest.TYPE: GteTest,
                EqTest.TYPE: EqTest,
                BetweenTest.TYPE: BetweenTest,
                StartsWithTest.TYPE: StartsWithTest,
                HasDateTest.TYPE: HasDateTest,
                DateEqualTest.TYPE: DateEqualTest,
                DateAfterTest.TYPE: DateAfterTest,
                DateBeforeTest.TYPE: DateBeforeTest,
                PhoneTest.TYPE: PhoneTest,
                RegexTest.TYPE: RegexTest,
                HasDistrictTest.TYPE: HasDistrictTest,
                HasStateTest.TYPE: HasStateTest,
                NotEmptyTest.TYPE: NotEmptyTest
            }

        type = json_dict.get(cls.TYPE, None)
        if not type: # pragma: no cover
            raise FlowException("Test definition missing 'type' field: %s", json_dict)

        if not type in cls.__test_mapping: # pragma: no cover
            raise FlowException("Unknown type: '%s' in definition: %s" % (type, json_dict))

        return cls.__test_mapping[type].from_json(org, json_dict)

    @classmethod
    def from_json_array(cls, org, json):
        tests = []
        for inner in json:
            tests.append(Test.from_json(org, inner))

        return tests

    def evaluate(self, run, sms, context, text): # pragma: no cover
        """
        Where the work happens, subclasses need to be able to evalute their Test
        according to their definition given the passed in message. Tests do not have
        side effects.
        """
        raise FlowException("Subclasses must implement evaluate, returning a tuple containing 1 or 0 and the value tested")


class TrueTest(Test):
    """
    { op: "true" }
    """
    TYPE = 'true'

    def __init__(self):
        pass

    @classmethod
    def from_json(cls, org, json):
        return TrueTest()

    def as_json(self):
        return dict(type=TrueTest.TYPE)

    def evaluate(self, run, sms, context, text):
        return 1, text


class FalseTest(Test):
    """
    { op: "false" }
    """
    TYPE = 'false'

    def __init__(self):
        pass

    @classmethod
    def from_json(cls, org, json):
        return FalseTest()

    def as_json(self):
        return dict(type=FalseTest.TYPE)

    def evaluate(self, run, sms, context, text):
        return 0, None


class AndTest(Test):
    """
    { op: "and",  "tests": [ ... ] }
    """
    TESTS = 'tests'
    TYPE = 'and'

    def __init__(self, tests):
        self.tests = tests

    @classmethod
    def from_json(cls, org, json):
        return AndTest(Test.from_json_array(org, json[cls.TESTS]))

    def as_json(self):
        return dict(type=AndTest.TYPE, tests=[_.as_json() for _ in self.tests])

    def evaluate(self, run, sms, context, text):
        matches = []
        for test in self.tests:
            (result, value) = test.evaluate(run, sms, context, text)
            if result:
                matches.append(value)
            else:
                return 0, None

        # all came out true, we are true
        return 1, " ".join(matches)


class OrTest(Test):
    """
    { op: "or",  "tests": [ ... ] }
    """
    TESTS = 'tests'
    TYPE = 'or'

    def __init__(self, tests):
        self.tests = tests

    @classmethod
    def from_json(cls, org, json):
        return OrTest(Test.from_json_array(org, json[cls.TESTS]))

    def as_json(self):
        return dict(type=OrTest.TYPE, tests=[_.as_json() for _ in self.tests])

    def evaluate(self, run, sms, context, text):
        for test in self.tests:
            (result, value) = test.evaluate(run, sms, context, text)
            if result:
                return result, value

        return 0, None


class NotEmptyTest(Test):
    """
    { op: "not_empty" }
    """

    TYPE = 'not_empty'

    def __init__(self):
        pass

    @classmethod
    def from_json(cls, org, json):
        return NotEmptyTest()

    def as_json(self):
        return dict(type=NotEmptyTest.TYPE)

    def evaluate(self, run, sms, context, text):
        if text and len(text.strip()):
            return 1, text
        return 0, None

class ContainsTest(Test):
    """
    { op: "contains", "test": "red" }
    """
    TEST = 'test'
    TYPE = 'contains'

    def __init__(self, test):
        self.test = test

    @classmethod
    def from_json(cls, org, json):
        return cls(json[cls.TEST])

    def as_json(self):
        json = dict(type=ContainsTest.TYPE, test=self.test)
        return json

    def test_in_words(self, test, words, raw_words):
        for index, word in enumerate(words):
            if word == test:
                return raw_words[index]

            # words are over 4 characters and start with the same letter
            if len(word) > 4 and len(test) > 4 and word[0] == test[0]:
                # edit distance of 1 or less is a match
                if edit_distance(word, test) <= 1:
                    return raw_words[index]

        return None

    def evaluate(self, run, sms, context, text):
        # substitute any variables
        test = run.flow.get_localized_text(self.test, run.contact)
        test, errors = Msg.substitute_variables(test, run.contact, context, org=run.flow.org)

        # tokenize our test
        tests = regex.split(r"\W+", test.lower(), flags=regex.UNICODE | regex.V0)

        # tokenize our sms
        words = regex.split(r"\W+", text.lower(), flags=regex.UNICODE | regex.V0)
        raw_words = regex.split(r"\W+", text, flags=regex.UNICODE | regex.V0)

        # run through each of our tests
        matches = []
        for test in tests:
            match = self.test_in_words(test, words, raw_words)
            if match:
                matches.append(match)

        # we are a match only if every test matches
        if len(matches) == len(tests):
            return len(tests), " ".join(matches)
        else:
            return 0, None


class ContainsAnyTest(ContainsTest):
    """
    { op: "contains_any", "test": "red" }
    """
    TEST = 'test'
    TYPE = 'contains_any'

    def as_json(self):
        return dict(type=ContainsAnyTest.TYPE, test=self.test)

    def evaluate(self, run, sms, context, text):
        # substitute any variables
        test = run.flow.get_localized_text(self.test, run.contact)
        test, errors = Msg.substitute_variables(test, run.contact, context, org=run.flow.org)

        # tokenize our test
        tests = regex.split(r"\W+", test.lower(), flags=regex.UNICODE | regex.V0)

        # tokenize our sms
        words = regex.split(r"\W+", text.lower(), flags=regex.UNICODE | regex.V0)
        raw_words = regex.split(r"\W+", text, flags=regex.UNICODE | regex.V0)

        # run through each of our tests
        matches = []
        for test in tests:
            match = self.test_in_words(test, words, raw_words)
            if match:
                matches.append(match)

        # we are a match if at least one test matches
        if len(matches) > 0:
            return 1, " ".join(matches)
        else:
            return 0, None


class StartsWithTest(Test):
    """
    { op: "starts", "test": "red" }
    """
    TEST = 'test'
    TYPE = 'starts'

    def __init__(self, test):
        self.test = test

    @classmethod
    def from_json(cls, org, json):
        return cls(json[cls.TEST])

    def as_json(self):
        return dict(type=StartsWithTest.TYPE, test=self.test)

    def evaluate(self, run, sms, context, text):
        # substitute any variables in our test
        test = run.flow.get_localized_text(self.test, run.contact)
        test, errors = Msg.substitute_variables(test, run.contact, context, org=run.flow.org)

        # strip leading and trailing whitespace
        text = text.strip()

        # see whether we start with our test
        if text.lower().find(test.lower()) == 0:
            return 1, text[:len(test)]
        else:
            return 0, None


class HasStateTest(Test):
    TYPE = 'state'

    def __init__(self):
        pass

    @classmethod
    def from_json(cls, org, json):
        return cls()

    def as_json(self):
        return dict(type=self.TYPE)

    def evaluate(self, run, sms, context, text):
        org = run.flow.org

        # if they removed their country since adding the rule
        if not org.country:
            return 0, None

        state = org.parse_location(text, 1)
        if state:
            return 1, state

        return 0, None


class HasDistrictTest(Test):
    TYPE = 'district'
    TEST = 'test'

    def __init__(self, state):
        self.state = state

    @classmethod
    def from_json(cls, org, json):
        return cls(json[cls.TEST])

    def as_json(self):
        return dict(type=self.TYPE, test=self.state)

    def evaluate(self, run, sms, context, text):

        # if they removed their country since adding the rule
        org = run.flow.org
        if not org.country:
            return 0, None

        # evaluate our district in case it has a replacement variable
        state, errors = Msg.substitute_variables(self.state, sms.contact, context, org=run.flow.org)

        parent = org.parse_location(state, 1)
        if parent:
            district = org.parse_location(text, 2, parent)
            if district:
                return 1, district

        return 0, None


class HasDateTest(Test):
    TYPE = 'date'

    def __init__(self):
        pass

    @classmethod
    def from_json(cls, org, json):
        return cls()

    def as_json(self):
        return dict(type=self.TYPE)

    def evaluate_date_test(self, message_date):
        return True

    def evaluate(self, run, sms, context, text):
        text = text.replace(' ', "-")
        org = run.flow.org
        dayfirst = org.get_dayfirst()
        tz = org.get_tzinfo()

        (date_format, time_format) = get_datetime_format(dayfirst)

        date = str_to_datetime(text, tz=tz, dayfirst=org.get_dayfirst())
        if date is not None and self.evaluate_date_test(date):
            return 1, datetime_to_str(date, tz=tz, format=time_format, ms=False)

        return 0, None


class DateTest(Test):
    """
    Base class for those tests that check relative dates
    """
    TEST = 'test'
    TYPE = 'date'

    def __init__(self, test):
        self.test = test

    @classmethod
    def from_json(cls, org, json):
        return cls(json[cls.TEST])

    def as_json(self):
        return dict(type=self.TYPE, test=self.test)

    def evaluate_date_test(self, date_message, date_test):
        raise FlowException("Evaluate date test needs to be defined by subclass.")

    def evaluate(self, run, sms, context, text):
        org = run.flow.org
        dayfirst = org.get_dayfirst()
        tz = org.get_tzinfo()
        test, errors = Msg.substitute_variables(self.test, run.contact, context, org=org)

        text = text.replace(' ', "-")
        if not errors:
            date_message = str_to_datetime(text, tz=tz, dayfirst=dayfirst)
            date_test = str_to_datetime(test, tz=tz, dayfirst=dayfirst)

            (date_format, time_format) = get_datetime_format(dayfirst)

            if date_message is not None and date_test is not None and self.evaluate_date_test(date_message, date_test):
                return 1, datetime_to_str(date_message, tz=tz, format=time_format, ms=False)

        return 0, None


class DateEqualTest(DateTest):
    TEST = 'test'
    TYPE = 'date_equal'

    def evaluate_date_test(self, date_message, date_test):
        return date_message.date() == date_test.date()


class DateAfterTest(DateTest):
    TEST = 'test'
    TYPE = 'date_after'

    def evaluate_date_test(self, date_message, date_test):
        return date_message >= date_test


class DateBeforeTest(DateTest):
    TEST = 'test'
    TYPE = 'date_before'

    def evaluate_date_test(self, date_message, date_test):
        return date_message <= date_test


class NumericTest(Test):
    """
    Base class for those tests that do numeric tests.
    """
    TEST = 'test'
    TYPE = ''

    @classmethod
    def convert_to_decimal(cls, word):
        # common substitutions
        original_word = word
        word = word.replace('l', '1').replace('o', '0').replace('O', '0')

        try:
            return (word, Decimal(word))
        except Exception as e:
            # we only try this hard if we haven't already substituted characters
            if original_word == word:
                # does this start with a number?  just use that part if so
                match = regex.match(r"^(\d+).*$", word, regex.UNICODE | regex.V0)
                if match:
                    return (match.group(1), Decimal(match.group(1)))
                else:
                    raise e
            else:
                raise e

    # test every word in the message against our test
    def evaluate(self, run, sms, context, text):
        text = text.replace(',', '')
        for word in regex.split(r"\s+", text, flags=regex.UNICODE | regex.V0):
            try:
                (word, decimal) = NumericTest.convert_to_decimal(word)
                if self.evaluate_numeric_test(run, context, decimal):
                    return 1, decimal
            except:
                pass
        return 0, None


class BetweenTest(NumericTest):
    """
    Test whether we are between two numbers (inclusive)
    """
    MIN = 'min'
    MAX = 'max'
    TYPE = 'between'

    def __init__(self, min_val, max_val):
        self.min = min_val
        self.max = max_val

    @classmethod
    def from_json(cls, org, json):
        return cls(json[cls.MIN], json[cls.MAX])

    def as_json(self):
        return dict(type=self.TYPE, min=self.min, max=self.max)

    def evaluate_numeric_test(self, run, context, decimal_value):
        min_val, min_errors = Msg.substitute_variables(self.min, run.contact, context, org=run.flow.org)
        max_val, max_errors = Msg.substitute_variables(self.max, run.contact, context, org=run.flow.org)

        if not min_errors and not max_errors:
            try:
                return Decimal(min_val) <= decimal_value <= Decimal(max_val)
            except Exception:
                pass

        return False


class NumberTest(NumericTest):
    """
    Tests that there is any number in the string.
    """
    TYPE = 'number'

    def __init__(self):
        pass

    @classmethod
    def from_json(cls, org, json):
        return cls()

    def as_json(self):
        return dict(type=self.TYPE)

    def evaluate_numeric_test(self, run, context, decimal_value):
        return True


class SimpleNumericTest(Test):
    """
    Base class for those tests that do a numeric test with a single value
    """
    TEST = 'test'
    TYPE = ''

    def __init__(self, test):
        self.test = test

    @classmethod
    def from_json(cls, org, json):
        return cls(json[cls.TEST])

    def as_json(self):
        return dict(type=self.TYPE, test=self.test)

    def evaluate_numeric_test(self, message_numeric, test_numeric): # pragma: no cover
        raise FlowException("Evaluate numeric test needs to be defined by subclass")

    # test every word in the message against our test
    def evaluate(self, run, sms, context, text):
        test, errors = Msg.substitute_variables(str(self.test), run.contact, context, org=run.flow.org)

        text = text.replace(',', '')
        for word in regex.split(r"\s+", text, flags=regex.UNICODE | regex.V0):
            try:
                (word, decimal) = NumericTest.convert_to_decimal(word)
                if self.evaluate_numeric_test(decimal, Decimal(test)):
                    return 1, decimal
            except:
                pass
        return 0, None


class GtTest(SimpleNumericTest):
    TEST = 'test'
    TYPE = 'gt'

    def evaluate_numeric_test(self, message_numeric, test_numeric):
        return message_numeric > test_numeric


class GteTest(SimpleNumericTest):
    TEST = 'test'
    TYPE = 'gte'

    def evaluate_numeric_test(self, message_numeric, test_numeric):
        return message_numeric >= test_numeric


class LtTest(SimpleNumericTest):
    TEST = 'test'
    TYPE = 'lt'

    def evaluate_numeric_test(self, message_numeric, test_numeric):
        return message_numeric < test_numeric


class LteTest(SimpleNumericTest):
    TEST = 'test'
    TYPE = 'lte'

    def evaluate_numeric_test(self, message_numeric, test_numeric):
        return message_numeric <= test_numeric


class EqTest(SimpleNumericTest):
    TEST = 'test'
    TYPE = 'eq'

    def evaluate_numeric_test(self, message_numeric, test_numeric):
        return message_numeric == test_numeric


class PhoneTest(Test):
    """
    Test for whether a response contains a phone number
    """
    TYPE = 'phone'

    def __init__(self):
        pass

    @classmethod
    def from_json(cls, org, json):
        return cls()

    def as_json(self):
        return dict(type=self.TYPE)

    def evaluate(self, run, sms, context, text):
        org = run.flow.org

        # try to find a phone number in the text we have been sent
        country_code = org.get_country_code()
        if not country_code:
            country_code = 'US'

        number = None
        matches = phonenumbers.PhoneNumberMatcher(text, country_code)

        # try it as an international number if we failed
        if not matches.has_next():
            matches = phonenumbers.PhoneNumberMatcher('+' + text, country_code)

        for match in matches:
            number = phonenumbers.format_number(match.number, phonenumbers.PhoneNumberFormat.E164)

        return number, number


class RegexTest(Test):
    """
    Test for whether a response matches a regular expression
    """
    TEST = 'test'
    TYPE = 'regex'

    def __init__(self, test):
        self.test = test

    @classmethod
    def from_json(cls, org, json):
        return cls(json[cls.TEST])

    def as_json(self):
        return dict(type=self.TYPE, test=self.test)

    def evaluate(self, run, sms, context, text):
        try:
            test = run.flow.get_localized_text(self.test, run.contact)

            # check whether we match
            rexp = regex.compile(test, regex.UNICODE | regex.IGNORECASE | regex.MULTILINE | regex.V0)
            match = rexp.search(text)

            # if so, $0 will be what we return
            if match:
                return_match = match.group(0)

                # build up a dictionary that contains indexed values
                group_dict = match.groupdict()
                for idx in range(rexp.groups + 1):
                    group_dict[str(idx)] = match.group(idx)

                # set it on run@extra
                run.update_fields(group_dict)

                # return all matched values
                return True, return_match

        except:
            import traceback
            traceback.print_exc()

        return False, None<|MERGE_RESOLUTION|>--- conflicted
+++ resolved
@@ -2691,12 +2691,9 @@
             to_version = CURRENT_EXPORT_VERSION
 
         from temba.flows import flow_migrations
-<<<<<<< HEAD
-
-        while version < to_version:
-=======
-        while (version < to_version and version < CURRENT_EXPORT_VERSION):
->>>>>>> f230dcdd
+
+        while version < to_version and version < CURRENT_EXPORT_VERSION:
+
             migrate_fn = getattr(flow_migrations, 'migrate_to_version_%d' % (version + 1), None)
             if migrate_fn:
                 json_flow = migrate_fn(json_flow)
