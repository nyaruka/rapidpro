
import iso8601
import itertools
import json
import logging
import numbers
import phonenumbers
import regex
import six
import time
import traceback
import six.moves.urllib_request as urllib2

from array import array
from collections import OrderedDict, defaultdict
from datetime import timedelta, datetime
from decimal import Decimal
from django.conf import settings
from django.core.cache import cache
from django.core.files.storage import default_storage
from django.core.files.temp import NamedTemporaryFile
from django.core.urlresolvers import reverse
from django.contrib.auth.models import User, Group
from django.contrib.postgres.fields import ArrayField, JSONField
from django.db import models, connection as db_connection
from django.db.models import Q, Count, QuerySet, Sum, Max, Prefetch
from django.utils import timezone
from django.utils.functional import cached_property
from django.utils.translation import ugettext_lazy as _, ungettext_lazy as _n
from django.utils.html import escape
from django_redis import get_redis_connection
from enum import Enum
from openpyxl import Workbook
from six.moves import range
from smartmin.models import SmartModel
from temba.airtime.models import AirtimeTransfer
from temba.assets.models import register_asset_store
from temba.contacts.models import Contact, ContactGroup, ContactField, ContactURN, URN, TEL_SCHEME, NEW_CONTACT_VARIABLE
from temba.channels.models import Channel, ChannelSession
from temba.locations.models import AdminBoundary
from temba.msgs.models import Broadcast, Msg, FLOW, INBOX, INCOMING, QUEUED, FAILED, INITIALIZING, HANDLED, Label
from temba.msgs.models import PENDING, DELIVERED, USSD as MSG_TYPE_USSD, OUTGOING
from temba.msgs.tasks import send_broadcast_task
from temba.orgs.models import Org, Language, get_current_export_version
from temba.utils import analytics, chunk_list, on_transaction_commit, goflow
from temba.utils.dates import str_to_datetime, datetime_to_str
from temba.utils.email import is_valid_address
from temba.utils.export import BaseExportTask, BaseExportAssetStore
from temba.utils.expressions import ContactFieldCollector
from temba.utils.goflow import trial
from temba.utils.models import SquashableModel, TembaModel, RequireUpdateFieldsMixin, generate_uuid, JSONAsTextField
from temba.utils.queues import push_task
from temba.utils.text import slugify_with
from temba.values.constants import Value
from temba_expressions.utils import tokenize
from uuid import uuid4


logger = logging.getLogger(__name__)

FLOW_DEFAULT_EXPIRES_AFTER = 60 * 12
START_FLOW_BATCH_SIZE = 500


class FlowException(Exception):
    pass


class FlowInvalidCycleException(FlowException):
    def __init__(self, node_uuids):
        self.node_uuids = node_uuids


class FlowUserConflictException(FlowException):
    def __init__(self, other_user, last_saved_on):
        self.other_user = other_user
        self.last_saved_on = last_saved_on


class FlowVersionConflictException(FlowException):
    def __init__(self, rejected_version):
        self.rejected_version = rejected_version


FLOW_LOCK_TTL = 60  # 1 minute
FLOW_LOCK_KEY = 'org:%d:lock:flow:%d:%s'

FLOW_PROP_CACHE_KEY = 'org:%d:cache:flow:%d:%s'
FLOW_PROP_CACHE_TTL = 24 * 60 * 60 * 7  # 1 week

UNREAD_FLOW_RESPONSES = 'unread_flow_responses'


class FlowLock(Enum):
    """
    Locks that are flow specific
    """
    participation = 1
    definition = 3


class FlowPropsCache(Enum):
    """
    Properties of a flow that we cache
    """
    terminal_nodes = 1
    category_nodes = 2


class FlowSession(models.Model):
    """
    A contact's session with the flow engine
    """
    STATUS_WAITING = 'W'
    STATUS_COMPLETED = 'C'
    STATUS_INTERRUPTED = 'I'
    STATUS_EXPIRED = 'X'
    STATUS_FAILED = 'F'

    STATUS_CHOICES = ((STATUS_WAITING, "Waiting"),
                      (STATUS_COMPLETED, "Completed"),
                      (STATUS_INTERRUPTED, "Interrupted"),
                      (STATUS_EXPIRED, "Expired"),
                      (STATUS_FAILED, "Failed"))

    GOFLOW_STATUSES = {'waiting': STATUS_WAITING, 'completed': STATUS_COMPLETED, 'errored': STATUS_FAILED}

    org = models.ForeignKey(Org, help_text="The organization this session belongs to")

    contact = models.ForeignKey('contacts.Contact', help_text="The contact that this session is with")

    connection = models.OneToOneField('channels.ChannelSession', null=True, related_name='session',
                                      help_text=_("The channel connection used for flow sessions over IVR or USSD"))

    status = models.CharField(max_length=1, choices=STATUS_CHOICES, null=True, help_text="The status of this session")

    responded = models.BooleanField(default=False, help_text='Whether the contact has responded in this session')

    output = JSONAsTextField(null=True, default=dict)

    @classmethod
    def create(cls, contact, connection):
        return cls.objects.create(org=contact.org, contact=contact, connection=connection)

    @classmethod
    def get_waiting(cls, contact):
        return cls.objects.filter(contact=contact, status=FlowSession.STATUS_WAITING).first()

    @classmethod
    def interrupt_waiting(cls, contacts):
        cls.objects.filter(contact__in=contacts, status=FlowSession.STATUS_WAITING).update(status=FlowSession.STATUS_INTERRUPTED)

    @classmethod
    def bulk_start(cls, contacts, flow, parent_run_summary=None, msg_in=None, params=None):
        """
        Starts a contact in the given flow
        """
        cls.interrupt_waiting(contacts)

        Contact.bulk_cache_initialize(flow.org, contacts)

        client = goflow.get_client()

        asset_timestamp = int(time.time() * 1000000)

        runs = []
        for contact in contacts:
            # build request to flow server
            request = client.request_builder(flow.org, asset_timestamp).asset_server()

            if settings.TESTING:
                # TODO find a way to run an assets server during testing?
                request.include_all()

            # only include message if it's a real message
            if msg_in and msg_in.created_on:
                request.add_msg_received(msg_in)

            try:
                if parent_run_summary:
                    output = request.start_by_flow_action(contact, flow, parent_run_summary)
                else:
                    output = request.start_manual(contact, flow, params)

            except goflow.FlowServerException:
                continue

            status = FlowSession.GOFLOW_STATUSES[output.session['status']]

            # create our session
            session = cls.objects.create(
                org=contact.org,
                contact=contact,
                status=status,
                output=output.session,
                responded=bool(msg_in and msg_in.created_on)
            )

            contact_runs = session.sync_runs(output, msg_in)
            runs.append(contact_runs[0])

        return runs

    def resume_by_input(self, msg_in):
        return self._resume(msg_in=msg_in)

    def resume_by_expired_run(self, expired_run):  # pragma: needs cover
        return self._resume(expired_run=expired_run)

    def resume_by_timeout(self):
        return self._resume(timeout=True)

    def _resume(self, msg_in=None, expired_run=None, timeout=False):
        """
        Resumes an existing flow session
        """
        # find the run that was waiting for input
        waiting_run = None
        for run in self.output['runs']:
            if run['status'] == 'waiting':
                waiting_run = run
                break

        if not waiting_run:  # pragma: no cover
            raise ValueError("Can't resume a session with no waiting run")

        client = goflow.get_client()

        # build request to flow server
        asset_timestamp = int(time.time() * 1000000)
        request = client.request_builder(self.org, asset_timestamp).asset_server()

        if settings.TESTING:
            # TODO find a way to run an assets server during testing?
            request.include_all()

        # only include message if it's a real message
        if msg_in and msg_in.created_on:
            request.add_msg_received(msg_in)
        elif expired_run:  # pragma: needs cover
            request.add_run_expired(expired_run)
        elif timeout:
            request.add_wait_timed_out()

        # TODO determine if contact or environment has changed
        # request = request.add_contact_changed(self.contact)
        # request = request.add_environment_changed()

        try:
            new_output = request.resume(self.output)

            # update our output
            self.output = new_output.session
            self.responded = bool(msg_in and msg_in.created_on)
            self.status = FlowSession.GOFLOW_STATUSES[new_output.session['status']]
            self.save(update_fields=('output', 'responded', 'status'))

            # update our session
            self.sync_runs(new_output, msg_in, waiting_run)

        except goflow.FlowServerException:
            # something has gone wrong so this session is over
            self.status = FlowSession.STATUS_FAILED
            self.save(update_fields=('status',))

            self.runs.update(is_active=False, exited_on=timezone.now(), exit_type=FlowRun.EXIT_TYPE_COMPLETED)

        return True, []

    def sync_runs(self, output, msg_in, prev_waiting_run=None):
        """
        Update our runs with the session output
        """
        # make a map of steps to runs
        step_to_run = {}
        for run in output.session['runs']:
            for step in run['path']:
                if step['uuid']:
                    step_to_run[step['uuid']] = run['uuid']

        run_receiving_input = prev_waiting_run or output.session['runs'][0]

        # update each of our runs
        runs = []
        msgs_to_send = []
        first_run = None
        for run in output.session['runs']:
            run_events = [e for e in output.events if e['step_uuid'] and step_to_run[e['step_uuid']] == run['uuid']]

            wait = output.session['wait'] if run['status'] == "waiting" else None

            # currently outgoing messages can only have response_to set if sent from same run
            run_input = msg_in if run['uuid'] == run_receiving_input['uuid'] else None

            run, msgs = FlowRun.create_or_update_from_goflow(self, self.contact, run, run_events, wait, run_input)
            runs.append(run)
            msgs_to_send += msgs

            if not first_run:
                first_run = run

        # if we're no longer active and we're in a simulation, create an action log to show we've left the flow
        if self.contact.is_test and not self.status == FlowSession.STATUS_WAITING:  # pragma: no cover
            ActionLog.create(first_run, '%s has exited this flow' % self.contact.get_display(self.org, short=True))

        # trigger message sending
        if msgs_to_send:
            msgs_to_send = sorted(msgs_to_send, key=lambda m: m.created_on)
            self.org.trigger_send(msgs_to_send)

        return runs

    def __str__(self):  # pragma: no cover
        return str(self.contact)


class Flow(TembaModel):
    UUID = 'uuid'
    ENTRY = 'entry'
    RULE_SETS = 'rule_sets'
    ACTION_SETS = 'action_sets'
    RULES = 'rules'
    CONFIG = 'config'
    ACTIONS = 'actions'
    DESTINATION = 'destination'
    EXIT_UUID = 'exit_uuid'
    LABEL = 'label'
    WEBHOOK_URL = 'webhook'
    WEBHOOK_ACTION = 'webhook_action'
    FINISHED_KEY = 'finished_key'
    RULESET_TYPE = 'ruleset_type'
    OPERAND = 'operand'
    METADATA = 'metadata'

    BASE_LANGUAGE = 'base_language'
    SAVED_BY = 'saved_by'
    VERSION = 'version'

    CONTACT_CREATION = 'contact_creation'
    CONTACT_PER_RUN = 'run'
    CONTACT_PER_LOGIN = 'login'

    SAVED_ON = 'saved_on'
    NAME = 'name'
    REVISION = 'revision'
    FLOW_TYPE = 'flow_type'
    ID = 'id'
    EXPIRES = 'expires'

    X = 'x'
    Y = 'y'

    FLOW = 'F'
    MESSAGE = 'M'
    VOICE = 'V'
    SURVEY = 'S'
    USSD = 'U'

    RULES_ENTRY = 'R'
    ACTIONS_ENTRY = 'A'

    FLOW_TYPES = ((FLOW, _("Message flow")),
                  (MESSAGE, _("Single Message Flow")),
                  (VOICE, _("Phone call flow")),
                  (SURVEY, _("Android Survey")),
                  (USSD, _("USSD flow")))

    ENTRY_TYPES = ((RULES_ENTRY, "Rules"),
                   (ACTIONS_ENTRY, "Actions"))

    START_MSG_FLOW_BATCH = 'start_msg_flow_batch'

    VERSIONS = [
        "1", "2", "3", "4", "5", "6", "7", "8", "9", "10", "10.1", "10.2", "10.3", "10.4", "11.0", "11.1", "11.2", "11.3"
    ]

    name = models.CharField(max_length=64,
                            help_text=_("The name for this flow"))

    labels = models.ManyToManyField('FlowLabel', related_name='flows', verbose_name=_("Labels"), blank=True,
                                    help_text=_("Any labels on this flow"))

    org = models.ForeignKey(Org, related_name='flows')

    entry_uuid = models.CharField(null=True, max_length=36, unique=True)

    entry_type = models.CharField(max_length=1, null=True, choices=ENTRY_TYPES,
                                  help_text=_("The type of node this flow starts with"))

    is_archived = models.BooleanField(default=False,
                                      help_text=_("Whether this flow is archived"))

    flow_type = models.CharField(max_length=1, choices=FLOW_TYPES, default=FLOW,
                                 help_text=_("The type of this flow"))

    metadata = JSONAsTextField(null=True, blank=True, default=dict,
                               help_text=_("Any extra metadata attached to this flow, strictly used by the user interface."))

    expires_after_minutes = models.IntegerField(default=FLOW_DEFAULT_EXPIRES_AFTER,
                                                help_text=_("Minutes of inactivity that will cause expiration from flow"))

    ignore_triggers = models.BooleanField(default=False,
                                          help_text=_("Ignore keyword triggers while in this flow"))

    saved_on = models.DateTimeField(auto_now_add=True,
                                    help_text=_("When this item was saved"))

    saved_by = models.ForeignKey(User, related_name="flow_saves",
                                 help_text=_("The user which last saved this flow"))

    base_language = models.CharField(max_length=4, null=True, blank=True,
                                     help_text=_('The primary language for editing this flow'),
                                     default='base')

    version_number = models.CharField(default=get_current_export_version, max_length=8,
                                      help_text=_("The flow version this definition is in"))

    flow_dependencies = models.ManyToManyField('Flow', related_name='dependent_flows', verbose_name=("Flow Dependencies"), blank=True,
                                               help_text=_("Any flows this flow uses"))

    group_dependencies = models.ManyToManyField(ContactGroup, related_name='dependent_flows', verbose_name=_("Group Dependencies"), blank=True,
                                                help_text=_("Any groups this flow uses"))

    field_dependencies = models.ManyToManyField(ContactField, related_name='dependent_flows', verbose_name=_(''), blank=True,
                                                help_text=('Any fields this flow depends on'))

    flow_server_enabled = models.BooleanField(default=False, help_text=_('Run this flow using the flow server'))

    @classmethod
    def create(cls, org, user, name, flow_type=FLOW, expires_after_minutes=FLOW_DEFAULT_EXPIRES_AFTER, base_language=None):
        flow = Flow.objects.create(org=org, name=name, flow_type=flow_type,
                                   expires_after_minutes=expires_after_minutes, base_language=base_language,
                                   saved_by=user, created_by=user, modified_by=user)

        analytics.track(user.username, 'nyaruka.flow_created', dict(name=name))
        return flow

    @classmethod
    def create_single_message(cls, org, user, message, base_language):
        """
        Creates a special 'single message' flow
        """
        name = 'Single Message (%s)' % str(uuid4())
        flow = Flow.create(org, user, name, flow_type=Flow.MESSAGE)
        flow.update_single_message_flow(message, base_language)
        return flow

    @classmethod
    def label_to_slug(cls, label):
        return regex.sub(r'[^a-z0-9]+', '_', label.lower(), regex.V0)

    @classmethod
    def create_join_group(cls, org, user, group, response=None, start_flow=None):
        """
        Creates a special 'join group' flow
        """
        base_language = org.primary_language.iso_code if org.primary_language else 'base'

        name = Flow.get_unique_name(org, 'Join %s' % group.name)
        flow = Flow.create(org, user, name, base_language=base_language)
        flow.version_number = '11.2'
        flow.save(update_fields=('version_number',))

        entry_uuid = str(uuid4())
        definition = {
            'version': flow.version_number,
            'entry': entry_uuid,
            'base_language': base_language,
            'rule_sets': [],
            'action_sets': [
                {
                    'x': 100, 'y': 0,
                    'uuid': entry_uuid,
                    'exit_uuid': str(uuid4()),
                    'actions': [
                        {
                            'uuid': str(uuid4()),
                            'type': 'add_group',
                            'group': {'uuid': group.uuid, 'name': group.name}
                        },
                        {
                            'uuid': str(uuid4()),
                            'type': 'save',
                            'field': 'name',
                            'label': 'Contact Name',
                            'value': '@(PROPER(REMOVE_FIRST_WORD(step.value)))'
                        }
                    ]
                }
            ]
        }

        if response:
            definition['action_sets'][0]['actions'].append({
                'uuid': str(uuid4()),
                'type': 'reply',
                'msg': {base_language: response}
            })

        if start_flow:
            definition['action_sets'][0]['actions'].append({
                'uuid': str(uuid4()),
                'type': 'flow',
                'flow': {'uuid': start_flow.uuid, 'name': start_flow.name}
            })

        flow.update(FlowRevision.migrate_definition(definition, flow))
        return flow

    def use_flow_server(self):
        """
        For now we manually switch flows to using the flow server, though in the settings we can override this for some
        flow types.
        """
        if not settings.FLOW_SERVER_URL:  # pragma: no cover
            return False

        if settings.FLOW_SERVER_FORCE and self.flow_type in (self.MESSAGE, self.FLOW):
            return True

        return self.flow_server_enabled

    @classmethod
    def is_before_version(cls, to_check, version):
        version_str = str(to_check)
        version = str(version)
        for ver in Flow.VERSIONS:
            if ver == version_str and version != ver:
                return True
            elif version == ver:
                return False
        return False

    @classmethod
    def import_flows(cls, exported_json, org, user, same_site=False):
        """
        Import flows from our flow export file
        """
        created_flows = []
        flow_uuid_map = dict()

        # create all the flow containers first
        for flow_spec in exported_json['flows']:

            FlowRevision.validate_flow_definition(flow_spec)

            flow_type = flow_spec.get('flow_type', Flow.FLOW)
            name = flow_spec['metadata']['name'][:64].strip()

            flow = None

            # Don't create our campaign message flows, we'll do that later
            # this check is only needed up to version 3 of exports
            if flow_type != Flow.MESSAGE:
                # check if we can find that flow by id first
                if same_site:
                    flow = Flow.objects.filter(org=org, is_active=True, uuid=flow_spec['metadata']['uuid']).first()
                    if flow:  # pragma: needs cover
                        expires_minutes = flow_spec['metadata'].get('expires', FLOW_DEFAULT_EXPIRES_AFTER)
                        if flow_type == Flow.VOICE:
                            expires_minutes = min([expires_minutes, 15])

                        flow.expires_after_minutes = expires_minutes
                        flow.name = Flow.get_unique_name(org, name, ignore=flow)
                        flow.save(update_fields=['name', 'expires_after_minutes'])

                # if it's not of our world, let's try by name
                if not flow:
                    flow = Flow.objects.filter(org=org, is_active=True, name=name).first()

                # if there isn't one already, create a new flow
                if not flow:
                    expires_minutes = flow_spec['metadata'].get('expires', FLOW_DEFAULT_EXPIRES_AFTER)
                    if flow_type == Flow.VOICE:
                        expires_minutes = min([expires_minutes, 15])

                    flow = Flow.create(org, user, Flow.get_unique_name(org, name), flow_type=flow_type,
                                       expires_after_minutes=expires_minutes)

                created_flows.append(dict(flow=flow, flow_spec=flow_spec))

                if 'uuid' in flow_spec['metadata']:
                    flow_uuid_map[flow_spec['metadata']['uuid']] = flow.uuid

        # now let's update our flow definitions with any referenced flows
        def remap_flow(element):
            # first map our id accordingly
            if element['uuid'] in flow_uuid_map:
                element['uuid'] = flow_uuid_map[element['uuid']]

            existing_flow = Flow.objects.filter(uuid=element['uuid'], org=org, is_active=True).first()
            if not existing_flow:
                existing_flow = Flow.objects.filter(org=org, name=element['name'], is_active=True).first()
                if existing_flow:
                    element['uuid'] = existing_flow.uuid

        for created in created_flows:
            for ruleset in created['flow_spec'][Flow.RULE_SETS]:
                if ruleset['ruleset_type'] == RuleSet.TYPE_SUBFLOW:
                    remap_flow(ruleset['config']['flow'])

            for actionset in created['flow_spec'][Flow.ACTION_SETS]:
                for action in actionset['actions']:
                    if action['type'] in ['flow', 'trigger-flow']:
                        remap_flow(action['flow'])
            remap_flow(created['flow_spec']['metadata'])
            created['flow'].import_definition(created['flow_spec'])

        # remap our flow ids according to how they were resolved
        if 'campaigns' in exported_json:
            for campaign in exported_json['campaigns']:
                for event in campaign['events']:
                    if 'flow' in event:
                        flow_uuid = event['flow']['uuid']
                        if flow_uuid in flow_uuid_map:
                            event['flow']['uuid'] = flow_uuid_map[flow_uuid]

        if 'triggers' in exported_json:
            for trigger in exported_json['triggers']:
                if 'flow' in trigger:
                    flow_uuid = trigger['flow']['uuid']
                    if flow_uuid in flow_uuid_map:
                        trigger['flow']['uuid'] = flow_uuid_map[flow_uuid]

        return exported_json

    @classmethod
    def copy(cls, flow, user):
        copy = Flow.create(flow.org, user, "Copy of %s" % flow.name[:55], flow_type=flow.flow_type)

        # grab the json of our original
        flow_json = flow.as_json()

        copy.import_definition(flow_json)

        # copy our expiration as well
        copy.expires_after_minutes = flow.expires_after_minutes
        copy.save()

        return copy

    @classmethod
    def get_node(cls, flow, uuid, destination_type):

        if not uuid or not destination_type:
            return None

        if destination_type == FlowStep.TYPE_RULE_SET:
            return RuleSet.get(flow, uuid)
        else:
            return ActionSet.get(flow, uuid)

    @classmethod
    def handle_call(cls, call, text=None, saved_media_url=None, hangup=False, resume=False):
        run = FlowRun.objects.filter(connection=call, is_active=True).select_related('org').order_by('-created_on').first()

        # what we will send back
        voice_response = call.channel.generate_ivr_response()

        if run is None:  # pragma: no cover
            voice_response.hangup()
            return voice_response

        flow = run.flow

        # make sure we have the latest version
        flow.ensure_current_version()

        run.voice_response = voice_response

        # make sure our test contact is handled by simulation
        if call.contact.is_test:
            Contact.set_simulation(True)

        # create a message to hold our inbound message
        from temba.msgs.models import IVR
        if text or saved_media_url:

            # we don't have text for media, so lets use the media value there too
            if saved_media_url and ':' in saved_media_url:
                text = saved_media_url.partition(':')[2]

            msg = Msg.create_incoming(call.channel, str(call.contact_urn),
                                      text, status=PENDING, msg_type=IVR,
                                      attachments=[saved_media_url] if saved_media_url else None,
                                      connection=run.connection)
        else:
            msg = Msg(org=call.org, contact=call.contact, text='', id=0)

        # find out where we last left off
        step = run.steps.all().order_by('-arrived_on').first()

        # if we are just starting the flow, create our first step
        if not step:
            # lookup our entry node
            destination = ActionSet.objects.filter(flow=run.flow, uuid=flow.entry_uuid).first()
            if not destination:
                destination = RuleSet.objects.filter(flow=run.flow, uuid=flow.entry_uuid).first()

            # and add our first step for our run
            if destination:
                step = flow.add_step(run, destination, [])

        # go and actually handle wherever we are in the flow
        destination = Flow.get_node(run.flow, step.step_uuid, step.step_type)
        (handled, msgs) = Flow.handle_destination(destination, step, run, msg, user_input=text is not None, resume_parent_run=resume)

        # if we stopped needing user input (likely), then wrap our response accordingly
        voice_response = Flow.wrap_voice_response_with_input(call, run, voice_response)

        # if we handled it, mark it so
        if handled and msg.id:
            Msg.mark_handled(msg)

        # if we didn't handle it, this is a good time to hangup
        if not handled or hangup:
            voice_response.hangup()
            run.set_completed(final_step=step)

        return voice_response

    @classmethod
    def wrap_voice_response_with_input(cls, call, run, voice_response):
        """ Finds where we are in the flow and wraps our voice_response with whatever comes next """
        step = run.steps.all().order_by('-pk').first()
        destination = Flow.get_node(run.flow, step.step_uuid, step.step_type)
        if isinstance(destination, RuleSet):
            response = call.channel.generate_ivr_response()
            callback = 'https://%s%s' % (run.org.get_brand_domain(), reverse('ivr.ivrcall_handle', args=[call.pk]))
            gather = destination.get_voice_input(response, action=callback)

            # recordings have to be tacked on last
            if destination.ruleset_type == RuleSet.TYPE_WAIT_RECORDING:
                voice_response.record(action=callback)

            elif destination.ruleset_type == RuleSet.TYPE_SUBFLOW:
                voice_response.redirect(url=callback)

            elif gather and hasattr(gather, 'document'):  # voicexml case
                gather.join(voice_response)

                voice_response = response

            elif gather:  # TwiML case
                # nest all of our previous verbs in our gather
                for verb in voice_response.verbs:
                    gather.append(verb)

                voice_response = response

                # append a redirect at the end in case the user sends #
                voice_response.redirect(url=callback + "?empty=1")

        return voice_response

    @classmethod
    def get_unique_name(cls, org, base_name, ignore=None):
        """
        Generates a unique flow name based on the given base name
        """
        name = base_name[:64].strip()

        count = 2
        while True:
            flows = Flow.objects.filter(name=name, org=org, is_active=True)
            if ignore:  # pragma: needs cover
                flows = flows.exclude(pk=ignore.pk)

            if not flows.exists():
                break

            name = '%s %d' % (base_name[:59].strip(), count)
            count += 1

        return name

    @classmethod
    def should_close_connection(cls, run, current_destination, next_destination):
        if run.flow.flow_type == Flow.USSD:
            # this might be our last node that sends msg
            if not next_destination:
                return True
            else:
                if next_destination.is_messaging:
                    return False
                else:
                    return Flow.should_close_connection_graph(next_destination)
        else:
            return False

    @classmethod
    def should_close_connection_graph(cls, start_node):
        # modified DFS that is looking for nodes with messaging capabilities
        if start_node.get_step_type() == FlowStep.TYPE_RULE_SET:
            # keep rules only that have destination
            rules = [rule for rule in start_node.get_rules() if rule.destination]
            if not rules:
                return True
            else:
                for rule in rules:
                    next_node = Flow.get_node(start_node.flow, rule.destination, rule.destination_type)
                    if next_node.is_messaging:
                        return False
                    else:
                        if Flow.should_close_connection_graph(next_node):
                            continue
                        else:
                            return False
                return True
        elif start_node.get_step_type() == FlowStep.TYPE_ACTION_SET:
            if start_node.destination:
                next_node = Flow.get_node(start_node.flow, start_node.destination, start_node.destination_type)
                if next_node.is_messaging:
                    return False
                else:
                    return Flow.should_close_connection_graph(next_node)
            else:
                return True

    @classmethod
    def find_and_handle(cls, msg, started_flows=None, voice_response=None,
                        triggered_start=False, resume_parent_run=False, expired_child_run=None,
                        resume_after_timeout=False, user_input=True, trigger_send=True, continue_parent=True):

        if started_flows is None:
            started_flows = []

        # resume via flow server if we have a waiting session for that
        session = FlowSession.get_waiting(contact=msg.contact)
        if session:
            return session.resume_by_input(msg)

        for run in FlowRun.get_active_for_contact(msg.contact):
            flow = run.flow
            flow.ensure_current_version()

            last_step = run.path[-1]
            destination = Flow.get_node(flow, last_step[FlowRun.PATH_NODE_UUID], FlowStep.TYPE_RULE_SET)

            step_obj = run.steps.order_by('id').last()

            # this node doesn't exist anymore, mark it as left so they leave the flow
            if not destination:  # pragma: no cover
                run.set_completed(final_step=step_obj)
                Msg.mark_handled(msg)
                return True, []

            flowserver_trial = trial.maybe_start_resume(run)

            (handled, msgs) = Flow.handle_destination(destination, step_obj, run, msg, started_flows,
                                                      user_input=user_input, triggered_start=triggered_start,
                                                      resume_parent_run=resume_parent_run,
                                                      resume_after_timeout=resume_after_timeout, trigger_send=trigger_send,
                                                      continue_parent=continue_parent)

            if handled:
                analytics.gauge('temba.run_resumes')

                if flowserver_trial:
                    trial_result = None

                    if expired_child_run:
                        trial_result = trial.end_resume(flowserver_trial, expired_child_run=expired_child_run)
                    elif msg and msg.id:
                        trial_result = trial.end_resume(flowserver_trial, msg_in=msg)

                    if trial_result is not None:
                        analytics.gauge('temba.flowserver_trial.%s' % ('resume_pass' if trial_result else 'resume_fail'))

                return True, msgs

        return False, []

    @classmethod
    def handle_destination(cls, destination, step, run, msg,
                           started_flows=None, is_test_contact=False, user_input=False,
                           triggered_start=False, trigger_send=True, resume_parent_run=False, resume_after_timeout=False, continue_parent=True):

        if started_flows is None:
            started_flows = []

        def add_to_path(path, uuid):
            if uuid in path:
                path.append(uuid)
                raise FlowException("Flow cycle detected at runtime: %s" % path)
            path.append(uuid)

        start_time = time.time()
        path = []
        msgs = []

        # lookup our next destination
        handled = False

        while destination:
            result = {"handled": False}

            if destination.get_step_type() == FlowStep.TYPE_RULE_SET:
                should_pause = False

                # check if we need to stop
                if destination.is_pause():
                    should_pause = True

                if (user_input or resume_after_timeout) or not should_pause:
                    result = Flow.handle_ruleset(destination, step, run, msg, started_flows, resume_parent_run,
                                                 resume_after_timeout)
                    add_to_path(path, destination.uuid)

                    # add any messages generated by this ruleset (ussd and subflow)
                    msgs += result.get('msgs', [])

                    # USSD check for session end
                    if not result.get('interrupted') and \
                            Flow.should_close_connection(run, destination, result.get('destination')):

                        end_message = Msg.create_outgoing(msg.org, get_flow_user(msg.org), msg.contact, '',
                                                          channel=msg.channel,
                                                          connection=msg.connection, response_to=msg if msg.id else None)

                        end_message.connection.mark_ending()
                        msgs.append(end_message)
                        ActionLog.create(run, _("USSD Session was marked to end"))

                # USSD ruleset has extra functionality to send out messages.
                elif destination.is_ussd():
                    result = Flow.handle_ussd_ruleset_action(destination, step, run, msg)

                    msgs += result.get('msgs', [])

                # if we used this input, then mark our user input as used
                if should_pause:
                    user_input = False

                    # once we handle user input, reset our path
                    path = []

            elif destination.get_step_type() == FlowStep.TYPE_ACTION_SET:
                result = Flow.handle_actionset(destination, step, run, msg, started_flows)
                add_to_path(path, destination.uuid)

                # USSD check for session end
                if Flow.should_close_connection(run, destination, result.get('destination')):
                    for msg in result['msgs']:
                        msg.connection.mark_ending()
                        ActionLog.create(run, _("USSD Session was marked to end"))

                # add any generated messages to be sent at once
                msgs += result.get('msgs', [])

            # if this is a triggered start, we only consider user input on the first step, so clear it now
            if triggered_start:
                user_input = False

            # pull out our current state from the result
            step = result.get('step')

            # lookup our next destination
            destination = result.get('destination', None)

            # if any one of our destinations handled us, consider it handled
            if result.get('handled', False):
                handled = True

            resume_parent_run = False
            resume_after_timeout = False

        # if we have a parent to continue, do so
        if getattr(run, 'continue_parent', False) and continue_parent:
            msgs += FlowRun.continue_parent_flow_run(run, trigger_send=False, continue_parent=True)

        if handled:
            analytics.gauge('temba.flow_execution', time.time() - start_time)

        # send any messages generated
        if msgs and trigger_send:
            msgs.sort(key=lambda message: message.created_on)
            Msg.objects.filter(id__in=[m.id for m in msgs]).exclude(status=DELIVERED).update(status=PENDING)
            run.flow.org.trigger_send(msgs)

        return handled, msgs

    @classmethod
    def handle_actionset(cls, actionset, step, run, msg, started_flows):

        # not found, escape out, but we still handled this message, user is now out of the flow
        if not actionset:  # pragma: no cover
            run.set_completed(final_step=step)
            return dict(handled=True, destination=None, destination_type=None)

        # actually execute all the actions in our actionset
        msgs = actionset.execute_actions(run, msg, started_flows)
        run.add_messages(msgs)

        # and onto the destination
        destination = Flow.get_node(actionset.flow, actionset.destination, actionset.destination_type)
        if destination:
            step = run.flow.add_step(run, destination, previous_step=step, exit_uuid=actionset.exit_uuid)
        else:
            run.set_completed(final_step=step)
            step = None

        return dict(handled=True, destination=destination, step=step, msgs=msgs)

    @classmethod
    def handle_ruleset(cls, ruleset, step, run, msg_in, started_flows, resume_parent_run=False, resume_after_timeout=False):
        msgs_out = []
        result_input = str(msg_in)

        if ruleset.is_ussd() and run.connection_interrupted:
            result_rule, result_value = ruleset.find_interrupt_rule(step, run, msg_in)
            if not result_rule:
                run.set_interrupted(final_step=step)
                return dict(handled=True, destination=None, destination_type=None, interrupted=True)
        else:
            if ruleset.ruleset_type == RuleSet.TYPE_SUBFLOW:
                if not resume_parent_run:
                    flow_uuid = ruleset.config.get('flow').get('uuid')
                    flow = Flow.objects.filter(org=run.org, uuid=flow_uuid).first()
                    flow.org = run.org
                    message_context = run.flow.build_expressions_context(run.contact, msg_in, run=run)

                    # our extra will be the current flow variables
                    extra = message_context.get('extra', {})
                    extra['flow'] = message_context.get('flow', {})

                    if msg_in.id:
                        run.add_messages([msg_in])
                        run.update_expiration(timezone.now())

                    if flow:
                        child_runs = flow.start([], [run.contact], started_flows=started_flows,
                                                restart_participants=True, extra=extra,
                                                parent_run=run, interrupt=False)

                        if child_runs:
                            child_run = child_runs[0]
                            msgs_out += child_run.start_msgs
                            continue_parent = getattr(child_run, 'continue_parent', False)
                        else:  # pragma: no cover
                            continue_parent = False

                        # it's possible that one of our children interrupted us with a start flow action
                        run.refresh_from_db(fields=('is_active',))
                        if continue_parent and run.is_active:
                            started_flows.remove(flow.id)
                        else:
                            return dict(handled=True, destination=None, destination_type=None, msgs=msgs_out)

            # find a matching rule
            result_rule, result_value, result_input = ruleset.find_matching_rule(step, run, msg_in, resume_after_timeout=resume_after_timeout)

        flow = ruleset.flow

        # add the message to our step
        if msg_in.id:
            run.add_messages([msg_in])
            run.update_expiration(timezone.now())

        if ruleset.ruleset_type in RuleSet.TYPE_MEDIA and msg_in.attachments:
            # store the media path as the value
            result_value = msg_in.attachments[0].split(':', 1)[1]

        ruleset.save_run_value(run, result_rule, result_value, result_input)

        # output the new value if in the simulator
        if run.contact.is_test:
            if run.connection_interrupted:  # pragma: no cover
                ActionLog.create(run, _("@flow.%s has been interrupted") % (Flow.label_to_slug(ruleset.label)))
            else:
                ActionLog.create(run, _("Saved '%s' as @flow.%s") % (result_value, Flow.label_to_slug(ruleset.label)))

        # no destination for our rule?  we are done, though we did handle this message, user is now out of the flow
        if not result_rule.destination:
            if run.connection_interrupted:
                # run was interrupted and interrupt state not handled (not connected)
                run.set_interrupted(final_step=step)
                return dict(handled=True, destination=None, destination_type=None, interrupted=True, msgs=msgs_out)
            else:
                run.set_completed(final_step=step)
                return dict(handled=True, destination=None, destination_type=None, msgs=msgs_out)

        # Create the step for our destination
        destination = Flow.get_node(flow, result_rule.destination, result_rule.destination_type)
        if destination:
            step = flow.add_step(run, destination, exit_uuid=result_rule.uuid, previous_step=step)

        return dict(handled=True, destination=destination, step=step, msgs=msgs_out)

    @classmethod
    def handle_ussd_ruleset_action(cls, ruleset, step, run, msg):
        action = UssdAction.from_ruleset(ruleset, run)
        context = run.flow.build_expressions_context(run.contact, msg)
        msgs = action.execute(run, context, ruleset.uuid, msg)

        run.add_messages(msgs)

        return dict(handled=True, destination=None, step=step, msgs=msgs)

    @classmethod
    def apply_action_label(cls, user, flows, label, add):  # pragma: needs cover
        return label.toggle_label(flows, add)

    @classmethod
    def apply_action_archive(cls, user, flows):
        changed = []

        for flow in flows:

            # don't archive flows that belong to campaigns
            from temba.campaigns.models import CampaignEvent
            if not CampaignEvent.objects.filter(flow=flow, campaign__org=user.get_org(), campaign__is_archived=False).exists():
                flow.archive()
                changed.append(flow.pk)

        return changed

    @classmethod
    def apply_action_restore(cls, user, flows):
        changed = []
        for flow in flows:
            try:
                flow.restore()
                changed.append(flow.pk)
            except FlowException:  # pragma: no cover
                pass
        return changed

    @classmethod
    def get_versions_before(cls, version_number):
        versions = []
        version_str = str(version_number)
        for ver in Flow.VERSIONS:
            if version_str != ver:
                versions.append(ver)
            else:
                break
        return versions

    @classmethod
    def get_versions_after(cls, version_number):
        versions = []
        version_str = str(version_number)
        for ver in reversed(Flow.VERSIONS):
            if version_str != ver:
                versions.insert(0, ver)
            else:
                break
        return versions

    def as_select2(self):
        return dict(id=self.uuid, text=self.name)

    def release(self):
        """
        Releases this flow, marking it inactive. We remove all flow runs, steps and values in a background process.
        We keep FlowRevisions and FlowStarts however.
        """
        from .tasks import deactivate_flow_runs_task

        self.is_active = False
        self.save()

        # release any campaign events that depend on this flow
        from temba.campaigns.models import CampaignEvent
        for event in CampaignEvent.objects.filter(flow=self, is_active=True):
            event.release()

        # release any triggers that depend on this flow
        from temba.triggers.models import Trigger
        for trigger in Trigger.objects.filter(flow=self, is_active=True):
            trigger.release()

        self.group_dependencies.clear()
        self.flow_dependencies.clear()
        self.field_dependencies.clear()

        # deactivate our runs in the background
        on_transaction_commit(lambda: deactivate_flow_runs_task.delay(self.id))

    def get_category_counts(self, deleted_nodes=True):

        actives = self.rule_sets.all().values('uuid', 'label').order_by('y', 'x')

        uuids = [active['uuid'] for active in actives]
        keys = [Flow.label_to_slug(active['label']) for active in actives]
        counts = FlowCategoryCount.objects.filter(flow_id=self.id)

        # always filter by active keys
        counts = counts.filter(result_key__in=keys)

        # filter by active nodes if we aren't including deleted nodes
        if not deleted_nodes:
            counts = counts.filter(node_uuid__in=uuids)
        counts = counts.values('result_key', 'category_name').annotate(count=Sum('count'), result_name=Max('result_name'))

        results = {}
        for count in counts:
            key = count['result_key']
            result = results.get(key, {})
            if 'name' not in result:
                if count['category_name'] == 'All Responses':
                    continue
                result['key'] = key
                result['name'] = count['result_name']
                result['categories'] = [dict(name=count['category_name'], count=count['count'])]
                result['total'] = count['count']
            else:
                result['categories'].append(dict(name=count['category_name'], count=count['count']))
                result['total'] += count['count']
            results[count['result_key']] = result

        for k, v in results.items():
            for cat in results[k]['categories']:
                if (results[k]['total']):
                    cat['pct'] = float(cat['count']) / float(results[k]['total'])
                else:
                    cat['pct'] = 0

        # order counts by their place on the flow
        result_list = []
        for active in actives:
            key = Flow.label_to_slug(active['label'])
            result = results.get(key)
            if result:
                result_list.append(result)

        return dict(counts=result_list)

    def deactivate_runs(self):
        """
        Exits all flow runs, values and steps for a flow. For now, intentionally leave our values
        and steps since those are not long for this world.
        """

        # grab the ids of all our active runs
        run_ids = self.runs.filter(is_active=True).values_list('id', flat=True)

        # batch this for 1,000 runs at a time so we don't grab locks for too long
        for id_batch in chunk_list(run_ids, 1000):
            now = timezone.now()
            runs = FlowRun.objects.filter(id__in=id_batch)
            runs.update(is_active=False, exited_on=now, exit_type=FlowRun.EXIT_TYPE_INTERRUPTED, modified_on=now)

        # clear all our cached stats
        self.clear_props_cache()

    def clear_props_cache(self):
        r = get_redis_connection()
        keys = [self.get_props_cache_key(c) for c in FlowPropsCache.__members__.values()]
        r.delete(*keys)

    def get_props_cache_key(self, kind):
        return FLOW_PROP_CACHE_KEY % (self.org_id, self.pk, kind.name)

    def lock_on(self, lock, qualifier=None, lock_ttl=None):
        """
        Creates the requested type of flow-level lock
        """
        r = get_redis_connection()
        lock_key = FLOW_LOCK_KEY % (self.org_id, self.pk, lock.name)
        if qualifier:  # pragma: needs cover
            lock_key += (":%s" % qualifier)

        if not lock_ttl:
            lock_ttl = FLOW_LOCK_TTL

        return r.lock(lock_key, lock_ttl)

    def get_node_counts(self, contact=None):
        """
        Gets the number of contacts at each node in the flow. For simulator mode this manual counts steps by test
        contacts as these are not pre-calculated.
        """
        if not contact:
            return FlowNodeCount.get_totals(self)

        # count unique values of current_node_uuid for active runs for given contact
        totals = (
            self.runs.filter(contact=contact, is_active=True)
            .values('current_node_uuid')
            .annotate(total=Count('current_node_uuid'))
        )

        return {str(t['current_node_uuid']): t['total'] for t in totals if t['total']}

    def get_segment_counts(self, contact=None):
        """
        Gets the number of contacts to have taken each flow segment. For simulator mode this manual counts steps by test
        contacts as these are not pre-calculated.
        """
        if not contact:
            return FlowPathCount.get_totals(self)

        simulator_runs = self.runs.filter(contact=contact)
        path_counts = defaultdict(int)

        for run in simulator_runs:
            prev_step = None
            for step in run.path:
                if prev_step and 'exit_uuid' in prev_step:
                    exit_uuid = prev_step['exit_uuid']
                    node_uuid = step['node_uuid']
                    path_counts['%s:%s' % (exit_uuid, node_uuid)] += 1

                prev_step = step

        return path_counts

    def get_activity(self, contact=None):
        """
        Get the activity summary for a flow as a tuple of the number of active runs
        at each step and a map of the previous visits
        """
        return self.get_node_counts(contact), self.get_segment_counts(contact)

    def is_starting(self):
        """
        Returns whether this flow has active flow starts
        """
        return self.starts.filter(status__in=(FlowStart.STATUS_STARTING, FlowStart.STATUS_PENDING)).exists()

    def get_localized_text(self, text_translations, contact=None, default_text=''):
        """
        Given a language dict and a preferred language, return the best possible text match
        :param text_translations: The text in all supported languages, or string (which will just return immediately)
        :param contact: the contact we are interacting with
        :param default_text: What to use if all else fails
        :return: the localized text
        """
        org_languages = self.org.get_language_codes()

        # We return according to the following precedence:
        #   1) Contact's language (if it's a valid org language)
        #   2) Org Primary Language
        #   3) Flow Base Language
        #   4) Default Text
        preferred_languages = []

        if contact and contact.language and contact.language in org_languages:
            preferred_languages.append(contact.language)

        if self.org.primary_language:
            preferred_languages.append(self.org.primary_language.iso_code)

        preferred_languages.append(self.base_language)

        return Language.get_localized_text(text_translations, preferred_languages, default_text)

    def import_definition(self, flow_json):
        """
        Allows setting the definition for a flow from another definition.  All uuid's will be
        remmaped accordingly.
        """
        # uuid mappings
        uuid_map = dict()

        def copy_recording(url, path):
            if not url:
                return None

            try:  # pragma: needs cover
                url = "https://%s/%s" % (settings.AWS_BUCKET_DOMAIN, url)
                temp = NamedTemporaryFile(delete=True)
                temp.write(urllib2.urlopen(url).read())
                temp.flush()
                return default_storage.save(path, temp)
            except Exception:  # pragma: needs cover
                # its okay if its no longer there, we'll remove the recording
                return None

        def remap_uuid(json, attribute):
            if attribute in json and json[attribute]:
                uuid = json[attribute]
                new_uuid = uuid_map.get(uuid, None)
                if not new_uuid:
                    new_uuid = str(uuid4())
                    uuid_map[uuid] = new_uuid

                json[attribute] = new_uuid

        remap_uuid(flow_json, 'entry')
        for actionset in flow_json[Flow.ACTION_SETS]:
            remap_uuid(actionset, 'uuid')
            remap_uuid(actionset, 'exit_uuid')
            remap_uuid(actionset, 'destination')

            # for all of our recordings, pull them down and remap
            for action in actionset['actions']:
                if 'recording' in action:
                    # if its a localized
                    if isinstance(action['recording'], dict):
                        for lang, url in action['recording'].items():
                            path = copy_recording(url, 'recordings/%d/%d/steps/%s.wav' % (self.org.pk, self.pk, action['uuid']))
                            action['recording'][lang] = path
                    else:
                        path = copy_recording(action['recording'], 'recordings/%d/%d/steps/%s.wav' % (self.org.pk, self.pk, action['uuid']))
                        action['recording'] = path

        for ruleset in flow_json[Flow.RULE_SETS]:
            remap_uuid(ruleset, 'uuid')
            for rule in ruleset.get('rules', []):
                remap_uuid(rule, 'uuid')
                remap_uuid(rule, 'destination')

        # now update with our remapped values
        self.update(flow_json)
        return self

    def archive(self):
        self.is_archived = True
        self.save(update_fields=['is_archived'])

        from .tasks import interrupt_flow_runs_task
        interrupt_flow_runs_task.delay(self.id)

        # archive our triggers as well
        from temba.triggers.models import Trigger
        Trigger.objects.filter(flow=self).update(is_archived=True)

    def restore(self):
        if self.flow_type == Flow.VOICE:  # pragma: needs cover
            if not self.org.supports_ivr():
                raise FlowException("%s requires a Twilio number")

        self.is_archived = False
        self.save(update_fields=['is_archived'])

    def update_single_message_flow(self, translations, base_language):
        if base_language not in translations:  # pragma: no cover
            raise ValueError("Must include translation for base language")

        self.flow_type = Flow.MESSAGE
        self.base_language = base_language
        self.version_number = '10.4'
        self.save(update_fields=('name', 'flow_type', 'base_language', 'version_number'))

        entry_uuid = str(uuid4())
        definition = {
            'version': self.version_number,
            'entry': entry_uuid,
            'base_language': base_language,
            'rule_sets': [],
            'action_sets': [
                {
                    'x': 100, 'y': 0,
                    'uuid': entry_uuid,
                    'exit_uuid': str(uuid4()),
                    'actions': [
                        {'uuid': str(uuid4()), 'type': 'reply', 'msg': translations}
                    ]
                }
            ]
        }

        self.update(FlowRevision.migrate_definition(definition, self))

    def get_steps(self):
        return FlowStep.objects.filter(run__flow=self)

    def get_run_stats(self):
        totals_by_exit = FlowRunCount.get_totals(self)
        total_runs = sum(totals_by_exit.values())

        return {
            'total': total_runs,
            'active': totals_by_exit[FlowRun.STATE_ACTIVE],
            'completed': totals_by_exit[FlowRun.EXIT_TYPE_COMPLETED],
            'expired': totals_by_exit[FlowRun.EXIT_TYPE_EXPIRED],
            'interrupted': totals_by_exit[FlowRun.EXIT_TYPE_INTERRUPTED],
            'completion': int(totals_by_exit[FlowRun.EXIT_TYPE_COMPLETED] * 100 // total_runs) if total_runs else 0
        }

    def build_expressions_context(self, contact, msg, run=None):
        contact_context = contact.build_expressions_context() if contact else dict()

        # our default value
        channel_context = None

        # add our message context
        if msg:
            message_context = msg.build_expressions_context()

            # some fake channel deets for simulation
            if msg.contact.is_test:
                channel_context = Channel.SIMULATOR_CONTEXT
            elif msg.channel:
                channel_context = msg.channel.build_expressions_context()
        else:
            message_context = dict(__default__='')

        # If we still don't know our channel and have a contact, derive the right channel to use
        if not channel_context and contact:
            _contact, contact_urn = Msg.resolve_recipient(self.org, self.created_by, contact, None)

            # only populate channel if this contact can actually be reached (ie, has a URN)
            if contact_urn:
                channel = contact.cached_send_channel(contact_urn=contact_urn)
                if channel:
                    channel_context = channel.build_expressions_context()

        if not run:
            run = self.runs.filter(contact=contact).order_by('-created_on').first()

        if run:
            run.org = self.org
            run.contact = contact

            run_context = run.fields
            flow_context = run.build_expressions_context(contact_context)
        else:
            run_context = {}
            flow_context = {}

        context = dict(flow=flow_context, channel=channel_context, step=message_context, extra=run_context)

        # if we have parent or child contexts, add them in too
        if run:
            run.contact = contact

            if run.parent:
                run.parent.flow.org = self.org
                if run.parent.contact_id == run.contact_id:
                    run.parent.contact = run.contact

                run.parent.org = self.org
                context['parent'] = run.parent.build_expressions_context()

            # see if we spawned any children and add them too
            child_run = run.cached_child
            if child_run:
                child_run.org = self.org
                child_run.contact = run.contact
                context['child'] = child_run.build_expressions_context()

        if contact:
            context['contact'] = contact_context

        return context

    def async_start(self, user, groups, contacts, restart_participants=False, include_active=True):
        """
        Causes us to schedule a flow to start in a background thread.
        """
        from .tasks import start_flow_task

        # create a flow start object
        flow_start = FlowStart.objects.create(flow=self,
                                              restart_participants=restart_participants,
                                              include_active=include_active,
                                              created_by=user, modified_by=user)

        contact_ids = [c.id for c in contacts]
        flow_start.contacts.add(*contact_ids)

        group_ids = [g.id for g in groups]
        flow_start.groups.add(*group_ids)

        on_transaction_commit(lambda: start_flow_task.delay(flow_start.pk))

    def start(self, groups, contacts, restart_participants=False, started_flows=None,
              start_msg=None, extra=None, flow_start=None, parent_run=None, interrupt=True, connection=None, include_active=True):
        """
        Starts a flow for the passed in groups and contacts.
        """
        # build up querysets of our groups for memory efficiency
        if isinstance(groups, QuerySet):  # pragma: no cover
            group_qs = groups
        else:
            group_qs = ContactGroup.all_groups.filter(id__in=[g.id for g in groups])

        # build up querysets of our contacts for memory efficiency
        if isinstance(contacts, QuerySet):  # pragma: no cover
            contact_qs = contacts
        else:
            contact_qs = Contact.objects.filter(id__in=[c.id for c in contacts])

        self.ensure_current_version()

        if started_flows is None:
            started_flows = []

        # prevents infinite loops
        if self.pk in started_flows:  # pragma: needs cover
            return []

        # add this flow to our list of started flows
        started_flows.append(self.pk)

        if not self.entry_uuid:  # pragma: needs cover
            return []

        if start_msg and start_msg.id:
            start_msg.msg_type = FLOW
            start_msg.save(update_fields=['msg_type'])

        all_contact_ids = Contact.all().filter(Q(all_groups__in=group_qs) | Q(pk__in=contact_qs))
        all_contact_ids = all_contact_ids.only('is_test').order_by('pk').values_list('pk', flat=True).distinct('pk')
        if not restart_participants:
            # exclude anybody who has already participated in the flow
            already_started = set(self.runs.all().values_list('contact_id', flat=True))
            all_contact_ids = [contact_id for contact_id in all_contact_ids if contact_id not in already_started]

        if not include_active:
            # exclude anybody who has an active flow run
            already_active = set(FlowRun.objects.filter(is_active=True, org=self.org).values_list('contact_id', flat=True))
            all_contact_ids = [contact_id for contact_id in all_contact_ids if contact_id not in already_active]

        # if we have a parent run, find any parents/grandparents that are active, we'll keep these active
        ancestor_ids = []
        ancestor = parent_run
        while ancestor:
            # we don't consider it an ancestor if it's not current in our start list
            if ancestor.contact.id not in all_contact_ids:
                break
            ancestor_ids.append(ancestor.id)
            ancestor = ancestor.parent

        # for the contacts that will be started, exit any existing flow runs
        for contact_batch in chunk_list(all_contact_ids, 1000):
            active_runs = FlowRun.objects.filter(is_active=True, contact__pk__in=contact_batch).exclude(id__in=ancestor_ids)
            FlowRun.bulk_exit(active_runs, FlowRun.EXIT_TYPE_INTERRUPTED)

        # if we are interrupting parent flow runs, mark them as completed
        if ancestor_ids and interrupt:
            ancestor_runs = FlowRun.objects.filter(id__in=ancestor_ids)
            FlowRun.bulk_exit(ancestor_runs, FlowRun.EXIT_TYPE_COMPLETED)

        contact_count = len(all_contact_ids)

        # update our total flow count on our flow start so we can keep track of when it is finished
        if flow_start:
            flow_start.contact_count = contact_count
            flow_start.save(update_fields=['contact_count'])

        # if there are no contacts to start this flow, then update our status and exit this flow
        if contact_count == 0:
            if flow_start:
                flow_start.update_status()
            return []

        if self.flow_type == Flow.VOICE:
            return self.start_call_flow(all_contact_ids, start_msg=start_msg,
                                        extra=extra, flow_start=flow_start, parent_run=parent_run)

        elif self.flow_type == Flow.USSD:
            return self.start_ussd_flow(all_contact_ids, start_msg=start_msg,
                                        extra=extra, flow_start=flow_start, parent_run=parent_run, connection=connection)
        else:
            return self.start_msg_flow(all_contact_ids,
                                       started_flows=started_flows, start_msg=start_msg,
                                       extra=extra, flow_start=flow_start, parent_run=parent_run)

    def start_ussd_flow(self, all_contact_ids, start_msg=None, extra=None, flow_start=None, parent_run=None, connection=None):
        from temba.ussd.models import USSDSession

        runs = []
        msgs = []

        channel = self.org.get_ussd_channel()

        if not channel or Channel.ROLE_USSD not in channel.role:
            return runs

        for contact_id in all_contact_ids:
            contact = Contact.objects.filter(pk=contact_id, org=self.org).first()
            run = FlowRun.create(self, contact, start=flow_start, parent=parent_run)
            if extra:  # pragma: needs cover
                run.update_fields(extra)

            if run.contact.is_test:  # pragma: no cover
                ActionLog.create(run, '%s has entered the "%s" flow' % (run.contact.get_display(self.org, short=True), run.flow.name))

            # [USSD PUSH] we have to create an outgoing connection for the recipient
            if not connection:
                contact = Contact.objects.filter(pk=contact_id, org=self.org).first()
                contact_urn = contact.get_urn(TEL_SCHEME)
                channel = self.org.get_ussd_channel(contact_urn=contact_urn)

                connection = USSDSession.objects.create(channel=channel, contact=contact, contact_urn=contact_urn,
                                                        org=self.org, direction=USSDSession.USSD_PUSH,
                                                        started_on=timezone.now(), status=USSDSession.INITIATED)

            run.session = connection.get_session()
            run.connection = connection
            run.save(update_fields=['session', 'connection'])

            # if we were started by other connection, save that off
            if parent_run and parent_run.connection:  # pragma: needs cover
                connection.parent = parent_run.connection
                connection.save()
            else:
                entry_rule = RuleSet.objects.filter(flow=self, uuid=self.entry_uuid).first()

                step = self.add_step(run, entry_rule, is_start=True, arrived_on=timezone.now())
                if entry_rule.is_ussd():
                    handled, step_msgs = Flow.handle_destination(entry_rule, step, run, start_msg, trigger_send=False, continue_parent=False)

                    # add these messages as ones that are ready to send
                    for msg in step_msgs:
                        msgs.append(msg)

            run.start_msgs = [start_msg]

            runs.append(run)

        # trigger our messages to be sent
        if msgs and not parent_run:
            # then send them off
            msgs.sort(key=lambda message: (message.contact_id, message.created_on))
            Msg.objects.filter(id__in=[m.id for m in msgs]).update(status=PENDING)

            # trigger a sync
            self.org.trigger_send(msgs)

        if flow_start:  # pragma: needs cover
            flow_start.update_status()

        if start_msg:
            Msg.mark_handled(start_msg)

        return runs

    def start_call_flow(self, all_contact_ids, start_msg=None, extra=None, flow_start=None, parent_run=None):
        from temba.ivr.models import IVRCall
        runs = []
        channel = self.org.get_call_channel()

        if not channel or Channel.ROLE_CALL not in channel.role:  # pragma: needs cover
            return runs

        for contact_id in all_contact_ids:
            contact = Contact.objects.filter(pk=contact_id, org=channel.org).first()
            contact_urn = contact.get_urn(TEL_SCHEME)
            channel = self.org.get_call_channel(contact_urn=contact_urn)

            # can't reach this contact, move on
            if not contact or not contact_urn or not channel:  # pragma: no cover
                continue

            run = FlowRun.create(self, contact, start=flow_start, parent=parent_run)
            if extra:  # pragma: needs cover
                run.update_fields(extra)

            # create our call objects
            if parent_run and parent_run.connection:
                call = parent_run.connection
                session = parent_run.session
            else:
                call = IVRCall.create_outgoing(channel, contact, contact_urn, self.created_by)
                session = FlowSession.create(contact, connection=call)

            # save away our created call
            run.session = session
            run.connection = call
            run.save(update_fields=['connection'])

            if not parent_run or not parent_run.connection:
                # trigger the call to start (in the background)
                IVRCall.objects.get(id=call.id).start_call()

            # no start msgs in call flows but we want the variable there
            run.start_msgs = []

            runs.append(run)

        if flow_start:  # pragma: needs cover
            flow_start.update_status()

        return runs

    def start_msg_flow(self, all_contact_ids, started_flows=None, start_msg=None, extra=None,
                       flow_start=None, parent_run=None):

        # only use flowserver if flow supports it, message is an actual message, and parent wasn't run in old engine
        if self.use_flow_server() and not (start_msg and not start_msg.contact_urn) and not parent_run:
            contacts = Contact.objects.filter(id__in=all_contact_ids).order_by('id')
            runs = FlowSession.bulk_start(contacts, self, msg_in=start_msg, params=extra)
            if flow_start:
                flow_start.runs.add(*runs)
                flow_start.update_status()

            return runs

        start_msg_id = start_msg.id if start_msg else None
        flow_start_id = flow_start.id if flow_start else None

        if started_flows is None:
            started_flows = []

        # for each send action, we need to create a broadcast, we'll group our created messages under these
        broadcasts = []

        if len(all_contact_ids) > 1:

            # create the broadcast for this flow
            send_actions = self.get_entry_send_actions()

            for send_action in send_actions:
                # check that we either have text or media, available for the base language
                if (send_action.msg and send_action.msg.get(self.base_language)) or (send_action.media and send_action.media.get(self.base_language)):

                    broadcast = Broadcast.create(self.org, self.created_by, send_action.msg, [],
                                                 media=send_action.media,
                                                 base_language=self.base_language,
                                                 send_all=send_action.send_all,
                                                 quick_replies=send_action.quick_replies)
                    broadcast.update_contacts(all_contact_ids)

                    # manually set our broadcast status to QUEUED, our sub processes will send things off for us
                    broadcast.status = QUEUED
                    broadcast.save(update_fields=['status'])

                    # add it to the list of broadcasts in this flow start
                    broadcasts.append(broadcast)

        # if there are fewer contacts than our batch size, do it immediately
        if len(all_contact_ids) < START_FLOW_BATCH_SIZE:
            return self.start_msg_flow_batch(all_contact_ids, broadcasts=broadcasts, started_flows=started_flows,
                                             start_msg=start_msg, extra=extra, flow_start=flow_start,
                                             parent_run=parent_run)

        # otherwise, create batches instead
        else:
            # for all our contacts, build up start sms batches
            task_context = dict(contacts=[], flow=self.pk, flow_start=flow_start_id,
                                started_flows=started_flows, broadcasts=[b.id for b in broadcasts], start_msg=start_msg_id, extra=extra)

            batch_contacts = task_context['contacts']
            for contact_id in all_contact_ids:
                batch_contacts.append(contact_id)

                if len(batch_contacts) >= START_FLOW_BATCH_SIZE:
                    print("Starting flow '%s' for batch of %d contacts" % (self.name, len(task_context['contacts'])))
                    push_task(self.org, 'flows', Flow.START_MSG_FLOW_BATCH, task_context)
                    batch_contacts = []
                    task_context['contacts'] = batch_contacts

            if batch_contacts:
                print("Starting flow '%s' for batch of %d contacts" % (self.name, len(task_context['contacts'])))
                push_task(self.org, 'flows', Flow.START_MSG_FLOW_BATCH, task_context)

            return []

    def start_msg_flow_batch(self, batch_contact_ids, broadcasts, started_flows, start_msg=None,
                             extra=None, flow_start=None, parent_run=None):

        batch_contacts = Contact.objects.filter(id__in=batch_contact_ids)
        Contact.bulk_cache_initialize(self.org, batch_contacts)
        contact_map = {c.id: c for c in batch_contacts}

        simulation = len(batch_contacts) == 1 and batch_contacts[0].is_test

        # these fields are the initial state for our flow run
        run_fields = {}  # this should be the default value of the FlowRun.fields
        if extra:
            # we keep more values in @extra for new flow runs because we might be passing the state
            (normalized_fields, count) = FlowRun.normalize_fields(extra, settings.FLOWRUN_FIELDS_SIZE * 4)
            run_fields = normalized_fields

        # create all our flow runs for this set of contacts at once
        batch = []
        now = timezone.now()

        for contact_id in batch_contact_ids:
            contact = contact_map[contact_id]
            run = FlowRun.create(self, contact, fields=run_fields, start=flow_start, created_on=now,
                                 parent=parent_run, db_insert=False, responded=start_msg is not None)
            batch.append(run)

        runs = FlowRun.objects.bulk_create(batch)

        # build a map of contact to flow run
        run_map = dict()
        for run in runs:
            run.flow = self
            run.org = self.org

            run_map[run.contact_id] = run
            if run.contact.is_test:
                ActionLog.create(run, '%s has entered the "%s" flow' % (run.contact.get_display(self.org, short=True), run.flow.name))

        # update our expiration date on our runs, we do this by calculating it on one run then updating all others
        run.update_expiration(timezone.now())

        # if we have more than one run, update the others to the same expiration
        if len(run_map) > 1:
            FlowRun.objects.filter(id__in=[r.id for r in runs]).update(expires_on=run.expires_on, modified_on=timezone.now())

        # if we have some broadcasts to optimize for
        message_map = dict()
        if broadcasts:
            # create our expressions context
            expressions_context_base = self.build_expressions_context(None, start_msg)
            if extra:
                expressions_context_base['extra'] = extra

            # and add each contact and message to each broadcast
            for broadcast in broadcasts:
                broadcast.org = self.org
                # provide the broadcast with a partial recipient list
                partial_recipients = list(), batch_contacts

                # create the sms messages
                created_on = timezone.now()
                broadcast.send(expressions_context=expressions_context_base, trigger_send=False,
                               response_to=start_msg, status=INITIALIZING, msg_type=FLOW, created_on=created_on,
                               partial_recipients=partial_recipients, run_map=run_map)

                # map all the messages we just created back to our contact
                for msg in Msg.objects.filter(broadcast=broadcast, created_on=created_on).select_related('channel', 'contact_urn'):
                    msg.broadcast = broadcast
                    if msg.contact_id not in message_map:
                        message_map[msg.contact_id] = [msg]
                    else:  # pragma: needs cover
                        message_map[msg.contact_id].append(msg)

        # now execute our actual flow steps
        (entry_actions, entry_rules) = (None, None)
        if self.entry_type == Flow.ACTIONS_ENTRY:
            entry_actions = ActionSet.objects.filter(uuid=self.entry_uuid).first()
            if entry_actions:
                entry_actions.flow = self

        elif self.entry_type == Flow.RULES_ENTRY:
            entry_rules = RuleSet.objects.filter(flow=self, uuid=self.entry_uuid).first()
            if entry_rules:
                entry_rules.flow = self

        msgs_to_send = []
        optimize_sending_action = len(broadcasts) > 0

        for run in runs:
            contact = run.contact

            # each contact maintains its own list of started flows
            started_flows_by_contact = list(started_flows)
            run_msgs = [start_msg] if start_msg else []
            run_msgs += message_map.get(contact.id, [])
            arrived_on = timezone.now()

            try:
                if entry_actions:
                    run_msgs += entry_actions.execute_actions(run, start_msg, started_flows_by_contact,
                                                              skip_leading_reply_actions=not optimize_sending_action)

                    step = self.add_step(run, entry_actions, run_msgs, is_start=True, arrived_on=arrived_on)

                    # and onto the destination
                    if entry_actions.destination:
                        destination = Flow.get_node(entry_actions.flow,
                                                    entry_actions.destination,
                                                    entry_actions.destination_type)

                        next_step = self.add_step(run, destination, previous_step=step, exit_uuid=entry_actions.exit_uuid)

                        msg = Msg(org=self.org, contact=contact, text='', id=0)
                        handled, step_msgs = Flow.handle_destination(destination, next_step, run, msg, started_flows_by_contact,
                                                                     is_test_contact=simulation, trigger_send=False, continue_parent=False)
                        run_msgs += step_msgs

                    else:
                        run.set_completed(final_step=step)

                elif entry_rules:
                    step = self.add_step(run, entry_rules, run_msgs, is_start=True, arrived_on=arrived_on)

                    # if we have a start message, go and handle the rule
                    if start_msg:
                        Flow.find_and_handle(start_msg, started_flows_by_contact, triggered_start=True)

                    # if we didn't get an incoming message, see if we need to evaluate it passively
                    elif not entry_rules.is_pause():
                        # create an empty placeholder message
                        msg = Msg(org=self.org, contact=contact, text='', id=0)
                        handled, step_msgs = Flow.handle_destination(entry_rules, step, run, msg,
                                                                     started_flows_by_contact, trigger_send=False,
                                                                     continue_parent=False)
                        run_msgs += step_msgs

                # set the msgs that were sent by this run so that any caller can deal with them
                run.start_msgs = [m for m in run_msgs if m.direction == OUTGOING]

                # add these messages as ones that are ready to send
                for msg in run_msgs:
                    if msg.direction == OUTGOING:
                        msgs_to_send.append(msg)

            except Exception:
                logger.error('Failed starting flow %d for contact %d' % (self.id, contact.id), exc_info=1, extra={'stack': True})

                # mark this flow as interrupted
                run.set_interrupted()

                # mark our messages as failed
                Msg.objects.filter(id__in=[m.id for m in run_msgs if m.direction == OUTGOING]).update(status=FAILED)

                # remove our msgs from our parent's concerns
                run.start_msgs = []

        # trigger our messages to be sent
        if msgs_to_send and not parent_run:
            # then send them off
            msgs_to_send.sort(key=lambda message: (message.contact_id, message.created_on))
            Msg.objects.filter(id__in=[m.id for m in msgs_to_send]).update(status=PENDING)

            # trigger a sync
            self.org.trigger_send(msgs_to_send)

        # if we have a flow start, check whether we are complete
        if flow_start:
            flow_start.update_status()

        return runs

    def add_step(self, run, node, msgs=(), exit_uuid=None, is_start=False, previous_step=None, arrived_on=None):
        """
        Adds a new step to the given run
        """
        if not arrived_on:
            arrived_on = timezone.now()

        if previous_step:
            previous_step.left_on = arrived_on
            previous_step.next_uuid = node.uuid
            previous_step.save(update_fields=('left_on', 'next_uuid'))

        # update our timeouts
        timeout = node.get_timeout() if isinstance(node, RuleSet) else None
        run.update_timeout(arrived_on, timeout)

        if not is_start:
            # mark any other states for this contact as evaluated, contacts can only be in one place at time
            self.get_steps().filter(run=run, left_on=None).update(left_on=arrived_on, next_uuid=node.uuid)

        # then add our new step and associate it with our message
        step = FlowStep.objects.create(run=run, contact=run.contact, step_type=node.get_step_type(),
                                       step_uuid=node.uuid, arrived_on=arrived_on)

        # complete previous step
        if run.path and exit_uuid:
            run.path[-1][FlowRun.PATH_EXIT_UUID] = exit_uuid

        # create new step
        run.path.append({
            FlowRun.PATH_STEP_UUID: str(uuid4()),
            FlowRun.PATH_NODE_UUID: node.uuid,
            FlowRun.PATH_ARRIVED_ON: arrived_on.isoformat()
        })

        # trim path to ensure it can't grow indefinitely
        if len(run.path) > FlowRun.PATH_MAX_STEPS:
            run.path = run.path[len(run.path) - FlowRun.PATH_MAX_STEPS:]

        update_fields = ['path', 'current_node_uuid']

        if msgs:
            run.add_messages(msgs, do_save=False)
            update_fields += ['responded', 'events']

        run.current_node_uuid = run.path[-1][FlowRun.PATH_NODE_UUID]
        run.save(update_fields=update_fields)

        return step

    def get_entry_send_actions(self):
        """
        Returns all the entry actions (the first actions in a flow) that are reply actions. This is used
        for grouping all our outgoing messages into a single Broadcast.
        """
        if not self.entry_uuid or self.entry_type != Flow.ACTIONS_ENTRY:
            return []

        # get our entry actions
        entry_actions = ActionSet.objects.filter(uuid=self.entry_uuid).first()
        send_actions = []

        if entry_actions:
            actions = entry_actions.get_actions()

            for action in actions:
                # if this isn't a reply action, bail, they might be modifying the contact
                if not isinstance(action, ReplyAction):
                    break

                send_actions.append(action)

        return send_actions

    def get_dependencies(self, flow_map=None):
        from temba.contacts.models import ContactGroup

        # need to make sure we have the latest version to inspect dependencies
        self.ensure_current_version()

        dependencies = set()

        # find all the flows we reference, note this won't include archived flows
        for action_set in self.action_sets.all():
            for action in action_set.get_actions():
                if hasattr(action, 'flow'):
                    dependencies.add(action.flow)
                if hasattr(action, 'groups'):
                    for group in action.groups:
                        if isinstance(group, ContactGroup):
                            dependencies.add(group)

        for ruleset in self.rule_sets.all():
            if ruleset.ruleset_type == RuleSet.TYPE_SUBFLOW:
                flow_uuid = ruleset.config['flow']['uuid']
                flow = flow_map.get(flow_uuid) if flow_map else Flow.objects.filter(uuid=flow_uuid).first()
                if flow:
                    dependencies.add(flow)

        return dependencies

    def as_json(self, expand_contacts=False):
        """
        Returns the JSON definition for this flow.

          expand_contacts:
            Add names for contacts and groups that are just ids. This is useful for human readable
            situations such as the flow editor.

        """
        flow = dict()

        if self.entry_uuid:
            flow[Flow.ENTRY] = self.entry_uuid
        else:
            flow[Flow.ENTRY] = None

        actionsets = []
        for actionset in ActionSet.objects.filter(flow=self).order_by('pk'):
            actionsets.append(actionset.as_json())

        def lookup_action_contacts(action, contacts, groups):

            if 'contact' in action:  # pragma: needs cover
                contacts.append(action['contact']['uuid'])

            if 'contacts' in action:
                for contact in action['contacts']:
                    contacts.append(contact['uuid'])

            if 'group' in action:  # pragma: needs cover
                g = action['group']
                if isinstance(g, dict):
                    if 'uuid' in g:
                        groups.append(g['uuid'])

            if 'groups' in action:
                for group in action['groups']:
                    if isinstance(group, dict):
                        if 'uuid' in group:
                            groups.append(group['uuid'])

        def replace_action_contacts(action, contacts, groups):

            if 'contact' in action:  # pragma: needs cover
                contact = contacts.get(action['contact']['uuid'], None)
                if contact:
                    action['contact'] = contact.as_json()

            if 'contacts' in action:
                expanded_contacts = []
                for contact in action['contacts']:
                    contact = contacts.get(contact['uuid'], None)
                    if contact:
                        expanded_contacts.append(contact.as_json())

                action['contacts'] = expanded_contacts

            if 'group' in action:  # pragma: needs cover
                # variable substitution
                group = action['group']
                if isinstance(group, dict):
                    if 'uuid' in group:
                        group = groups.get(group['uuid'], None)
                        if group:
                            action['group'] = dict(uuid=group.uuid, name=group.name)

            if 'groups' in action:
                expanded_groups = []
                for group in action['groups']:

                    # variable substitution
                    if not isinstance(group, dict):
                        expanded_groups.append(group)
                    else:
                        group_instance = groups.get(group['uuid'], None)
                        if group_instance:
                            expanded_groups.append(dict(uuid=group_instance.uuid, name=group_instance.name))
                        else:
                            expanded_groups.append(group)

                action['groups'] = expanded_groups

        if expand_contacts:
            groups = []
            contacts = []

            for actionset in actionsets:
                for action in actionset['actions']:
                    lookup_action_contacts(action, contacts, groups)

            # load them all
            contacts = dict((_.uuid, _) for _ in Contact.all().filter(org=self.org, uuid__in=contacts))
            groups = dict((_.uuid, _) for _ in ContactGroup.user_groups.filter(org=self.org, uuid__in=groups))

            # and replace them
            for actionset in actionsets:
                for action in actionset['actions']:
                    replace_action_contacts(action, contacts, groups)

        flow[Flow.ACTION_SETS] = actionsets

        # add in our rulesets
        rulesets = []
        for ruleset in RuleSet.objects.filter(flow=self).order_by('pk'):
            rulesets.append(ruleset.as_json())
        flow[Flow.RULE_SETS] = rulesets

        # required flow running details
        flow[Flow.BASE_LANGUAGE] = self.base_language
        flow[Flow.FLOW_TYPE] = self.flow_type
        flow[Flow.VERSION] = get_current_export_version()
        flow[Flow.METADATA] = self.get_metadata()
        return flow

    def get_metadata(self):

        metadata = dict()
        if self.metadata:
            metadata = self.metadata

        revision = self.revisions.all().order_by('-revision').first()

        last_saved = self.saved_on
        if self.saved_by == get_flow_user(self.org):
            last_saved = self.modified_on

        metadata[Flow.NAME] = self.name
        metadata[Flow.SAVED_ON] = datetime_to_str(last_saved)
        metadata[Flow.REVISION] = revision.revision if revision else 1
        metadata[Flow.UUID] = self.uuid
        metadata[Flow.EXPIRES] = self.expires_after_minutes

        return metadata

    @classmethod
    def detect_invalid_cycles(cls, json_dict):
        """
        Checks for invalid cycles in our flow
        :param json_dict: our flow definition
        :return: invalid cycle path as list of uuids if found, otherwise empty list
        """

        # Adapted from a blog post by Guido:
        # http://neopythonic.blogspot.com/2009/01/detecting-cycles-in-directed-graph.html

        # Maintain path as a a depth-first path in the implicit tree;
        # path is represented as an OrderedDict of {node: [child,...]} pairs.

        nodes = list()
        node_map = {}

        for ruleset in json_dict.get(Flow.RULE_SETS, []):
            nodes.append(ruleset.get('uuid'))
            node_map[ruleset.get('uuid')] = ruleset

        for actionset in json_dict.get(Flow.ACTION_SETS, []):
            nodes.append(actionset.get('uuid'))
            node_map[actionset.get('uuid')] = actionset

        def get_destinations(uuid):
            node = node_map.get(uuid)

            if not node:  # pragma: needs cover
                return []

            rules = node.get('rules', [])
            destinations = []
            if rules:

                if node.get('ruleset_type', None) in RuleSet.TYPE_WAIT:
                    return []

                for rule in rules:
                    if rule.get('destination'):
                        destinations.append(rule.get('destination'))

            elif node.get('destination'):
                destinations.append(node.get('destination'))
            return destinations

        while nodes:
            root = nodes.pop()
            path = OrderedDict({root: get_destinations(root)})
            while path:
                # children at the fringe of the tree
                children = path[next(reversed(path))]
                while children:
                    child = children.pop()

                    # found a loop
                    if child in path:
                        pathlist = list(path)
                        return pathlist[pathlist.index(child):] + [child]

                    # new path
                    if child in nodes:
                        path[child] = get_destinations(child)
                        nodes.remove(child)
                        break
                else:
                    # no more children; pop back up a level
                    path.popitem()
        return None

    def ensure_current_version(self, min_version=None):
        """
        Makes sure the flow is at the current version. If it isn't it will
        migrate the definition forward updating the flow accordingly.
        """
        to_version = min_version or get_current_export_version()

        if Flow.is_before_version(self.version_number, to_version):
            with self.lock_on(FlowLock.definition):
                revision = self.revisions.all().order_by('-revision').all().first()
                if revision:
                    json_flow = revision.get_definition_json()
                else:  # pragma: needs cover
                    json_flow = self.as_json()

                self.update(json_flow, user=get_flow_user(self.org))
                self.refresh_from_db()

    def update(self, json_dict, user=None, force=False):
        """
        Updates a definition for a flow and returns the new revision
        """

        def get_step_type(dest, rulesets, actionsets):
            if dest:
                if rulesets.get(dest, None):
                    return FlowStep.TYPE_RULE_SET
                if actionsets.get(dest, None):
                    return FlowStep.TYPE_ACTION_SET
            return None

        cycle_node_uuids = Flow.detect_invalid_cycles(json_dict)
        if cycle_node_uuids:
            raise FlowInvalidCycleException(cycle_node_uuids)

        try:
            # make sure the flow version hasn't changed out from under us
            if json_dict.get(Flow.VERSION) != get_current_export_version():
                raise FlowVersionConflictException(json_dict.get(Flow.VERSION))

            flow_user = get_flow_user(self.org)
            # check whether the flow has changed since this flow was last saved
            if user and not force:
                saved_on = json_dict.get(Flow.METADATA, {}).get(Flow.SAVED_ON, None)
                org = user.get_org()

                # check our last save if we aren't the system flow user
                if user != flow_user:
                    migrated = self.saved_by == flow_user
                    last_save = self.saved_on

                    # use modified on if it was a migration
                    if migrated:
                        last_save = self.modified_on

                    if not saved_on or str_to_datetime(saved_on, org.timezone) < last_save:
                        raise FlowUserConflictException(self.saved_by, last_save)

            top_y = 0
            top_uuid = None

            # load all existing objects into dicts by uuid
            existing_actionsets = {actionset.uuid: actionset for actionset in self.action_sets.all()}
            existing_rulesets = {ruleset.uuid: ruleset for ruleset in self.rule_sets.all()}

            # set of uuids which we've seen, we use this set to remove objects no longer used in this flow
            seen = set()
            destinations = set()

            # our steps in our current update submission
            current_actionsets = {}
            current_rulesets = {}

            # parse our actions
            for actionset in json_dict.get(Flow.ACTION_SETS, []):

                uuid = actionset.get(Flow.UUID)

                # validate our actions, normalizing them as JSON after reading them
                actions = [_.as_json() for _ in Action.from_json_array(self.org, actionset.get(Flow.ACTIONS))]

                if actions:
                    current_actionsets[uuid] = actions

            for ruleset in json_dict.get(Flow.RULE_SETS, []):
                uuid = ruleset.get(Flow.UUID)
                current_rulesets[uuid] = ruleset
                seen.add(uuid)

            # create all our rule sets
            for ruleset in json_dict.get(Flow.RULE_SETS, []):

                uuid = ruleset.get(Flow.UUID)
                rules = ruleset.get(Flow.RULES)
                label = ruleset.get(Flow.LABEL, None)
                operand = ruleset.get(Flow.OPERAND, None)
                finished_key = ruleset.get(Flow.FINISHED_KEY)
                ruleset_type = ruleset.get(Flow.RULESET_TYPE)
                config = ruleset.get(Flow.CONFIG)

                if not config:
                    config = dict()

                # cap our lengths
                if label:
                    label = label[:64]

                if operand:
                    operand = operand[:128]

                (x, y) = (ruleset.get(Flow.X), ruleset.get(Flow.Y))

                if not top_uuid or y < top_y:
                    top_y = y
                    top_uuid = uuid

                # parse our rules, this will materialize any necessary dependencies
                parsed_rules = []
                rule_objects = Rule.from_json_array(self.org, rules)
                for r in rule_objects:
                    parsed_rules.append(r.as_json())
                rules = parsed_rules

                for rule in rules:
                    if 'destination' in rule:
                        # if the destination was excluded for not having any actions
                        # remove the connection for our rule too
                        if rule['destination'] not in current_actionsets and rule['destination'] not in seen:
                            rule['destination'] = None
                        else:
                            destination_uuid = rule.get('destination', None)
                            destinations.add(destination_uuid)

                            # determine what kind of destination we are pointing to
                            rule['destination_type'] = get_step_type(destination_uuid,
                                                                     current_rulesets, current_actionsets)

                            # print "Setting destination [%s] type to: %s" % (destination_uuid, rule['destination_type'])

                existing = existing_rulesets.get(uuid, None)

                if existing:
                    existing.label = ruleset.get(Flow.LABEL, None)
                    existing.rules = rules
                    existing.operand = operand
                    existing.label = label
                    existing.finished_key = finished_key
                    existing.ruleset_type = ruleset_type
                    existing.config = config
                    (existing.x, existing.y) = (x, y)
                    existing.save()
                else:

                    existing = RuleSet.objects.create(flow=self,
                                                      uuid=uuid,
                                                      label=label,
                                                      rules=rules,
                                                      finished_key=finished_key,
                                                      ruleset_type=ruleset_type,
                                                      operand=operand,
                                                      config=config,
                                                      x=x, y=y)

                existing_rulesets[uuid] = existing

                # update our value type based on our new rules
                existing.value_type = existing.get_value_type()
                RuleSet.objects.filter(pk=existing.pk).update(value_type=existing.value_type)

            # now work through our action sets
            for actionset in json_dict.get(Flow.ACTION_SETS, []):
                uuid = actionset.get(Flow.UUID)
                exit_uuid = actionset.get(Flow.EXIT_UUID)

                # skip actionsets without any actions. This happens when there are no valid
                # actions in an actionset such as when deleted groups or flows are the only actions
                if uuid not in current_actionsets:
                    continue

                actions = current_actionsets[uuid]
                seen.add(uuid)

                (x, y) = (actionset.get(Flow.X), actionset.get(Flow.Y))

                if not top_uuid or y < top_y:
                    top_y = y
                    top_uuid = uuid

                existing = existing_actionsets.get(uuid, None)

                # lookup our destination
                destination_uuid = actionset.get('destination')
                destination_type = get_step_type(destination_uuid, current_rulesets, current_actionsets)

                if destination_uuid:
                    if not destination_type:
                        destination_uuid = None

                # only create actionsets if there are actions
                if actions:
                    if existing:
                        # print "Updating %s to point to %s" % (unicode(actions), destination_uuid)
                        existing.destination = destination_uuid
                        existing.destination_type = destination_type
                        existing.exit_uuid = exit_uuid
                        existing.actions = actions
                        (existing.x, existing.y) = (x, y)
                        existing.save()
                    else:
                        existing = ActionSet.objects.create(flow=self,
                                                            uuid=uuid,
                                                            destination=destination_uuid,
                                                            destination_type=destination_type,
                                                            exit_uuid=exit_uuid,
                                                            actions=actions,
                                                            x=x, y=y)

                        existing_actionsets[uuid] = existing

            existing_actionsets_to_delete = set()
            seen_existing_actionsets = {}

            # now work through all our objects once more, making sure all uuids map appropriately
            for uuid, actionset in existing_actionsets.items():
                if uuid not in seen:
                    existing_actionsets_to_delete.add(uuid)
                else:
                    seen_existing_actionsets[uuid] = actionset

            # delete actionset which are not seen
            ActionSet.objects.filter(uuid__in=existing_actionsets_to_delete).delete()

            existing_actionsets = seen_existing_actionsets

            existing_rulesets_to_delete = set()
            seen_existing_rulesets = {}

            for uuid, ruleset in existing_rulesets.items():
                if uuid not in seen:
                    existing_rulesets_to_delete.add(uuid)

                    # instead of deleting it, make it a phantom ruleset until we do away with values_value
                    ruleset.flow = None
                    ruleset.uuid = str(uuid4())
                    ruleset.save(update_fields=('flow', 'uuid'))
                else:
                    seen_existing_rulesets[uuid] = ruleset

            existing_rulesets = seen_existing_rulesets

            # make sure all destinations are present though
            for destination in destinations:
                if destination not in existing_rulesets and destination not in existing_actionsets:  # pragma: needs cover
                    raise FlowException("Invalid destination: '%s', no matching actionset or ruleset" % destination)

            entry = json_dict.get('entry', None)

            # check if we are pointing to a destination that is no longer valid
            if entry not in existing_rulesets and entry not in existing_actionsets:
                entry = None

            if not entry and top_uuid:
                entry = top_uuid

            # set our entry
            if entry in existing_actionsets:
                self.entry_uuid = entry
                self.entry_type = Flow.ACTIONS_ENTRY
            elif entry in existing_rulesets:
                self.entry_uuid = entry
                self.entry_type = Flow.RULES_ENTRY

            # if we have a base language, set that
            self.base_language = json_dict.get('base_language', None)

            # set our metadata
            self.metadata = None
            if Flow.METADATA in json_dict:
                self.metadata = json_dict[Flow.METADATA]

            if user:
                self.saved_by = user

            # if it's our migration user, don't update saved on
            if user and user != flow_user:
                self.saved_on = timezone.now()

            self.version_number = get_current_export_version()
            self.save()

            # clear property cache
            self.clear_props_cache()

            # create a version of our flow for posterity
            if user is None:
                user = self.created_by

            # last version
            revision_num = 1
            last_revision = self.revisions.order_by('-revision').first()
            if last_revision:
                revision_num = last_revision.revision + 1

            # create a new version
            revision = self.revisions.create(definition=json_dict,
                                             created_by=user,
                                             modified_by=user,
                                             spec_version=get_current_export_version(),
                                             revision=revision_num)

            self.update_dependencies()

        except FlowUserConflictException as e:
            raise e
        except Exception as e:
            # user will see an error in the editor but log exception so we know we got something to fix
            logger.exception(str(e))
            traceback.print_exc()
            raise e

        return revision

    def update_dependencies(self):

        # if we are an older version, induce a system rev which will update our dependencies
        if Flow.is_before_version(self.version_number, get_current_export_version()):
            self.ensure_current_version()
            return

        # otherwise, go about updating our dependencies assuming a current flow
        groups = set()
        flows = set()
        collector = ContactFieldCollector()

        # find any references in our actions
        fields = set()
        for actionset in self.action_sets.all():
            for action in actionset.get_actions():
                if action.TYPE in (AddToGroupAction.TYPE, DeleteFromGroupAction.TYPE):
                    # iterate over them so we can type crack to ignore expression strings :(
                    for group in action.groups:
                        if isinstance(group, ContactGroup):
                            groups.add(group)
                        else:
                            # group names can be an expression
                            fields.update(collector.get_contact_fields(group))

                if action.TYPE == TriggerFlowAction.TYPE:
                    flows.add(action.flow)
                    for recipient in action.variables:
                        fields.update(collector.get_contact_fields(recipient))

                if action.TYPE in ('reply', 'send', 'say'):
                    for lang, msg in action.msg.items():
                        fields.update(collector.get_contact_fields(msg))

                    if hasattr(action, 'media'):
                        for lang, text in action.media.items():
                            fields.update(collector.get_contact_fields(text))

                    if hasattr(action, 'variables'):
                        for recipient in action.variables:
                            fields.update(collector.get_contact_fields(recipient))

                if action.TYPE == 'email':
                    fields.update(collector.get_contact_fields(action.subject))
                    fields.update(collector.get_contact_fields(action.message))

                if action.TYPE == 'save':
                    fields.add(action.field)
                    fields.update(collector.get_contact_fields(action.value))

                # voice recordings
                if action.TYPE == 'play':
                    fields.update(collector.get_contact_fields(action.url))

        # find references in our rulesets
        for ruleset in self.rule_sets.all():
            if ruleset.ruleset_type == RuleSet.TYPE_SUBFLOW:
                flow_uuid = ruleset.config.get('flow').get('uuid')
                flow = Flow.objects.filter(org=self.org, uuid=flow_uuid).first()
                if flow:
                    flows.add(flow)
            elif ruleset.ruleset_type == RuleSet.TYPE_WEBHOOK:
                webhook_url = ruleset.config.get('webhook')
                fields.update(collector.get_contact_fields(webhook_url))
            else:
                # check our operand for expressions
                fields.update(collector.get_contact_fields(ruleset.operand))

                # check all the rules and their localizations
                rules = ruleset.get_rules()

                for rule in rules:
                    if hasattr(rule.test, 'test'):
                        if type(rule.test.test) == dict:
                            for lang, text in rule.test.test.items():
                                fields.update(collector.get_contact_fields(text))
                        # voice rules are not localized
                        elif isinstance(rule.test.test, six.string_types):
                            fields.update(collector.get_contact_fields(rule.test.test))
                    if isinstance(rule.test, InGroupTest):
                        groups.add(rule.test.group)

        if len(fields):
            existing = ContactField.objects.filter(org=self.org, key__in=fields).values_list('key')

            # create any field that doesn't already exist
            for field in fields:
                if ContactField.is_valid_key(field) and field not in existing:
                    # reverse slug to get a reasonable label
                    label = ' '.join([word.capitalize() for word in field.split('_')])
                    ContactField.get_or_create(self.org, self.modified_by, field, label)

        fields = ContactField.objects.filter(org=self.org, key__in=fields)

        self.group_dependencies.clear()
        self.group_dependencies.add(*groups)

        self.flow_dependencies.clear()
        self.flow_dependencies.add(*flows)

        self.field_dependencies.clear()
        self.field_dependencies.add(*fields)

    def __str__(self):
        return self.name

    class Meta:
        ordering = ('-modified_on',)


class FlowRun(RequireUpdateFieldsMixin, models.Model):
    STATE_ACTIVE = 'A'

    EXIT_TYPE_COMPLETED = 'C'
    EXIT_TYPE_INTERRUPTED = 'I'
    EXIT_TYPE_EXPIRED = 'E'
    EXIT_TYPE_CHOICES = ((EXIT_TYPE_COMPLETED, _("Completed")),
                         (EXIT_TYPE_INTERRUPTED, _("Interrupted")),
                         (EXIT_TYPE_EXPIRED, _("Expired")))

    INVALID_EXTRA_KEY_CHARS = regex.compile(r'[^a-zA-Z0-9_]')

    RESULT_NAME = 'name'
    RESULT_NODE_UUID = 'node_uuid'
    RESULT_CATEGORY = 'category'
    RESULT_CATEGORY_LOCALIZED = 'category_localized'
    RESULT_VALUE = 'value'
    RESULT_INPUT = 'input'
    RESULT_CREATED_ON = 'created_on'

    PATH_STEP_UUID = 'uuid'
    PATH_NODE_UUID = 'node_uuid'
    PATH_ARRIVED_ON = 'arrived_on'
    PATH_EXIT_UUID = 'exit_uuid'
    PATH_MAX_STEPS = 100

    uuid = models.UUIDField(unique=True, default=uuid4)

    org = models.ForeignKey(Org, related_name='runs', db_index=False)

    flow = models.ForeignKey(Flow, related_name='runs')

    contact = models.ForeignKey(Contact, related_name='runs')

    session = models.ForeignKey(FlowSession, related_name='runs', null=True,
                                help_text=_("The session that handled this flow run, only for voice flows"))

    connection = models.ForeignKey('channels.ChannelSession', related_name='runs', null=True, blank=True,
                                   help_text=_("The session that handled this flow run, only for voice flows"))

    is_active = models.BooleanField(default=True,
                                    help_text=_("Whether this flow run is currently active"))

    fields = JSONAsTextField(blank=True, null=True, object_pairs_hook=OrderedDict, default=dict,
                             help_text=_("A JSON representation of any custom flow values the user has saved away"))

    created_on = models.DateTimeField(default=timezone.now,
                                      help_text=_("When this flow run was created"))

    modified_on = models.DateTimeField(auto_now=True,
                                       help_text=_("When this flow run was last updated"))

    exited_on = models.DateTimeField(null=True,
                                     help_text=_("When the contact exited this flow run"))

    exit_type = models.CharField(null=True, max_length=1, choices=EXIT_TYPE_CHOICES,
                                 help_text=_("Why the contact exited this flow run"))

    expires_on = models.DateTimeField(null=True,
                                      help_text=_("When this flow run will expire"))

    timeout_on = models.DateTimeField(null=True,
                                      help_text=_("When this flow will next time out (if any)"))

    responded = models.BooleanField(default=False, help_text='Whether contact has responded in this run')

    start = models.ForeignKey('flows.FlowStart', null=True, blank=True, related_name='runs',
                              help_text=_("The FlowStart objects that started this run"))

    submitted_by = models.ForeignKey(settings.AUTH_USER_MODEL, null=True, db_index=False,
                                     help_text="The user which submitted this flow run")

    parent = models.ForeignKey('flows.FlowRun', null=True, help_text=_("The parent run that triggered us"))

    results = JSONAsTextField(null=True, default=dict,
                              help_text=_("The results collected during this flow run in JSON format"))

    path = JSONAsTextField(null=True, default=list,
                           help_text=_("The path taken during this flow run in JSON format"))

    events = JSONField(verbose_name=_("Fields"), null=True,
                       help_text=_("The events recorded on this run in JSON format"))

    message_ids = ArrayField(base_field=models.BigIntegerField(), null=True,
                             help_text=_("The IDs of messages associated with this run"))

    current_node_uuid = models.UUIDField(null=True,
                                         help_text=_("The current node location of this run in the flow"))

    @cached_property
    def cached_child(self):
        child = FlowRun.objects.filter(parent=self).order_by('-created_on').select_related('flow').first()
        if child:
            child.org = self.org
            child.flow.org = self.org
            child.contact = self.contact
        return child

    def clear_cached_child(self):
        if 'cached_child' in self.__dict__:
            del self.__dict__['cached_child']

    @classmethod
    def get_active_for_contact(cls, contact):
        runs = cls.objects.filter(is_active=True, flow__is_active=True, contact=contact)

        # don't consider voice runs, those are interactive
        runs = runs.exclude(flow__flow_type=Flow.VOICE)

        # real contacts don't deal with archived flows
        if not contact.is_test:
            runs = runs.filter(flow__is_archived=False)

        return runs.select_related('flow', 'contact', 'flow__org', 'connection').order_by('-id')

    @classmethod
    def create_or_update_from_goflow(cls, session, contact, run_output, run_events, wait, msg_in):
        """
        Creates or updates a flow run from the given output returned from goflow
        """
        uuid = run_output['uuid']
        results = run_output.get('results', {})
        is_active = run_output['status'] in ('active', 'waiting')
        is_error = run_output['status'] == 'errored'
        created_on = iso8601.parse_date(run_output['created_on'])
        exited_on = iso8601.parse_date(run_output['exited_on']) if run_output['exited_on'] else None
        expires_on = iso8601.parse_date(run_output['expires_on']) if run_output['expires_on'] else None
        timeout_on = iso8601.parse_date(wait['timeout_on']) if wait and wait.get('timeout_on') else None

        # does this run already exist?
        existing = cls.objects.filter(org=contact.org, contact=contact, uuid=uuid).select_related('flow').first()

        if not is_active:
            exit_type = cls.EXIT_TYPE_INTERRUPTED if is_error else cls.EXIT_TYPE_COMPLETED
        else:
            exit_type = None

        # we store a simplified version of the path
        path = []
        for s in run_output['path']:
            step = {
                FlowRun.PATH_STEP_UUID: s['uuid'],
                FlowRun.PATH_NODE_UUID: s['node_uuid'],
                FlowRun.PATH_ARRIVED_ON: s['arrived_on']
            }
            if 'exit_uuid' in s:
                step[FlowRun.PATH_EXIT_UUID] = s['exit_uuid']
            path.append(step)
        current_node_uuid = path[-1][FlowRun.PATH_NODE_UUID]

        # for now we only store message events
        events = [e for e in run_output['events'] if e['type'] in (goflow.Events.msg_received.name, goflow.Events.msg_created.name)]

        if existing:
            existing.path = path
            existing.events = events
            existing.current_node_uuid = current_node_uuid
            existing.results = results
            existing.expires_on = expires_on
            existing.timeout_on = timeout_on
            existing.modified_on = timezone.now()
            existing.exited_on = exited_on
            existing.exit_type = exit_type
            existing.responded |= bool(msg_in)
            existing.is_active = is_active
            existing.save(update_fields=('path', 'events', 'current_node_uuid', 'results', 'expires_on', 'modified_on', 'exited_on', 'exit_type', 'responded', 'is_active'))
            run = existing

            msgs_to_send, run_messages = run.apply_events(run_events, msg_in)

        else:
            # use our now for created_on/modified_on as this needs to be as close as possible to database time for API
            # run syncing to work
            now = timezone.now()

            flow = Flow.objects.get(org=contact.org, uuid=run_output['flow']['uuid'])

            parent_uuid = run_output.get('parent_uuid')
            parent = cls.objects.get(org=contact.org, uuid=parent_uuid) if parent_uuid else None

            run = cls.objects.create(org=contact.org, uuid=uuid,
                                     flow=flow, contact=contact,
                                     parent=parent,
                                     path=path,
                                     events=events,
                                     current_node_uuid=current_node_uuid,
                                     results=results,
                                     session=session,
                                     responded=bool(msg_in),
                                     is_active=is_active,
                                     exited_on=exited_on, exit_type=exit_type,
                                     expires_on=expires_on, timeout_on=timeout_on,
                                     created_on=now, modified_on=now)

            # old simulation needs an action log showing we entered the flow
            if contact.is_test:  # pragma: no cover
                log_text = '%s has entered the "%s" flow' % (contact.get_display(contact.org, short=True), flow.name)
                ActionLog.create(run, log_text, created_on=created_on)

            msgs_to_send, run_messages = run.apply_events(run_events, msg_in)

        return run, msgs_to_send

    def apply_events(self, events, msg_in=None):
        all_msgs_to_send = []
        all_run_messages = []

        for event in events:
            # print("⚡ %s %s" % (event['type'], json.dumps({k: v for k, v in event.items() if k != 'type'})))

            apply_func = getattr(self, 'apply_%s' % event['type'], None)
            if apply_func:
                msgs = apply_func(event, msg_in)

                # events can return a tuple of messages to send, and messages to add to the run
                if msgs:
                    all_msgs_to_send += msgs[0]
                    all_run_messages += msgs[1]

        return all_msgs_to_send, all_run_messages

    def apply_broadcast_created(self, event, msg_in):
        """
        An outgoing broadcast being sent (not necessarily this contact)
        """
        urns = event.get('urns', [])
        contact_refs = event.get('contacts', [])
        group_refs = event.get('groups', [])
        user = get_flow_user(self.org)
        urns, contacts = self._resolve_urns_and_contacts(user, urns, contact_refs, group_refs)

        text = {}
        media = {}
        quick_replies = {}
        for lang, translation in event['translations'].items():
            text[lang] = translation.get('text', "")
            attachments = self._resolve_attachments(translation.get('attachments', []))
            quick_replies[lang] = translation.get('quick_replies', [])

            # we currently only support one attachment per language
            media[lang] = attachments[0] if attachments else None

        # re-organize quick replies from dict of lists, to list of dicts
        quick_replies = [dict(zip(quick_replies, t)) for t in zip(*quick_replies.values())]

        broadcast = Broadcast.create(
            self.org, user,
            text,
            recipients=itertools.chain(urns, contacts),
            media=media,
            quick_replies=quick_replies,
            base_language=event['base_language']
        )

        # send in task
        on_transaction_commit(lambda: send_broadcast_task.delay(broadcast.id, with_expressions=False))

    def apply_msg_created(self, event, msg_in):
        """
        An outgoing message being sent to the session contact
        """
        msg = event['msg']
        urn = self.contact.urns.filter(identity=URN.identity(msg['urn'])).first()
        channel = self.org.channels.filter(uuid=msg['channel']['uuid']).first()
        created_on = iso8601.parse_date(event['created_on'])
        user = get_flow_user(self.org)

        attachments = self._resolve_attachments(msg.get('attachments', []))

        msg_out = Msg.create_outgoing(
            self.org, user, urn,
            text=msg['text'],
            attachments=attachments,
            quick_replies=msg.get('quick_replies', []),
            channel=channel,
            high_priority=self.session.responded,
            created_on=created_on,
            response_to=msg_in if msg_in and msg_in.id else None,
            uuid=msg['uuid']
        )

        return [msg_out], [msg_out]

    def apply_email_created(self, event, msg_in):
        """
        Email being sent out
        """
        from .tasks import send_email_action_task

        subject, body, addresses = event['subject'], event['body'], event['addresses']

        if not self.contact.is_test:
            on_transaction_commit(lambda: send_email_action_task.delay(self.org_id, addresses, subject, body))
        else:  # pragma: no cover
            quoted_addresses = ['"%s"' % elt for elt in addresses]
            ActionLog.info(self, _("\"%s\" would be sent to %s") % (event['body'], ", ".join(quoted_addresses)))

    def apply_contact_name_changed(self, event, msg_in):
        """
        Name has been updated
        """
        self.contact.name = event['name'] or None
        self.contact.save(update_fields=('name', 'modified_on'))

        if self.contact.is_test:  # pragma: no cover
            ActionLog.create(self, _("Updated name to '%s'") % (event['name'] or ""))

    def apply_contact_language_changed(self, event, msg_in):
        """
        Language has been updated
        """
        self.contact.language = event['language'] or None
        self.contact.save(update_fields=('language', 'modified_on'))

        if self.contact.is_test:  # pragma: no cover
            ActionLog.create(self, _("Updated language to '%s'") % (event['language'] or ""))

    def apply_contact_urn_added(self, event, msg_in):
        """
        New URN being added to the contact
        """
        user = get_flow_user(self.org)
        urns = [str(urn) for urn in self.contact.urns.order_by('-priority')]
        urns.append(event['urn'])

        # don't really update URNs on test contacts
        if self.contact.is_test:
            scheme, path, query, display = URN.to_parts(event['urn'])
            ActionLog.info(self, _("Added %s as @contact.%s - skipped in simulator" % (path, scheme)))
        else:
            self.contact.update_urns(user, urns)

    def apply_contact_field_changed(self, event, msg_in):
        """
        Properties of this contact being updated
        """
        user = get_flow_user(self.org)
        field = ContactField.objects.get(org=self.org, key=event['field']['key'])
        value = event['value']

        self.contact.set_field(user, field.key, value)

        if self.contact.is_test:
            ActionLog.create(self, _("Updated %s to '%s'") % (field.label, event['value']))

    def apply_run_result_changed(self, event, msg_in):
        # flow results are actually saved in create_or_update_from_goflow
        if self.contact.is_test:
            ActionLog.create(self, _("Saved '%s' as @flow.%s") % (event['value'], slugify_with(event['name'])),
                             created_on=iso8601.parse_date(event['created_on']))

    def apply_input_labels_added(self, event, msg_in):
        if not msg_in:  # pragma: no cover
            return

        for label_ref in event['labels']:
            label = Label.label_objects.get(org=self.org, uuid=label_ref['uuid'])
            if not self.contact.is_test:
                label.toggle_label([msg_in], True)
            else:  # pragma: no cover
                ActionLog.info(self, _("Added %s label to msg '%s'") % (label.name, msg_in.text))

    def apply_contact_groups_added(self, event, msg_in):
        """
        This contact being added to one or more groups
        """
        user = get_flow_user(self.org)
        for group_ref in event['groups']:
            group = ContactGroup.get_user_groups(self.org).get(uuid=group_ref['uuid'])
            if not self.contact.is_stopped and not self.contact.is_blocked:
                group.update_contacts(user, [self.contact], add=True)

            if self.contact.is_test:  # pragma: no cover
                ActionLog.info(self, _("Added %s to %s") % (self.contact.name, group.name))

    def apply_contact_groups_removed(self, event, msg_in):
        """
        This contact being removed from one or more groups
        """
        user = get_flow_user(self.org)
        for group_ref in event['groups']:
            group = ContactGroup.get_user_groups(self.org).get(uuid=group_ref['uuid'])
            if not self.contact.is_stopped and not self.contact.is_blocked:
                group.update_contacts(user, [self.contact], add=False)

            if self.contact.is_test:  # pragma: no cover
                ActionLog.info(self, _("Removed %s from %s") % (self.contact.name, group.name))

    def apply_session_triggered(self, event, msg_in):
        """
        New sessions being started for other contacts
        """
        urns = event.get('urns', [])
        flow_ref = event['flow']
        contact_refs = event.get('contacts', [])
        group_refs = event.get('groups', [])
        parent_run_summary = event['run']
        user = get_flow_user(self.org)

        flow = self.org.flows.filter(is_active=True, is_archived=False, uuid=flow_ref['uuid']).first()
        if flow:
            urns, contacts = self._resolve_urns_and_contacts(user, urns, contact_refs, group_refs)

            # extract only unique contacts
            contacts = set(contacts)
            for urn in urns:
                contacts.add(urn.contact)  # pragma: needs cover

            FlowSession.bulk_start(contacts, flow, parent_run_summary=parent_run_summary)

        else:  # pragma: no cover
            raise ValueError("No such flow with UUID %s" % flow_ref['uuid'])

    def apply_error(self, event, msg_in):
        """
        The flowserver recorded a non-fatal error event
        """
        # only interested in errors for turning them into simulator messages
        if not self.contact.is_test:  # pragma: no cover
            return

        error = event['text']

        if error.startswith("unable to add URN"):
            urn_match = regex.search("'(.*:.*)'", error)
            invalid_urn = urn_match.groups()[0] if urn_match else None

            try:
                URN.to_parts(invalid_urn)
                ActionLog.info(self, _("Contact not updated, invalid connection for contact (%s)") % invalid_urn)
            except ValueError:
                ActionLog.info(self, _("Contact not updated, missing connection for contact"))

    def _resolve_urns_and_contacts(self, user, urn_strs, contact_refs, group_refs):
        """
        Helper function for send_msg and start_session events which include lists of urns, contacts and groups
        """
        contacts = list(Contact.objects.filter(org=self.org, is_active=True, is_stopped=False, is_blocked=False,
                                               uuid__in=[c['uuid'] for c in contact_refs]))
        groups = list(ContactGroup.user_groups.filter(org=self.org, is_active=True,
                                                      uuid__in=[g['uuid'] for g in group_refs]))
        urns = []
        for urn_str in urn_strs:
            contact, urn = Contact.get_or_create(self.org, urn_str, user=user)
            urns.append(urn)

        # resolve group contacts
        contacts = set(contacts)
        for group in groups:
            for contact in group.contacts.all():
                contacts.add(contact)

        return urns, contacts

    def _resolve_attachments(self, relative_urls):
        """
        Convert attachment URLs to absolute URLs
        """
        attachments = []
        for attachment in relative_urls:
            media_type, media_url = attachment.split(':', 1)

            if not media_url.startswith('http://') and not media_url.startswith('https://'):
                media_url = "https://%s/%s" % (settings.AWS_BUCKET_DOMAIN, media_url)

            attachments.append("%s:%s" % (media_type, media_url))

        return attachments

    def update_from_surveyor(self, step_dicts):
        """
        Updates this run with the given Surveyor step JSON. For example an actionset might generate a step like:
            {
                "node": "32cf414b-35e3-4c75-8a78-d5f4de925e13",
                "arrived_on": "2015-08-25T11:59:30.088Z",
                "actions": [{"msg":"Hi Joe","type":"reply"}],
                "errors": []
            }
        Whereas a ruleset might generate a step like:
            {
                "node": "32cf414b-35e3-4c75-8a78-d5f4de925e13",
                "arrived_on": "2015-08-25T11:59:30.088Z",
                "rule": {
                    "uuid": "7b2fa286-5ef0-4c6a-a770-45dd65384b50",
                    "text": "I like blue",
                    "value": "blue",
                    "category": "Blue",
                    "media": null
                },
                "errors": []
            }
        """
        msgs = []

        for step_dict in step_dicts:
            node = step_dict['node']
            arrived_on = iso8601.parse_date(step_dict['arrived_on'])

            prev_step = self.path[-1] if self.path else None
            if prev_step:
                # was the previous step an actionset that we need to complete with an exit UUID ?
                prev_action_set = self.flow.action_sets.filter(uuid=prev_step[FlowRun.PATH_NODE_UUID]).first()
                if prev_action_set and FlowRun.PATH_EXIT_UUID not in prev_step:
                    prev_step[FlowRun.PATH_EXIT_UUID] = str(prev_action_set.exit_uuid)

            if node.is_ruleset():
                rule_dict = step_dict.get('rule')
                if rule_dict:
                    exit_uuid = step_dict['rule']['uuid']

                    if 'media' in rule_dict:
                        rule_media = rule_dict['media']
                        (media_type, url) = rule_media.split(':', 1)
                        rule_value = url
                        rule_input = url
                    else:
                        rule_value = rule_dict['value']
                        rule_input = rule_dict['text']
                        rule_media = None

                    self.path.append({
                        FlowRun.PATH_STEP_UUID: str(uuid4()),
                        FlowRun.PATH_NODE_UUID: node.uuid,
                        FlowRun.PATH_ARRIVED_ON: arrived_on.isoformat(),
                        FlowRun.PATH_EXIT_UUID: exit_uuid
                    })

                    # if a msg was sent to this ruleset, create it
                    if node.is_pause():
                        incoming = Msg.create_incoming(org=self.org, contact=self.contact, text=rule_input,
                                                       attachments=[rule_media] if rule_media else None,
                                                       msg_type=FLOW, status=HANDLED, date=arrived_on,
                                                       channel=None, urn=None)
                        self.add_messages([incoming])

                    ruleset = self.flow.rule_sets.filter(uuid=str(node.uuid)).first()
                    if ruleset:
                        # look for an exact rule match by UUID
                        rule = None
                        for r in ruleset.get_rules():
                            if r.uuid == exit_uuid:
                                rule = r
                                break

                        if not rule:
                            # the user updated the rules try to match the new rules
                            msg = Msg(org=self.org, contact=self.contact, text=rule_input, id=0)
                            rule, value, rule_input = ruleset.find_matching_rule(None, self, msg)
                            if not rule:
                                raise ValueError("No such rule with UUID %s" % exit_uuid)

                            rule_value = value

                        ruleset.save_run_value(self, rule, rule_value, rule_input)
                else:
                    self.path.append({
                        FlowRun.PATH_STEP_UUID: str(uuid4()),
                        FlowRun.PATH_NODE_UUID: node.uuid,
                        FlowRun.PATH_ARRIVED_ON: arrived_on.isoformat(),
                    })

            # node is an actionset
            else:
                self.path.append({
                    FlowRun.PATH_STEP_UUID: str(uuid4()),
                    FlowRun.PATH_NODE_UUID: node.uuid,
                    FlowRun.PATH_ARRIVED_ON: arrived_on.isoformat()
                })

                actions = Action.from_json_array(self.org, step_dict['actions'])

                last_incoming = self.get_messages().filter(direction=INCOMING).order_by('-pk').first()

                for action in actions:
                    context = self.flow.build_expressions_context(self.contact, last_incoming)
                    msgs += action.execute(self, context, node.uuid, msg=last_incoming, offline_on=arrived_on)
                    self.add_messages(msgs)

        self.current_node_uuid = self.path[-1][FlowRun.PATH_NODE_UUID]
        self.save(update_fields=('path', 'current_node_uuid'))

    @classmethod
    def create(cls, flow, contact, start=None, session=None, connection=None, fields=None,
               created_on=None, db_insert=True, submitted_by=None, parent=None, responded=False):

        args = dict(org_id=flow.org_id, flow=flow, contact=contact, start=start,
                    session=session, connection=connection, fields=fields, submitted_by=submitted_by, parent=parent, responded=responded)

        if created_on:
            args['created_on'] = created_on

        if parent:
            parent.clear_cached_child()

        if db_insert:
            run = FlowRun.objects.create(**args)
        else:
            run = FlowRun(**args)

        run.contact = contact
        return run

    def build_expressions_context(self, contact_context=None):
        """
        Builds the @flow expression context for this run
        """
        def result_wrapper(res):
            """
            Wraps a result, lets us do a nice representation of both @flow.foo and @flow.foo.text
            """
            return {
                '__default__': res[FlowRun.RESULT_VALUE],
                'text': res.get(FlowRun.RESULT_INPUT),
                'time': res[FlowRun.RESULT_CREATED_ON],
                'category': res.get(FlowRun.RESULT_CATEGORY_LOCALIZED, res[FlowRun.RESULT_CATEGORY]),
                'value': res[FlowRun.RESULT_VALUE]
            }

        context = {}
        default_lines = []

        for key, result in self.results.items():
            context[key] = result_wrapper(result)
            default_lines.append("%s: %s" % (result[FlowRun.RESULT_NAME], result[FlowRun.RESULT_VALUE]))

        context['__default__'] = "\n".join(default_lines)

        # if we don't have a contact context, build one
        if not contact_context:
            self.contact.org = self.org
            contact_context = self.contact.build_expressions_context()

        context['contact'] = contact_context

        return context

    @property
    def connection_interrupted(self):
        return self.connection and self.connection.status == ChannelSession.INTERRUPTED

    @classmethod
    def normalize_field_key(cls, key):
        return FlowRun.INVALID_EXTRA_KEY_CHARS.sub('_', key)[:255]

    @classmethod
    def normalize_fields(cls, fields, max_values=None, count=-1):
        """
        Turns an arbitrary dictionary into a dictionary containing only string keys and values
        """
        if max_values is None:
            max_values = settings.FLOWRUN_FIELDS_SIZE

        if isinstance(fields, six.string_types):
            return fields[:Value.MAX_VALUE_LEN], count + 1

        elif isinstance(fields, numbers.Number) or isinstance(fields, bool):
            return fields, count + 1

        elif isinstance(fields, dict):
            count += 1
            field_dict = OrderedDict()
            for (k, v) in fields.items():
                (field_dict[FlowRun.normalize_field_key(k)], count) = FlowRun.normalize_fields(v, max_values, count)

                if count >= max_values:
                    break

            return field_dict, count

        elif isinstance(fields, list):
            count += 1
            list_dict = OrderedDict()
            for (i, v) in enumerate(fields):
                (list_dict[str(i)], count) = FlowRun.normalize_fields(v, max_values, count)

                if count >= max_values:  # pragma: needs cover
                    break

            return list_dict, count

        elif fields is None:
            return "", count + 1
        else:  # pragma: no cover
            raise ValueError("Unsupported type %s in extra" % str(type(fields)))

    @classmethod
    def bulk_exit(cls, runs, exit_type):
        """
        Exits (expires, interrupts) runs in bulk
        """
        # when expiring phone calls, we want to issue hangups
        connection_runs = runs.exclude(connection=None)
        for run in connection_runs:
            connection = run.connection.get()

            # have our session close itself
            if exit_type == FlowRun.EXIT_TYPE_EXPIRED:
                connection.close()

        run_ids = list(runs[:5000].values_list('id', flat=True))

        from .tasks import continue_parent_flows

        # batch this for 1,000 runs at a time so we don't grab locks for too long
        for id_batch in chunk_list(run_ids, 500):
            now = timezone.now()

            # mark all steps in these runs as having been left
            FlowStep.objects.filter(run__id__in=id_batch, left_on=None).update(left_on=now)

            runs = FlowRun.objects.filter(id__in=id_batch)
            runs.update(is_active=False, exited_on=now, exit_type=exit_type, modified_on=now)

            # continue the parent flows to continue async
            on_transaction_commit(lambda: continue_parent_flows.delay(id_batch))

    def add_messages(self, msgs, do_save=True):
        """
        Associates the given messages with this run
        """
        if self.events is None:
            self.events = []

        # find the path step these messages belong to
        path_step = self.path[-1]

        existing_msg_uuids = set()
        for e in self.events:
            if e['type'] in (goflow.Events.msg_received.name, goflow.Events.msg_created.name):
                msg_uuid = e['msg'].get('uuid')
                if msg_uuid:
                    existing_msg_uuids.add(msg_uuid)

        needs_update = False

        for msg in msgs:
            # don't include pseudo msgs
            if not msg.id:
                continue

            # or messages which have already been attached to this run
            if str(msg.uuid) in existing_msg_uuids:
                continue

            self.events.append({
                'type': goflow.Events.msg_received.name if msg.direction == INCOMING else goflow.Events.msg_created.name,
                'created_on': msg.created_on.isoformat(),
                'step_uuid': path_step.get('uuid'),
                'msg': goflow.serialize_message(msg)
            })

            existing_msg_uuids.add(str(msg.uuid))
            needs_update = True

            # incoming non-IVR messages won't have a type yet so update that
            if not msg.msg_type or msg.msg_type == INBOX:
                msg.msg_type = FLOW
                msg.save(update_fields=['msg_type'])

            # if message is from contact, mark run as responded
            if msg.direction == INCOMING:
                if not self.responded:
                    self.responded = True

        if needs_update and do_save:
            self.save(update_fields=('responded', 'events'))

    def get_events_of_type(self, event_types):
        """
        Gets all the events of the given type associated with this run
        """
        if not self.events:  # pragma: no cover
            return []

        type_names = [t.name for t in event_types]

        return [e for e in self.events if e['type'] in type_names]

    def get_msg_events(self):
        """
        Gets all the messages associated with this run
        """
        return self.get_events_of_type((goflow.Events.msg_received, goflow.Events.msg_created))

    def get_messages(self):
        """
        Gets all the messages associated with this run
        """
        # need a data migration to go fix some old message events with uuid="None", until then filter them out
        msg_uuids = []
        for e in self.get_msg_events():
            msg_uuid = e['msg'].get('uuid')
            if msg_uuid and msg_uuid != 'None':
                msg_uuids.append(msg_uuid)

        return Msg.objects.filter(uuid__in=msg_uuids)

    def get_last_msg(self, direction=INCOMING):
        """
        Returns the last incoming msg on this run
        :param direction: the direction of the message to fetch, default INCOMING
        """
        return self.get_messages().filter(direction=direction).order_by('-created_on').first()

    @classmethod
    def continue_parent_flow_runs(cls, runs):
        """
        Hands flow control back to our parent run if we have one
        """
        runs = (
            runs.filter(parent__flow__is_active=True, parent__flow__is_archived=False, parent__is_active=True)
            .select_related('parent__flow')
        )
        for run in runs:
            cls.continue_parent_flow_run(run)

    @classmethod
    def continue_parent_flow_run(cls, run, trigger_send=True, continue_parent=True):

        # TODO: Remove this in favor of responded on session
        if run.responded and not run.parent.responded:
            run.parent.responded = True
            run.parent.save(update_fields=['responded'])

        # if our child was interrupted, so shall we be
        if run.exit_type == FlowRun.EXIT_TYPE_INTERRUPTED and run.contact.id == run.parent.contact_id:
            FlowRun.bulk_exit(FlowRun.objects.filter(id=run.parent_id), FlowRun.EXIT_TYPE_INTERRUPTED)
            return

        last_step = run.parent.path[-1]
        ruleset = RuleSet.objects.filter(uuid=last_step[FlowRun.PATH_NODE_UUID], ruleset_type=RuleSet.TYPE_SUBFLOW,
                                         flow__org=run.org).exclude(flow=None).first()

        # can't resume from a ruleset that no longer exists
        if not ruleset:
            return []

        # resume via flowserver if this run is using the new engine
        if run.parent.session and run.parent.session.output:  # pragma: needs cover
            session = FlowSession.objects.get(id=run.parent.session.id)
            return session.resume_by_expired_run(run)

        # need a placeholder msg
        msg = Msg()
        msg.id = 0
        msg.text = ''
        msg.org = run.org
        msg.contact = run.contact

        expired_child_run = run if run.exit_type == FlowRun.EXIT_TYPE_EXPIRED else None

        # finally, trigger our parent flow
        (handled, msgs) = Flow.find_and_handle(msg, user_input=False, started_flows=[run.flow, run.parent.flow],
                                               resume_parent_run=True, trigger_send=trigger_send, continue_parent=continue_parent,
                                               expired_child_run=expired_child_run)

        return msgs

    def get_session_responded(self):
        """
        TODO: Replace with Session.responded when it exists
        """
        current_run = self
        while current_run and current_run.contact_id == self.contact_id:
            if current_run.responded:
                return True
            current_run = current_run.parent

        return False

    def is_ivr(self):
        """
        If this run is over an IVR connection
        """
        return self.connection and self.connection.is_ivr()

    def keep_active_on_exit(self):
        """
        If our run should be completed when we leave the last node
        """
        # we let parent runs over ivr get closed by the provider
        return self.is_ivr() and not self.parent and not self.connection.is_done()

    def resume_after_timeout(self, expired_timeout):
        """
        Resumes a flow that is at a ruleset that has timed out
        """
        # resume via flowserver if this run is using the new engine
        if self.session and self.session.output:
            return self.session.resume_by_timeout()

        run = FlowRun.get_active_for_contact(self.contact).first()

        # this timeout is invalid, clear it
        if run != self:
            self.timeout_on = None
            self.save(update_fields=('timeout_on', 'modified_on'))
            return

        last_step = run.path[-1]
        node = Flow.get_node(run.flow, last_step[FlowRun.PATH_NODE_UUID], FlowStep.TYPE_RULE_SET)

        # only continue if we are at a ruleset with a timeout
        if isinstance(node, RuleSet) and timezone.now() > self.timeout_on > iso8601.parse_date(last_step[FlowRun.PATH_ARRIVED_ON]):
            timeout = node.get_timeout()

            # if our current node doesn't have a timeout, but our timeout is still right, then the ruleset
            # has changed out from under us and no longer has a timeout, clear our run's timeout_on
            if not timeout and abs(expired_timeout - self.timeout_on) < timedelta(milliseconds=1):
                self.timeout_on = None
                self.save(update_fields=('timeout_on', 'modified_on'))

            # this is a valid timeout, deal with it
            else:
                # get the last outgoing msg for this contact
                msg = self.get_last_msg(OUTGOING)

                # if the last outgoing message wasn't assigned a credit, then clear our timeout
                if msg and msg.topup_id is None:
                    self.timeout_on = None
                    self.save(update_fields=['timeout_on', 'modified_on'])

                # check that our last outgoing msg was sent and our timeout is in the past, otherwise reschedule
                elif msg and (not msg.sent_on or timezone.now() < msg.sent_on + timedelta(minutes=timeout) - timedelta(seconds=5)):
                    self.update_timeout(msg.sent_on if msg.sent_on else timezone.now(), timeout)

                # look good, lets resume this run
                else:
                    msg = self.get_last_msg(INCOMING)
                    if not msg:
                        msg = Msg()
                        msg.id = 0
                        msg.text = ''
                        msg.org = self.org
                        msg.contact = self.contact
                    Flow.find_and_handle(msg, resume_after_timeout=True)

    def release(self):
        """
        Permanently deletes this flow run
        """
        # remove each of our steps. we do this one at a time
        # so we can decrement the activity properly
        for step in self.steps.all():
            step.release()

        # lastly delete ourselves
        self.delete()

    def set_completed(self, final_step=None, completed_on=None):
        """
        Mark a run as complete
        """
        if self.contact.is_test:
            ActionLog.create(self, _('%s has exited this flow') % self.contact.get_display(self.flow.org, short=True))

        now = timezone.now()

        if not completed_on:
            completed_on = now

        # mark that we left this step
        if final_step:
            final_step.left_on = completed_on
            final_step.save(update_fields=['left_on'])

        # mark this flow as inactive
        if not self.keep_active_on_exit():
            self.exit_type = FlowRun.EXIT_TYPE_COMPLETED
            self.exited_on = completed_on
            self.is_active = False
            self.save(update_fields=('exit_type', 'exited_on', 'modified_on', 'is_active'))

        if hasattr(self, 'voice_response') and self.parent and self.parent.is_active:
            callback = 'https://%s%s' % (self.org.get_brand_domain(), reverse('ivr.ivrcall_handle', args=[self.connection.pk]))
            self.voice_response.redirect(url=callback + '?resume=1')
        else:
            # if we have a parent to continue
            if self.parent:
                # mark it for continuation
                self.continue_parent = True

    def set_interrupted(self, final_step=None):
        """
        Mark run as interrupted
        """
        if self.contact.is_test:  # pragma: needs cover
            ActionLog.create(self, _('%s has interrupted this flow') % self.contact.get_display(self.flow.org, short=True))

        now = timezone.now()

        if final_step:
            final_step.left_on = now
            final_step.save(update_fields=['left_on'])

        # mark this flow as inactive
        self.exit_type = FlowRun.EXIT_TYPE_INTERRUPTED
        self.exited_on = now
        self.is_active = False
        self.save(update_fields=('exit_type', 'exited_on', 'modified_on', 'is_active'))

    def update_timeout(self, now, minutes):
        """
        Updates our timeout for our run, either clearing it or setting it appropriately
        """
        if not minutes and self.timeout_on:
            self.timeout_on = None
            self.save(update_fields=['timeout_on', 'modified_on'])
        elif minutes:
            self.timeout_on = now + timedelta(minutes=minutes)
            self.save(update_fields=['timeout_on', 'modified_on'])

    def update_expiration(self, point_in_time=None):
        """
        Set our expiration according to the flow settings
        """
        if self.flow.expires_after_minutes:
            now = timezone.now()
            if not point_in_time:
                point_in_time = now
            self.expires_on = point_in_time + timedelta(minutes=self.flow.expires_after_minutes)

            # save our updated fields
            self.save(update_fields=['expires_on', 'modified_on'])

            # if it's in the past, just expire us now
            if self.expires_on < now:
                self.expire()

        # parent should always have a later expiration than the children
        if self.parent:
            self.parent.update_expiration(self.expires_on)

    def expire(self):
        self.bulk_exit(FlowRun.objects.filter(id=self.id), FlowRun.EXIT_TYPE_EXPIRED)

    @classmethod
    def exit_all_for_contacts(cls, contacts, exit_type):
        contact_runs = cls.objects.filter(is_active=True, contact__in=contacts)
        cls.bulk_exit(contact_runs, exit_type)

    def update_fields(self, field_map):
        # validate our field
        (field_map, count) = FlowRun.normalize_fields(field_map)
        if not self.fields:
            self.fields = field_map
        else:
            existing_map = self.fields
            existing_map.update(field_map)
            self.fields = existing_map

        self.save(update_fields=['fields'])

    def is_completed(self):
        return self.exit_type == FlowRun.EXIT_TYPE_COMPLETED

    def is_interrupted(self):
        return self.exit_type == FlowRun.EXIT_TYPE_INTERRUPTED

    def create_outgoing_ivr(self, text, recording_url, connection, response_to=None):

        # create a Msg object to track what happened
        from temba.msgs.models import DELIVERED, IVR

        attachments = None
        if recording_url:
            attachments = ['%s/x-wav:%s' % (Msg.MEDIA_AUDIO, recording_url)]

        msg = Msg.create_outgoing(self.flow.org, self.flow.created_by, self.contact, text, channel=self.connection.channel,
                                  response_to=response_to, attachments=attachments,
                                  status=DELIVERED, msg_type=IVR, connection=connection)

        # play a recording or read some text
        if msg:
            if recording_url:
                self.voice_response.play(url=recording_url)
            else:
                self.voice_response.say(text)

        return msg

    @classmethod
    def serialize_value(cls, value):
        """
        Utility method to give the serialized value for the passed in value
        """
        if value is None:  # pragma: no cover
            return None

        if isinstance(value, datetime):
            return value.isoformat()
        elif isinstance(value, AdminBoundary):
            return value.path
        else:
            return str(value)

    def save_run_result(self, name, node_uuid, category, category_localized, raw_value, raw_input):
        # slug our name
        key = Flow.label_to_slug(name)

        # create our result dict
        results = self.results
        results[key] = {
            FlowRun.RESULT_NAME: name,
            FlowRun.RESULT_NODE_UUID: node_uuid,
            FlowRun.RESULT_CATEGORY: category,
            FlowRun.RESULT_VALUE: FlowRun.serialize_value(raw_value),
            FlowRun.RESULT_CREATED_ON: timezone.now().isoformat(),
        }

        if raw_input is not None:
            results[key][FlowRun.RESULT_INPUT] = raw_input

        # if we have a different localized name for our category, save it as well
        if category != category_localized:
            results[key][FlowRun.RESULT_CATEGORY_LOCALIZED] = category_localized

        self.results = results
        self.modified_on = timezone.now()
        self.save(update_fields=['results', 'modified_on'])

    def __str__(self):
        return "FlowRun: %s Flow: %s\n%s" % (self.uuid, self.flow.uuid, json.dumps(self.results, indent=2))


class FlowStep(models.Model):
    """
    A contact's visit to a node in a flow (rule set or action set)
    """
    TYPE_RULE_SET = 'R'
    TYPE_ACTION_SET = 'A'
    STEP_TYPE_CHOICES = ((TYPE_RULE_SET, "RuleSet"),
                         (TYPE_ACTION_SET, "ActionSet"))

    run = models.ForeignKey(FlowRun, related_name='steps')

    contact = models.ForeignKey(Contact, related_name='flow_steps')

    step_type = models.CharField(max_length=1, choices=STEP_TYPE_CHOICES, help_text=_("What type of node was visited"))

    step_uuid = models.CharField(max_length=36,
                                 help_text=_("The UUID of the ActionSet or RuleSet for this step"))

    rule_uuid = models.CharField(max_length=36, null=True,
                                 help_text=_("For uuid of the rule that matched on this ruleset, null on ActionSets"))

    rule_category = models.CharField(max_length=36, null=True,
                                     help_text=_("The category label that matched on this ruleset, null on ActionSets"))

    rule_value = models.TextField(null=True,
                                  help_text=_("The value that was matched in our category for this ruleset, null on ActionSets"))

    rule_decimal_value = models.DecimalField(max_digits=36, decimal_places=8, null=True,
                                             help_text=_("The decimal value that was matched in our category for this ruleset, null on ActionSets or if a non numeric rule was matched"))

    next_uuid = models.CharField(max_length=36, null=True,
                                 help_text=_("The uuid of the next step type we took"))

    arrived_on = models.DateTimeField(help_text=_("When the user arrived at this step in the flow"))

    left_on = models.DateTimeField(null=True,
                                   help_text=_("When the user left this step in the flow"))

    messages = models.ManyToManyField(Msg, related_name='steps',
                                      help_text=_("Any messages that are associated with this step (either sent or received)"))

    broadcasts = models.ManyToManyField(Broadcast, related_name='steps',
                                        help_text=_("Any broadcasts that are associated with this step (only sent)"))

    def release(self):
        self.delete()

<<<<<<< HEAD
=======
    def save_rule_match(self, rule, value):
        self.rule_uuid = rule.uuid

        # format our rule value appropriately
        if isinstance(value, datetime):
            (date_format, time_format) = get_datetime_format(self.run.flow.org.get_dayfirst())
            self.rule_value = datetime_to_str(value, tz=self.run.flow.org.timezone, format=time_format, ms=False)
        else:
            self.rule_value = str(value)[:Msg.MAX_TEXT_LEN]

        self.save(update_fields=('rule_uuid', 'rule_value'))

    def get_node(self):
        """
        Returns the node (i.e. a RuleSet or ActionSet) associated with this step
        """
        if self.step_type == FlowStep.TYPE_RULE_SET:
            return RuleSet.objects.filter(uuid=self.step_uuid).first()
        else:  # pragma: needs cover
            return ActionSet.objects.filter(uuid=self.step_uuid).first()

>>>>>>> a16fef89

class RuleSet(models.Model):
    TYPE_WAIT_MESSAGE = 'wait_message'

    # Ussd
    TYPE_WAIT_USSD_MENU = 'wait_menu'
    TYPE_WAIT_USSD = 'wait_ussd'

    # Calls
    TYPE_WAIT_RECORDING = 'wait_recording'
    TYPE_WAIT_DIGIT = 'wait_digit'
    TYPE_WAIT_DIGITS = 'wait_digits'

    # Surveys
    TYPE_WAIT_PHOTO = 'wait_photo'
    TYPE_WAIT_VIDEO = 'wait_video'
    TYPE_WAIT_AUDIO = 'wait_audio'
    TYPE_WAIT_GPS = 'wait_gps'

    TYPE_AIRTIME = 'airtime'
    TYPE_WEBHOOK = 'webhook'
    TYPE_RESTHOOK = 'resthook'
    TYPE_FLOW_FIELD = 'flow_field'
    TYPE_FORM_FIELD = 'form_field'
    TYPE_CONTACT_FIELD = 'contact_field'
    TYPE_EXPRESSION = 'expression'
    TYPE_RANDOM = 'random'
    TYPE_SUBFLOW = 'subflow'

    CONFIG_WEBHOOK = 'webhook'
    CONFIG_WEBHOOK_ACTION = 'webhook_action'
    CONFIG_WEBHOOK_HEADERS = 'webhook_headers'
    CONFIG_RESTHOOK = 'resthook'

    TYPE_MEDIA = (TYPE_WAIT_PHOTO, TYPE_WAIT_GPS, TYPE_WAIT_VIDEO, TYPE_WAIT_AUDIO, TYPE_WAIT_RECORDING)

    TYPE_WAIT = (TYPE_WAIT_MESSAGE, TYPE_WAIT_RECORDING, TYPE_WAIT_DIGIT, TYPE_WAIT_DIGITS, TYPE_WAIT_USSD_MENU,
                 TYPE_WAIT_USSD, TYPE_WAIT_PHOTO, TYPE_WAIT_VIDEO, TYPE_WAIT_AUDIO, TYPE_WAIT_GPS)

    TYPE_USSD = (TYPE_WAIT_USSD_MENU, TYPE_WAIT_USSD)

    TYPE_CHOICES = ((TYPE_WAIT_MESSAGE, "Wait for message"),
                    (TYPE_WAIT_USSD_MENU, "Wait for USSD menu"),
                    (TYPE_WAIT_USSD, "Wait for USSD message"),
                    (TYPE_WAIT_RECORDING, "Wait for recording"),
                    (TYPE_WAIT_DIGIT, "Wait for digit"),
                    (TYPE_WAIT_DIGITS, "Wait for digits"),
                    (TYPE_SUBFLOW, "Subflow"),
                    (TYPE_WEBHOOK, "Webhook"),
                    (TYPE_RESTHOOK, "Resthook"),
                    (TYPE_AIRTIME, "Transfer Airtime"),
                    (TYPE_FORM_FIELD, "Split by message form"),
                    (TYPE_CONTACT_FIELD, "Split on contact field"),
                    (TYPE_EXPRESSION, "Split by expression"),
                    (TYPE_RANDOM, "Split Randomly"))

    uuid = models.CharField(max_length=36, unique=True)

    flow = models.ForeignKey(Flow, related_name='rule_sets', null=True)

    label = models.CharField(max_length=64, null=True, blank=True,
                             help_text=_("The label for this field"))

    operand = models.CharField(max_length=128, null=True, blank=True,
                               help_text=_("The value that rules will be run against, if None defaults to @step.value"))

    webhook_url = models.URLField(null=True, blank=True, max_length=255,
                                  help_text=_("The URL that will be called with the user's response before we run our rules"))

    webhook_action = models.CharField(null=True, blank=True, max_length=8, default='POST',
                                      help_text=_('How the webhook should be executed'))

    rules = JSONAsTextField(help_text=_("The JSON encoded actions for this action set"), default=list)

    finished_key = models.CharField(max_length=1, null=True, blank=True,
                                    help_text="During IVR, this is the key to indicate we are done waiting")

    value_type = models.CharField(max_length=1, choices=Value.TYPE_CHOICES, default=Value.TYPE_TEXT,
                                  help_text="The type of value this ruleset saves")

    ruleset_type = models.CharField(max_length=16, choices=TYPE_CHOICES, null=True,
                                    help_text="The type of ruleset")

    response_type = models.CharField(max_length=1, help_text="The type of response that is being saved")

    config = JSONAsTextField(null=True, verbose_name=_("Ruleset Configuration"), default=dict,
                             help_text=_("RuleSet type specific configuration"))

    x = models.IntegerField()
    y = models.IntegerField()

    created_on = models.DateTimeField(auto_now_add=True, help_text=_("When this ruleset was originally created"))
    modified_on = models.DateTimeField(auto_now=True, help_text=_("When this ruleset was last modified"))

    @classmethod
    def get(cls, flow, uuid):
        return RuleSet.objects.filter(flow=flow, uuid=uuid).select_related('flow', 'flow__org').first()

    @property
    def is_messaging(self):
        return self.ruleset_type in (self.TYPE_USSD + (self.TYPE_WAIT_MESSAGE,))

    @classmethod
    def contains_step(cls, text):  # pragma: needs cover

        # remove any padding
        if text:
            text = text.strip()

        # match @step.value or @(step.value)
        return text and text[0] == '@' and 'step' in text

    def get_value_type(self):
        """
        Determines the value type that this ruleset will generate.
        """
        # we keep track of specialized rule types we see
        value_type = None

        for rule in self.get_rules():
            if isinstance(rule.test, TrueTest):
                continue

            rule_type = None

            if isinstance(rule.test, NumericTest):
                rule_type = Value.TYPE_NUMBER

            elif isinstance(rule.test, DateTest):
                rule_type = Value.TYPE_DATETIME

            elif isinstance(rule.test, HasStateTest):
                rule_type = Value.TYPE_STATE

            elif isinstance(rule.test, HasDistrictTest):
                rule_type = Value.TYPE_DISTRICT

            elif isinstance(rule.test, HasWardTest):
                rule_type = Value.TYPE_WARD

            # this either isn't one of our value types or we have more than one type in this ruleset
            if not rule_type or (value_type and rule_type != value_type):
                return Value.TYPE_TEXT

            value_type = rule_type

        return value_type if value_type else Value.TYPE_TEXT

    def get_voice_input(self, voice_response, action=None):

        # recordings aren't wrapped input they get tacked on at the end
        if self.ruleset_type in [RuleSet.TYPE_WAIT_RECORDING, RuleSet.TYPE_SUBFLOW]:
            return voice_response
        elif self.ruleset_type == RuleSet.TYPE_WAIT_DIGITS:
            return voice_response.gather(finishOnKey=self.finished_key, timeout=120, action=action)
        else:
            # otherwise we assume it's single digit entry
            return voice_response.gather(numDigits=1, timeout=120, action=action)

    def is_pause(self):
        return self.ruleset_type in RuleSet.TYPE_WAIT

    def is_ussd(self):
        return self.ruleset_type in RuleSet.TYPE_USSD

    def get_timeout(self):
        for rule in self.get_rules():
            if isinstance(rule.test, TimeoutTest):
                return rule.test.minutes

        return None

    def find_matching_rule(self, step, run, msg, resume_after_timeout=False):
        orig_text = None
        if msg:
            orig_text = msg.text

        msg.contact = run.contact
        context = run.flow.build_expressions_context(run.contact, msg, run=run)

        if resume_after_timeout:
            for rule in self.get_rules():
                if isinstance(rule.test, TimeoutTest):
                    (result, value) = rule.matches(run, msg, context, orig_text)
                    if result > 0:
                        return rule, value, None

        elif self.ruleset_type in [RuleSet.TYPE_WEBHOOK, RuleSet.TYPE_RESTHOOK]:
            header = {}
            requests_made = []

            # figure out which URLs will be called
            if self.ruleset_type == RuleSet.TYPE_WEBHOOK:
                resthook = None
                urls = [self.config[RuleSet.CONFIG_WEBHOOK]]
                action = self.config[RuleSet.CONFIG_WEBHOOK_ACTION]

                if RuleSet.CONFIG_WEBHOOK_HEADERS in self.config:
                    headers = self.config[RuleSet.CONFIG_WEBHOOK_HEADERS]
                    for item in headers:
                        header[item.get('name')] = item.get('value')

            elif self.ruleset_type == RuleSet.TYPE_RESTHOOK:
                from temba.api.models import Resthook

                # look up the rest hook
                resthook_slug = self.config[RuleSet.CONFIG_RESTHOOK]
                resthook = Resthook.get_or_create(run.org, resthook_slug, run.flow.created_by)
                urls = resthook.get_subscriber_urls()

                # no urls? use None, as our empty case
                if not urls:
                    urls = [None]

                action = 'POST'

            # by default we are a failure (there are no resthooks for example)
            status_code = None
            body = ""

            for url in urls:
                from temba.api.models import WebHookEvent

                (value, errors) = Msg.evaluate_template(url, context, org=run.flow.org, url_encode=True)
                result = WebHookEvent.trigger_flow_webhook(run, value, self.uuid, msg, action,
                                                           resthook=resthook,
                                                           headers=header)

                # we haven't recorded any status yet, do so
                if not status_code:
                    status_code = result.status_code
                    body = result.body

                # our subscriber is no longer interested, remove this URL as a subscriber
                if result.status_code == 410:
                    resthook.remove_subscriber(url, run.flow.created_by)

                # if this is a success and we haven't ever succeeded, set our code and body
                elif 200 <= result.status_code < 300 and not (200 <= status_code < 300):  # pragma: needs cover
                    status_code = result.status_code
                    body = result.body

                # this was an empty URL, treat it as success regardless
                if url is None:
                    status_code = 200
                    body = _("No subscribers to this event")
                else:
                    requests_made.append('%s %s' % (action, value))

            result_input = '\n'.join(requests_made)

            # default to a status code of 418 if we made no calls
            if not status_code:  # pragma: needs cover
                status_code = 418

            # find our matching rule, we pass in the status from our calls
            for rule in self.get_rules():
                (result, value) = rule.matches(run, msg, context, str(status_code))
                if result > 0:
                    return rule, body, result_input

        else:
            # if it's a form field, construct an expression accordingly
            if self.ruleset_type == RuleSet.TYPE_FORM_FIELD:
                delim = self.config.get('field_delimiter', ' ')
                self.operand = '@(FIELD(%s, %d, "%s"))' % (
                    self.operand[1:], self.config.get('field_index', 0) + 1, delim
                )

            # if we have a custom operand, figure that out
            text = None
            if self.operand:
                (text, errors) = Msg.evaluate_template(self.operand, context, org=run.flow.org)
            elif msg:
                text = msg.text

            if self.ruleset_type == RuleSet.TYPE_AIRTIME:

                # flow simulation will always simulate a suceessful airtime transfer
                # without saving the object in the DB
                if run.contact.is_test:
                    from temba.flows.models import ActionLog
                    log_txt = "Simulate Complete airtime transfer"
                    ActionLog.create(run, log_txt, safe=True)

                    airtime = AirtimeTransfer(status=AirtimeTransfer.SUCCESS)
                else:
                    airtime = AirtimeTransfer.trigger_airtime_event(self.flow.org, self, run.contact, msg)

                # rebuild our context again, the webhook may have populated something
                context = run.flow.build_expressions_context(run.contact, msg)

                # airtime test evaluate against the status of the airtime
                text = airtime.status

            try:
                rules = self.get_rules()
                for rule in rules:
                    (result, value) = rule.matches(run, msg, context, text)
                    if result:
                        # treat category as the base category
                        return rule, value, str(msg)
            finally:
                if msg:
                    msg.text = orig_text

        return None, None, None  # pragma: no cover

    def find_interrupt_rule(self, step, run, msg):
        rules = self.get_rules()
        for rule in rules:
            result, value = rule.matches(run, msg, {}, "")

            if result and value == "interrupted_status":
                return rule, value
        return None, None

    def save_run_value(self, run, rule, raw_value, raw_input):
        run.save_run_result(
            name=self.label,
            node_uuid=self.uuid,
            category=rule.get_category_name(run.flow.base_language),
            category_localized=rule.get_category_name(run.flow.base_language, run.contact.language),
            raw_value=raw_value,
            raw_input=raw_input
        )

    def get_step_type(self):
        return FlowStep.TYPE_RULE_SET

    def get_rules_dict(self):
        return self.rules

    def get_rules(self):
        return Rule.from_json_array(self.flow.org, self.rules)

    def get_rule_uuids(self):  # pragma: needs cover
        return [rule['uuid'] for rule in self.rules]

    def set_rules(self, rules):
        rules_dict = []
        for rule in rules:
            rules_dict.append(rule.as_json())

        self.rules = rules_dict

    def as_json(self):
        return dict(uuid=self.uuid, x=self.x, y=self.y, label=self.label, rules=self.get_rules_dict(),
                    finished_key=self.finished_key, ruleset_type=self.ruleset_type, response_type=self.response_type,
                    operand=self.operand, config=self.config)

    def __str__(self):  # pragma: no cover
        if self.label:
            return "RuleSet: %s - %s" % (self.uuid, self.label)
        else:
            return "RuleSet: %s" % (self.uuid,)


class ActionSet(models.Model):
    uuid = models.CharField(max_length=36, unique=True)
    flow = models.ForeignKey(Flow, related_name='action_sets')

    destination = models.CharField(max_length=36, null=True)
    destination_type = models.CharField(max_length=1, choices=FlowStep.STEP_TYPE_CHOICES, null=True)

    exit_uuid = models.CharField(max_length=36, null=True)  # needed for migrating to new engine

    actions = JSONAsTextField(help_text=_("The JSON encoded actions for this action set"), default=dict)

    x = models.IntegerField()
    y = models.IntegerField()

    created_on = models.DateTimeField(auto_now_add=True, help_text=_("When this action was originally created"))
    modified_on = models.DateTimeField(auto_now=True, help_text=_("When this action was last modified"))

    @classmethod
    def get(cls, flow, uuid):
        return ActionSet.objects.filter(flow=flow, uuid=uuid).select_related('flow', 'flow__org').first()

    @property
    def is_messaging(self):
        actions = self.get_actions()
        for action in actions:
            if isinstance(action, (EndUssdAction, ReplyAction, SendAction)):
                return True
        return False

    def get_step_type(self):
        return FlowStep.TYPE_ACTION_SET

    def execute_actions(self, run, msg, started_flows, skip_leading_reply_actions=True):
        actions = self.get_actions()
        msgs = []

        run.contact.org = run.org
        context = run.flow.build_expressions_context(run.contact, msg, run=run)

        seen_other_action = False
        for a, action in enumerate(actions):
            if not isinstance(action, ReplyAction):
                seen_other_action = True

            # to optimize large flow starts, leading reply actions are handled as a single broadcast so don't repeat
            # them here
            if not skip_leading_reply_actions and isinstance(action, ReplyAction) and not seen_other_action:
                continue

            if isinstance(action, StartFlowAction):
                if action.flow.pk in started_flows:
                    pass
                else:
                    msgs += action.execute(run, context, self.uuid, msg, started_flows)

                    # reload our contact and reassign it to our run, it may have been changed deep down in our child flow
                    run.contact = Contact.objects.get(pk=run.contact.pk)

            else:
                msgs += action.execute(run, context, self.uuid, msg)

                # actions modify the run.contact, update the msg contact in case they did so
                if msg:
                    msg.contact = run.contact

            # if there are more actions, rebuild the parts of the context that may have changed
            if a < len(actions) - 1:
                context['contact'] = run.contact.build_expressions_context()
                context['extra'] = run.fields

        return msgs

    def get_actions(self):
        return Action.from_json_array(self.flow.org, self.actions)

    def as_json(self):
        return dict(uuid=self.uuid, x=self.x, y=self.y, destination=self.destination,
                    actions=self.actions, exit_uuid=self.exit_uuid)

    def __str__(self):  # pragma: no cover
        return "ActionSet: %s" % (self.uuid,)


class FlowRevision(SmartModel):
    """
    JSON definitions for previous flow revisions
    """
    flow = models.ForeignKey(Flow, related_name='revisions')

    definition = JSONAsTextField(help_text=_("The JSON flow definition"), default=dict)

    spec_version = models.CharField(default=get_current_export_version, max_length=8,
                                    help_text=_("The flow version this definition is in"))

    revision = models.IntegerField(null=True, help_text=_("Revision number for this definition"))

    @classmethod
    def validate_flow_definition(cls, flow_spec):

        non_localized_error = _('Malformed flow, encountered non-localized definition')

        # should always have a base_language
        if 'base_language' not in flow_spec or not flow_spec['base_language']:
            raise ValueError(non_localized_error)

        # language should match values in definition
        base_language = flow_spec['base_language']

        def validate_localization(lang_dict):

            # must be a dict
            if not isinstance(lang_dict, dict):
                raise ValueError(non_localized_error)

            # and contain the base_language
            if base_language not in lang_dict:  # pragma: needs cover
                raise ValueError(non_localized_error)

        for actionset in flow_spec['action_sets']:
            for action in actionset['actions']:
                if 'msg' in action and action['type'] != 'email':
                    validate_localization(action['msg'])

        for ruleset in flow_spec['rule_sets']:
            for rule in ruleset['rules']:
                validate_localization(rule['category'])

    @classmethod
    def migrate_export(cls, org, exported_json, same_site, version, to_version=None):
        from temba.flows import flow_migrations

        if not to_version:
            to_version = get_current_export_version()

        for version in Flow.get_versions_after(version):
            version_slug = version.replace(".", "_")
            migrate_fn = getattr(flow_migrations, 'migrate_export_to_version_%s' % version_slug, None)

            if migrate_fn:
                exported_json = migrate_fn(exported_json, org, same_site)

                # update the version of migrated flows
                flows = []
                for sub_flow in exported_json.get('flows', []):
                    sub_flow[Flow.VERSION] = version
                    flows.append(sub_flow)

                exported_json['flows'] = flows

            else:
                migrate_fn = getattr(flow_migrations, 'migrate_to_version_%s' % version_slug, None)
                if migrate_fn:
                    flows = []
                    for json_flow in exported_json.get('flows', []):
                        json_flow = migrate_fn(json_flow, None)

                        flows.append(json_flow)

                    exported_json['flows'] = flows

            # update each flow's version number
            for json_flow in exported_json.get('flows', []):
                json_flow[Flow.VERSION] = version

            if version == to_version:
                break

        return exported_json

    @classmethod
    def migrate_definition(cls, json_flow, flow, to_version=None):
        from temba.flows import flow_migrations

        if not to_version:
            to_version = get_current_export_version()

        for version in Flow.get_versions_after(json_flow.get(Flow.VERSION)):
            version_slug = version.replace(".", "_")
            migrate_fn = getattr(flow_migrations, 'migrate_to_version_%s' % version_slug, None)

            if migrate_fn:
                json_flow = migrate_fn(json_flow, flow)
                json_flow[Flow.VERSION] = version

            if version == to_version:
                break

        return json_flow

    def get_definition_json(self):

        definition = self.definition

        # if it's previous to version 6, wrap the definition to
        # mirror our exports for those versions
        if Flow.is_before_version(self.spec_version, "6"):
            definition = dict(definition=self.definition, flow_type=self.flow.flow_type,
                              expires=self.flow.expires_after_minutes, id=self.flow.pk,
                              revision=self.revision, uuid=self.flow.uuid)

        # make sure old revisions migrate properly
        definition[Flow.VERSION] = self.spec_version

        # migrate our definition if necessary
        if self.spec_version != get_current_export_version():
            definition = FlowRevision.migrate_definition(definition, self.flow)
        return definition

    def as_json(self, include_definition=False):

        name = self.created_by.get_full_name()
        return dict(user=dict(email=self.created_by.email, name=name),
                    created_on=datetime_to_str(self.created_on),
                    id=self.pk,
                    version=self.spec_version,
                    revision=self.revision)


class FlowCategoryCount(SquashableModel):
    """
    Maintains counts for categories across all possible results in a flow
    """
    SQUASH_OVER = ('flow_id', 'node_uuid', 'result_key', 'result_name', 'category_name')

    flow = models.ForeignKey(Flow, related_name='category_counts', help_text="The flow the result belongs to")
    node_uuid = models.UUIDField(db_index=True)
    result_key = models.CharField(max_length=128, help_text="The sluggified key for the result")
    result_name = models.CharField(max_length=128, help_text="The result the category belongs to")
    category_name = models.CharField(max_length=128, help_text="The category name for a result")
    count = models.IntegerField(default=0)

    @classmethod
    def get_squash_query(cls, distinct_set):
        sql = """
        WITH removed as (
          DELETE FROM %(table)s WHERE "id" IN (
            SELECT "id" FROM %(table)s
              WHERE "flow_id" = %%s AND "node_uuid" = %%s AND "result_key" = %%s AND "result_name" = %%s AND "category_name" = %%s
              LIMIT 10000
          ) RETURNING "count"
        )
        INSERT INTO %(table)s("flow_id", "node_uuid", "result_key", "result_name", "category_name", "count", "is_squashed")
        VALUES (%%s, %%s, %%s, %%s, %%s, GREATEST(0, (SELECT SUM("count") FROM removed)), TRUE);
        """ % {'table': cls._meta.db_table}

        params = (distinct_set.flow_id, distinct_set.node_uuid, distinct_set.result_key, distinct_set.result_name, distinct_set.category_name) * 2
        return sql, params

    def __str__(self):
        return "%s: %s" % (self.category_name, self.count)


class FlowPathCount(SquashableModel):
    """
    Maintains hourly counts of flow paths
    """
    SQUASH_OVER = ('flow_id', 'from_uuid', 'to_uuid', 'period')

    flow = models.ForeignKey(Flow, related_name='activity', help_text=_("The flow where the activity occurred"))
    from_uuid = models.UUIDField(help_text=_("Which flow node they came from"))
    to_uuid = models.UUIDField(help_text=_("Which flow node they went to"))
    period = models.DateTimeField(help_text=_("When the activity occured with hourly precision"))
    count = models.IntegerField(default=0)

    @classmethod
    def get_squash_query(cls, distinct_set):
        sql = """
        WITH removed as (
            DELETE FROM %(table)s WHERE "flow_id" = %%s AND "from_uuid" = %%s AND "to_uuid" = %%s AND "period" = date_trunc('hour', %%s) RETURNING "count"
        )
        INSERT INTO %(table)s("flow_id", "from_uuid", "to_uuid", "period", "count", "is_squashed")
        VALUES (%%s, %%s, %%s, date_trunc('hour', %%s), GREATEST(0, (SELECT SUM("count") FROM removed)), TRUE);
        """ % {'table': cls._meta.db_table}

        params = (distinct_set.flow_id, distinct_set.from_uuid, distinct_set.to_uuid, distinct_set.period) * 2
        return sql, params

    @classmethod
    def get_totals(cls, flow):
        counts = cls.objects.filter(flow=flow)
        totals = list(counts.values_list('from_uuid', 'to_uuid').annotate(replies=Sum('count')))
        return {'%s:%s' % (t[0], t[1]): t[2] for t in totals}

    def __str__(self):  # pragma: no cover
        return "FlowPathCount(%d) %s:%s %s count: %d" % (self.flow_id, self.from_uuid, self.to_uuid, self.period, self.count)

    class Meta:
        index_together = ['flow', 'from_uuid', 'to_uuid', 'period']


class FlowPathRecentRun(models.Model):
    """
    Maintains recent runs for a flow path segment
    """
    PRUNE_TO = 5
    LAST_PRUNED_KEY = 'last_recentrun_pruned'

    id = models.BigAutoField(auto_created=True, primary_key=True, verbose_name='ID')

    from_uuid = models.UUIDField(help_text=_("Which flow node they came from"))
    to_uuid = models.UUIDField(help_text=_("Which flow node they went to"))
    run = models.ForeignKey(FlowRun, related_name='recent_runs')
    visited_on = models.DateTimeField(help_text=_("When the run visited this path segment"), default=timezone.now)

    @classmethod
    def get_recent(cls, exit_uuids, to_uuid, limit=PRUNE_TO):
        """
        Gets the recent runs for the given flow segments
        """
        recent = (
            cls.objects.filter(from_uuid__in=exit_uuids, to_uuid=to_uuid)
            .select_related('run')
            .order_by('-visited_on')
        )
        if limit:
            recent = recent[:limit]

        results = []
        for r in recent:
            msg_event = None
            # find the most recent message event in the run when this visit happened
            for event in reversed(r.run.get_msg_events()):
                if iso8601.parse_date(event['created_on']) <= r.visited_on:
                    msg_event = event
                    break

            results.append({
                'run': r.run,
                'text': msg_event['msg']['text'] if msg_event else "",
                'visited_on': r.visited_on
            })

        return results

    @classmethod
    def prune(cls):
        """
        Removes old recent run records leaving only PRUNE_TO most recent for each segment
        """
        last_id = cache.get(cls.LAST_PRUNED_KEY, -1)

        newest = cls.objects.order_by('-id').values('id').first()
        newest_id = newest['id'] if newest else -1

        sql = """
            DELETE FROM %(table)s WHERE id IN (
              SELECT id FROM (
                  SELECT
                    r.id,
                    dense_rank() OVER (PARTITION BY from_uuid, to_uuid ORDER BY visited_on DESC) AS pos
                  FROM %(table)s r
                  WHERE (from_uuid, to_uuid) IN (
                    -- get the unique segments added to since last prune
                    SELECT DISTINCT from_uuid, to_uuid FROM %(table)s WHERE id > %(last_id)d
                  )
              ) s WHERE s.pos > %(limit)d
            )""" % {'table': cls._meta.db_table, 'last_id': last_id, 'limit': cls.PRUNE_TO}

        cursor = db_connection.cursor()
        cursor.execute(sql)

        cache.set(cls.LAST_PRUNED_KEY, newest_id)

        return cursor.rowcount  # number of deleted entries

    class Meta:
        indexes = [
            models.Index(fields=['from_uuid', 'to_uuid', '-visited_on'])
        ]


class FlowNodeCount(SquashableModel):
    """
    Maintains counts of unique contacts at each flow node.
    """
    SQUASH_OVER = ('node_uuid',)

    flow = models.ForeignKey(Flow)
    node_uuid = models.UUIDField(db_index=True)
    count = models.IntegerField(default=0)

    @classmethod
    def get_squash_query(cls, distinct_set):
        sql = """
        WITH removed as (
            DELETE FROM %(table)s WHERE "node_uuid" = %%s RETURNING "count"
        )
        INSERT INTO %(table)s("flow_id", "node_uuid", "count", "is_squashed")
        VALUES (%%s, %%s, GREATEST(0, (SELECT SUM("count") FROM removed)), TRUE);
        """ % {'table': cls._meta.db_table}

        return sql, (distinct_set.node_uuid, distinct_set.flow_id, distinct_set.node_uuid)

    @classmethod
    def get_totals(cls, flow):
        totals = list(cls.objects.filter(flow=flow).values_list('node_uuid').annotate(replies=Sum('count')))
        return {str(t[0]): t[1] for t in totals if t[1]}


class FlowRunCount(SquashableModel):
    """
    Maintains counts of different states of exit types of flow runs on a flow. These are calculated
    via triggers on the database.
    """
    SQUASH_OVER = ('flow_id', 'exit_type')

    flow = models.ForeignKey(Flow, related_name='counts')
    exit_type = models.CharField(null=True, max_length=1, choices=FlowRun.EXIT_TYPE_CHOICES)
    count = models.IntegerField(default=0)

    @classmethod
    def get_squash_query(cls, distinct_set):
        if distinct_set.exit_type:
            sql = """
            WITH removed as (
                DELETE FROM %(table)s WHERE "flow_id" = %%s AND "exit_type" = %%s RETURNING "count"
            )
            INSERT INTO %(table)s("flow_id", "exit_type", "count", "is_squashed")
            VALUES (%%s, %%s, GREATEST(0, (SELECT SUM("count") FROM removed)), TRUE);
            """ % {'table': cls._meta.db_table}

            params = (distinct_set.flow_id, distinct_set.exit_type) * 2
        else:
            sql = """
            WITH removed as (
                DELETE FROM %(table)s WHERE "flow_id" = %%s AND "exit_type" IS NULL RETURNING "count"
            )
            INSERT INTO %(table)s("flow_id", "exit_type", "count", "is_squashed")
            VALUES (%%s, NULL, GREATEST(0, (SELECT SUM("count") FROM removed)), TRUE);
            """ % {'table': cls._meta.db_table}

            params = (distinct_set.flow_id,) * 2

        return sql, params

    @classmethod
    def get_totals(cls, flow):
        totals = list(cls.objects.filter(flow=flow).values_list('exit_type').annotate(replies=Sum('count')))
        totals = {t[0]: t[1] for t in totals}

        # for convenience, ensure dict contains all possible states
        all_states = (None, FlowRun.EXIT_TYPE_COMPLETED, FlowRun.EXIT_TYPE_EXPIRED, FlowRun.EXIT_TYPE_INTERRUPTED)
        totals = {s: totals.get(s, 0) for s in all_states}

        # we record active runs as exit_type=None but replace with actual constant for clarity
        totals[FlowRun.STATE_ACTIVE] = totals[None]
        del totals[None]

        return totals

    def __str__(self):  # pragma: needs cover
        return "RunCount[%d:%s:%d]" % (self.flow_id, self.exit_type, self.count)

    class Meta:
        index_together = ('flow', 'exit_type')


class ExportFlowResultsTask(BaseExportTask):
    """
    Container for managing our export requests
    """
    analytics_key = 'flowresult_export'
    email_subject = "Your results export is ready"
    email_template = 'flows/email/flow_export_download'

    INCLUDE_RUNS = 'include_runs'
    INCLUDE_MSGS = 'include_msgs'
    CONTACT_FIELDS = 'contact_fields'
    RESPONDED_ONLY = 'responded_only'
    EXTRA_URNS = 'extra_urns'

    flows = models.ManyToManyField(Flow, related_name='exports', help_text=_("The flows to export"))

    config = JSONAsTextField(null=True, default=dict,
                             help_text=_("Any configuration options for this flow export"))

    @classmethod
    def create(cls, org, user, flows, contact_fields, responded_only, include_runs, include_msgs, extra_urns):
        config = {ExportFlowResultsTask.INCLUDE_RUNS: include_runs,
                  ExportFlowResultsTask.INCLUDE_MSGS: include_msgs,
                  ExportFlowResultsTask.CONTACT_FIELDS: [c.id for c in contact_fields],
                  ExportFlowResultsTask.RESPONDED_ONLY: responded_only,
                  ExportFlowResultsTask.EXTRA_URNS: extra_urns}

        export = cls.objects.create(org=org, created_by=user, modified_by=user, config=config)
        for flow in flows:
            export.flows.add(flow)

        return export

    def get_email_context(self, branding):
        context = super(ExportFlowResultsTask, self).get_email_context(branding)
        context['flows'] = self.flows.all()
        return context

    def _get_runs_columns(self, extra_urn_columns, contact_fields, result_nodes, show_submitted_by=False, show_time=False):
        columns = []

        if show_submitted_by:
            columns.append(("Submitted By", self.WIDTH_MEDIUM))

        columns.append(("Contact UUID", self.WIDTH_MEDIUM))
        columns.append(("ID" if self.org.is_anon else "URN", self.WIDTH_SMALL))

        for extra_urn in extra_urn_columns:
            columns.append((extra_urn['label'], self.WIDTH_SMALL))

        columns.append(("Name", self.WIDTH_MEDIUM))
        columns.append(("Groups", self.WIDTH_MEDIUM))

        for cf in contact_fields:
            columns.append((cf.label, self.WIDTH_MEDIUM))

        if show_time:
            columns.append(("Started", self.WIDTH_MEDIUM))
            columns.append(("Exited", self.WIDTH_MEDIUM))

        for node in result_nodes:
            columns.append(("%s (Category) - %s" % (node.label, node.flow.name), self.WIDTH_SMALL))
            columns.append(("%s (Value) - %s" % (node.label, node.flow.name), self.WIDTH_SMALL))
            columns.append(("%s (Text) - %s" % (node.label, node.flow.name), self.WIDTH_SMALL))

        return columns

    def _add_runs_sheet(self, book, columns):
        name = "Runs (%d)" % (book.num_runs_sheets + 1) if book.num_runs_sheets > 0 else "Runs"
        sheet = book.create_sheet(name, index=book.num_runs_sheets)
        book.num_runs_sheets += 1

        self.set_sheet_column_widths(sheet, [c[1] for c in columns])
        self.append_row(sheet, [c[0] for c in columns])
        return sheet

    def _add_contacts_sheet(self, book, columns):
        name = "Contacts (%d)" % (book.num_contacts_sheets + 1) if book.num_contacts_sheets > 0 else "Contacts"
        sheet = book.create_sheet(name, index=(book.num_runs_sheets + book.num_contacts_sheets))
        book.num_contacts_sheets += 1

        self.set_sheet_column_widths(sheet, [c[1] for c in columns])
        self.append_row(sheet, [c[0] for c in columns])
        return sheet

    def _add_msgs_sheet(self, book):
        name = "Messages (%d)" % (book.num_msgs_sheets + 1) if book.num_msgs_sheets > 0 else "Messages"
        index = book.num_runs_sheets + book.num_contacts_sheets + book.num_msgs_sheets
        sheet = book.create_sheet(name, index)
        book.num_msgs_sheets += 1

        if self.org.is_anon:
            headers = ["Contact UUID", "ID", "Name", "Date", "Direction", "Message", "Channel"]
        else:
            headers = ["Contact UUID", "URN", "Name", "Date", "Direction", "Message", "Channel"]

        self.set_sheet_column_widths(sheet, [
            self.WIDTH_MEDIUM, self.WIDTH_SMALL, self.WIDTH_MEDIUM, self.WIDTH_MEDIUM, self.WIDTH_SMALL,
            self.WIDTH_LARGE, self.WIDTH_MEDIUM
        ])
        self.append_row(sheet, headers)
        return sheet

    def _get_contact_groups_display(self, contact):
        group_names = []
        for group in contact.all_groups.all():
            if group.group_type == ContactGroup.TYPE_USER_DEFINED:
                group_names.append(group.name)

        group_names.sort()
        return ", ".join(group_names)

    def write_export(self):
        config = self.config
        include_runs = config.get(ExportFlowResultsTask.INCLUDE_RUNS, False)
        include_msgs = config.get(ExportFlowResultsTask.INCLUDE_MSGS, False)
        responded_only = config.get(ExportFlowResultsTask.RESPONDED_ONLY, True)
        contact_field_ids = config.get(ExportFlowResultsTask.CONTACT_FIELDS, [])
        extra_urns = config.get(ExportFlowResultsTask.EXTRA_URNS, [])

        contact_fields = [cf for cf in self.org.cached_contact_fields.values() if cf.id in contact_field_ids]

        # get all result saving nodes across all flows being exported
        show_submitted_by = False
        result_nodes = []
        flows = list(self.flows.filter(is_active=True).prefetch_related(
            Prefetch('rule_sets', RuleSet.objects.exclude(label=None).order_by('y', 'id'))
        ))
        for flow in flows:
            for node in flow.rule_sets.all():
                node.flow = flow
                result_nodes.append(node)

            if flow.flow_type == Flow.SURVEY:
                show_submitted_by = True

        extra_urn_columns = []
        if not self.org.is_anon:
            for extra_urn in extra_urns:
                label = ContactURN.EXPORT_FIELDS.get(extra_urn, dict()).get('label', '')
                extra_urn_columns.append(dict(label=label, scheme=extra_urn))

        runs_columns = self._get_runs_columns(extra_urn_columns, contact_fields, result_nodes, show_submitted_by=show_submitted_by, show_time=True)
        contacts_columns = self._get_runs_columns(extra_urn_columns, contact_fields, result_nodes)

        book = Workbook(write_only=True)
        book.num_runs_sheets = 0
        book.num_contacts_sheets = 0
        book.num_msgs_sheets = 0

        merged_result_values = [None, None, None] * len(result_nodes)

        current_contact = None
        current_contact_values = None

        # the current sheets
        runs_sheet = self._add_runs_sheet(book, runs_columns) if include_runs else None
        contacts_sheet = self._add_contacts_sheet(book, contacts_columns)
        msgs_sheet = None

        # grab the ids of the runs we're going to be exporting..
        runs = FlowRun.objects.filter(flow__in=flows).order_by('contact', 'id')
        if responded_only:
            runs = runs.filter(responded=True)
        run_ids = array(str('l'), runs.values_list('id', flat=True))

        # for tracking performance
        runs_exported = 0
        start = time.time()

        for id_batch in chunk_list(run_ids, 1000):
            run_batch = (
                FlowRun.objects.filter(id__in=id_batch, contact__is_test=False)
                .select_related('contact')
                .order_by('contact', 'id')
            )

            for run in run_batch:
                # is this a new contact?
                if run.contact != current_contact:
                    run.contact.org = self.org

                    if not contacts_sheet or contacts_sheet._max_row >= self.MAX_EXCEL_ROWS:  # pragma: no cover
                        contacts_sheet = self._add_contacts_sheet(book, contacts_columns)

                    if current_contact:
                        merged_sheet_row = []
                        merged_sheet_row += current_contact_values
                        merged_sheet_row += merged_result_values

                        self.append_row(contacts_sheet, merged_sheet_row)

                        merged_result_values = [None, None, None] * len(result_nodes)

                    current_contact = run.contact

                    # generate current contact info columns
                    current_contact_values = [
                        run.contact.uuid,
                        run.contact.id if self.org.is_anon else run.contact.get_urn_display(org=self.org, formatted=False)
                    ]

                    for extra_urn_column in extra_urn_columns:
                        urn_display = run.contact.get_urn_display(org=self.org, formatted=False, scheme=extra_urn_column['scheme'])
                        current_contact_values.append(urn_display)

                    current_contact_values.append(self.prepare_value(run.contact.name))
                    current_contact_values.append(self._get_contact_groups_display(run.contact))

                    for cf in contact_fields:
                        field_value = run.contact.get_field_display(cf)
                        current_contact_values.append(self.prepare_value(field_value))

                # get this run's results by node UUID
                results_by_node = {result[FlowRun.RESULT_NODE_UUID]: result for result in run.results.values()}

                result_values = []
                for n, node in enumerate(result_nodes):
                    node_result = results_by_node.get(node.uuid, {})
                    node_category = node_result.get(FlowRun.RESULT_CATEGORY, "")
                    node_value = node_result.get(FlowRun.RESULT_VALUE, "")
                    node_input = node_result.get(FlowRun.RESULT_INPUT, "")
                    result_values += [node_category, node_value, node_input]

                    if node_result:
                        merged_result_values[n * 3 + 0] = node_category
                        merged_result_values[n * 3 + 1] = node_value
                        merged_result_values[n * 3 + 2] = node_input

                if include_runs:
                    if not runs_sheet or runs_sheet._max_row >= self.MAX_EXCEL_ROWS:  # pragma: no cover
                        runs_sheet = self._add_runs_sheet(book, runs_columns)

                    # build the whole row
                    runs_sheet_row = []

                    if show_submitted_by:
                        runs_sheet_row.append(run.submitted_by.username if run.submitted_by else '')

                    runs_sheet_row += current_contact_values
                    runs_sheet_row += [run.created_on, run.exited_on]
                    runs_sheet_row += result_values

                    self.append_row(runs_sheet, runs_sheet_row)

                # write out any message associated with this run
                if include_msgs:
                    msgs_sheet = self._write_run_messages(book, msgs_sheet, run)

                runs_exported += 1
                if runs_exported % 10000 == 0:  # pragma: needs cover
                    print("Result export of for org #%d - %d%% complete in %0.2fs" %
                          (self.org.id, runs_exported * 100 // len(run_ids), time.time() - start))

        if current_contact:
            merged_sheet_row = []
            merged_sheet_row += current_contact_values
            merged_sheet_row += merged_result_values
            self.append_row(contacts_sheet, merged_sheet_row)

        temp = NamedTemporaryFile(delete=True)
        book.save(temp)
        temp.flush()
        return temp, 'xlsx'

    def _write_run_messages(self, book, msgs_sheet, run):
        """
        Writes out any messages associated with the given run
        """
        for event in run.get_msg_events():
            msg_direction = "IN" if event['type'] == goflow.Events.msg_received.name else "OUT"

            msg = event['msg']
            msg_text = msg.get('text', "")
            msg_created_on = iso8601.parse_date(event['created_on'])
            msg_channel = msg.get('channel')

            if self.org.is_anon:
                msg_urn = run.contact.id
            elif 'urn' in msg:
                msg_urn = URN.format(msg['urn'], formatted=False)
            else:
                msg_urn = ''

            if not msgs_sheet or msgs_sheet._max_row >= self.MAX_EXCEL_ROWS:
                msgs_sheet = self._add_msgs_sheet(book)

            self.append_row(msgs_sheet, [
                run.contact.uuid,
                msg_urn,
                self.prepare_value(run.contact.name),
                msg_created_on,
                msg_direction,
                msg_text,
                msg_channel['name'] if msg_channel else ''
            ])

        return msgs_sheet


@register_asset_store
class ResultsExportAssetStore(BaseExportAssetStore):
    model = ExportFlowResultsTask
    key = 'results_export'
    directory = 'results_exports'
    permission = 'flows.flow_export_results'
    extensions = ('xlsx',)


class ActionLog(models.Model):
    """
    Log of an event that occurred whilst executing a flow in the simulator
    """
    LEVEL_INFO = 'I'
    LEVEL_WARN = 'W'
    LEVEL_ERROR = 'E'
    LEVEL_CHOICES = ((LEVEL_INFO, _("Info")), (LEVEL_WARN, _("Warning")), (LEVEL_ERROR, _("Error")))

    run = models.ForeignKey(FlowRun, related_name='logs')

    text = models.TextField(help_text=_("Log event text"))

    level = models.CharField(max_length=1, choices=LEVEL_CHOICES, default=LEVEL_INFO, help_text=_("Log event level"))

    created_on = models.DateTimeField(help_text=_("When this log event occurred"))

    @classmethod
    def create(cls, run, text, level=LEVEL_INFO, safe=False, created_on=None):
        if not safe:
            text = escape(text)

        text = text.replace('\n', "<br/>")

        if not created_on:
            created_on = timezone.now()

        try:
            return ActionLog.objects.create(run=run, text=text, level=level, created_on=created_on)
        except Exception:  # pragma: no cover
            return None  # it's possible our test run can be deleted out from under us

    @classmethod
    def info(cls, run, text, safe=False):
        return cls.create(run, text, cls.LEVEL_INFO, safe)

    @classmethod
    def warn(cls, run, text, safe=False):
        return cls.create(run, text, cls.LEVEL_WARN, safe)

    @classmethod
    def error(cls, run, text, safe=False):
        return cls.create(run, text, cls.LEVEL_ERROR, safe)

    def as_json(self):
        return dict(id=self.id,
                    direction="O",
                    level=self.level,
                    text=self.text,
                    created_on=self.created_on.strftime('%x %X'),
                    model="log")

    def simulator_json(self):
        return self.as_json()

    def __str__(self):  # pragma: needs cover
        return self.text


class FlowStart(SmartModel):
    STATUS_PENDING = 'P'
    STATUS_STARTING = 'S'
    STATUS_COMPLETE = 'C'
    STATUS_FAILED = 'F'

    STATUS_CHOICES = ((STATUS_PENDING, "Pending"),
                      (STATUS_STARTING, "Starting"),
                      (STATUS_COMPLETE, "Complete"),
                      (STATUS_FAILED, "Failed"))

    uuid = models.UUIDField(unique=True, default=uuid4)

    flow = models.ForeignKey(Flow, related_name='starts', help_text=_("The flow that is being started"))

    groups = models.ManyToManyField(ContactGroup, help_text=_("Groups that will start the flow"))

    contacts = models.ManyToManyField(Contact, help_text=_("Contacts that will start the flow"))

    restart_participants = models.BooleanField(default=True,
                                               help_text=_("Whether to restart any participants already in this flow"))

    include_active = models.BooleanField(default=True,
                                         help_text=_("Include contacts currently active in flows"))

    contact_count = models.IntegerField(default=0,
                                        help_text=_("How many unique contacts were started down the flow"))

    status = models.CharField(max_length=1, default=STATUS_PENDING, choices=STATUS_CHOICES,
                              help_text=_("The status of this flow start"))

    extra = JSONAsTextField(null=True, default=dict,
                            help_text=_("Any extra parameters to pass to the flow start (json)"))

    @classmethod
    def create(cls, flow, user, groups=None, contacts=None, restart_participants=True, extra=None, include_active=True):
        if contacts is None:  # pragma: needs cover
            contacts = []

        if groups is None:  # pragma: needs cover
            groups = []

        start = FlowStart.objects.create(flow=flow,
                                         restart_participants=restart_participants,
                                         include_active=include_active,
                                         extra=extra,
                                         created_by=user, modified_by=user)

        for contact in contacts:
            start.contacts.add(contact)

        for group in groups:
            start.groups.add(group)

        return start

    def async_start(self):
        from temba.flows.tasks import start_flow_task
        on_transaction_commit(lambda: start_flow_task.apply_async(args=[self.id], queue='flows'))

    def start(self):
        self.status = FlowStart.STATUS_STARTING
        self.save(update_fields=['status'])

        try:
            groups = [g for g in self.groups.all()]
            contacts = [c for c in self.contacts.all().only('is_test')]

            # load up our extra if any
            extra = self.extra if self.extra else None

            return self.flow.start(groups, contacts, flow_start=self, extra=extra,
                                   restart_participants=self.restart_participants, include_active=self.include_active)

        except Exception as e:  # pragma: no cover
            import traceback
            traceback.print_exc()

            self.status = FlowStart.STATUS_FAILED
            self.save(update_fields=['status'])
            raise e

    def update_status(self):
        # only update our status to complete if we have started as many runs as our total contact count
        if FlowStartCount.get_count(self) == self.contact_count:
            self.status = FlowStart.STATUS_COMPLETE
            self.save(update_fields=['status'])

    def __str__(self):  # pragma: no cover
        return "FlowStart %d (Flow %d)" % (self.id, self.flow_id)


class FlowStartCount(SquashableModel):
    """
    Maintains count of how many runs a FlowStart has created.
    """
    SQUASH_OVER = ('start_id',)

    start = models.ForeignKey(FlowStart, related_name='counts', db_index=True)
    count = models.IntegerField(default=0)

    @classmethod
    def get_squash_query(cls, distinct_set):
        sql = """
        WITH deleted as (
            DELETE FROM %(table)s WHERE "start_id" = %%s RETURNING "count"
        )
        INSERT INTO %(table)s("start_id", "count", "is_squashed")
        VALUES (%%s, GREATEST(0, (SELECT SUM("count") FROM deleted)), TRUE);
        """ % {'table': cls._meta.db_table}

        return sql, (distinct_set.start_id,) * 2

    @classmethod
    def get_count(cls, start):
        count = FlowStartCount.objects.filter(start=start).aggregate(count_sum=Sum('count'))['count_sum']
        return count if count else 0

    @classmethod
    def populate_for_start(cls, start):
        FlowStartCount.objects.filter(start=start).delete()
        return FlowStartCount.objects.create(start=start, count=start.runs.count())

    def __str__(self):  # pragma: needs cover
        return "FlowStartCount[%d:%d]" % (self.start_id, self.count)


class FlowLabel(models.Model):
    org = models.ForeignKey(Org)

    uuid = models.CharField(max_length=36, unique=True, db_index=True, default=generate_uuid,
                            verbose_name=_("Unique Identifier"), help_text=_("The unique identifier for this label"))
    name = models.CharField(max_length=64, verbose_name=_("Name"),
                            help_text=_("The name of this flow label"))
    parent = models.ForeignKey('FlowLabel', verbose_name=_("Parent"), null=True, related_name="children")

    def get_flows_count(self):
        """
        Returns the count of flows tagged with this label or one of its children
        """
        return self.get_flows().count()

    def get_flows(self):
        return Flow.objects.filter(Q(labels=self) | Q(labels__parent=self)).filter(is_active=True, is_archived=False).distinct()

    @classmethod
    def create_unique(cls, base, org, parent=None):

        base = base.strip()

        # truncate if necessary
        if len(base) > 32:
            base = base[:32]

        # find the next available label by appending numbers
        count = 2
        while FlowLabel.objects.filter(name=base, org=org, parent=parent):
            # make room for the number
            if len(base) >= 32:
                base = base[:30]
            last = str(count - 1)
            if base.endswith(last):
                base = base[:-len(last)]
            base = "%s %d" % (base.strip(), count)
            count += 1

        return FlowLabel.objects.create(name=base, org=org, parent=parent)

    def toggle_label(self, flows, add):
        changed = []

        for flow in flows:
            # if we are adding the flow label and this flow doesnt have it, add it
            if add:
                if not flow.labels.filter(pk=self.pk):
                    flow.labels.add(self)
                    changed.append(flow.pk)

            # otherwise, remove it if not already present
            else:
                if flow.labels.filter(pk=self.pk):
                    flow.labels.remove(self)
                    changed.append(flow.pk)

        return changed

    def __str__(self):
        if self.parent:
            return "%s > %s" % (self.parent, self.name)
        return self.name

    class Meta:
        unique_together = ('name', 'parent', 'org')


__flow_users = None


def clear_flow_users():
    global __flow_users
    __flow_users = None


def get_flow_user(org):
    global __flow_users
    if not __flow_users:
        __flow_users = {}

    branding = org.get_branding()
    username = '%s_flow' % branding['slug']
    flow_user = __flow_users.get(username)

    # not cached, let's look it up
    if not flow_user:
        email = branding['support_email']
        flow_user = User.objects.filter(username=username).first()
        if flow_user:  # pragma: needs cover
            __flow_users[username] = flow_user
        else:
            # doesn't exist for this brand, create it
            flow_user = User.objects.create_user(username, email, first_name='System Update')
            flow_user.groups.add(Group.objects.get(name='Service Users'))
            __flow_users[username] = flow_user

    return flow_user


class Action(object):
    """
    Base class for actions that can be added to an action set and executed during a flow run
    """
    TYPE = 'type'
    UUID = 'uuid'

    __action_mapping = None

    def __init__(self, uuid):
        self.uuid = uuid if uuid else str(uuid4())

    @classmethod
    def from_json(cls, org, json_obj):
        if not cls.__action_mapping:
            cls.__action_mapping = {
                ReplyAction.TYPE: ReplyAction,
                SendAction.TYPE: SendAction,
                AddToGroupAction.TYPE: AddToGroupAction,
                DeleteFromGroupAction.TYPE: DeleteFromGroupAction,
                AddLabelAction.TYPE: AddLabelAction,
                EmailAction.TYPE: EmailAction,
                WebhookAction.TYPE: WebhookAction,
                SaveToContactAction.TYPE: SaveToContactAction,
                SetLanguageAction.TYPE: SetLanguageAction,
                SetChannelAction.TYPE: SetChannelAction,
                StartFlowAction.TYPE: StartFlowAction,
                SayAction.TYPE: SayAction,
                PlayAction.TYPE: PlayAction,
                TriggerFlowAction.TYPE: TriggerFlowAction,
                EndUssdAction.TYPE: EndUssdAction,
            }

        action_type = json_obj.get(cls.TYPE)
        if not action_type:  # pragma: no cover
            raise FlowException("Action definition missing 'type' attribute: %s" % json_obj)

        if action_type not in cls.__action_mapping:  # pragma: no cover
            raise FlowException("Unknown action type '%s' in definition: '%s'" % (action_type, json_obj))

        return cls.__action_mapping[action_type].from_json(org, json_obj)

    @classmethod
    def from_json_array(cls, org, json_arr):
        actions = []
        for inner in json_arr:
            action = Action.from_json(org, inner)
            if action:
                actions.append(action)
        return actions


class EmailAction(Action):
    """
    Sends an email to someone
    """
    TYPE = 'email'
    EMAILS = 'emails'
    SUBJECT = 'subject'
    MESSAGE = 'msg'

    def __init__(self, uuid, emails, subject, message):
        super(EmailAction, self).__init__(uuid)

        if not emails:
            raise FlowException("Email actions require at least one recipient")

        self.emails = emails
        self.subject = subject
        self.message = message

    @classmethod
    def from_json(cls, org, json_obj):
        emails = json_obj.get(EmailAction.EMAILS)
        message = json_obj.get(EmailAction.MESSAGE)
        subject = json_obj.get(EmailAction.SUBJECT)
        return cls(json_obj.get(cls.UUID), emails, subject, message)

    def as_json(self):
        return dict(type=self.TYPE, uuid=self.uuid, emails=self.emails, subject=self.subject, msg=self.message)

    def execute(self, run, context, actionset_uuid, msg, offline_on=None):
        from .tasks import send_email_action_task

        # build our message from our flow variables
        (message, errors) = Msg.evaluate_template(self.message, context, org=run.flow.org)
        (subject, errors) = Msg.evaluate_template(self.subject, context, org=run.flow.org)

        # make sure the subject is single line; replace '\t\n\r\f\v' to ' '
        subject = regex.sub('\s+', ' ', subject, regex.V0)

        valid_addresses = []
        invalid_addresses = []
        for email in self.emails:
            if email.startswith('@'):
                # a valid email will contain @ so this is very likely to generate evaluation errors
                (address, errors) = Msg.evaluate_template(email, context, org=run.flow.org)
            else:
                address = email

            address = address.strip()

            if is_valid_address(address):
                valid_addresses.append(address)
            else:
                invalid_addresses.append(address)

        if not run.contact.is_test:
            if valid_addresses:
                on_transaction_commit(lambda: send_email_action_task.delay(run.flow.org.id, valid_addresses, subject, message))
        else:
            if valid_addresses:
                valid_addresses = ['"%s"' % elt for elt in valid_addresses]
                ActionLog.info(run, _("\"%s\" would be sent to %s") % (message, ", ".join(valid_addresses)))
            if invalid_addresses:
                invalid_addresses = ['"%s"' % elt for elt in invalid_addresses]
                ActionLog.warn(run, _("Some email address appear to be invalid: %s") % ", ".join(invalid_addresses))
        return []


class WebhookAction(Action):
    """
    Forwards the steps in this flow to the webhook (if any)
    """
    TYPE = 'api'
    ACTION = 'action'

    def __init__(self, uuid, webhook, action='POST', webhook_headers=None):
        super(WebhookAction, self).__init__(uuid)

        self.webhook = webhook
        self.action = action
        self.webhook_headers = webhook_headers

    @classmethod
    def from_json(cls, org, json_obj):
        return cls(json_obj.get(cls.UUID),
                   json_obj.get('webhook', org.get_webhook_url()),
                   json_obj.get('action', 'POST'),
                   json_obj.get('webhook_headers', []))

    def as_json(self):
        return dict(type=self.TYPE, uuid=self.uuid, webhook=self.webhook, action=self.action,
                    webhook_headers=self.webhook_headers)

    def execute(self, run, context, actionset_uuid, msg, offline_on=None):
        from temba.api.models import WebHookEvent

        (value, errors) = Msg.evaluate_template(self.webhook, context, org=run.flow.org, url_encode=True)

        if errors:
            ActionLog.warn(run, _("URL appears to contain errors: %s") % ", ".join(errors))

        headers = {}
        if self.webhook_headers:
            for item in self.webhook_headers:
                headers[item.get('name')] = item.get('value')

        WebHookEvent.trigger_flow_webhook(run, value, actionset_uuid, msg, self.action, headers=headers)
        return []


class AddToGroupAction(Action):
    """
    Adds the user to a group
    """
    TYPE = 'add_group'
    GROUP = 'group'
    GROUPS = 'groups'

    def __init__(self, uuid, groups):
        super(AddToGroupAction, self).__init__(uuid)

        self.groups = groups

    @classmethod
    def from_json(cls, org, json_obj):
        return cls(json_obj.get(cls.UUID), cls.get_groups(org, json_obj))

    @classmethod
    def get_groups(cls, org, json_obj):

        # for backwards compatibility
        group_data = json_obj.get(AddToGroupAction.GROUP, None)
        if not group_data:
            group_data = json_obj.get(AddToGroupAction.GROUPS)
        else:
            group_data = [group_data]

        groups = []

        for g in group_data:
            if isinstance(g, dict):
                group_uuid = g.get('uuid', None)
                group_name = g.get('name')

                group = ContactGroup.get_or_create(org, org.created_by, group_name, group_uuid)
                groups.append(group)
            else:
                if g and g[0] == '@':
                    groups.append(g)
                else:  # pragma: needs cover
                    group = ContactGroup.get_user_group(org, g)
                    if group:
                        groups.append(group)
                    else:
                        groups.append(ContactGroup.create_static(org, org.get_user(), g))
        return groups

    def as_json(self):
        groups = []
        for g in self.groups:
            if isinstance(g, ContactGroup):
                groups.append(dict(uuid=g.uuid, name=g.name))
            else:
                groups.append(g)

        return dict(type=self.get_type(), uuid=self.uuid, groups=groups)

    def get_type(self):
        return AddToGroupAction.TYPE

    def execute(self, run, context, actionset_uuid, msg, offline_on=None):
        contact = run.contact
        add = AddToGroupAction.TYPE == self.get_type()
        user = get_flow_user(run.org)

        if contact:
            for group in self.groups:
                if not isinstance(group, ContactGroup):
                    (value, errors) = Msg.evaluate_template(group, context, org=run.flow.org)
                    group = None

                    if not errors:
                        group = ContactGroup.get_user_group(contact.org, value)
                        if not group:
                            ActionLog.error(run, _("Unable to find group with name '%s'") % value)

                    else:  # pragma: needs cover
                        ActionLog.error(run, _("Group name could not be evaluated: %s") % ', '.join(errors))

                if group:
                    # TODO should become a failure (because it should be impossible) and not just a simulator error
                    if group.is_dynamic:
                        # report to sentry
                        logger.error("Attempt to add/remove contacts on dynamic group '%s' [%d] "
                                     "in flow '%s' [%d] for org '%s' [%d]"
                                     % (group.name, group.pk, run.flow.name, run.flow.pk, run.org.name, run.org.pk))
                        if run.contact.is_test:
                            if add:
                                ActionLog.error(run, _("%s is a dynamic group which we can't add contacts to") % group.name)
                            else:  # pragma: needs cover
                                ActionLog.error(run, _("%s is a dynamic group which we can't remove contacts from") % group.name)
                        continue  # pragma: can't cover

                    group.org = run.org
                    group.update_contacts(user, [contact], add)
                    if run.contact.is_test:
                        if add:
                            ActionLog.info(run, _("Added %s to %s") % (run.contact.name, group.name))
                        else:
                            ActionLog.info(run, _("Removed %s from %s") % (run.contact.name, group.name))
        return []


class DeleteFromGroupAction(AddToGroupAction):
    """
    Removes the user from a group
    """
    TYPE = 'del_group'

    def get_type(self):
        return DeleteFromGroupAction.TYPE

    def as_json(self):
        groups = []
        for g in self.groups:
            if isinstance(g, ContactGroup):
                groups.append(dict(uuid=g.uuid, name=g.name))
            else:
                groups.append(g)

        return dict(type=self.get_type(), uuid=self.uuid, groups=groups)

    @classmethod
    def from_json(cls, org, json_obj):
        return cls(json_obj.get(cls.UUID), cls.get_groups(org, json_obj))

    def execute(self, run, context, actionset, msg, offline_on=None):
        if len(self.groups) == 0:
            contact = run.contact
            user = get_flow_user(run.org)
            if contact:
                # remove from all active and inactive user-defined, static groups
                for group in ContactGroup.user_groups.filter(org=contact.org,
                                                             group_type=ContactGroup.TYPE_USER_DEFINED,
                                                             query__isnull=True):
                    group.update_contacts(user, [contact], False)
                    if run.contact.is_test:  # pragma: needs cover
                        ActionLog.info(run, _("Removed %s from %s") % (run.contact.name, group.name))
            return []
        return AddToGroupAction.execute(self, run, context, actionset, msg, offline_on)


class AddLabelAction(Action):
    """
    Add a label to the incoming message
    """
    TYPE = 'add_label'
    LABELS = 'labels'

    def __init__(self, uuid, labels):
        super(AddLabelAction, self).__init__(uuid)

        self.labels = labels

    @classmethod
    def from_json(cls, org, json_obj):
        labels_data = json_obj.get(cls.LABELS)

        labels = []
        for label_data in labels_data:
            if isinstance(label_data, dict):
                label_uuid = label_data.get('uuid', None)
                label_name = label_data.get('name')

                if label_uuid and Label.label_objects.filter(org=org, uuid=label_uuid).first():
                    label = Label.label_objects.filter(org=org, uuid=label_uuid).first()
                    if label:
                        labels.append(label)
                else:
                    labels.append(Label.get_or_create(org, org.get_user(), label_name))

            elif isinstance(label_data, six.string_types):
                if label_data and label_data[0] == '@':
                    # label name is a variable substitution
                    labels.append(label_data)
                else:  # pragma: needs cover
                    labels.append(Label.get_or_create(org, org.get_user(), label_data))
            else:  # pragma: needs cover
                raise ValueError("Label data must be a dict or string")

        return cls(json_obj.get(cls.UUID), labels)

    def as_json(self):
        labels = []
        for action_label in self.labels:
            if isinstance(action_label, Label):
                labels.append(dict(uuid=action_label.uuid, name=action_label.name))
            else:
                labels.append(action_label)

        return dict(type=self.get_type(), uuid=self.uuid, labels=labels)

    def get_type(self):
        return AddLabelAction.TYPE

    def execute(self, run, context, actionset_uuid, msg, offline_on=None):
        for label in self.labels:
            if not isinstance(label, Label):
                contact = run.contact
                (value, errors) = Msg.evaluate_template(label, context, org=run.flow.org)

                if not errors:
                    label = Label.label_objects.filter(org=contact.org, name__iexact=value.strip()).first()
                    if not label:
                        ActionLog.error(run, _("Unable to find label with name '%s'") % value.strip())

                else:  # pragma: needs cover
                    label = None
                    ActionLog.error(run, _("Label name could not be evaluated: %s") % ', '.join(errors))

            if label and msg and msg.pk:
                if run.contact.is_test:  # pragma: needs cover
                    # don't really add labels to simulator messages
                    ActionLog.info(run, _("Added %s label to msg '%s'") % (label.name, msg.text))
                else:
                    label.toggle_label([msg], True)
        return []


class SayAction(Action):
    """
    Voice action for reading some text to a user
    """
    TYPE = 'say'
    MESSAGE = 'msg'
    RECORDING = 'recording'

    def __init__(self, uuid, msg, recording):
        super(SayAction, self).__init__(uuid)

        self.msg = msg
        self.recording = recording

    @classmethod
    def from_json(cls, org, json_obj):
        return cls(json_obj.get(cls.UUID), json_obj.get(cls.MESSAGE), json_obj.get(cls.RECORDING))

    def as_json(self):
        return dict(type=self.TYPE, uuid=self.uuid, msg=self.msg, recording=self.recording)

    def execute(self, run, context, actionset_uuid, event, offline_on=None):

        media_url = None
        if self.recording:

            # localize our recording
            recording = run.flow.get_localized_text(self.recording, run.contact)

            # if we have a localized recording, create the url
            if recording:  # pragma: needs cover
                media_url = "https://%s/%s" % (settings.AWS_BUCKET_DOMAIN, recording)

        # localize the text for our message, need this either way for logging
        message = run.flow.get_localized_text(self.msg, run.contact)
        (message, errors) = Msg.evaluate_template(message, context)

        msg = run.create_outgoing_ivr(message, media_url, run.connection)

        if msg:
            if run.contact.is_test:
                if media_url:  # pragma: needs cover
                    ActionLog.create(run, _('Played recorded message for "%s"') % message)
                else:
                    ActionLog.create(run, _('Read message "%s"') % message)
            return [msg]
        else:  # pragma: needs cover
            # no message, possibly failed loop detection
            run.voice_response.say(_("Sorry, an invalid flow has been detected. Good bye."))
            return []


class PlayAction(Action):
    """
    Voice action for reading some text to a user
    """
    TYPE = 'play'
    URL = 'url'

    def __init__(self, uuid, url):
        super(PlayAction, self).__init__(uuid)

        self.url = url

    @classmethod
    def from_json(cls, org, json_obj):
        return cls(json_obj.get(cls.UUID), json_obj.get(cls.URL))

    def as_json(self):
        return dict(type=self.TYPE, uuid=self.uuid, url=self.url)

    def execute(self, run, context, actionset_uuid, event, offline_on=None):
        (recording_url, errors) = Msg.evaluate_template(self.url, context)
        msg = run.create_outgoing_ivr(_('Played contact recording'), recording_url, run.connection)

        if msg:
            if run.contact.is_test:
                log_txt = _('Played recording at "%s"') % recording_url
                ActionLog.create(run, log_txt)
            return [msg]
        else:  # pragma: needs cover
            # no message, possibly failed loop detection
            run.voice_response.say(_("Sorry, an invalid flow has been detected. Good bye."))
            return []


class ReplyAction(Action):
    """
    Simple action for sending back a message
    """
    TYPE = 'reply'
    MESSAGE = 'msg'
    MSG_TYPE = None
    MEDIA = 'media'
    SEND_ALL = 'send_all'
    QUICK_REPLIES = 'quick_replies'

    def __init__(self, uuid, msg=None, media=None, quick_replies=None, send_all=False):
        super(ReplyAction, self).__init__(uuid)

        self.msg = msg
        self.media = media if media else {}
        self.send_all = send_all
        self.quick_replies = quick_replies if quick_replies else []

    @classmethod
    def from_json(cls, org, json_obj):
        # assert we have some kind of message in this reply
        msg = json_obj.get(cls.MESSAGE)
        if isinstance(msg, dict):
            if not msg:
                raise FlowException("Invalid reply action, empty message dict")

            if not any([v for v in msg.values()]):
                raise FlowException("Invalid reply action, missing at least one message")
        elif not msg:
            raise FlowException("Invalid reply action, no message")

        return cls(json_obj.get(cls.UUID), msg=json_obj.get(cls.MESSAGE), media=json_obj.get(cls.MEDIA, None),
                   quick_replies=json_obj.get(cls.QUICK_REPLIES), send_all=json_obj.get(cls.SEND_ALL, False))

    def as_json(self):
        return dict(type=self.TYPE, uuid=self.uuid, msg=self.msg, media=self.media, quick_replies=self.quick_replies,
                    send_all=self.send_all)

    @staticmethod
    def get_translated_quick_replies(metadata, run):
        """
        Gets the appropriate metadata translation for the given contact
        """
        language_metadata = []
        preferred_languages = [run.contact.language, run.flow.base_language]
        for item in metadata:
            text = Language.get_localized_text(text_translations=item, preferred_languages=preferred_languages)
            language_metadata.append(text)

        return language_metadata

    def execute(self, run, context, actionset_uuid, msg, offline_on=None):
        replies = []

        if self.msg or self.media:
            user = get_flow_user(run.org)

            text = ''
            if self.msg:
                text = run.flow.get_localized_text(self.msg, run.contact)

            quick_replies = []
            if self.quick_replies:
                quick_replies = ReplyAction.get_translated_quick_replies(self.quick_replies, run)

            attachments = None
            if self.media:
                # localize our media attachment
                media_type, media_url = run.flow.get_localized_text(self.media, run.contact).split(':', 1)

                # if we have a localized media, create the url
                if media_url and len(media_type.split('/')) > 1:
                    attachments = ["%s:https://%s/%s" % (media_type, settings.AWS_BUCKET_DOMAIN, media_url)]
                else:
                    attachments = ["%s:%s" % (media_type, media_url)]

            if offline_on:
                context = None
                created_on = offline_on
            else:
                created_on = None

            if msg and msg.id:
                replies = msg.reply(text, user, trigger_send=False, expressions_context=context,
                                    connection=run.connection, msg_type=self.MSG_TYPE, quick_replies=quick_replies,
                                    attachments=attachments, send_all=self.send_all, created_on=created_on)
            else:
                # if our run has been responded to or any of our parent runs have
                # been responded to consider us interactive with high priority
                high_priority = run.get_session_responded()
                replies = run.contact.send(text, user, trigger_send=False, expressions_context=context,
                                           connection=run.connection, msg_type=self.MSG_TYPE, attachments=attachments,
                                           quick_replies=quick_replies, created_on=created_on, all_urns=self.send_all,
                                           high_priority=high_priority)
        return replies


class EndUssdAction(ReplyAction):
    """
    Reply action that ends a USSD session gracefully with a message
    """
    TYPE = 'end_ussd'
    MSG_TYPE = MSG_TYPE_USSD


class UssdAction(ReplyAction):
    """
    USSD action to send outgoing USSD messages
    Created from a USSD ruleset
    It builds localised text with localised USSD menu support
    """
    TYPE = 'ussd'
    MESSAGE = 'ussd_message'
    TYPE_WAIT_USSD_MENU = 'wait_menu'
    TYPE_WAIT_USSD = 'wait_ussd'
    MSG_TYPE = MSG_TYPE_USSD

    def __init__(self, uuid=None, msg=None, base_language=None, languages=None, primary_language=None):
        super(UssdAction, self).__init__(uuid, msg)

        self.languages = languages
        if msg and base_language and primary_language:
            self.base_language = base_language if base_language in msg else primary_language
        else:
            self.base_language = None

    @classmethod
    def from_ruleset(cls, ruleset, run):
        if ruleset and hasattr(ruleset, 'config') and ruleset.config != {}:
            # initial message, menu obj
            rules = ruleset.rules
            msg = ruleset.config.get(cls.MESSAGE, '')
            org = run.flow.org

            # TODO: this will be arbitrary unless UI is changed to maintain consistent uuids
            uuid = ruleset.config.get(cls.UUID, str(uuid4()))

            # define languages
            base_language = run.flow.base_language
            org_languages = {l.iso_code for l in org.languages.all()}
            primary_language = getattr(getattr(org, 'primary_language', None), 'iso_code', None)

            # initialize UssdAction
            ussd_action = cls(uuid=uuid, msg=msg, base_language=base_language, languages=org_languages,
                              primary_language=primary_language)

            ussd_action.substitute_missing_languages()

            if ruleset.ruleset_type == cls.TYPE_WAIT_USSD_MENU:
                ussd_action.add_menu_to_msg(rules)

            return ussd_action
        else:
            return cls()

    def substitute_missing_languages(self):
        # if there is a translation missing fill it with the base language
        for language in self.languages:
            if language not in self.msg:
                self.msg[language] = self.msg.get(self.base_language)

    def get_menu_label(self, label, language):
        if language not in label:
            return str(label.get(self.base_language))
        else:
            return str(label[language])

    def add_menu_to_msg(self, rules):
        # start with a new line
        self.msg = {language: localised_msg + '\n' for language, localised_msg in self.msg.items()}

        # add menu to the msg
        for rule in rules:
            if rule.get('label'):  # filter "other" and "interrupted"
                self.msg = {language: localised_msg + ": ".join(
                    (str(rule['test']['test']), self.get_menu_label(rule['label'], language),)) + '\n' for language, localised_msg in self.msg.items()}


class VariableContactAction(Action):
    """
    Base action that resolves variables into contacts. Used for actions that take
    SendAction, TriggerAction, etc
    """
    CONTACTS = 'contacts'
    GROUPS = 'groups'
    VARIABLES = 'variables'
    PHONE = 'phone'
    PATH = 'path'
    SCHEME = 'scheme'
    URNS = 'urns'
    NAME = 'name'
    ID = 'id'

    def __init__(self, uuid, groups, contacts, variables):
        super(VariableContactAction, self).__init__(uuid)

        self.groups = groups
        self.contacts = contacts
        self.variables = variables

    @classmethod
    def parse_groups(cls, org, json_obj):
        # we actually instantiate our contacts here
        groups = []
        for group_data in json_obj.get(VariableContactAction.GROUPS):
            group_uuid = group_data.get(VariableContactAction.UUID, None)
            group_name = group_data.get(VariableContactAction.NAME)

            # flows from when true deletion was allowed need this
            if not group_name:
                group_name = 'Missing'

            group = ContactGroup.get_or_create(org, org.get_user(), group_name, group_uuid)
            groups.append(group)

        return groups

    @classmethod
    def parse_contacts(cls, org, json_obj):
        contacts = []
        for contact in json_obj.get(VariableContactAction.CONTACTS):
            name = contact.get(VariableContactAction.NAME, None)
            phone = contact.get(VariableContactAction.PHONE, None)
            contact_uuid = contact.get(VariableContactAction.UUID, None)

            urns = []
            for urn in contact.get(VariableContactAction.URNS, []):
                scheme = urn.get(VariableContactAction.SCHEME)
                path = urn.get(VariableContactAction.PATH)

                if scheme and path:
                    urns.append(URN.from_parts(scheme, path))

            contact = Contact.objects.filter(uuid=contact_uuid, org=org).first()

            if not contact and (phone or urn):
                if phone:  # pragma: needs cover
                    contact = Contact.get_or_create_by_urns(org, org.created_by, name=None, urns=[URN.from_tel(phone)])
                elif urns:
                    contact = Contact.get_or_create_by_urns(org, org.created_by, name=None, urns=urns)

                # if they dont have a name use the one in our action
                if name and not contact.name:  # pragma: needs cover
                    contact.name = name
                    contact.save(update_fields=['name'])

            if contact:
                contacts.append(contact)

        return contacts

    @classmethod
    def parse_variables(cls, org, json_obj):
        variables = []
        if VariableContactAction.VARIABLES in json_obj:
            variables = list(_.get(VariableContactAction.ID) for _ in json_obj.get(VariableContactAction.VARIABLES))
        return variables

    def build_groups_and_contacts(self, run, msg):
        expressions_context = run.flow.build_expressions_context(run.contact, msg, run=run)
        contacts = list(self.contacts)
        groups = list(self.groups)

        # see if we've got groups or contacts
        for variable in self.variables:
            # this is a marker for a new contact
            if variable == NEW_CONTACT_VARIABLE:
                # if this is a test contact, stuff a fake contact in for logging purposes
                if run.contact.is_test:  # pragma: needs cover
                    contacts.append(Contact(pk=-1))

                # otherwise, really create the contact
                else:
                    contacts.append(Contact.get_or_create_by_urns(run.org, get_flow_user(run.org), name=None, urns=()))

            # other type of variable, perform our substitution
            else:
                (variable, errors) = Msg.evaluate_template(variable, expressions_context, org=run.flow.org)

                # Check for possible contact uuid and use its contact
                contact_variable_by_uuid = Contact.objects.filter(uuid=variable, org=run.flow.org).first()
                if contact_variable_by_uuid:
                    contacts.append(contact_variable_by_uuid)
                    continue

                variable_group = ContactGroup.get_user_group(run.flow.org, name=variable)
                if variable_group:  # pragma: needs cover
                    groups.append(variable_group)
                else:
                    country = run.flow.org.get_country_code()
                    (number, valid) = URN.normalize_number(variable, country)
                    if number and valid:
                        contact, contact_urn = Contact.get_or_create(run.org, URN.from_tel(number), user=get_flow_user(run.org))
                        contacts.append(contact)

        return groups, contacts


class TriggerFlowAction(VariableContactAction):
    """
    Action that starts a set of contacts down another flow
    """
    TYPE = 'trigger-flow'

    def __init__(self, uuid, flow, groups, contacts, variables):
        super(TriggerFlowAction, self).__init__(uuid, groups, contacts, variables)

        self.flow = flow

    @classmethod
    def from_json(cls, org, json_obj):
        flow_json = json_obj.get('flow')
        flow_uuid = flow_json.get('uuid')
        flow = Flow.objects.filter(org=org, is_active=True, is_archived=False, uuid=flow_uuid).first()

        # it is possible our flow got deleted
        if not flow:
            return None

        groups = VariableContactAction.parse_groups(org, json_obj)
        contacts = VariableContactAction.parse_contacts(org, json_obj)
        variables = VariableContactAction.parse_variables(org, json_obj)

        return cls(json_obj.get(cls.UUID), flow, groups, contacts, variables)

    def as_json(self):
        contact_ids = [dict(uuid=_.uuid, name=_.name) for _ in self.contacts]
        group_ids = [dict(uuid=_.uuid, name=_.name) for _ in self.groups]
        variables = [dict(id=_) for _ in self.variables]

        return dict(type=self.TYPE, uuid=self.uuid, flow=dict(uuid=self.flow.uuid, name=self.flow.name),
                    contacts=contact_ids, groups=group_ids, variables=variables)

    def execute(self, run, context, actionset_uuid, msg, offline_on=None):
        if self.flow:
            (groups, contacts) = self.build_groups_and_contacts(run, msg)
            # start our contacts down the flow
            if not run.contact.is_test:
                # our extra will be our flow variables in our message context
                extra = context.get('extra', dict())
                child_runs = self.flow.start(groups, contacts, restart_participants=True, started_flows=[run.flow.pk],
                                             extra=extra, parent_run=run)

                # build up all the msgs that where sent by our flow
                msgs = []
                for run in child_runs:
                    msgs += run.start_msgs

                return msgs
            else:  # pragma: needs cover
                unique_contacts = set()
                for contact in contacts:
                    unique_contacts.add(contact.pk)

                for group in groups:
                    for contact in group.contacts.all():
                        unique_contacts.add(contact.pk)

                self.logger(run, self.flow, len(unique_contacts))

            return []  # pragma: needs cover
        else:  # pragma: no cover
            return []

    def logger(self, run, flow, contact_count):  # pragma: needs cover
        log_txt = _("Added %d contact(s) to '%s' flow") % (contact_count, flow.name)
        log = ActionLog.create(run, log_txt)
        return log


class SetLanguageAction(Action):
    """
    Action that sets the language for a contact
    """
    TYPE = 'lang'
    LANG = 'lang'
    NAME = 'name'

    def __init__(self, uuid, lang, name):
        super(SetLanguageAction, self).__init__(uuid)

        self.lang = lang
        self.name = name

    @classmethod
    def from_json(cls, org, json_obj):
        return cls(json_obj.get(cls.UUID), json_obj.get(cls.LANG), json_obj.get(cls.NAME))

    def as_json(self):
        return dict(type=self.TYPE, uuid=self.uuid, lang=self.lang, name=self.name)

    def execute(self, run, context, actionset_uuid, msg, offline_on=None):

        if len(self.lang) != 3:
            run.contact.language = None
        else:
            run.contact.language = self.lang

        run.contact.save(update_fields=['language'])
        self.logger(run)
        return []

    def logger(self, run):  # pragma: needs cover
        # only log for test contact
        if not run.contact.is_test:
            return False

        log_txt = _("Setting language to %s") % self.name
        log = ActionLog.create(run, log_txt)
        return log


class StartFlowAction(Action):
    """
    Action that starts the contact into another flow
    """
    TYPE = 'flow'
    FLOW = 'flow'
    NAME = 'name'

    def __init__(self, uuid, flow):
        super(StartFlowAction, self).__init__(uuid)

        self.flow = flow

    @classmethod
    def from_json(cls, org, json_obj):
        flow_obj = json_obj.get(cls.FLOW)
        flow_uuid = flow_obj.get('uuid')

        flow = Flow.objects.filter(org=org, is_active=True, is_archived=False, uuid=flow_uuid).first()

        # it is possible our flow got deleted
        if not flow:
            return None
        else:
            return cls(json_obj.get(cls.UUID), flow)

    def as_json(self):
        return dict(type=self.TYPE, uuid=self.uuid, flow=dict(uuid=self.flow.uuid, name=self.flow.name))

    def execute(self, run, context, actionset_uuid, msg, started_flows, offline_on=None):
        msgs = []

        # our extra will be our flow variables in our message context
        extra = context.get('extra', dict())

        # if they are both flow runs, just redirect the call
        if run.flow.flow_type == Flow.VOICE and self.flow.flow_type == Flow.VOICE:
            new_run = self.flow.start([], [run.contact], started_flows=started_flows,
                                      restart_participants=True, extra=extra, parent_run=run)[0]
            url = "https://%s%s" % (new_run.org.get_brand_domain(), reverse('ivr.ivrcall_handle', args=[new_run.connection.pk]))
            run.voice_response.redirect(url)
        else:
            child_runs = self.flow.start([], [run.contact], started_flows=started_flows, restart_participants=True,
                                         extra=extra, parent_run=run)
            for run in child_runs:
                msgs += run.start_msgs

        self.logger(run)
        return msgs

    def logger(self, run):  # pragma: needs cover
        # only log for test contact
        if not run.contact.is_test:
            return False

        log_txt = _("Starting other flow %s") % self.flow.name

        log = ActionLog.create(run, log_txt)

        return log


class SaveToContactAction(Action):
    """
    Action to save a variable substitution to a field on a contact
    """
    TYPE = 'save'
    FIELD = 'field'
    LABEL = 'label'
    VALUE = 'value'

    def __init__(self, uuid, label, field, value):
        super(SaveToContactAction, self).__init__(uuid)

        self.label = label
        self.field = field
        self.value = value

    @classmethod
    def get_label(cls, org, field, label=None):

        # make sure this field exists
        if field == 'name':
            label = 'Contact Name'
        elif field == 'first_name':
            label = 'First Name'
        elif field == 'tel_e164':
            label = 'Phone Number'
        elif field in ContactURN.CONTEXT_KEYS_TO_SCHEME.keys():
            label = str(ContactURN.CONTEXT_KEYS_TO_LABEL[field])
        else:
            contact_field = ContactField.objects.filter(org=org, key=field).first()
            if contact_field:
                label = contact_field.label
            else:
                ContactField.get_or_create(org, get_flow_user(org), field, label)

        return label

    @classmethod
    def from_json(cls, org, json_obj):
        # they are creating a new field
        label = json_obj.get(cls.LABEL)
        field = json_obj.get(cls.FIELD)
        value = json_obj.get(cls.VALUE)

        if label and label.startswith('[_NEW_]'):
            label = label[7:]

        # create our contact field if necessary
        if not field:
            field = ContactField.make_key(label)

        # look up our label
        label = cls.get_label(org, field, label)

        return cls(json_obj.get(cls.UUID), label, field, value)

    def as_json(self):
        return dict(type=self.TYPE, uuid=self.uuid, label=self.label, field=self.field, value=self.value)

    def execute(self, run, context, actionset_uuid, msg, offline_on=None):
        # evaluate our value
        contact = run.contact
        user = get_flow_user(run.org)
        (value, errors) = Msg.evaluate_template(self.value, context, org=run.flow.org)

        if contact.is_test and errors:  # pragma: needs cover
            ActionLog.warn(run, _("Expression contained errors: %s") % ', '.join(errors))

        value = value.strip()

        if self.field == 'name':
            new_value = value[:128]
            contact.name = new_value
            contact.modified_by = user
            contact.save(update_fields=('name', 'modified_by', 'modified_on'))
            self.logger(run, new_value)

        elif self.field == 'first_name':
            new_value = value[:128]
            contact.set_first_name(new_value)
            contact.modified_by = user
            contact.save(update_fields=('name', 'modified_by', 'modified_on'))
            self.logger(run, new_value)

        elif self.field in ContactURN.CONTEXT_KEYS_TO_SCHEME.keys():
            new_value = value[:128]

            # add in our new urn number
            scheme = ContactURN.CONTEXT_KEYS_TO_SCHEME[self.field]

            # trim off '@' for twitter handles
            if self.field == 'twitter':  # pragma: needs cover
                if len(new_value) > 0:
                    if new_value[0] == '@':
                        new_value = new_value[1:]

            # only valid urns get added, sorry
            new_urn = None
            if new_value:
                new_urn = URN.normalize(URN.from_parts(scheme, new_value))
                if not URN.validate(new_urn, contact.org.get_country_code()):
                    new_urn = False
                    if contact.is_test:
                        ActionLog.warn(run, _('Contact not updated, invalid connection for contact (%s:%s)' % (scheme, new_value)))
            else:
                if contact.is_test:
                    ActionLog.warn(run, _('Contact not updated, missing connection for contact'))

            if new_urn:
                urns = [str(urn) for urn in contact.urns.all()]
                urns += [new_urn]

                # don't really update URNs on test contacts
                if contact.is_test:
                    ActionLog.info(run, _("Added %s as @contact.%s - skipped in simulator" % (new_value, scheme)))
                else:
                    contact.update_urns(user, urns)

        else:
            new_value = value[:Value.MAX_VALUE_LEN]
            contact.set_field(user, self.field, new_value)
            self.logger(run, new_value)

        return []

    def logger(self, run, new_value):  # pragma: needs cover
        # only log for test contact
        if not run.contact.is_test:
            return False

        label = SaveToContactAction.get_label(run.flow.org, self.field, self.label)
        log_txt = _("Updated %s to '%s'") % (label, new_value)

        log = ActionLog.create(run, log_txt)

        return log


class SetChannelAction(Action):
    """
    Action which sets the preferred channel to use for this Contact. If the contact has no URNs that match
    the Channel being set then this is a no-op.
    """
    TYPE = 'channel'
    CHANNEL = 'channel'
    NAME = 'name'

    def __init__(self, uuid, channel):
        super(SetChannelAction, self).__init__(uuid)

        self.channel = channel

    @classmethod
    def from_json(cls, org, json_obj):
        channel_uuid = json_obj.get(SetChannelAction.CHANNEL)

        if channel_uuid:
            channel = Channel.objects.filter(org=org, is_active=True, uuid=channel_uuid).first()
        else:  # pragma: needs cover
            channel = None
        return cls(json_obj.get(cls.UUID), channel)

    def as_json(self):
        channel_uuid = self.channel.uuid if self.channel else None
        channel_name = "%s: %s" % (self.channel.get_channel_type_display(), self.channel.get_address_display()) if self.channel else None
        return dict(type=self.TYPE, uuid=self.uuid, channel=channel_uuid, name=channel_name)

    def execute(self, run, context, actionset_uuid, msg, offline_on=None):
        # if we found the channel to set
        if self.channel:

            # don't set preferred channel for test contacts
            if not run.contact.is_test:
                run.contact.set_preferred_channel(self.channel)

            self.log(run, _("Updated preferred channel to %s") % self.channel.name)
            return []
        else:
            self.log(run, _("Channel not found, no action taken"))
            return []

    def log(self, run, text):  # pragma: no cover
        if run.contact.is_test:
            ActionLog.create(run, text)


class SendAction(VariableContactAction):
    """
    Action which sends a message to a specified set of contacts and groups.
    """
    TYPE = 'send'
    MESSAGE = 'msg'
    MEDIA = 'media'

    def __init__(self, uuid, msg, groups, contacts, variables, media=None):
        super(SendAction, self).__init__(uuid, groups, contacts, variables)

        self.msg = msg
        self.media = media if media else {}

    @classmethod
    def from_json(cls, org, json_obj):
        groups = VariableContactAction.parse_groups(org, json_obj)
        contacts = VariableContactAction.parse_contacts(org, json_obj)
        variables = VariableContactAction.parse_variables(org, json_obj)

        return cls(json_obj.get(cls.UUID), json_obj.get(cls.MESSAGE), groups, contacts, variables,
                   json_obj.get(cls.MEDIA, None))

    def as_json(self):
        contact_ids = [dict(uuid=_.uuid) for _ in self.contacts]
        group_ids = [dict(uuid=_.uuid, name=_.name) for _ in self.groups]
        variables = [dict(id=_) for _ in self.variables]

        return dict(type=self.TYPE, uuid=self.uuid, msg=self.msg,
                    contacts=contact_ids, groups=group_ids, variables=variables,
                    media=self.media)

    def execute(self, run, context, actionset_uuid, msg, offline_on=None):
        if self.msg or self.media:
            flow = run.flow
            (groups, contacts) = self.build_groups_and_contacts(run, msg)

            # create our broadcast and send it
            if not run.contact.is_test:
                # no-op if neither text nor media are defined in the flow base language
                if not (self.msg.get(flow.base_language) or self.media.get(flow.base_language)):
                    return list()

                recipients = groups + contacts

                broadcast = Broadcast.create(flow.org, flow.modified_by, self.msg, recipients,
                                             media=self.media, base_language=flow.base_language)
                broadcast.send(trigger_send=False, expressions_context=context)
                return list(broadcast.get_messages())

            else:
                unique_contacts = set()
                for contact in contacts:
                    unique_contacts.add(contact.pk)

                for group in groups:
                    for contact in group.contacts.all():
                        unique_contacts.add(contact.pk)

                text = run.flow.get_localized_text(self.msg, run.contact)
                (message, errors) = Msg.evaluate_template(text, context, org=run.flow.org, partial_vars=True)

                self.logger(run, message, len(unique_contacts))

            return []
        else:  # pragma: no cover
            return []

    def logger(self, run, text, contact_count):
        log_txt = _n("Sending '%(msg)s' to %(count)d contact",
                     "Sending '%(msg)s' to %(count)d contacts",
                     contact_count) % dict(msg=text, count=contact_count)
        log = ActionLog.create(run, log_txt)
        return log


class Rule(object):

    def __init__(self, uuid, category, destination, destination_type, test, label=None):
        self.uuid = uuid
        self.category = category
        self.destination = destination
        self.destination_type = destination_type
        self.test = test
        self.label = label

    def get_category_name(self, flow_lang, contact_lang=None):
        if not self.category:  # pragma: needs cover
            if isinstance(self.test, BetweenTest):
                return "%s-%s" % (self.test.min, self.test.max)

        # return the category name for the flow language version
        if isinstance(self.category, dict):
            category = None
            if contact_lang:
                category = self.category.get(contact_lang)

            if not category and flow_lang:
                category = self.category.get(flow_lang)

            if not category:  # pragma: needs cover
                category = list(self.category.values())[0]

            return category

        return self.category  # pragma: needs cover

    def matches(self, run, sms, context, text):
        return self.test.evaluate(run, sms, context, text)

    def as_json(self):
        return dict(uuid=self.uuid,
                    category=self.category,
                    destination=self.destination,
                    destination_type=self.destination_type,
                    test=self.test.as_json(),
                    label=self.label)

    @classmethod
    def from_json_array(cls, org, json):
        rules = []
        for rule in json:
            category = rule.get('category', None)

            if isinstance(category, dict):
                # prune all of our translations to 36
                for k, v in category.items():
                    if isinstance(v, six.string_types):
                        category[k] = v[:36]
            elif category:
                category = category[:36]

            destination = rule.get('destination', None)
            destination_type = None

            # determine our destination type, if its not set its an action set
            if destination:
                destination_type = rule.get('destination_type', FlowStep.TYPE_ACTION_SET)

            rules.append(Rule(rule.get('uuid'),
                              category,
                              destination,
                              destination_type,
                              Test.from_json(org, rule['test']),
                              rule.get('label')))

        return rules


class Test(object):
    TYPE = 'type'
    __test_mapping = None

    @classmethod
    def from_json(cls, org, json_dict):
        if not cls.__test_mapping:
            cls.__test_mapping = {
                AirtimeStatusTest.TYPE: AirtimeStatusTest,
                AndTest.TYPE: AndTest,
                BetweenTest.TYPE: BetweenTest,
                ContainsAnyTest.TYPE: ContainsAnyTest,
                ContainsOnlyPhraseTest.TYPE: ContainsOnlyPhraseTest,
                ContainsPhraseTest.TYPE: ContainsPhraseTest,
                ContainsTest.TYPE: ContainsTest,
                DateAfterTest.TYPE: DateAfterTest,
                DateBeforeTest.TYPE: DateBeforeTest,
                DateEqualTest.TYPE: DateEqualTest,
                EqTest.TYPE: EqTest,
                FalseTest.TYPE: FalseTest,
                GtTest.TYPE: GtTest,
                GteTest.TYPE: GteTest,
                DateTest.TYPE: DateTest,
                HasDistrictTest.TYPE: HasDistrictTest,
                HasEmailTest.TYPE: HasEmailTest,
                HasStateTest.TYPE: HasStateTest,
                HasWardTest.TYPE: HasWardTest,
                InGroupTest.TYPE: InGroupTest,
                InterruptTest.TYPE: InterruptTest,
                LtTest.TYPE: LtTest,
                LteTest.TYPE: LteTest,
                NotEmptyTest.TYPE: NotEmptyTest,
                NumberTest.TYPE: NumberTest,
                OrTest.TYPE: OrTest,
                PhoneTest.TYPE: PhoneTest,
                RegexTest.TYPE: RegexTest,
                StartsWithTest.TYPE: StartsWithTest,
                SubflowTest.TYPE: SubflowTest,
                TimeoutTest.TYPE: TimeoutTest,
                TrueTest.TYPE: TrueTest,
                WebhookStatusTest.TYPE: WebhookStatusTest,
            }

        type = json_dict.get(cls.TYPE, None)
        if not type:  # pragma: no cover
            raise FlowException("Test definition missing 'type' field: %s", json_dict)

        if type not in cls.__test_mapping:  # pragma: no cover
            raise FlowException("Unknown type: '%s' in definition: %s" % (type, json_dict))

        return cls.__test_mapping[type].from_json(org, json_dict)

    @classmethod
    def from_json_array(cls, org, json):
        tests = []
        for inner in json:
            tests.append(Test.from_json(org, inner))

        return tests

    def evaluate(self, run, sms, context, text):  # pragma: no cover
        """
        Where the work happens, subclasses need to be able to evalute their Test
        according to their definition given the passed in message. Tests do not have
        side effects.
        """
        raise FlowException("Subclasses must implement evaluate, returning a tuple containing 1 or 0 and the value tested")


class WebhookStatusTest(Test):
    """
    {op: 'webhook', status: 'success' }
    """
    TYPE = 'webhook_status'
    STATUS = 'status'

    STATUS_SUCCESS = 'success'
    STATUS_FAILURE = 'failure'

    def __init__(self, status):
        self.status = status

    @classmethod
    def from_json(cls, org, json):
        return WebhookStatusTest(json.get('status'))

    def as_json(self):  # pragma: needs cover
        return dict(type=WebhookStatusTest.TYPE, status=self.status)

    def evaluate(self, run, sms, context, text):
        # we treat any 20* return code as successful
        success = 200 <= int(text) < 300

        if success and self.status == WebhookStatusTest.STATUS_SUCCESS:
            return 1, text
        elif not success and self.status == WebhookStatusTest.STATUS_FAILURE:
            return 1, text
        else:
            return 0, None


class AirtimeStatusTest(Test):
    """
    {op: 'airtime_status'}
    """
    TYPE = 'airtime_status'
    EXIT = 'exit_status'

    STATUS_SUCCESS = 'success'
    STATUS_FAILED = 'failed'

    STATUS_MAP = {STATUS_SUCCESS: AirtimeTransfer.SUCCESS,
                  STATUS_FAILED: AirtimeTransfer.FAILED}

    def __init__(self, exit_status):
        self.exit_status = exit_status

    @classmethod
    def from_json(cls, org, json):
        return AirtimeStatusTest(json.get('exit_status'))

    def as_json(self):  # pragma: needs cover
        return dict(type=AirtimeStatusTest.TYPE, exit_status=self.exit_status)

    def evaluate(self, run, sms, context, text):
        status = text
        if status and AirtimeStatusTest.STATUS_MAP[self.exit_status] == status:
            return 1, status
        return 0, None


class InGroupTest(Test):
    """
    { op: "in_group" }
    """
    TYPE = 'in_group'
    NAME = 'name'
    UUID = 'uuid'
    TEST = 'test'

    def __init__(self, group):
        self.group = group

    @classmethod
    def from_json(cls, org, json):
        group = json.get(InGroupTest.TEST)
        name = group.get(InGroupTest.NAME)
        uuid = group.get(InGroupTest.UUID)
        return InGroupTest(ContactGroup.get_or_create(org, org.created_by, name, uuid))

    def as_json(self):
        group = ContactGroup.get_or_create(self.group.org, self.group.org.created_by, self.group.name, self.group.uuid)
        return dict(type=InGroupTest.TYPE, test=dict(name=group.name, uuid=group.uuid))

    def evaluate(self, run, sms, context, text):
        if run.contact.user_groups.filter(id=self.group.id).first():
            return 1, self.group.name
        return 0, None


class SubflowTest(Test):
    """
    { op: "subflow" }
    """
    TYPE = 'subflow'
    EXIT = 'exit_type'

    TYPE_COMPLETED = 'completed'
    TYPE_EXPIRED = 'expired'

    EXIT_MAP = {TYPE_COMPLETED: FlowRun.EXIT_TYPE_COMPLETED,
                TYPE_EXPIRED: FlowRun.EXIT_TYPE_EXPIRED}

    def __init__(self, exit_type):
        self.exit_type = exit_type

    @classmethod
    def from_json(cls, org, json):
        return SubflowTest(json.get(SubflowTest.EXIT))

    def as_json(self):  # pragma: needs cover
        return dict(type=SubflowTest.TYPE, exit_type=self.exit_type)

    def evaluate(self, run, sms, context, text):
        # lookup the subflow run
        subflow_run = FlowRun.objects.filter(parent=run).order_by('-created_on').first()

        if subflow_run and SubflowTest.EXIT_MAP[self.exit_type] == subflow_run.exit_type:
            return 1, self.exit_type
        return 0, None


class TimeoutTest(Test):
    """
    { op: "timeout", minutes: 60 }
    """
    TYPE = 'timeout'
    MINUTES = 'minutes'

    def __init__(self, minutes):
        self.minutes = minutes

    @classmethod
    def from_json(cls, org, json):
        return TimeoutTest(int(json.get(TimeoutTest.MINUTES)))

    def as_json(self):  # pragma: needs cover
        return {'type': TimeoutTest.TYPE, TimeoutTest.MINUTES: self.minutes}

    def evaluate(self, run, sms, context, text):
        now = timezone.now()
        if run.timeout_on < timezone.now():
            return 1, now
        else:  # pragma: needs cover
            return 0, None


class TrueTest(Test):
    """
    { op: "true" }
    """
    TYPE = 'true'

    def __init__(self):
        pass

    @classmethod
    def from_json(cls, org, json):
        return TrueTest()

    def as_json(self):
        return dict(type=TrueTest.TYPE)

    def evaluate(self, run, sms, context, text):
        return 1, text


class FalseTest(Test):
    """
    { op: "false" }
    """
    TYPE = 'false'

    def __init__(self):
        pass

    @classmethod
    def from_json(cls, org, json):
        return FalseTest()

    def as_json(self):
        return dict(type=FalseTest.TYPE)

    def evaluate(self, run, sms, context, text):
        return 0, None


class AndTest(Test):
    """
    { op: "and",  "tests": [ ... ] }
    """
    TESTS = 'tests'
    TYPE = 'and'

    def __init__(self, tests):
        self.tests = tests

    @classmethod
    def from_json(cls, org, json):
        return AndTest(Test.from_json_array(org, json[cls.TESTS]))

    def as_json(self):
        return dict(type=AndTest.TYPE, tests=[_.as_json() for _ in self.tests])

    def evaluate(self, run, sms, context, text):  # pragma: needs cover
        matches = []
        for test in self.tests:
            (result, value) = test.evaluate(run, sms, context, text)
            if result:
                matches.append(value)
            else:
                return 0, None

        # all came out true, we are true
        return 1, " ".join(matches)


class OrTest(Test):
    """
    { op: "or",  "tests": [ ... ] }
    """
    TESTS = 'tests'
    TYPE = 'or'

    def __init__(self, tests):
        self.tests = tests

    @classmethod
    def from_json(cls, org, json):
        return OrTest(Test.from_json_array(org, json[cls.TESTS]))

    def as_json(self):
        return dict(type=OrTest.TYPE, tests=[_.as_json() for _ in self.tests])

    def evaluate(self, run, sms, context, text):  # pragma: needs cover
        for test in self.tests:
            (result, value) = test.evaluate(run, sms, context, text)
            if result:
                return result, value

        return 0, None


class NotEmptyTest(Test):
    """
    { op: "not_empty" }
    """

    TYPE = 'not_empty'

    def __init__(self):  # pragma: needs cover
        pass

    @classmethod
    def from_json(cls, org, json):  # pragma: needs cover
        return NotEmptyTest()

    def as_json(self):  # pragma: needs cover
        return dict(type=NotEmptyTest.TYPE)

    def evaluate(self, run, sms, context, text):  # pragma: needs cover
        if text and len(text.strip()):
            return 1, text.strip()
        return 0, None


class ContainsTest(Test):
    """
    { op: "contains", "test": "red" }
    """
    TEST = 'test'
    TYPE = 'contains'

    def __init__(self, test):
        self.test = test

    @classmethod
    def from_json(cls, org, json):
        return cls(json[cls.TEST])

    def as_json(self):
        json = dict(type=ContainsTest.TYPE, test=self.test)
        return json

    def test_in_words(self, test, words, raw_words):
        matches = []
        for index, word in enumerate(words):
            if word == test:
                matches.append(index)
                continue

        return matches

    def evaluate(self, run, sms, context, text):
        # substitute any variables
        test = run.flow.get_localized_text(self.test, run.contact)
        test, errors = Msg.evaluate_template(test, context, org=run.flow.org)

        # tokenize our test
        tests = tokenize(test.lower())

        # tokenize our sms
        words = tokenize(text.lower())
        raw_words = tokenize(text)

        tests = [elt for elt in tests if elt != '']
        words = [elt for elt in words if elt != '']
        raw_words = [elt for elt in raw_words if elt != '']

        # run through each of our tests
        matches = set()
        matched_tests = 0
        for test in tests:
            match = self.test_in_words(test, words, raw_words)
            if match:
                matched_tests += 1
                matches.update(match)

        # we are a match only if every test matches
        if matched_tests == len(tests):
            matches = sorted(list(matches))
            matched_words = " ".join([raw_words[idx] for idx in matches])
            return len(tests), matched_words
        else:
            return 0, None


class HasEmailTest(Test):
    """
    { op: "has_email" }
    """
    TYPE = 'has_email'

    def __init__(self):
        pass

    @classmethod
    def from_json(cls, org, json):
        return cls()

    def as_json(self):
        return dict(type=self.TYPE)

    def evaluate(self, run, sms, context, text):
        # split on whitespace
        words = text.split()
        for word in words:
            word = word.strip(',.;:|()[]"\'<>?&*/\\')
            if is_valid_address(word):
                return 1, word

        return 0, None


class ContainsAnyTest(ContainsTest):
    """
    { op: "contains_any", "test": "red" }
    """
    TEST = 'test'
    TYPE = 'contains_any'

    def as_json(self):
        return dict(type=ContainsAnyTest.TYPE, test=self.test)

    def evaluate(self, run, sms, context, text):
        # substitute any variables
        test = run.flow.get_localized_text(self.test, run.contact)
        test, errors = Msg.evaluate_template(test, context, org=run.flow.org)

        # tokenize our test
        tests = tokenize(test.lower())

        # tokenize our sms
        words = tokenize(text.lower())
        raw_words = tokenize(text)

        tests = [elt for elt in tests if elt != '']
        words = [elt for elt in words if elt != '']
        raw_words = [elt for elt in raw_words if elt != '']

        # run through each of our tests
        matches = set()
        for test in tests:
            match = self.test_in_words(test, words, raw_words)
            if match:
                matches.update(match)

        # we are a match if at least one test matches
        if matches:
            matches = sorted(list(matches))
            matched_words = " ".join([raw_words[idx] for idx in matches])
            return 1, matched_words
        else:
            return 0, None


class ContainsOnlyPhraseTest(ContainsTest):
    """
    { op: "contains_only_phrase", "test": "red" }
    """
    TEST = 'test'
    TYPE = 'contains_only_phrase'

    def as_json(self):
        return dict(type=ContainsOnlyPhraseTest.TYPE, test=self.test)

    def evaluate(self, run, sms, context, text):
        # substitute any variables
        test = run.flow.get_localized_text(self.test, run.contact)
        test, errors = Msg.evaluate_template(test, context, org=run.flow.org)

        # tokenize our test
        tests = tokenize(test.lower())

        # tokenize our sms
        words = tokenize(text.lower())
        raw_words = tokenize(text)

        # they are the same? then we matched
        if tests == words:
            return 1, " ".join(raw_words)
        else:
            return 0, None


class ContainsPhraseTest(ContainsTest):
    """
    { op: "contains_phrase", "test": "red" }
    """
    TEST = 'test'
    TYPE = 'contains_phrase'

    def as_json(self):
        return dict(type=ContainsPhraseTest.TYPE, test=self.test)

    def evaluate(self, run, sms, context, text):
        # substitute any variables
        test = run.flow.get_localized_text(self.test, run.contact)
        test, errors = Msg.evaluate_template(test, context, org=run.flow.org)

        # tokenize our test
        tests = tokenize(test.lower())
        if not tests:
            return True, ""

        # tokenize our sms
        words = tokenize(text.lower())
        raw_words = tokenize(text)

        # look for the phrase
        test_idx = 0
        matches = []
        for i in range(len(words)):
            if tests[test_idx] == words[i]:
                matches.append(raw_words[i])
                test_idx += 1
                if test_idx == len(tests):
                    break
            else:
                matches = []
                test_idx = 0

        # we found the phrase
        if test_idx == len(tests):
            matched_words = " ".join(matches)
            return 1, matched_words
        else:
            return 0, None


class StartsWithTest(Test):
    """
    { op: "starts", "test": "red" }
    """
    TEST = 'test'
    TYPE = 'starts'

    def __init__(self, test):
        self.test = test

    @classmethod
    def from_json(cls, org, json):
        return cls(json[cls.TEST])

    def as_json(self):  # pragma: needs cover
        return dict(type=StartsWithTest.TYPE, test=self.test)

    def evaluate(self, run, sms, context, text):
        # substitute any variables in our test
        test = run.flow.get_localized_text(self.test, run.contact)
        test, errors = Msg.evaluate_template(test, context, org=run.flow.org)

        # strip leading and trailing whitespace
        text = text.strip()

        # see whether we start with our test
        if text.lower().find(test.lower()) == 0:
            return 1, text[:len(test)]
        else:
            return 0, None


class HasStateTest(Test):
    TYPE = 'state'

    def __init__(self):
        pass

    @classmethod
    def from_json(cls, org, json):
        return cls()

    def as_json(self):
        return dict(type=self.TYPE)

    def evaluate(self, run, sms, context, text):
        org = run.flow.org

        # if they removed their country since adding the rule
        if not org.country:
            return 0, None

        state = org.parse_location(text, AdminBoundary.LEVEL_STATE)
        if state:
            return 1, state[0]

        return 0, None


class HasDistrictTest(Test):
    TYPE = 'district'
    TEST = 'test'

    def __init__(self, state=None):
        self.state = state

    @classmethod
    def from_json(cls, org, json):
        return cls(json[cls.TEST])

    def as_json(self):
        return dict(type=self.TYPE, test=self.state)

    def evaluate(self, run, sms, context, text):

        # if they removed their country since adding the rule
        org = run.flow.org
        if not org.country:
            return 0, None

        # evaluate our district in case it has a replacement variable
        state, errors = Msg.evaluate_template(self.state, context, org=run.flow.org)

        parent = org.parse_location(state, AdminBoundary.LEVEL_STATE)
        if parent:
            district = org.parse_location(text, AdminBoundary.LEVEL_DISTRICT, parent[0])
            if district:
                return 1, district[0]
        district = org.parse_location(text, AdminBoundary.LEVEL_DISTRICT)

        # parse location when state contraint is not provided or available
        if (errors or not state) and len(district) == 1:
            return 1, district[0]

        return 0, None


class HasWardTest(Test):
    TYPE = 'ward'
    STATE = 'state'
    DISTRICT = 'district'

    def __init__(self, state=None, district=None):
        self.state = state
        self.district = district

    @classmethod
    def from_json(cls, org, json):
        return cls(json[cls.STATE], json[cls.DISTRICT])

    def as_json(self):
        return dict(type=self.TYPE, state=self.state, district=self.district)

    def evaluate(self, run, sms, context, text):
        # if they removed their country since adding the rule
        org = run.flow.org
        if not org.country:  # pragma: needs cover
            return 0, None
        district = None

        # evaluate our district in case it has a replacement variable
        district_name, missing_district = Msg.evaluate_template(self.district, context, org=run.flow.org)
        state_name, missing_state = Msg.evaluate_template(self.state, context, org=run.flow.org)
        if (district_name and state_name) and (len(missing_district) == 0 and len(missing_state) == 0):
            state = org.parse_location(state_name, AdminBoundary.LEVEL_STATE)
            if state:
                district = org.parse_location(district_name, AdminBoundary.LEVEL_DISTRICT, state[0])
                if district:
                    ward = org.parse_location(text, AdminBoundary.LEVEL_WARD, district[0])
                    if ward:
                        return 1, ward[0]

        # parse location when district contraint is not provided or available
        ward = org.parse_location(text, AdminBoundary.LEVEL_WARD)
        if len(ward) == 1 and district is None:
            return 1, ward[0]

        return 0, None


class DateTest(Test):
    """
    Base class for those tests that check relative dates
    """
    TEST = None
    TYPE = 'date'

    def __init__(self, test=None):
        self.test = test

    @classmethod
    def from_json(cls, org, json):
        if cls.TEST:
            return cls(json[cls.TEST])
        else:
            return cls()

    def as_json(self):
        if self.test:
            return dict(type=self.TYPE, test=self.test)
        else:
            return dict(type=self.TYPE)

    def evaluate_date_test(self, date_message, date_test):
        return date_message is not None

    def evaluate(self, run, sms, context, text):
        org = run.flow.org
        day_first = org.get_dayfirst()
        tz = org.timezone

        test, errors = Msg.evaluate_template(self.test, context, org=org)
        if not errors:
            date_message = str_to_datetime(text, tz=tz, dayfirst=day_first)
            date_test = str_to_datetime(test, tz=tz, dayfirst=day_first)

            if self.evaluate_date_test(date_message, date_test):
                return 1, date_message.astimezone(tz)

        return 0, None


class DateEqualTest(DateTest):
    TEST = 'test'
    TYPE = 'date_equal'

    def evaluate_date_test(self, date_message, date_test):
        return date_message and date_test and date_message.date() == date_test.date()


class DateAfterTest(DateTest):
    TEST = 'test'
    TYPE = 'date_after'

    def evaluate_date_test(self, date_message, date_test):
        return date_message and date_test and date_message >= date_test


class DateBeforeTest(DateTest):
    TEST = 'test'
    TYPE = 'date_before'

    def evaluate_date_test(self, date_message, date_test):
        return date_message and date_test and date_message <= date_test


class NumericTest(Test):
    """
    Base class for those tests that do numeric tests.
    """
    TEST = 'test'
    TYPE = ''

    @classmethod
    def convert_to_decimal(cls, word):
        # common substitutions
        original_word = word
        word = word.replace('l', '1').replace('o', '0').replace('O', '0')

        try:
            return (word, Decimal(word))
        except Exception as e:
            # we only try this hard if we haven't already substituted characters
            if original_word == word:
                # does this start with a number?  just use that part if so
                match = regex.match(r"^[$£€]?([\d,][\d,\.]*([\.,]\d+)?)\D*$", word, regex.UNICODE | regex.V0)

                if match:
                    return (match.group(1), Decimal(match.group(1)))
                else:
                    raise e
            else:
                raise e

    # test every word in the message against our test
    def evaluate(self, run, sms, context, text):
        text = text.replace(',', '')
        for word in regex.split(r"\s+", text, flags=regex.UNICODE | regex.V0):
            try:
                (word, decimal) = NumericTest.convert_to_decimal(word)
                if self.evaluate_numeric_test(run, context, decimal):
                    return 1, decimal
            except Exception:  # pragma: needs cover
                pass
        return 0, None


class BetweenTest(NumericTest):
    """
    Test whether we are between two numbers (inclusive)
    """
    MIN = 'min'
    MAX = 'max'
    TYPE = 'between'

    def __init__(self, min_val, max_val):
        self.min = min_val
        self.max = max_val

    @classmethod
    def from_json(cls, org, json):
        return cls(json[cls.MIN], json[cls.MAX])

    def as_json(self):
        return dict(type=self.TYPE, min=self.min, max=self.max)

    def evaluate_numeric_test(self, run, context, decimal_value):
        min_val, min_errors = Msg.evaluate_template(self.min, context, org=run.flow.org)
        max_val, max_errors = Msg.evaluate_template(self.max, context, org=run.flow.org)

        if not min_errors and not max_errors:
            try:
                return Decimal(min_val) <= decimal_value <= Decimal(max_val)
            except Exception:  # pragma: needs cover
                pass

        return False  # pragma: needs cover


class NumberTest(NumericTest):
    """
    Tests that there is any number in the string.
    """
    TYPE = 'number'

    def __init__(self):
        pass

    @classmethod
    def from_json(cls, org, json):
        return cls()

    def as_json(self):  # pragma: needs cover
        return dict(type=self.TYPE)

    def evaluate_numeric_test(self, run, context, decimal_value):
        return True


class SimpleNumericTest(NumericTest):
    """
    Base class for those tests that do a numeric test with a single value
    """
    TEST = 'test'
    TYPE = ''

    def __init__(self, test):
        self.test = test

    @classmethod
    def from_json(cls, org, json):
        return cls(json[cls.TEST])

    def as_json(self):
        return dict(type=self.TYPE, test=self.test)

    def evaluate_numeric_test(self, message_numeric, test_numeric):  # pragma: no cover
        raise FlowException("Evaluate numeric test needs to be defined by subclass")

    # test every word in the message against our test
    def evaluate(self, run, sms, context, text):
        test, errors = Msg.evaluate_template(str(self.test), context, org=run.flow.org)

        text = text.replace(',', '')
        for word in regex.split(r"\s+", text, flags=regex.UNICODE | regex.V0):
            try:
                (word, decimal) = NumericTest.convert_to_decimal(word)
                if self.evaluate_numeric_test(decimal, Decimal(test)):
                    return 1, decimal
            except Exception:
                pass
        return 0, None


class GtTest(SimpleNumericTest):
    TEST = 'test'
    TYPE = 'gt'

    def evaluate_numeric_test(self, message_numeric, test_numeric):
        return message_numeric > test_numeric


class GteTest(SimpleNumericTest):
    TEST = 'test'
    TYPE = 'gte'

    def evaluate_numeric_test(self, message_numeric, test_numeric):
        return message_numeric >= test_numeric


class LtTest(SimpleNumericTest):
    TEST = 'test'
    TYPE = 'lt'

    def evaluate_numeric_test(self, message_numeric, test_numeric):
        return message_numeric < test_numeric


class LteTest(SimpleNumericTest):
    TEST = 'test'
    TYPE = 'lte'

    def evaluate_numeric_test(self, message_numeric, test_numeric):  # pragma: needs cover
        return message_numeric <= test_numeric


class EqTest(SimpleNumericTest):
    TEST = 'test'
    TYPE = 'eq'

    def evaluate_numeric_test(self, message_numeric, test_numeric):
        return message_numeric == test_numeric


class PhoneTest(Test):
    """
    Test for whether a response contains a phone number
    """
    TYPE = 'phone'

    def __init__(self):
        pass

    @classmethod
    def from_json(cls, org, json):
        return cls()

    def as_json(self):  # pragma: needs cover
        return dict(type=self.TYPE)

    def evaluate(self, run, sms, context, text):
        org = run.flow.org

        # try to find a phone number in the text we have been sent
        country_code = org.get_country_code()
        if not country_code:  # pragma: needs cover
            country_code = 'US'

        number = None
        matches = phonenumbers.PhoneNumberMatcher(text, country_code)

        # try it as an international number if we failed
        if not matches.has_next():  # pragma: needs cover
            matches = phonenumbers.PhoneNumberMatcher('+' + text, country_code)

        for match in matches:
            number = phonenumbers.format_number(match.number, phonenumbers.PhoneNumberFormat.E164)

        return number, number


class RegexTest(Test):  # pragma: needs cover
    """
    Test for whether a response matches a regular expression
    """
    TEST = 'test'
    TYPE = 'regex'

    def __init__(self, test):
        self.test = test

    @classmethod
    def from_json(cls, org, json):
        return cls(json[cls.TEST])

    def as_json(self):
        return dict(type=self.TYPE, test=self.test)

    def evaluate(self, run, sms, context, text):
        try:
            test = run.flow.get_localized_text(self.test, run.contact)

            # check whether we match
            rexp = regex.compile(test, regex.UNICODE | regex.IGNORECASE | regex.MULTILINE | regex.V0)
            match = rexp.search(text)

            # if so, $0 will be what we return
            if match:
                return_match = match.group(0)

                # build up a dictionary that contains indexed group matches
                group_dict = {}
                for idx in range(rexp.groups + 1):
                    group_dict[str(idx)] = match.group(idx)

                # set it on run@extra
                run.update_fields(group_dict)

                # return all matched values
                return True, return_match

        except Exception:
            import traceback
            traceback.print_exc()

        return False, None


class InterruptTest(Test):
    """
    Test if it's an interrupt status message
    """
    TYPE = "interrupted_status"

    def __init__(self):
        pass

    @classmethod
    def from_json(cls, org, json):
        return cls()

    def as_json(self):
        return dict(type=self.TYPE)

    def evaluate(self, run, msg, context, text):
        return (True, self.TYPE) if run.connection and run.connection.status == ChannelSession.INTERRUPTED else (False, None)<|MERGE_RESOLUTION|>--- conflicted
+++ resolved
@@ -3922,30 +3922,6 @@
     def release(self):
         self.delete()
 
-<<<<<<< HEAD
-=======
-    def save_rule_match(self, rule, value):
-        self.rule_uuid = rule.uuid
-
-        # format our rule value appropriately
-        if isinstance(value, datetime):
-            (date_format, time_format) = get_datetime_format(self.run.flow.org.get_dayfirst())
-            self.rule_value = datetime_to_str(value, tz=self.run.flow.org.timezone, format=time_format, ms=False)
-        else:
-            self.rule_value = str(value)[:Msg.MAX_TEXT_LEN]
-
-        self.save(update_fields=('rule_uuid', 'rule_value'))
-
-    def get_node(self):
-        """
-        Returns the node (i.e. a RuleSet or ActionSet) associated with this step
-        """
-        if self.step_type == FlowStep.TYPE_RULE_SET:
-            return RuleSet.objects.filter(uuid=self.step_uuid).first()
-        else:  # pragma: needs cover
-            return ActionSet.objects.filter(uuid=self.step_uuid).first()
-
->>>>>>> a16fef89
 
 class RuleSet(models.Model):
     TYPE_WAIT_MESSAGE = 'wait_message'
