--- conflicted
+++ resolved
@@ -1382,19 +1382,7 @@
     scope = models.CharField(max_length=128)
     count = models.IntegerField(default=0)
 
-<<<<<<< HEAD
-    class QuerySet(models.QuerySet):
-        def sum(self) -> int:
-            return self.aggregate(count_sum=Sum("count"))["count_sum"] or 0
-
-        def scope_totals(self) -> dict[str, int]:
-            counts = self.values_list("scope").annotate(count_sum=Sum("count"))
-            return {c[0]: c[1] for c in counts}
-
-    objects = QuerySet.as_manager()
-=======
     objects = ScopeCountQuerySet.as_manager()
->>>>>>> 9958474f
 
     @classmethod
     def get_squash_query(cls, distinct_set) -> tuple:
