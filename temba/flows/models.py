from __future__ import unicode_literals

import json
import numbers
import phonenumbers
import pytz
import regex
import time
import urllib2
import xlwt
import re

from collections import OrderedDict, defaultdict
from datetime import timedelta
from decimal import Decimal
from django.conf import settings
from django.core.files import File
from django.core.files.storage import default_storage
from django.core.files.temp import NamedTemporaryFile
from django.core.urlresolvers import reverse
from django.contrib.auth.models import User, Group
from django.db import models, connection
from django.db.models import Q, Count, QuerySet, Sum
from django.utils import timezone
from django.utils.translation import ugettext_lazy as _, ungettext_lazy as _n
from django.utils.html import escape
from enum import Enum
from redis_cache import get_redis_connection
from smartmin.models import SmartModel
from temba.contacts.models import Contact, ContactGroup, ContactField, ContactURN, TEL_SCHEME, NEW_CONTACT_VARIABLE
from temba.contacts.models import URN_CONTEXT_KEYS_TO_SCHEME, URN_CONTEXT_KEYS_TO_LABEL
from temba.locations.models import AdminBoundary, STATE_LEVEL, DISTRICT_LEVEL, WARD_LEVEL
from temba.msgs.models import Broadcast, Msg, FLOW, INBOX, INCOMING, QUEUED, INITIALIZING, HANDLED, SENT, Label
from temba.orgs.models import Org, Language, UNREAD_FLOW_MSGS, CURRENT_EXPORT_VERSION
from temba.utils import get_datetime_format, str_to_datetime, datetime_to_str, analytics, json_date_to_datetime, chunk_list
from temba.utils.cache import get_cacheable
from temba.utils.email import send_template_email, is_valid_address
from temba.utils.models import TembaModel, ChunkIterator
from temba.utils.profiler import SegmentProfiler
from temba.utils.queues import push_task
from temba.values.models import Value
from twilio import twiml
from uuid import uuid4

FLOW_DEFAULT_EXPIRES_AFTER = 60 * 12
START_FLOW_BATCH_SIZE = 500

RULE_SET = 'R'
ACTION_SET = 'A'
STEP_TYPE_CHOICES = ((RULE_SET, "RuleSet"),
                     (ACTION_SET, "ActionSet"))


class FlowException(Exception):
    def __init__(self, *args, **kwargs):
        super(FlowException, self).__init__(*args, **kwargs)


class FlowReferenceException(Exception):
    def __init__(self, flow_names):
        self.flow_names = flow_names


FLOW_LOCK_TTL = 60  # 1 minute
FLOW_LOCK_KEY = 'org:%d:lock:flow:%d:%s'

FLOW_PROP_CACHE_KEY = 'org:%d:cache:flow:%d:%s'
FLOW_PROP_CACHE_TTL = 24 * 60 * 60 * 7  # 1 week
FLOW_STAT_CACHE_KEY = 'org:%d:cache:flow:%d:%s'

UNREAD_FLOW_RESPONSES = 'unread_flow_responses'

# the most frequently we will check if our cache needs rebuilding
FLOW_STAT_CACHE_FREQUENCY = 24 * 60 * 60  # 1 day


class FlowLock(Enum):
    """
    Locks that are flow specific
    """
    participation = 1
    activity = 2
    definition = 3


class FlowPropsCache(Enum):
    """
    Properties of a flow that we cache
    """
    terminal_nodes = 1
    category_nodes = 2


class FlowStatsCache(Enum):
    """
    Stats we calculate and cache for flows
    """
    runs_started_count = 1    # deprecated, no longer used
    runs_completed_count = 2  # deprecated, no longer used
    contacts_started_set = 3  # deprecated, no longer used
    visit_count_map = 4
    step_active_set = 5
    cache_check = 6


def edit_distance(s1, s2):  # pragma: no cover
    """
    Compute the Damerau-Levenshtein distance between two given
    strings (s1 and s2)
    """
    # if first letters are different, infinite distance
    if s1 and s2 and s1[0] != s2[0]:
        return 100

    d = {}
    lenstr1 = len(s1)
    lenstr2 = len(s2)

    for i in xrange(-1, lenstr1 + 1):
        d[(i, -1)] = i + 1
    for j in xrange(-1, lenstr2 + 1):
        d[(-1, j)] = j + 1

    for i in xrange(0, lenstr1):
        for j in xrange(0, lenstr2):
            if s1[i] == s2[j]:
                cost = 0
            else:
                cost = 1
            d[(i, j)] = min(
                d[(i - 1, j)] + 1,  # deletion
                d[(i, j - 1)] + 1,  # insertion
                d[(i - 1, j - 1)] + cost,  # substitution
            )
            if i > 1 and j > 1 and s1[i] == s2[j - 1] and s1[i - 1] == s2[j]:
                d[(i, j)] = min(d[(i, j)], d[i - 2, j - 2] + cost)  # transposition

    return d[lenstr1 - 1, lenstr2 - 1]


class Flow(TembaModel):
    UUID = 'uuid'
    ENTRY = 'entry'
    RULE_SETS = 'rule_sets'
    ACTION_SETS = 'action_sets'
    RULES = 'rules'
    CONFIG = 'config'
    ACTIONS = 'actions'
    DESTINATION = 'destination'
    LABEL = 'label'
    WEBHOOK_URL = 'webhook'
    WEBHOOK_ACTION = 'webhook_action'
    FINISHED_KEY = 'finished_key'
    RULESET_TYPE = 'ruleset_type'
    OPERAND = 'operand'
    METADATA = 'metadata'

    BASE_LANGUAGE = 'base_language'
    SAVED_BY = 'saved_by'
    VERSION = 'version'

    CONTACT_CREATION = 'contact_creation'
    CONTACT_PER_RUN = 'run'
    CONTACT_PER_LOGIN = 'login'

    SAVED_ON = 'saved_on'
    NAME = 'name'
    REVISION = 'revision'
    VERSION = 'version'
    FLOW_TYPE = 'flow_type'
    ID = 'id'
    EXPIRES = 'expires'

    X = 'x'
    Y = 'y'

    FLOW = 'F'
    MESSAGE = 'M'
    VOICE = 'V'
    SURVEY = 'S'
    USSD = 'U'

    RULES_ENTRY = 'R'
    ACTIONS_ENTRY = 'A'

    FLOW_TYPES = ((FLOW, _("Message flow")),
                  (MESSAGE, _("Single Message Flow")),
                  (VOICE, _("Phone call flow")),
                  (SURVEY, _("Android Survey")),
                  (USSD, _("USSD flow")))

    ENTRY_TYPES = ((RULES_ENTRY, "Rules"),
                   (ACTIONS_ENTRY, "Actions"))

    name = models.CharField(max_length=64,
                            help_text=_("The name for this flow"))

    labels = models.ManyToManyField('FlowLabel', related_name='flows', verbose_name=_("Labels"), blank=True,
                                    help_text=_("Any labels on this flow"))

    org = models.ForeignKey(Org, related_name='flows')

    entry_uuid = models.CharField(null=True, max_length=36, unique=True)

    entry_type = models.CharField(max_length=1, null=True, choices=ENTRY_TYPES,
                                  help_text=_("The type of node this flow starts with"))

    is_archived = models.BooleanField(default=False,
                                      help_text=_("Whether this flow is archived"))

    flow_type = models.CharField(max_length=1, choices=FLOW_TYPES, default=FLOW,
                                 help_text=_("The type of this flow"))

    metadata = models.TextField(null=True, blank=True,
                                help_text=_("Any extra metadata attached to this flow, strictly used by the user interface."))

    expires_after_minutes = models.IntegerField(default=FLOW_DEFAULT_EXPIRES_AFTER,
                                                help_text=_("Minutes of inactivity that will cause expiration from flow"))

    ignore_triggers = models.BooleanField(default=False,
                                          help_text=_("Ignore keyword triggers while in this flow"))

    saved_on = models.DateTimeField(auto_now_add=True,
                                    help_text=_("When this item was saved"))

    saved_by = models.ForeignKey(User, related_name="flow_saves",
                                 help_text=_("The user which last saved this flow"))

    base_language = models.CharField(max_length=4, null=True, blank=True,
                                     help_text=_('The primary language for editing this flow'),
                                     default='base')

    version_number = models.IntegerField(default=CURRENT_EXPORT_VERSION,
                                         help_text=_("The flow version this definition is in"))

    @classmethod
    def create(cls, org, user, name, flow_type=FLOW, expires_after_minutes=FLOW_DEFAULT_EXPIRES_AFTER, base_language=None):
        flow = Flow.objects.create(org=org, name=name, flow_type=flow_type,
                                   expires_after_minutes=expires_after_minutes, base_language=base_language,
                                   saved_by=user, created_by=user, modified_by=user)

        analytics.track(user.username, 'nyaruka.flow_created', dict(name=name))
        return flow

    @classmethod
    def create_single_message(cls, org, user, message):
        """
        Creates a special 'single message' flow
        """
        name = 'Single Message (%s)' % unicode(uuid4())
        flow = Flow.create(org, user, name, flow_type=Flow.MESSAGE)
        flow.update_single_message_flow(message)
        return flow

    @classmethod
    def label_to_slug(cls, label):
        return regex.sub(r'[^a-z0-9]+', '_', label.lower(), regex.V0)

    @classmethod
    def create_join_group(cls, org, user, group, response=None, start_flow=None):
        """
        Creates a special 'join group' flow
        """
        base_language = org.primary_language.iso_code if org.primary_language else 'base'

        name = Flow.get_unique_name(org, 'Join %s' % group.name)
        flow = Flow.create(org, user, name, base_language=base_language)

        uuid = unicode(uuid4())
        actions = [dict(type='add_group', group=dict(id=group.pk, name=group.name)),
                   dict(type='save', field='name', label='Contact Name', value='@(PROPER(REMOVE_FIRST_WORD(step.value)))')]

        if response:
            actions += [dict(type='reply', msg={base_language: response})]

        if start_flow:
            actions += [dict(type='flow', id=start_flow.pk, name=start_flow.name)]

        action_sets = [dict(x=100, y=0, uuid=uuid, actions=actions)]
        flow.update(dict(entry=uuid, base_language=base_language,
                         rule_sets=[], action_sets=action_sets))

        return flow

    @classmethod
    def export_definitions(cls, flows, fail_on_dependencies=True):
        """
        Builds a json definition fit for export
        """
        exported_triggers = []
        exported_flows = []

        for flow in flows:

            # only export current versions
            flow.ensure_current_version()

            # get our json with group names
            flow_definition = flow.as_json(expand_contacts=True)
            if fail_on_dependencies:
                # if the flow references other flows, don't allow export yet
                other_flows = set()
                for action_set in flow_definition.get('action_sets', []):
                    for action in action_set.get('actions', []):
                        action_type = action['type']
                        if action_type == StartFlowAction.TYPE or action_type == TriggerFlowAction.TYPE:
                            other_flows.add(action['name'].strip())

                if len(other_flows):
                    raise FlowReferenceException(other_flows)

            exported_flows.append(flow_definition)

        # get all non-schedule based triggers that are active for these flows
        triggers = set()
        for flow in flows:
            triggers.update(flow.get_dependencies()['triggers'])

        for trigger in triggers:
            exported_triggers.append(trigger.as_json())

        from temba.orgs.models import CURRENT_EXPORT_VERSION
        return dict(version=CURRENT_EXPORT_VERSION, flows=exported_flows, triggers=exported_triggers)

    @classmethod
    def import_flows(cls, exported_json, org, user, same_site=False):
        """
        Import flows from our flow export file
        """
        export_version = exported_json.get('version', 0)
        from temba.orgs.models import EARLIEST_IMPORT_VERSION, CURRENT_EXPORT_VERSION
        if export_version < EARLIEST_IMPORT_VERSION:
            raise ValueError(_("Unknown version (%s)" % exported_json.get('version', 0)))

        created_flows = []
        flow_id_map = dict()

        # create all the flow containers first
        for flow_spec in exported_json['flows']:

            # migrate our flow definition forward if necessary
            if export_version < CURRENT_EXPORT_VERSION:
                flow_spec = FlowRevision.migrate_definition(flow_spec, export_version)

            FlowRevision.validate_flow_definition(flow_spec)

            flow_type = flow_spec.get('flow_type', Flow.FLOW)
            name = flow_spec['metadata']['name'][:64].strip()

            flow = None

            # Don't create our campaign message flows, we'll do that later
            # this check is only needed up to version 3 of exports
            if flow_type != Flow.MESSAGE:
                # check if we can find that flow by id first
                if same_site:
                    flow = Flow.objects.filter(org=org, is_active=True, id=flow_spec['metadata']['id']).first()
                    if flow:
                        flow.expires_after_minutes = flow_spec['metadata'].get('expires', FLOW_DEFAULT_EXPIRES_AFTER)
                        flow.name = Flow.get_unique_name(org, name, ignore=flow)
                        flow.save(update_fields=['name', 'expires_after_minutes'])

                # if it's not of our world, let's try by name
                if not flow:
                    flow = Flow.objects.filter(org=org, is_active=True, name=name).first()

                # if there isn't one already, create a new flow
                if not flow:
                    flow = Flow.create(org, user, Flow.get_unique_name(org, name), flow_type=flow_type,
                                       expires_after_minutes=flow_spec['metadata'].get('expires', FLOW_DEFAULT_EXPIRES_AFTER))

                created_flows.append(dict(flow=flow, flow_spec=flow_spec))
                flow_id_map[flow_spec['metadata']['id']] = flow.pk

        # now let's update our flow definitions with any referenced flows
        for created in created_flows:
            for actionset in created['flow_spec'][Flow.ACTION_SETS]:
                for action in actionset['actions']:
                    if action['type'] in ['flow', 'trigger-flow']:

                        # first map our id accordingly
                        if action['id'] in flow_id_map:
                            action['id'] = flow_id_map[action['id']]

                        existing_flow = Flow.objects.filter(id=action['id'], org=org, is_active=True).first()
                        if not existing_flow:
                            existing_flow = Flow.objects.filter(org=org, name=action['name'], is_active=True).first()
                            if existing_flow:
                                action['id'] = existing_flow.pk

            created['flow'].import_definition(created['flow_spec'])

        # remap our flow ids according to how they were resolved
        if 'campaigns' in exported_json:
            for campaign in exported_json['campaigns']:
                for event in campaign['events']:
                    if 'flow' in event:
                        flow_id = event['flow']['id']
                        if flow_id in flow_id_map:
                            event['flow']['id'] = flow_id_map[flow_id]

        if 'triggers' in exported_json:
            for trigger in exported_json['triggers']:
                if 'flow' in trigger:
                    flow_id = trigger['flow']['id']
                    if flow_id in flow_id_map:
                        trigger['flow']['id'] = flow_id_map[flow_id]

    @classmethod
    def copy(cls, flow, user):
        copy = Flow.create(flow.org, user, "Copy of %s" % flow.name[:55], flow_type=flow.flow_type)

        # grab the json of our original
        flow_json = flow.as_json()

        copy.import_definition(flow_json)

        # copy our expiration as well
        copy.expires_after_minutes = flow.expires_after_minutes
        copy.save()

        return copy

    @classmethod
    def get_node(cls, flow, uuid, destination_type):

        if not uuid or not destination_type:
            return None

        if destination_type == RULE_SET:
            return RuleSet.get(flow, uuid)
        else:
            return ActionSet.get(flow, uuid)

    @classmethod
    def handle_call(cls, call, user_response=None, hangup=False):
        if not user_response:
            user_response = {}

        flow = call.flow
        run = FlowRun.objects.filter(call=call).first()

        # what we will send back
        voice_response = twiml.Response()
        run.voice_response = voice_response

        # make sure our test contact is handled by simulation
        if call.contact.is_test:
            Contact.set_simulation(True)

        # parse the user response
        text = user_response.get('Digits', None)
        media_url = user_response.get('RecordingUrl', None)

        # if we've been sent a recording, go grab it
        if media_url:
            media_url = call.channel.get_ivr_client().download_media(media_url)

        # create a message to hold our inbound message
        from temba.msgs.models import HANDLED, IVR
        if text or media_url:

            # we don't have text for media, so lets use the media value there too
            if media_url and ':' in media_url:
                text = media_url.partition(':')[2]

            msg = Msg.create_incoming(call.channel, (call.contact_urn.scheme, call.contact_urn.path),
                                      text, status=HANDLED, msg_type=IVR, media=media_url)
        else:
            msg = Msg(org=call.org, contact=call.contact, text='', id=0)

        # find out where we last left off
        step = run.steps.all().order_by('-arrived_on').first()

        # if we are just starting the flow, create our first step
        if not step:
            # lookup our entry node
            destination = ActionSet.objects.filter(flow=run.flow, uuid=flow.entry_uuid).first()
            if not destination:
                destination = RuleSet.objects.filter(flow=run.flow, uuid=flow.entry_uuid).first()

            # and add our first step for our run
            if destination:
                step = flow.add_step(run, destination, [], call=call)

        # go and actually handle wherever we are in the flow
        destination = Flow.get_node(run.flow, step.step_uuid, step.step_type)
        handled = Flow.handle_destination(destination, step, run, msg, user_input=text is not None)

        # if we stopped needing user input (likely), then wrap our response accordingly
        voice_response = Flow.wrap_voice_response_with_input(call, run, voice_response)

        # if we handled it, increment our unread count
        if handled and not call.contact.is_test:
            run.flow.increment_unread_responses()

        # if we didn't handle it, this is a good time to hangup
        if not handled or hangup:
            voice_response.hangup()
            run.set_completed(final_step=step)

        return voice_response

    @classmethod
    def wrap_voice_response_with_input(cls, call, run, voice_response):
        """ Finds where we are in the flow and wraps our voice_response with whatever comes next """
        step = run.steps.all().order_by('-pk').first()
        destination = Flow.get_node(run.flow, step.step_uuid, step.step_type)
        if isinstance(destination, RuleSet):
            response = twiml.Response()
            callback = 'https://%s%s' % (settings.TEMBA_HOST, reverse('ivr.ivrcall_handle', args=[call.pk]))
            gather = destination.get_voice_input(response, action=callback)

            # recordings have to be tacked on last
            if destination.ruleset_type == RuleSet.TYPE_WAIT_RECORDING:
                voice_response.record(action=callback)
            elif gather:
                # nest all of our previous verbs in our gather
                for verb in voice_response.verbs:
                    gather.append(verb)
                voice_response = response

        return voice_response

    @classmethod
    def get_unique_name(cls, org, base_name, ignore=None):
        """
        Generates a unique flow name based on the given base name
        """
        name = base_name[:64].strip()

        count = 2
        while True:
            flows = Flow.objects.filter(name=name, org=org, is_active=True)
            if ignore:
                flows = flows.exclude(pk=ignore.pk)

            if not flows.exists():
                break

            name = '%s %d' % (base_name[:59].strip(), count)
            count += 1

        return name

    @classmethod
    def find_and_handle(cls, msg, started_flows=None, voice_response=None, triggered_start=False):
        if started_flows is None:
            started_flows = []

        steps = FlowStep.get_active_steps_for_contact(msg.contact, step_type=RULE_SET)
        for step in steps:
            flow = step.run.flow
            flow.ensure_current_version()
            destination = Flow.get_node(flow, step.step_uuid, step.step_type)

            # this node doesn't exist anymore, mark it as left so they leave the flow
            if not destination:
                step.run.set_completed(final_step=step)
                continue

            handled = Flow.handle_destination(destination, step, step.run, msg, started_flows,
                                              user_input=True, triggered_start=triggered_start)

            if handled:
                # increment our unread count if this isn't the simulator
                if not msg.contact.is_test:
                    flow.increment_unread_responses()

                return True

        return False

    @classmethod
    def handle_destination(cls, destination, step, run, msg,
                           started_flows=None, is_test_contact=False, user_input=False, triggered_start=False):

        if started_flows is None:
            started_flows = []

        def add_to_path(path, uuid):
            if uuid in path:
                path.append(uuid)
                raise FlowException("Flow cycle detected at runtime: %s" % path)
            path.append(uuid)

        start_time = time.time()
        path = []

        # lookup our next destination
        handled = False
        while destination:
            result = {"handled": False}

            if destination.get_step_type() == RULE_SET:
                should_pause = False
                # if we are a ruleset against @step or we have a webhook we wait
                if destination.is_pause():
                    should_pause = True

                if triggered_start and destination.is_ussd():
                    Flow.handle_ussd_ruleset_action(destination, step, run, msg)
                elif user_input or not should_pause:
                    result = Flow.handle_ruleset(destination, step, run, msg)
                    add_to_path(path, destination.uuid)
                # USSD ruleset has extra functionality to send out messages.
                # This is handled as a shadow step for the ruleset.
                elif destination.is_ussd():
                    Flow.handle_ussd_ruleset_action(destination, step, run, msg)

                # if we used this input, then mark our user input as used
                if should_pause:
                    user_input = False

                    # once we handle user input, reset our path
                    path = []

            elif destination.get_step_type() == ACTION_SET:
                result = Flow.handle_actionset(destination, step, run, msg, started_flows, is_test_contact)
                add_to_path(path, destination.uuid)

            # if this is a triggered start, we only consider user input on the first step, so clear it now
            if triggered_start:
                user_input = False

            # pull out our current state from the result
            step = result.get('step')

            # lookup our next destination
            destination = result.get('destination', None)

            # if any one of our destinations handled us, consider it handled
            if result.get('handled', False):
                handled = True

        if handled:
            analytics.gauge('temba.flow_execution', time.time() - start_time)

        return handled

    @classmethod
    def handle_actionset(cls, actionset, step, run, msg, started_flows=None, is_test_contact=False):
        if started_flows is None:
            started_flows = []

        # not found, escape out, but we still handled this message, user is now out of the flow
        if not actionset:
            run.set_completed(final_step=step)
            return dict(handled=True, destination=None, destination_type=None)

        # actually execute all the actions in our actionset
        msgs = actionset.execute_actions(run, msg, started_flows)

        for msg in msgs:
            step.add_message(msg)

        # and onto the destination
        destination = Flow.get_node(actionset.flow, actionset.destination, actionset.destination_type)
        if destination:
            arrived_on = timezone.now()
            step.left_on = arrived_on
            step.next_uuid = destination.uuid
            step.save(update_fields=['left_on', 'next_uuid'])

            step = run.flow.add_step(run, destination, previous_step=step, arrived_on=arrived_on)
        else:
            run.set_completed(final_step=step)
            step = None

        # sync our channels to trigger any messages if we have any
        if msgs:
            run.flow.org.trigger_send(msgs)

        return dict(handled=True, destination=destination, step=step)

    @classmethod
    def handle_ruleset(cls, ruleset, step, run, msg):
        # find a matching rule
        rule, value = ruleset.find_matching_rule(step, run, msg)
        flow = ruleset.flow

        # add the message to our step
        if msg.id > 0:
            step.add_message(msg)

        if ruleset.ruleset_type in RuleSet.TYPE_MEDIA:
            # store the media path as the value
            value = msg.media.split(':', 1)[1]

        step.save_rule_match(rule, value)
        ruleset.save_run_value(run, rule, value)

        # output the new value if in the simulator
        if run.contact.is_test:
            ActionLog.create(run, _("Saved '%s' as @flow.%s") % (value, Flow.label_to_slug(ruleset.label)))

        # no destination for our rule?  we are done, though we did handle this message, user is now out of the flow
        if not rule.destination:
            # log it for our test contacts
            run.set_completed(final_step=step)
            return dict(handled=True, destination=None, destination_type=None)

        # Create the step for our destination
        destination = Flow.get_node(flow, rule.destination, rule.destination_type)
        if destination:
            arrived_on = timezone.now()
            step.left_on = arrived_on
            step.next_uuid = rule.destination
            step.save(update_fields=['left_on', 'next_uuid'])
            step = flow.add_step(run, destination, rule=rule.uuid, category=rule.category, previous_step=step)
        return dict(handled=True, destination=destination, step=step)

    @classmethod
    def handle_ussd_ruleset_action(cls, ruleset, step, run, msg):
        action = UssdAction.from_ruleset(ruleset, run.flow.org)
        msgs = action.execute(run, ruleset.uuid, msg)

        # sync our channels to trigger any messages if we have any
        if msgs:
            run.flow.org.trigger_send(msgs)

        return dict(handled=True, destination=None, step=step)

    @classmethod
    def apply_action_label(cls, user, flows, label, add):
        return label.toggle_label(flows, add)

    @classmethod
    def apply_action_archive(cls, user, flows):
        changed = []

        for flow in flows:
            flow.archive()
            changed.append(flow.pk)

        return changed

    @classmethod
    def apply_action_restore(cls, user, flows):
        changed = []
        for flow in flows:
            try:
                flow.restore()
                changed.append(flow.pk)
            except FlowException:
                pass
        return changed

    def release(self):
        """
        Releases this flow, marking it inactive. We remove all flow runs, steps and values in a background process.
        We keep FlowRevisions and FlowStarts however.
        """
        from .tasks import delete_flow_results_task

        self.is_active = False
        self.save()

        # release any campaign events that depend on this flow
        from temba.campaigns.models import CampaignEvent
        for event in CampaignEvent.objects.filter(flow=self, is_active=True):
            event.release()

        # release any triggers that depend on this flow
        from temba.triggers.models import Trigger
        for trigger in Trigger.objects.filter(flow=self, is_active=True):
            trigger.release()

        # delete our results in the background
        delete_flow_results_task.delay(self.id)

    def delete_results(self):
        """
        Removes all flow runs, values and steps for a flow.
        """
        # grab the ids of all our runs
        run_ids = self.runs.all().values_list('id', flat=True)

        # in chunks of 1000, remove any values or flowsteps associated with these runs
        # we keep Runs around for auditing purposes
        for chunk in chunk_list(run_ids, 1000):
            Value.objects.filter(run__in=run_ids).delete()
            FlowStep.objects.filter(run__in=run_ids).delete()

        # clear all our cached stats
        self.clear_props_cache()
        self.clear_stats_cache()

    def clear_props_cache(self):
        r = get_redis_connection()
        keys = [self.get_props_cache_key(c) for c in FlowPropsCache.__members__.values()]
        r.delete(*keys)

    def clear_stats_cache(self):
        r = get_redis_connection()
        keys = [self.get_stats_cache_key(c) for c in FlowStatsCache.__members__.values()]
        r.delete(*keys)

    def get_props_cache_key(self, kind):
        return FLOW_PROP_CACHE_KEY % (self.org_id, self.pk, kind.name)

    def get_stats_cache_key(self, kind, item=None):
        name = kind
        if hasattr(kind, 'name'):
            name = kind.name

        cache_key = FLOW_STAT_CACHE_KEY % (self.org_id, self.pk, name)
        if item:
            cache_key += (':%s' % item)
        return cache_key

    def calculate_active_step_keys(self):
        """
        Returns a list of UUIDs for all ActionSets and RuleSets on this flow.
        :return:
        """
        # first look up any action set uuids
        steps = list(self.action_sets.values('uuid'))

        # then our ruleset uuids
        steps += list(self.rule_sets.values('uuid'))

        # extract just the uuids
        return [self.get_stats_cache_key(FlowStatsCache.step_active_set, step['uuid']) for step in steps]

    def lock_on(self, lock, qualifier=None, lock_ttl=None):
        """
        Creates the requested type of flow-level lock
        """
        r = get_redis_connection()
        lock_key = FLOW_LOCK_KEY % (self.org_id, self.pk, lock.name)
        if qualifier:
            lock_key += (":%s" % qualifier)

        if not lock_ttl:
            lock_ttl = FLOW_LOCK_TTL

        return r.lock(lock_key, lock_ttl)

    def do_calculate_flow_stats(self, lock_ttl=None):
        r = get_redis_connection()

        # activity
        with self.lock_on(FlowLock.activity, lock_ttl=lock_ttl):
            (active, visits) = self._calculate_activity()

            # remove our old active cache
            keys = self.calculate_active_step_keys()
            if keys:
                r.delete(*keys)
            r.delete(self.get_stats_cache_key(FlowStatsCache.visit_count_map))

            # add current active cache
            for step, runs in active.items():
                for run in runs:
                    r.sadd(self.get_stats_cache_key(FlowStatsCache.step_active_set, step), run)

            if len(visits):
                r.hmset(self.get_stats_cache_key(FlowStatsCache.visit_count_map), visits)

    def _calculate_activity(self, simulation=False):

        """
        Calculate our activity stats from the database. This is expensive. It should only be run
        for simulation or in an async task to rebuild the activity cache
        """
        # who is actively at each step
        steps = FlowStep.objects.values('run__pk', 'step_uuid').filter(run__is_active=True, run__flow=self, left_on=None, run__contact__is_test=simulation).annotate(count=Count('run_id'))

        active = {}
        for step in steps:
            step_id = step['step_uuid']
            if step_id not in active:
                active[step_id] = {step['run__pk']}
            else:
                active[step_id].add(step['run__pk'])

        # need to be a list for json
        for key, value in active.items():
            active[key] = list(value)

        visits = {}
        visited_actions = FlowStep.objects.values('step_uuid', 'next_uuid').filter(run__flow=self, step_type='A', run__contact__is_test=simulation).annotate(count=Count('run_id'))
        visited_rules = FlowStep.objects.values('rule_uuid', 'next_uuid').filter(run__flow=self, step_type='R', run__contact__is_test=simulation).exclude(rule_uuid=None).annotate(count=Count('run_id'))

        # where have people visited
        for step in visited_actions:
            if step['next_uuid'] and step['count']:
                visits['%s:%s' % (step['step_uuid'], step['next_uuid'])] = step['count']

        for step in visited_rules:
            if step['next_uuid'] and step['count']:
                visits['%s:%s' % (step['rule_uuid'], step['next_uuid'])] = step['count']

        return (active, visits)

    def _check_for_cache_update(self):
        """
        Checks if we have a redis cache for our flow stats, or whether they need to be updated.
        If so, triggers an async rebuild of the cache for our flow.
        """
        from .tasks import check_flow_stats_accuracy_task

        r = get_redis_connection()

        # don't do the more expensive check if it was performed recently
        cache_check = self.get_stats_cache_key(FlowStatsCache.cache_check)
        if r.exists(cache_check):
            return

        # don't check again for a day or so, add up to an hour of randomness
        # to spread things out a bit
        import random
        r.set(cache_check, 1, FLOW_STAT_CACHE_FREQUENCY + random.randint(0, 60 * 60))

        # check flow stats for accuracy, rebuilding if necessary
        check_flow_stats_accuracy_task.delay(self.pk)

    def get_activity(self, simulation=False, check_cache=True):
        """
        Get the activity summary for a flow as a tuple of the number of active runs
        at each step and a map of the previous visits
        """
        if simulation:
            (active, visits) = self._calculate_activity(simulation=True)
            # we want counts not actual run ids
            for key, value in active.items():
                active[key] = len(value)
            return (active, visits)

        if check_cache:
            self._check_for_cache_update()

        r = get_redis_connection()

        # get all possible active keys
        keys = self.calculate_active_step_keys()
        active = {}
        for key in keys:
            count = r.scard(key)
            # only include stats for steps that actually have people there
            if count:
                active[key[key.rfind(':') + 1:]] = count

        # visited path
        visited = r.hgetall(self.get_stats_cache_key(FlowStatsCache.visit_count_map))

        # make sure our counts are treated as ints for consistency
        for k, v in visited.items():
            visited[k] = int(v)

        return (active, visited)

    def get_total_runs(self):
        return FlowRunCount.run_count(self)

    def get_base_text(self, language_dict, default=''):
        if not isinstance(language_dict, dict):
            return language_dict

        if self.base_language:
            return language_dict.get(self.base_language, default)

        return default

    def get_localized_text(self, text_translations, contact=None, default_text=''):
        """
        Given a language dict and a preferred language, return the best possible text match
        :param text_translations: The text in all supported languages, or string (which will just return immediately)
        :param contact: the contact we are interacting with
        :param default_text: What to use if all else fails
        :return: the localized text
        """
        org_languages = {l.iso_code for l in self.org.languages.all()}

        # We return according to the following precedence:
        #   1) Contact's language (if it's a valid org language)
        #   2) Org Primary Language
        #   3) Flow Base Language
        #   4) Default Text
        preferred_languages = []

        if contact and contact.language and contact.language in org_languages:
            preferred_languages.append(contact.language)

        if self.org.primary_language:
            preferred_languages.append(self.org.primary_language.iso_code)

        preferred_languages.append(self.base_language)

        return Language.get_localized_text(text_translations, preferred_languages, default_text)

    def update_run_expirations(self):
        """
        Update all of our current run expirations according to our new expiration period
        """
        for step in FlowStep.objects.filter(run__flow=self, run__is_active=True, left_on=None).distinct('run'):
            step.run.update_expiration(step.arrived_on)

        # force an expiration update
        from temba.flows.tasks import check_flows_task
        check_flows_task.delay()

    def import_definition(self, flow_json):
        """
        Allows setting the definition for a flow from another definition.  All uuid's will be
        remmaped accordingly.
        """
        # uuid mappings
        uuid_map = dict()

        def copy_recording(url, path):
            if not url:
                return None

            try:
                url = "https://%s/%s" % (settings.AWS_BUCKET_DOMAIN, url)
                temp = NamedTemporaryFile(delete=True)
                temp.write(urllib2.urlopen(url).read())
                temp.flush()
                return default_storage.save(path, temp)
            except Exception:
                # its okay if its no longer there, we'll remove the recording
                return None

        def remap_uuid(json, attribute):
            if attribute in json and json[attribute]:
                uuid = json[attribute]
                new_uuid = uuid_map.get(uuid, None)
                if not new_uuid:
                    new_uuid = str(uuid4())
                    uuid_map[uuid] = new_uuid

                json[attribute] = new_uuid

        remap_uuid(flow_json, 'entry')
        for actionset in flow_json[Flow.ACTION_SETS]:
            remap_uuid(actionset, 'uuid')
            remap_uuid(actionset, 'destination')

            # for all of our recordings, pull them down and remap
            for action in actionset['actions']:
                if 'recording' in action:
                    # if its a localized
                    if isinstance(action['recording'], dict):
                        for lang, url in action['recording'].iteritems():
                            path = copy_recording(url, 'recordings/%d/%d/steps/%s.wav' % (self.org.pk, self.pk, action['uuid']))
                            action['recording'][lang] = path
                    else:
                        path = copy_recording(action['recording'], 'recordings/%d/%d/steps/%s.wav' % (self.org.pk, self.pk, action['uuid']))
                        action['recording'] = path

        for ruleset in flow_json[Flow.RULE_SETS]:
            remap_uuid(ruleset, 'uuid')
            for rule in ruleset.get('rules', []):
                remap_uuid(rule, 'uuid')
                remap_uuid(rule, 'destination')

        # now update with our remapped values
        self.update(flow_json)
        return self

    def set_metadata_json(self, metadata):
        self.metadata = json.dumps(metadata)

    def get_metadata_json(self):
        metadata = {}
        if self.metadata:
            metadata = json.loads(self.metadata)
        return metadata

    def archive(self):
        self.is_archived = True
        self.save(update_fields=['is_archived'])

        # archive our triggers as well
        from temba.triggers.models import Trigger
        Trigger.objects.filter(flow=self).update(is_archived=True)

    def restore(self):
        if self.flow_type == Flow.VOICE:
            if not self.org.supports_ivr():
                raise FlowException("%s requires a Twilio number")

        self.is_archived = False
        self.save(update_fields=['is_archived'])
        # we don't know enough to restore triggers automatically

    def update_single_message_flow(self, message):
        self.flow_type = Flow.MESSAGE
        self.save(update_fields=['name', 'flow_type'])

        uuid = str(uuid4())
        action_sets = [dict(x=100, y=0, uuid=uuid, actions=[dict(type='reply', msg=dict(base=message))])]
        self.update(dict(entry=uuid, rule_sets=[], action_sets=action_sets, base_language='base'))

    def steps(self):
        return FlowStep.objects.filter(run__flow=self)

    def get_completed_runs(self):
        return FlowRunCount.run_count_for_type(self, FlowRun.EXIT_TYPE_COMPLETED)

    def get_expired_runs(self):
        return FlowRunCount.run_count_for_type(self, FlowRun.EXIT_TYPE_EXPIRED)

    def get_completed_percentage(self):
        total_runs = FlowRunCount.run_count(self)

        if not total_runs:
            return 0
        else:
            return int(self.get_completed_runs() * 100 / total_runs)

    def get_and_clear_unread_responses(self):
        """
        Gets the number of new responses since the last clearing for this flow.
        """
        r = get_redis_connection()

        # get the number of new responses
        new_responses = r.hget(UNREAD_FLOW_RESPONSES, self.id)

        # then clear them
        r.hdel(UNREAD_FLOW_RESPONSES, self.id)

        return 0 if new_responses is None else int(new_responses)

    def increment_unread_responses(self):
        """
        Increments the number of new responses for this flow.
        """
        r = get_redis_connection()
        r.hincrby(UNREAD_FLOW_RESPONSES, self.id, 1)

        # increment our global count as well
        self.org.increment_unread_msg_count(UNREAD_FLOW_MSGS)

    def get_terminal_nodes(self):
        cache_key = self.get_props_cache_key(FlowPropsCache.terminal_nodes)
        return get_cacheable(cache_key, FLOW_PROP_CACHE_TTL,
                             lambda: [s.uuid for s in self.action_sets.filter(destination=None)])

    def get_category_nodes(self):
        cache_key = self.get_props_cache_key(FlowPropsCache.category_nodes)
        return get_cacheable(cache_key, FLOW_PROP_CACHE_TTL, lambda: [rs.uuid for rs in self.rule_sets.all()])

    def get_columns(self):
        node_order = []
        for ruleset in RuleSet.objects.filter(flow=self).exclude(label=None).order_by('y', 'pk'):
            if ruleset.uuid:
                node_order.append(ruleset)

        return node_order

    def build_ruleset_caches(self, ruleset_list=None):
        rulesets = dict()
        rule_categories = dict()

        if ruleset_list is None:
            ruleset_list = RuleSet.objects.filter(flow=self).exclude(label=None).order_by('pk').select_related('flow', 'flow__org')

        for ruleset in ruleset_list:
            rulesets[ruleset.uuid] = ruleset
            for rule in ruleset.get_rules():
                rule_categories[rule.uuid] = rule.category

        return (rulesets, rule_categories)

    def build_message_context(self, contact, msg):
        # if we have a contact, build up our results for them
        if contact:
            results = self.get_results(contact, only_last_run=True)
        else:
            results = []

        contact_context = contact.build_message_context() if contact else dict()

        # create a flow dict
        flow_context = dict()

        date_format = get_datetime_format(self.org.get_dayfirst())[1]
        tz = pytz.timezone(self.org.timezone)

        # wrapper around our value dict, lets us do a nice representation of both @flow.foo and @flow.foo.text
        def value_wrapper(value):
            values = dict(text=value['text'],
                          time=datetime_to_str(value['time'], format=date_format, tz=tz),
                          category=self.get_localized_text(value['category'], contact),
                          value=unicode(value['rule_value']))
            values['__default__'] = unicode(value['rule_value'])
            return values

        values = []

        if results and results[0]:
            for value in results[0]['values']:
                field = Flow.label_to_slug(value['label'])
                flow_context[field] = value_wrapper(value)
                values.append("%s: %s" % (value['label'], value['rule_value']))

        # our default value
        flow_context['__default__'] = "\n".join(values)

        channel_context = None

        # add our message context
        if msg:
            message_context = msg.build_message_context()

            # some fake channel deets for simulation
            if msg.contact.is_test:
                channel_context = dict(__default__='(800) 555-1212', name='Simulator', tel='(800) 555-1212', tel_e164='+18005551212')
            elif msg.channel:
                channel_context = msg.channel.build_message_context()
        elif contact:
            message_context = dict(__default__='', contact=contact_context)
        else:
            message_context = dict(__default__='')

        # If we still don't know our channel and have a contact, derive the right channel to use
        if not channel_context and contact:
            _contact, contact_urn = Msg.resolve_recipient(self.org, self.created_by, contact, None)

            # only populate channel if this contact can actually be reached (ie, has a URN)
            if contact_urn:
                channel = contact.org.get_send_channel(contact_urn=contact_urn)
                channel_context = channel.build_message_context() if channel else None

        run = self.runs.filter(contact=contact).order_by('-created_on').first()
        run_context = run.field_dict() if run else {}

        context = dict(flow=flow_context, channel=channel_context, step=message_context, extra=run_context)
        if contact:
            context['contact'] = contact_context

        return context

    def get_results(self, contact=None, filter_ruleset=None, only_last_run=True, run=None):
        if filter_ruleset:
            ruleset_list = [filter_ruleset]
        elif run and hasattr(run.flow, 'ruleset_prefetch'):
            ruleset_list = run.flow.ruleset_prefetch
        else:
            ruleset_list = None

        (rulesets, rule_categories) = self.build_ruleset_caches(ruleset_list)

        # for each of the contacts that participated
        results = []

        if run:
            runs = [run]
            flow_steps = [s for s in run.steps.all() if s.rule_uuid]
        else:
            runs = self.runs.all().select_related('contact')

            # hide simulation test contact
            runs = runs.filter(contact__is_test=Contact.get_simulation())

            if contact:
                runs = runs.filter(contact=contact)

            runs = runs.order_by('contact', '-created_on')

            # or possibly only the last run
            if only_last_run:
                runs = runs.distinct('contact')

            flow_steps = FlowStep.objects.filter(step_uuid__in=rulesets.keys()).exclude(rule_uuid=None)

            # filter our steps to only the runs we care about
            flow_steps = flow_steps.filter(run__pk__in=[r.pk for r in runs])

            # and the ruleset we care about
            if filter_ruleset:
                flow_steps = flow_steps.filter(step_uuid=filter_ruleset.uuid)

            flow_steps = flow_steps.order_by('arrived_on', 'pk').select_related('run').prefetch_related('messages')

        steps_cache = {}
        for step in flow_steps:

            step_dict = dict(left_on=step.left_on,
                             arrived_on=step.arrived_on,
                             rule_uuid=step.rule_uuid,
                             rule_category=step.rule_category,
                             rule_decimal_value=step.rule_decimal_value,
                             rule_value=step.rule_value,
                             text=step.get_text(),
                             step_uuid=step.step_uuid)

            step_run = step.run.id

            if step_run in steps_cache.keys():
                steps_cache[step_run].append(step_dict)

            else:
                steps_cache[step_run] = [step_dict]

        for run in runs:
            first_seen = None
            last_seen = None
            values = []

            if run.id in steps_cache:
                run_steps = steps_cache[run.id]
            else:
                run_steps = []

            for rule_step in run_steps:
                ruleset = rulesets.get(rule_step['step_uuid'])
                if not first_seen:
                    first_seen = rule_step['left_on']
                last_seen = rule_step['arrived_on']

                if ruleset:
                    time = rule_step['left_on'] if rule_step['left_on'] else rule_step['arrived_on']

                    label = ruleset.label
                    category = rule_categories.get(rule_step['rule_uuid'], None)

                    # if this category no longer exists, use the category label at the time
                    if not category:
                        category = rule_step['rule_category']

                    value = rule_step['rule_decimal_value'] if rule_step['rule_decimal_value'] is not None else rule_step['rule_value']

                    values.append(dict(node=rule_step['step_uuid'],
                                       label=label,
                                       category=category,
                                       text=rule_step['text'],
                                       value=value,
                                       rule_value=rule_step['rule_value'],
                                       time=time))

            results.append(dict(contact=run.contact, values=values, first_seen=first_seen, last_seen=last_seen, run=run.pk))

        # sort so most recent is first
        now = timezone.now()
        results = sorted(results, reverse=True, key=lambda result: result['first_seen'] if result['first_seen'] else now)
        return results

    def async_start(self, user, groups, contacts, restart_participants=False):
        """
        Causes us to schedule a flow to start in a background thread.
        """
        from .tasks import start_flow_task

        # create a flow start object
        flow_start = FlowStart.objects.create(flow=self, restart_participants=restart_participants,
                                              created_by=user, modified_by=user)

        contact_ids = [c.id for c in contacts]
        flow_start.contacts.add(*contact_ids)

        group_ids = [g.id for g in groups]
        flow_start.groups.add(*group_ids)

        start_flow_task.delay(flow_start.pk)

    def start(self, groups, contacts, restart_participants=False, started_flows=None,
              start_msg=None, extra=None, flow_start=None, parent_run=None):
        """
        Starts a flow for the passed in groups and contacts.
        """
        # build up querysets of our groups for memory efficiency
        if isinstance(groups, QuerySet):
            group_qs = groups
        else:
            group_qs = ContactGroup.all_groups.filter(id__in=[g.id for g in groups])

        # build up querysets of our contacts for memory efficiency
        if isinstance(contacts, QuerySet):
            contact_qs = contacts
        else:
            contact_qs = Contact.objects.filter(id__in=[c.id for c in contacts])

        self.ensure_current_version()

        if started_flows is None:
            started_flows = []

        # prevents infinite loops
        if self.pk in started_flows:
            return

        # add this flow to our list of started flows
        started_flows.append(self.pk)

        if not self.entry_uuid:
            return

        if start_msg and start_msg.id:
            start_msg.msg_type = FLOW
            start_msg.save(update_fields=['msg_type'])

        all_contact_ids = Contact.all().filter(Q(all_groups__in=group_qs) | Q(pk__in=contact_qs))
        all_contact_ids = all_contact_ids.only('is_test').order_by('pk').values_list('pk', flat=True).distinct('pk')

        if not restart_participants:
            # exclude anybody who has already participated in the flow
            already_started = set(self.runs.all().values_list('contact_id', flat=True))
            all_contact_ids = [contact_id for contact_id in all_contact_ids if contact_id not in already_started]

        else:
            # stop any runs still active for these contacts
            previous_runs = self.runs.filter(is_active=True, contact__pk__in=all_contact_ids)
            FlowRun.bulk_exit(previous_runs, FlowRun.EXIT_TYPE_INTERRUPTED)

        contact_count = len(all_contact_ids)

        # update our total flow count on our flow start so we can keep track of when it is finished
        if flow_start:
            flow_start.contact_count = contact_count
            flow_start.save(update_fields=['contact_count'])

        # if there are no contacts to start this flow, then update our status and exit this flow
        if contact_count == 0:
            if flow_start:
                flow_start.update_status()
            return

        # single contact starting from a trigger? increment our unread count
        if start_msg and contact_count == 1:
            if Contact.objects.filter(pk=all_contact_ids[0], org=self.org, is_test=False).first():
                self.increment_unread_responses()

        if self.flow_type == Flow.VOICE:
            return self.start_call_flow(all_contact_ids, start_msg=start_msg,
                                        extra=extra, flow_start=flow_start, parent_run=parent_run)

        else:
            return self.start_msg_flow(all_contact_ids,
                                       started_flows=started_flows, start_msg=start_msg,
                                       extra=extra, flow_start=flow_start, parent_run=parent_run)

    def start_call_flow(self, all_contact_ids, start_msg=None, extra=None, flow_start=None, parent_run=None):
        from temba.ivr.models import IVRCall
        runs = []
        channel = self.org.get_call_channel()

        from temba.channels.models import CALL
        if not channel or CALL not in channel.role:
            return runs

        # (entry_actions, entry_rules) = (None, None)
        # if self.entry_type == Flow.ACTIONS_ENTRY:
        #    entry_actions = ActionSet.objects.filter(uuid=self.entry_uuid).first()
        #
        # elif self.entry_type == Flow.RULES_ENTRY:
        #    entry_rules = RuleSet.objects.filter(uuid=self.entry_uuid).first()

        for contact_id in all_contact_ids:
            contact = Contact.objects.filter(pk=contact_id, org=channel.org).first()
            contact_urn = contact.get_urn(TEL_SCHEME)
            channel = self.org.get_call_channel(contact_urn=contact_urn)

            # can't reach this contact, move on
            if not contact or not contact_urn or not channel:
                continue

            run = FlowRun.create(self, contact_id, start=flow_start)
            if extra:
                run.update_fields(extra)

            # create our call objects
            call = IVRCall.create_outgoing(channel, contact, contact_urn, self, self.created_by)

            # save away our created call
            run.call = call
            run.save(update_fields=['call'])

            # if we were started by other call, save that off
            if parent_run and parent_run.call:
                call.parent = parent_run.call
                call.save()
            else:
                # trigger the call to start (in the background)
                call.start_call()

            runs.append(run)

        if flow_start:
            flow_start.update_status()

        return runs

    def start_msg_flow(self, all_contact_ids, started_flows=None, start_msg=None, extra=None,
                       flow_start=None, parent_run=None):

        start_msg_id = start_msg.id if start_msg else None
        flow_start_id = flow_start.id if flow_start else None

        if started_flows is None:
            started_flows = []

        # create the broadcast for this flow
        send_actions = self.get_entry_send_actions()

        # for each send action, we need to create a broadcast, we'll group our created messages under these
        broadcasts = []
        for send_action in send_actions:
            message_text = self.get_localized_text(send_action.msg)

            # if we have localized versions, add those to our broadcast definition
            language_dict = None
            if isinstance(send_action.msg, dict):
                language_dict = json.dumps(send_action.msg)

            if message_text:
                broadcast = Broadcast.create(self.org, self.created_by, message_text, [],
                                             language_dict=language_dict)
                broadcast.update_contacts(all_contact_ids)

                # manually set our broadcast status to QUEUED, our sub processes will send things off for us
                broadcast.status = QUEUED
                broadcast.save(update_fields=['status'])

                # add it to the list of broadcasts in this flow start
                broadcasts.append(broadcast)

        # if there are fewer contacts than our batch size, do it immediately
        if len(all_contact_ids) < START_FLOW_BATCH_SIZE:
            return self.start_msg_flow_batch(all_contact_ids, broadcasts=broadcasts, started_flows=started_flows,
                                             start_msg=start_msg, extra=extra, flow_start=flow_start)

        # otherwise, create batches instead
        else:
            # for all our contacts, build up start sms batches
            task_context = dict(contacts=[], flow=self.pk, flow_start=flow_start_id,
                                started_flows=started_flows, broadcasts=[b.id for b in broadcasts], start_msg=start_msg_id, extra=extra)

            batch_contacts = task_context['contacts']
            for contact_id in all_contact_ids:
                batch_contacts.append(contact_id)

                if len(batch_contacts) >= START_FLOW_BATCH_SIZE:
                    print "Starting flow '%s' for batch of %d contacts" % (self.name, len(task_context['contacts']))
                    push_task(self.org, 'flows', 'start_msg_flow_batch', task_context)
                    batch_contacts = []
                    task_context['contacts'] = batch_contacts

            if batch_contacts:
                print "Starting flow '%s' for batch of %d contacts" % (self.name, len(task_context['contacts']))
                push_task(self.org, 'flows', 'start_msg_flow_batch', task_context)

            return []

    def start_msg_flow_batch(self, batch_contact_ids, broadcasts=None, started_flows=None, start_msg=None,
                             extra=None, flow_start=None):

        if started_flows is None:
            started_flows = []

        if broadcasts is None:
            broadcasts = []

        simulation = False
        if len(batch_contact_ids) == 1:
            if Contact.objects.filter(pk=batch_contact_ids[0], org=self.org, is_test=True).first():
                simulation = True

        # these fields are the initial state for our flow run
        run_fields = None
        if extra:
            # we keep 1024 values in @extra for new flow runs because we might be passing the state
            (normalized_fields, count) = FlowRun.normalize_fields(extra, 1024)
            run_fields = json.dumps(normalized_fields)

        # create all our flow runs for this set of contacts at once
        batch = []
        now = timezone.now()

        for contact_id in batch_contact_ids:
            run = FlowRun.create(self, contact_id, fields=run_fields, start=flow_start, created_on=now, db_insert=False)
            batch.append(run)
        FlowRun.objects.bulk_create(batch)

        # build a map of contact to flow run
        run_map = dict()
        for run in FlowRun.objects.filter(contact__in=batch_contact_ids, flow=self, created_on=now):
            run_map[run.contact_id] = run
            if run.contact.is_test:
                ActionLog.create(run, '%s has entered the "%s" flow' % (run.contact.get_display(self.org, short=True), run.flow.name))

        # update our expiration date on our runs, we do this by calculating it on one run then updating all others
        run.update_expiration(timezone.now())
        FlowRun.objects.filter(contact__in=batch_contact_ids, created_on=now).update(expires_on=run.expires_on,
                                                                                     modified_on=timezone.now())

        # if we have some broadcasts to optimize for
        message_map = dict()
        if broadcasts:
            # create our message context
            message_context_base = self.build_message_context(None, start_msg)
            if extra:
                message_context_base['extra'] = extra

            # and add each contact and message to each broadcast
            for broadcast in broadcasts:
                # create our message context
                message_context = dict()
                message_context.update(message_context_base)

                # provide the broadcast with a partial recipient list
                partial_recipients = list(), Contact.objects.filter(org=self.org, pk__in=batch_contact_ids)

                # create the sms messages
                created_on = timezone.now()
                broadcast.send(message_context=message_context, trigger_send=False,
                               response_to=start_msg, status=INITIALIZING, msg_type=FLOW,
                               created_on=created_on, base_language=self.base_language,
                               partial_recipients=partial_recipients)

                # map all the messages we just created back to our contact
                for msg in Msg.current_messages.filter(broadcast=broadcast, created_on=created_on):
                    if msg.contact_id not in message_map:
                        message_map[msg.contact_id] = [msg]
                    else:
                        message_map[msg.contact_id].append(msg)

        # now execute our actual flow steps
        (entry_actions, entry_rules) = (None, None)
        if self.entry_type == Flow.ACTIONS_ENTRY:
            entry_actions = ActionSet.objects.filter(uuid=self.entry_uuid).first()

        elif self.entry_type == Flow.RULES_ENTRY:
            entry_rules = RuleSet.objects.filter(uuid=self.entry_uuid).first()

        runs = []
        msgs = []
        optimize_sending_action = len(broadcasts) > 0

        for contact_id in batch_contact_ids:
            # each contact maintains its own list of started flows
            started_flows_by_contact = list(started_flows)

            run = run_map[contact_id]
            run_msgs = message_map.get(contact_id, [])
            arrived_on = timezone.now()

            if entry_actions:
                run_msgs += entry_actions.execute_actions(run, start_msg, started_flows_by_contact,
                                                          execute_reply_action=not optimize_sending_action)

                step = self.add_step(run, entry_actions, run_msgs, is_start=True, arrived_on=arrived_on)

                # and onto the destination
                if entry_actions.destination:
                    destination = Flow.get_node(entry_actions.flow,
                                                entry_actions.destination,
                                                entry_actions.destination_type)

                    next_step = self.add_step(run, destination, previous_step=step, arrived_on=timezone.now())

                    msg = Msg(org=self.org, contact_id=contact_id, text='', id=0)
                    Flow.handle_destination(destination, next_step, run, msg, started_flows_by_contact,
                                            is_test_contact=simulation)

                else:
                    run.set_completed(final_step=step)

            elif entry_rules:
                step = self.add_step(run, entry_rules, run_msgs, is_start=True, arrived_on=arrived_on)

                # if we have a start message, go and handle the rule
                if start_msg:
                    Flow.find_and_handle(start_msg, started_flows_by_contact, triggered_start=True)

                # if we didn't get an incoming message, see if we need to evaluate it passively
                elif not entry_rules.is_pause() or entry_rules.is_ussd():
                    # create an empty placeholder message
                    msg = Msg(org=self.org, contact_id=contact_id, text='', id=0)
                    Flow.handle_destination(entry_rules, step, run, msg, started_flows_by_contact)

            if start_msg:
                step.add_message(start_msg)

            runs.append(run)

            # add these messages as ones that are ready to send
            for msg in run_msgs:
                msgs.append(msg)

        # trigger our messages to be sent
        if msgs:
            # sort all our messages by creation date
            msgs.sort(key=lambda message: message.created_on)

            # then send them off
            msg_ids = [m.id for m in msgs]
            Msg.all_messages.filter(id__in=msg_ids).update(status=PENDING)

            # trigger a sync
            self.org.trigger_send(msgs)

        # if we have a flow start, check whether we are complete
        if flow_start:
            flow_start.update_status()

        return runs

    def add_step(self, run, node,
                 msgs=None, rule=None, category=None, call=None, is_start=False, previous_step=None, arrived_on=None):
        if msgs is None:
            msgs = []

        if not arrived_on:
            arrived_on = timezone.now()

        if not is_start:
            # we have activity, update our expires on date accordingly
            run.update_expiration(timezone.now())

            # mark any other states for this contact as evaluated, contacts can only be in one place at time
            self.steps().filter(run=run, left_on=None).update(left_on=arrived_on, next_uuid=node.uuid,
                                                              rule_uuid=rule, rule_category=category)

        # then add our new step and associate it with our message
        step = FlowStep.objects.create(run=run, contact=run.contact, step_type=node.get_step_type(),
                                       step_uuid=node.uuid, arrived_on=arrived_on)

        # for each message, associate it with this step and set the label on it
        for msg in msgs:
            step.add_message(msg)

        # update the activity for our run
        if not run.contact.is_test:
            self.update_activity(step, previous_step, rule_uuid=rule)

        return step

    def remove_active_for_run_ids(self, run_ids):
        """
        Bulk deletion of activity for a list of run ids. This removes the runs
        from the active step, but does not remove the visited (path) data
        for the runs.
        """
        r = get_redis_connection()
        if run_ids:
            for key in self.calculate_active_step_keys():
                r.srem(key, *run_ids)

    def remove_active_for_step(self, step):
        """
        Removes the active stat for a run at the given step, but does not
        remove the (path) data for the runs.
        """
        r = get_redis_connection()
        r.srem(self.get_stats_cache_key(FlowStatsCache.step_active_set, step.step_uuid), step.run.pk)

    def remove_visits_for_step(self, step):
        """
        Decrements the count for the given step
        """
        r = get_redis_connection()
        step_uuid = step.step_uuid
        if step.rule_uuid:
            step_uuid = step.rule_uuid
        r.hincrby(self.get_stats_cache_key(FlowStatsCache.visit_count_map), "%s:%s" % (step_uuid, step.next_uuid), -1)

    def update_activity(self, step, previous_step=None, rule_uuid=None):
        """
        Updates our cache for the given step. This will mark the current active step and
        record history path data for activity.

        :param step: the step they just took
        :param previous_step: the step they were just on
        :param rule_uuid: the uuid for the rule they came from (if any)
        :param simulation: if we are part of a simulation
        """

        with self.lock_on(FlowLock.activity):
            r = get_redis_connection()

            # remove our previous active spot
            if previous_step:
                self.remove_active_for_step(previous_step)

                # mark our path
                previous_uuid = previous_step.step_uuid

                # if we came from a rule, use that instead of our step
                if rule_uuid:
                    previous_uuid = rule_uuid
                r.hincrby(self.get_stats_cache_key(FlowStatsCache.visit_count_map), "%s:%s" % (previous_uuid, step.step_uuid), 1)

            # make us active on our new step
            r.sadd(self.get_stats_cache_key(FlowStatsCache.step_active_set, step.step_uuid), step.run.pk)

    def get_entry_send_actions(self):
        """
        Returns all the entry actions (the first actions in a flow) that are reply actions. This is used
        for grouping all our outgoing messages into a single Broadcast.
        """
        if not self.entry_uuid or self.entry_type != Flow.ACTIONS_ENTRY:
            return []

        # get our entry actions
        entry_actions = ActionSet.objects.filter(uuid=self.entry_uuid).first()
        send_actions = []

        if entry_actions:
            actions = entry_actions.get_actions()

            for action in actions:
                # if this isn't a reply action, bail, they might be modifying the contact
                if not isinstance(action, ReplyAction):
                    break

                send_actions.append(action)

        return send_actions

    def get_dependencies(self, dependencies=None):

        if not dependencies:
            dependencies = dict(flows=set(), groups=set(), campaigns=set(), triggers=set())

        if self in dependencies['flows']:
            return dependencies

        flows = set()
        groups = set()

        # find all the flows we reference, note this won't include archived flows
        for action_set in self.action_sets.all():
            for action in action_set.get_actions():
                if hasattr(action, 'flow'):
                    flows.add(action.flow)
                if hasattr(action, 'groups'):
                    for group in action.groups:
                        if not isinstance(group, unicode):
                            groups.add(group)

        # add any campaigns that use our groups
        from temba.campaigns.models import Campaign
        campaigns = Campaign.objects.filter(org=self.org, group__in=groups, is_archived=False, is_active=True)
        for campaign in campaigns:
            flows.update(list(campaign.get_flows()))

        # and any of our triggers that reference us
        from temba.triggers.models import Trigger
        triggers = set(Trigger.objects.filter(org=self.org, flow=self, is_archived=False, is_active=True))

        dependencies['flows'].update(flows)
        dependencies['groups'].update(groups)
        dependencies['campaigns'].update(set(campaigns))
        dependencies['triggers'].update(triggers)

        for flow in flows:
            dependencies = flow.get_dependencies(dependencies)

        return dependencies

    def as_json(self, expand_contacts=False):
        """
        Returns the JSON definition for this flow.

          expand_contacts:
            Add names for contacts and groups that are just ids. This is useful for human readable
            situations such as the flow editor.

        """
        flow = dict()

        if self.entry_uuid:
            flow[Flow.ENTRY] = self.entry_uuid
        else:
            flow[Flow.ENTRY] = None

        actionsets = []
        for actionset in ActionSet.objects.filter(flow=self).order_by('pk'):
            actionsets.append(actionset.as_json())

        def lookup_action_contacts(action, contacts, groups):
            if 'contact' in action:
                contacts.append(action['contact']['id'])

            if 'contacts' in action:
                for contact in action['contacts']:
                    contacts.append(contact['id'])

            if 'group' in action:
                g = action['group']
                if isinstance(g, dict):
                    groups.append(g['id'])

            if 'groups' in action:
                for group in action['groups']:
                    if isinstance(group, dict):
                        groups.append(group['id'])

        def replace_action_contacts(action, contacts, groups):

            if 'contact' in action:
                contact = contacts.get(action['contact']['id'], None)
                if contact:
                    action['contact'] = contact.as_json()

            if 'contacts' in action:
                expanded_contacts = []
                for contact in action['contacts']:
                    contact = contacts.get(contact['id'], None)
                    if contact:
                        expanded_contacts.append(contact.as_json())

                action['contacts'] = expanded_contacts

            if 'group' in action:
                # variable substitution
                group = action['group']
                if isinstance(group, dict):
                    group = groups.get(action['group']['id'], None)
                    if group:
                        action['group'] = dict(id=group.id, name=group.name)

            if 'groups' in action:
                expanded_groups = []
                for group in action['groups']:

                    # variable substitution
                    if not isinstance(group, dict):
                        expanded_groups.append(group)
                    else:
                        group = groups.get(group['id'], None)
                        if group:
                            expanded_groups.append(dict(id=group.id, name=group.name))

                action['groups'] = expanded_groups

        if expand_contacts:
            groups = []
            contacts = []

            for actionset in actionsets:
                for action in actionset['actions']:
                    lookup_action_contacts(action, contacts, groups)

            # load them all
            contacts = dict((_.pk, _) for _ in Contact.all().filter(org=self.org, pk__in=contacts))
            groups = dict((_.pk, _) for _ in ContactGroup.user_groups.filter(org=self.org, pk__in=groups))

            # and replace them
            for actionset in actionsets:
                for action in actionset['actions']:
                    replace_action_contacts(action, contacts, groups)

        flow[Flow.ACTION_SETS] = actionsets

        # add in our rulesets
        rulesets = []
        for ruleset in RuleSet.objects.filter(flow=self).order_by('pk'):
            rulesets.append(ruleset.as_json())
        flow[Flow.RULE_SETS] = rulesets

        # required flow running details
        flow[Flow.BASE_LANGUAGE] = self.base_language
        flow[Flow.FLOW_TYPE] = self.flow_type
        flow[Flow.VERSION] = CURRENT_EXPORT_VERSION

        # lastly our metadata
        if not self.metadata:
            flow[Flow.METADATA] = dict()
        else:
            flow[Flow.METADATA] = json.loads(self.metadata)

        revision = self.revisions.all().order_by('-revision').first()
        flow[Flow.METADATA][Flow.NAME] = self.name
        flow[Flow.METADATA][Flow.SAVED_ON] = datetime_to_str(self.saved_on)
        flow[Flow.METADATA][Flow.REVISION] = revision.revision if revision else 1
        flow[Flow.METADATA][Flow.ID] = self.pk
        flow[Flow.METADATA][Flow.EXPIRES] = self.expires_after_minutes

        return flow

    @classmethod
    def detect_invalid_cycles(cls, json_dict):
        """
        Checks for invalid cycles in our flow
        :param json_dict: our flow definition
        :return: invalid cycle path as list of uuids if found, otherwise empty list
        """

        # Adapted from a blog post by Guido:
        # http://neopythonic.blogspot.com/2009/01/detecting-cycles-in-directed-graph.html

        # Maintain path as a a depth-first path in the implicit tree;
        # path is represented as an OrderedDict of {node: [child,...]} pairs.

        nodes = list()
        node_map = {}

        for ruleset in json_dict.get(Flow.RULE_SETS, []):
            nodes.append(ruleset.get('uuid'))
            node_map[ruleset.get('uuid')] = ruleset

        for actionset in json_dict.get(Flow.ACTION_SETS, []):
            nodes.append(actionset.get('uuid'))
            node_map[actionset.get('uuid')] = actionset

        def get_destinations(uuid):
            node = node_map.get(uuid)

            if not node:
                return []

            rules = node.get('rules', [])
            destinations = []
            if rules:

                if node.get('ruleset_type', None) in RuleSet.TYPE_WAIT:
                    return []

                for rule in rules:
                    if rule.get('destination'):
                        destinations.append(rule.get('destination'))

            elif node.get('destination'):
                destinations.append(node.get('destination'))
            return destinations

        while nodes:
            root = nodes.pop()
            path = OrderedDict({root: get_destinations(root)})
            while path:
                # children at the fringe of the tree
                children = path[next(reversed(path))]
                while children:
                    child = children.pop()

                    # found a loop
                    if child in path:
                        pathlist = list(path)
                        return pathlist[pathlist.index(child):] + [child]

                    # new path
                    if child in nodes:
                        path[child] = get_destinations(child)
                        nodes.remove(child)
                        break
                else:
                    # no more children; pop back up a level
                    path.popitem()
        return None

    def ensure_current_version(self):
        """
        Makes sure the flow is at the current version. If it isn't it will
        migrate the definition forward updating the flow accordingly.
        """
        if self.version_number < CURRENT_EXPORT_VERSION:
            with self.lock_on(FlowLock.definition):
                revision = self.revisions.all().order_by('-revision').all().first()
                if revision:
                    json_flow = revision.get_definition_json()
                else:
                    json_flow = self.as_json()

                self.update(json_flow)
                # TODO: After Django 1.8 consider doing a self.refresh_from_db() here

    def update(self, json_dict, user=None, force=False):
        """
        Updates a definition for a flow.
        """

        def get_step_type(dest, rulesets, actionsets):
            if dest:
                if rulesets.get(dest, None):
                    return RULE_SET
                if actionsets.get(dest, None):
                    return ACTION_SET
            return None

        cycle = Flow.detect_invalid_cycles(json_dict)
        if cycle:
            raise FlowException("Found invalid cycle: %s" % cycle)

        try:
            # check whether the flow has changed since this flow was last saved
            if user and not force:
                saved_on = json_dict.get(Flow.METADATA).get(Flow.SAVED_ON, None)
                org = user.get_org()
                tz = org.get_tzinfo()

                if not saved_on or str_to_datetime(saved_on, tz) < self.saved_on:
                    saver = ""
                    if self.saved_by.first_name:
                        saver += "%s " % self.saved_by.first_name
                    if self.saved_by.last_name:
                        saver += "%s" % self.saved_by.last_name

                    if not saver:
                        saver = self.saved_by.username

                    return dict(status="unsaved", description="Flow NOT Saved", saved_on=datetime_to_str(self.saved_on), saved_by=saver)

            top_y = 0
            top_uuid = None

            # load all existing objects into dicts by uuid
            existing_actionsets = dict()
            for actionset in self.action_sets.all():
                existing_actionsets[actionset.uuid] = actionset

            existing_rulesets = dict()
            for ruleset in self.rule_sets.all():
                existing_rulesets[ruleset.uuid] = ruleset

            # set of uuids which we've seen, we use this set to remove objects no longer used in this flow
            seen = set()
            destinations = set()

            # our steps in our current update submission
            current_actionsets = {}
            current_rulesets = {}

            # parse our actions
            for actionset in json_dict.get(Flow.ACTION_SETS, []):

                uuid = actionset.get(Flow.UUID)

                # validate our actions, normalizing them as JSON after reading them
                actions = [_.as_json() for _ in Action.from_json_array(self.org, actionset.get(Flow.ACTIONS))]

                if actions:
                    current_actionsets[uuid] = actions

            for ruleset in json_dict.get(Flow.RULE_SETS, []):
                uuid = ruleset.get(Flow.UUID)
                current_rulesets[uuid] = ruleset
                seen.add(uuid)

            # create all our rule sets
            for ruleset in json_dict.get(Flow.RULE_SETS, []):

                uuid = ruleset.get(Flow.UUID)
                rules = ruleset.get(Flow.RULES)
                label = ruleset.get(Flow.LABEL, None)
                webhook_url = ruleset.get(Flow.WEBHOOK_URL, None)
                webhook_action = ruleset.get(Flow.WEBHOOK_ACTION, None)
                operand = ruleset.get(Flow.OPERAND, None)
                finished_key = ruleset.get(Flow.FINISHED_KEY)
                ruleset_type = ruleset.get(Flow.RULESET_TYPE)
                config = ruleset.get(Flow.CONFIG)

                if not config:
                    config = dict()

                # cap our lengths
                label = label[:64]

                if operand:
                    operand = operand[:128]

                if webhook_url:
                    webhook_url = webhook_url[:255]

                (x, y) = (ruleset.get(Flow.X), ruleset.get(Flow.Y))

                if not top_uuid or y < top_y:
                    top_y = y
                    top_uuid = uuid

                # validate we can parse our rules, this will throw if not
                Rule.from_json_array(self.org, rules)

                for rule in rules:
                    if 'destination' in rule:
                        # if the destination was excluded for not having any actions
                        # remove the connection for our rule too
                        if rule['destination'] not in current_actionsets and rule['destination'] not in seen:
                            rule['destination'] = None
                        else:
                            destination_uuid = rule.get('destination', None)
                            destinations.add(destination_uuid)

                            # determine what kind of destination we are pointing to
                            rule['destination_type'] = get_step_type(destination_uuid,
                                                                     current_rulesets, current_actionsets)

                            # print "Setting destination [%s] type to: %s" % (destination_uuid, rule['destination_type'])

                existing = existing_rulesets.get(uuid, None)

                if existing:
                    existing.label = ruleset.get(Flow.LABEL, None)
                    existing.set_rules_dict(rules)
                    existing.webhook_url = webhook_url
                    existing.webhook_action = webhook_action
                    existing.operand = operand
                    existing.label = label
                    existing.finished_key = finished_key
                    existing.ruleset_type = ruleset_type
                    existing.set_config(config)
                    (existing.x, existing.y) = (x, y)
                    existing.save()
                else:

                    existing = RuleSet.objects.create(flow=self,
                                                      uuid=uuid,
                                                      label=label,
                                                      rules=json.dumps(rules),
                                                      webhook_url=webhook_url,
                                                      webhook_action=webhook_action,
                                                      finished_key=finished_key,
                                                      ruleset_type=ruleset_type,
                                                      operand=operand,
                                                      config=json.dumps(config),
                                                      x=x, y=y)

                existing_rulesets[uuid] = existing

                # update our value type based on our new rules
                existing.value_type = existing.get_value_type()
                RuleSet.objects.filter(pk=existing.pk).update(value_type=existing.value_type)

            # now work through our action sets
            for actionset in json_dict.get(Flow.ACTION_SETS, []):
                uuid = actionset.get(Flow.UUID)

                # skip actionsets without any actions. This happens when there are no valid
                # actions in an actionset such as when deleted groups or flows are the only actions
                if uuid not in current_actionsets:
                    continue

                actions = current_actionsets[uuid]
                seen.add(uuid)

                (x, y) = (actionset.get(Flow.X), actionset.get(Flow.Y))

                if not top_uuid or y < top_y:
                    top_y = y
                    top_uuid = uuid

                existing = existing_actionsets.get(uuid, None)

                # lookup our destination
                destination_uuid = actionset.get('destination')
                destination_type = get_step_type(destination_uuid, current_rulesets, current_actionsets)

                if destination_uuid:
                    if not destination_type:
                        destination_uuid = None

                # only create actionsets if there are actions
                if actions:
                    if existing:
                        # print "Updating %s to point to %s" % (unicode(actions), destination_uuid)
                        existing.destination = destination_uuid
                        existing.destination_type = destination_type
                        existing.set_actions_dict(actions)
                        (existing.x, existing.y) = (x, y)
                        existing.save()
                    else:
                        existing = ActionSet.objects.create(flow=self,
                                                            uuid=uuid,
                                                            destination=destination_uuid,
                                                            destination_type=destination_type,
                                                            actions=json.dumps(actions),
                                                            x=x, y=y)

                        existing_actionsets[uuid] = existing

            # now work through all our objects once more, making sure all uuids map appropriately
            for existing in existing_actionsets.values():
                if existing.uuid not in seen:
                    del existing_actionsets[existing.uuid]
                    existing.delete()

            for existing in existing_rulesets.values():
                if existing.uuid not in seen:
                    # clean up any values on this ruleset
                    Value.objects.filter(ruleset=existing, org=self.org).delete()

                    del existing_rulesets[existing.uuid]
                    existing.delete()

            # make sure all destinations are present though
            for destination in destinations:
                if destination not in existing_rulesets and destination not in existing_actionsets:
                    raise FlowException("Invalid destination: '%s', no matching actionset or ruleset" % destination)

            entry = json_dict.get('entry', None)

            # check if we are pointing to a destination that is no longer valid
            if entry not in existing_rulesets and entry not in existing_actionsets:
                entry = None

            if not entry and top_uuid:
                entry = top_uuid

            # set our entry
            if entry in existing_actionsets:
                self.entry_uuid = entry
                self.entry_type = Flow.ACTIONS_ENTRY
            elif entry in existing_rulesets:
                self.entry_uuid = entry
                self.entry_type = Flow.RULES_ENTRY
            else:
                self.entry_uuid = None
                self.entry_type = None

            # if we have a base language, set that
            self.base_language = json_dict.get('base_language', None)

            # set our metadata
            self.metadata = None
            if Flow.METADATA in json_dict:
                self.metadata = json.dumps(json_dict[Flow.METADATA])

            if user:
                self.saved_by = user
            self.saved_on = timezone.now()
            self.version_number = CURRENT_EXPORT_VERSION
            self.save()

            # clear property cache
            self.clear_props_cache()

            # create a version of our flow for posterity
            if user is None:
                user = self.created_by

            # last version
            revision = 1
            last_revision = self.revisions.order_by('-revision').first()
            if last_revision:
                revision = last_revision.revision + 1

            # create a new version
            self.revisions.create(definition=json.dumps(json_dict),
                                  created_by=user,
                                  modified_by=user,
                                  spec_version=CURRENT_EXPORT_VERSION,
                                  revision=revision)

            return dict(status="success", description="Flow Saved",
                        saved_on=datetime_to_str(self.saved_on), revision=revision)

        except Exception as e:
            # note that badness happened
            import logging
            logger = logging.getLogger(__name__)
            logger.exception(unicode(e))
            raise e

    def __unicode__(self):
        return self.name

    class Meta:
        ordering = ('-modified_on',)


class RuleSet(models.Model):

    TYPE_WAIT_MESSAGE = 'wait_message'
<<<<<<< HEAD
    TYPE_WAIT_USSD_MENU = 'wait_menu'
    TYPE_WAIT_USSD = 'wait_ussd'
=======

    # Calls
>>>>>>> 0e5af15b
    TYPE_WAIT_RECORDING = 'wait_recording'
    TYPE_WAIT_DIGIT = 'wait_digit'
    TYPE_WAIT_DIGITS = 'wait_digits'

    # Surveys
    TYPE_WAIT_PHOTO = 'wait_photo'
    TYPE_WAIT_VIDEO = 'wait_video'
    TYPE_WAIT_AUDIO = 'wait_audio'
    TYPE_WAIT_GPS = 'wait_gps'

    TYPE_WEBHOOK = 'webhook'
    TYPE_FLOW_FIELD = 'flow_field'
    TYPE_FORM_FIELD = 'form_field'
    TYPE_CONTACT_FIELD = 'contact_field'
    TYPE_EXPRESSION = 'expression'

<<<<<<< HEAD
    TYPE_WAIT = (TYPE_WAIT_USSD_MENU, TYPE_WAIT_USSD, TYPE_WAIT_MESSAGE, TYPE_WAIT_RECORDING, TYPE_WAIT_DIGIT, TYPE_WAIT_DIGITS)

    TYPE_USSD = (TYPE_WAIT_USSD_MENU, TYPE_WAIT_USSD)
=======
    TYPE_MEDIA = (TYPE_WAIT_PHOTO, TYPE_WAIT_GPS, TYPE_WAIT_VIDEO, TYPE_WAIT_AUDIO, TYPE_WAIT_RECORDING)

    TYPE_WAIT = (TYPE_WAIT_MESSAGE, TYPE_WAIT_RECORDING, TYPE_WAIT_DIGIT, TYPE_WAIT_DIGITS,
                 TYPE_WAIT_PHOTO, TYPE_WAIT_VIDEO, TYPE_WAIT_AUDIO, TYPE_WAIT_GPS)
>>>>>>> 0e5af15b

    TYPE_CHOICES = ((TYPE_WAIT_MESSAGE, "Wait for message"),
                    (TYPE_WAIT_USSD_MENU, "Wait for USSD menu"),
                    (TYPE_WAIT_USSD, "Wait for USSD message"),
                    (TYPE_WAIT_RECORDING, "Wait for recording"),
                    (TYPE_WAIT_DIGIT, "Wait for digit"),
                    (TYPE_WAIT_DIGITS, "Wait for digits"),
                    (TYPE_WEBHOOK, "Webhook"),
                    (TYPE_FLOW_FIELD, "Split on flow field"),
                    (TYPE_CONTACT_FIELD, "Split on contact field"),
                    (TYPE_EXPRESSION, "Split by expression"))

    uuid = models.CharField(max_length=36, unique=True)
    flow = models.ForeignKey(Flow, related_name='rule_sets')

    label = models.CharField(max_length=64, null=True, blank=True,
                             help_text=_("The label for this field"))

    operand = models.CharField(max_length=128, null=True, blank=True,
                               help_text=_("The value that rules will be run against, if None defaults to @step.value"))

    webhook_url = models.URLField(null=True, blank=True, max_length=255,
                                  help_text=_("The URL that will be called with the user's response before we run our rules"))

    webhook_action = models.CharField(null=True, blank=True, max_length=8, default='POST',
                                      help_text=_('How the webhook should be executed'))

    rules = models.TextField(help_text=_("The JSON encoded actions for this action set"))

    finished_key = models.CharField(max_length=1, null=True, blank=True,
                                    help_text="During IVR, this is the key to indicate we are done waiting")

    value_type = models.CharField(max_length=1, choices=Value.TYPE_CHOICES, default=Value.TYPE_TEXT,
                                  help_text="The type of value this ruleset saves")

    ruleset_type = models.CharField(max_length=16, choices=TYPE_CHOICES, null=True,
                                    help_text="The type of ruleset")

    response_type = models.CharField(max_length=1, help_text="The type of response that is being saved")

    config = models.TextField(null=True, verbose_name=_("Ruleset Configuration"),
                              help_text=_("RuleSet type specific configuration"))

    x = models.IntegerField()
    y = models.IntegerField()

    created_on = models.DateTimeField(auto_now_add=True, help_text=_("When this ruleset was originally created"))
    modified_on = models.DateTimeField(auto_now=True, help_text=_("When this ruleset was last modified"))

    @classmethod
    def get(cls, flow, uuid):
        return RuleSet.objects.filter(flow=flow, uuid=uuid).select_related('flow', 'flow__org').first()

    @classmethod
    def contains_step(cls, text):

        # remove any padding
        if text:
            text = text.strip()

        # match @step.value or @(step.value)
        return text and text[0] == '@' and 'step' in text

    def config_json(self):
        if not self.config:
            return dict()
        else:
            return json.loads(self.config)

    def set_config(self, config):
        self.config = json.dumps(config)

    def build_uuid_to_category_map(self):
        flow_language = self.flow.base_language

        uuid_to_category = dict()
        ordered_categories = []
        unique_categories = set()

        for rule in self.get_rules():
            label = rule.get_category_name(flow_language) if rule.category else unicode(_("Valid"))

            # ignore "Other" labels
            if label == "Other":
                continue

            # we only want to represent each unique label once
            if not label.lower() in unique_categories:
                unique_categories.add(label.lower())
                ordered_categories.append(dict(label=label, count=0))

            uuid_to_category[rule.uuid] = label

            # this takes care of results that were categorized with different rules that may not exist anymore
            for value in Value.objects.filter(ruleset=self, category=label).order_by('rule_uuid').distinct('rule_uuid'):
                uuid_to_category[value.rule_uuid] = label

        return ordered_categories, uuid_to_category

    def get_value_type(self):
        """
        Determines the value type that this ruleset will generate.
        """
        rules = self.get_rules()

        # we keep track of specialized rule types we see
        dec_rules = 0
        dt_rules = 0
        rule_count = 0

        for rule in self.get_rules():
            if not isinstance(rule, TrueTest):
                rule_count += 1

            if isinstance(rule, NumericTest):
                dec_rules += 1
            elif isinstance(rule, DateTest):
                dt_rules += 1

        # no real rules? this is open ended, return
        if rule_count == 0:
            return Value.TYPE_TEXT

        # if we are all of one type (excluding other) then we are that type
        if dec_rules == len(rules) - 1:
            return Value.TYPE_DECIMAL
        elif dt_rules == len(rules) - 1:
            return Value.TYPE_DATETIME
        else:
            return Value.TYPE_TEXT

    def get_voice_input(self, voice_response, action=None):

        # recordings aren't wrapped input they get tacked on at the end
        if self.ruleset_type == RuleSet.TYPE_WAIT_RECORDING:
            return voice_response
        elif self.ruleset_type == RuleSet.TYPE_WAIT_DIGITS:
            return voice_response.gather(finishOnKey=self.finished_key, timeout=60, action=action)
        else:
            # otherwise we assume it's single digit entry
            return voice_response.gather(numDigits=1, timeout=60, action=action)

    def is_pause(self):
        return self.ruleset_type in RuleSet.TYPE_WAIT

    def is_ussd(self):
        return self.ruleset_type in RuleSet.TYPE_USSD

    def find_matching_rule(self, step, run, msg):

        orig_text = None
        if msg:
            orig_text = msg.text

        context = run.flow.build_message_context(run.contact, msg)

        if self.ruleset_type == RuleSet.TYPE_WEBHOOK:
            from temba.api.models import WebHookEvent
            (value, errors) = Msg.substitute_variables(self.webhook_url, run.contact, context,
                                                       org=run.flow.org, url_encode=True)
            result = WebHookEvent.trigger_flow_event(value, self.flow, run, self,
                                                     run.contact, msg, self.webhook_action)

            # rebuild our context again, the webhook may have populated something
            context = run.flow.build_message_context(run.contact, msg)

            rule = self.get_rules()[0]
            rule.category = run.flow.get_base_text(rule.category)

            # return the webhook result body as the value
            return rule, result.body

        else:
            # if it's a form field, construct an expression accordingly
            if self.ruleset_type == RuleSet.TYPE_FORM_FIELD:
                config = self.config_json()
                delim = config.get('field_delimiter', ' ')
                self.operand = '@(FIELD(%s, %d, "%s"))' % (self.operand[1:], config.get('field_index', 0) + 1, delim)

            # if we have a custom operand, figure that out
            text = None
            if self.operand:
                (text, errors) = Msg.substitute_variables(self.operand, run.contact, context, org=run.flow.org)
            elif msg:
                text = msg.text

            try:
                rules = self.get_rules()
                for rule in rules:
                    (result, value) = rule.matches(run, msg, context, text)
                    if result > 0:
                        # treat category as the base category
                        rule.category = run.flow.get_base_text(rule.category)
                        return rule, value
            finally:
                if msg:
                    msg.text = orig_text

            return None, None

    def save_run_value(self, run, rule, value):
        value = unicode(value)[:640]
        location_value = None
        dec_value = None
        dt_value = None
        media_value = None

        if isinstance(value, AdminBoundary):
            location_value = value
        else:
            dt_value = run.flow.org.parse_date(value)
            dec_value = run.flow.org.parse_decimal(value)

        # if its a media value, only store the path as the value
        if ':' in value:
            (media_type, media_path) = value.split(':', 1)
            if media_type in Msg.MEDIA_TYPES:
                media_value = value
                value = media_path

        # delete any existing values for this ruleset, run and contact, we only store the latest
        Value.objects.filter(contact=run.contact, run=run, ruleset=self).delete()

        Value.objects.create(contact=run.contact, run=run, ruleset=self, category=rule.category, rule_uuid=rule.uuid,
                             string_value=value, decimal_value=dec_value, datetime_value=dt_value,
                             location_value=location_value, media_value=media_value, org=run.flow.org)

        # invalidate any cache on this ruleset
        Value.invalidate_cache(ruleset=self)

    def get_step_type(self):
        return RULE_SET

    def get_rules_dict(self):
        return json.loads(self.rules)

    def get_rules(self):
        return Rule.from_json_array(self.flow.org, json.loads(self.rules))

    def get_rule_uuids(self):
        return [rule['uuid'] for rule in json.loads(self.rules)]

    def set_rules_dict(self, json_dict):
        self.rules = json.dumps(json_dict)

    def set_rules(self, rules):
        rules_dict = []
        for rule in rules:
            rules_dict.append(rule.as_json())
        self.set_rules_dict(rules_dict)

    def as_json(self):
        return dict(uuid=self.uuid, x=self.x, y=self.y, label=self.label,
                    rules=self.get_rules_dict(), webhook=self.webhook_url, webhook_action=self.webhook_action,
                    finished_key=self.finished_key, ruleset_type=self.ruleset_type, response_type=self.response_type,
                    operand=self.operand, config=self.config_json())

    def __unicode__(self):
        if self.label:
            return "RuleSet: %s - %s" % (self.uuid, self.label)
        else:
            return "RuleSet: %s" % (self.uuid, )


class ActionSet(models.Model):
    uuid = models.CharField(max_length=36, unique=True)
    flow = models.ForeignKey(Flow, related_name='action_sets')

    destination = models.CharField(max_length=36, null=True)
    destination_type = models.CharField(max_length=1, choices=STEP_TYPE_CHOICES, null=True)

    actions = models.TextField(help_text=_("The JSON encoded actions for this action set"))

    x = models.IntegerField()
    y = models.IntegerField()

    created_on = models.DateTimeField(auto_now_add=True, help_text=_("When this action was originally created"))
    modified_on = models.DateTimeField(auto_now=True, help_text=_("When this action was last modified"))

    @classmethod
    def get(cls, flow, uuid):
        return ActionSet.objects.filter(flow=flow, uuid=uuid).select_related('flow', 'flow__org').first()

    def get_step_type(self):
        return ACTION_SET

    def execute_actions(self, run, msg, started_flows, execute_reply_action=True):
        actions = self.get_actions()
        msgs = []

        for action in actions:
            if not execute_reply_action and isinstance(action, ReplyAction):
                pass

            elif isinstance(action, StartFlowAction):
                if action.flow.pk in started_flows:
                    pass
                else:
                    msgs += action.execute(run, self.uuid, msg, started_flows)

                    # reload our contact and reassign it to our run, it may have been changed deep down in our child flow
                    run.contact = Contact.objects.get(pk=run.contact.pk)

            else:
                msgs += action.execute(run, self.uuid, msg)

                # actions modify the run.contact, update the msg contact in case they did so
                if msg:
                    msg.contact = run.contact

        return msgs

    def get_actions_dict(self):
        return json.loads(self.actions)

    def get_actions(self):
        return Action.from_json_array(self.flow.org, json.loads(self.actions))

    def set_actions_dict(self, json_dict):
        self.actions = json.dumps(json_dict)

    def as_json(self):
        return dict(uuid=self.uuid, x=self.x, y=self.y, destination=self.destination, actions=self.get_actions_dict())

    def __unicode__(self):  # pragma: no cover
        return "ActionSet: %s" % (self.uuid, )


class FlowRevision(SmartModel):
    """
    JSON definitions for previous flow revisions
    """
    flow = models.ForeignKey(Flow, related_name='revisions')

    definition = models.TextField(help_text=_("The JSON flow definition"))

    spec_version = models.IntegerField(default=CURRENT_EXPORT_VERSION, help_text=_("The flow version this definition is in"))

    revision = models.IntegerField(null=True, help_text=_("Revision number for this definition"))

    @classmethod
    def validate_flow_definition(cls, flow_spec):

        non_localized_error = _('Malformed flow, encountered non-localized definition')

        # should always have a base_language
        if 'base_language' not in flow_spec or not flow_spec['base_language']:
            raise ValueError(non_localized_error)

        # language should match values in definition
        base_language = flow_spec['base_language']

        def validate_localization(lang_dict):

            # must be a dict
            if not isinstance(lang_dict, dict):
                raise ValueError(non_localized_error)

            # and contain the base_language
            if base_language not in lang_dict:
                raise ValueError(non_localized_error)

        for actionset in flow_spec['action_sets']:
            for action in actionset['actions']:
                if 'msg' in action and action['type'] != 'email':
                    validate_localization(action['msg'])

        for ruleset in flow_spec['rule_sets']:
            for rule in ruleset['rules']:
                validate_localization(rule['category'])

    @classmethod
    def migrate_definition(cls, json_flow, version, to_version=None):
        if not to_version:
            to_version = CURRENT_EXPORT_VERSION

        from temba.flows import flow_migrations

        while version < to_version and version < CURRENT_EXPORT_VERSION:
            migrate_fn = getattr(flow_migrations, 'migrate_to_version_%d' % (version + 1), None)
            if migrate_fn:
                json_flow = migrate_fn(json_flow)
            version += 1

        return json_flow

    def get_definition_json(self):

        definition = json.loads(self.definition)

        # if it's previous to version 6, wrap the definition to
        # mirror our exports for those versions
        if self.spec_version <= 6:
            definition = dict(definition=definition, flow_type=self.flow.flow_type,
                              expires=self.flow.expires_after_minutes, id=self.flow.pk,
                              revision=self.revision, uuid=self.flow.uuid)

        # migrate our definition if necessary
        if self.spec_version < CURRENT_EXPORT_VERSION:
            definition = FlowRevision.migrate_definition(definition, self.spec_version, self.flow)
        return definition

    def as_json(self, include_definition=False):
        return dict(user=dict(email=self.created_by.username,
                    name=self.created_by.get_full_name()),
                    created_on=datetime_to_str(self.created_on),
                    id=self.pk,
                    version=self.spec_version,
                    revision=self.revision)


class FlowRun(models.Model):
    EXIT_TYPE_COMPLETED = 'C'
    EXIT_TYPE_INTERRUPTED = 'I'
    EXIT_TYPE_EXPIRED = 'E'
    EXIT_TYPE_CHOICES = ((EXIT_TYPE_COMPLETED, _("Completed")),
                         (EXIT_TYPE_INTERRUPTED, _("Interrupted")),
                         (EXIT_TYPE_EXPIRED, _("Expired")))

    INVALID_EXTRA_KEY_CHARS = re.compile(r'[^a-zA-Z0-9_]')

    org = models.ForeignKey(Org, related_name='runs', db_index=False)

    flow = models.ForeignKey(Flow, related_name='runs')

    contact = models.ForeignKey(Contact, related_name='runs')

    call = models.ForeignKey('ivr.IVRCall', related_name='runs', null=True, blank=True,
                             help_text=_("The call that handled this flow run, only for voice flows"))

    is_active = models.BooleanField(default=True,
                                    help_text=_("Whether this flow run is currently active"))

    fields = models.TextField(blank=True, null=True,
                              help_text=_("A JSON representation of any custom flow values the user has saved away"))

    created_on = models.DateTimeField(default=timezone.now,
                                      help_text=_("When this flow run was created"))

    modified_on = models.DateTimeField(auto_now=True,
                                       help_text=_("When this flow run was last updated"))

    exited_on = models.DateTimeField(null=True,
                                     help_text=_("When the contact exited this flow run"))

    exit_type = models.CharField(null=True, max_length=1, choices=EXIT_TYPE_CHOICES,
                                 help_text=_("Why the contact exited this flow run"))

    expires_on = models.DateTimeField(null=True,
                                      help_text=_("When this flow run will expire"))

    responded = models.BooleanField(default=False, help_text='Whether contact has responded in this run')

    start = models.ForeignKey('flows.FlowStart', null=True, blank=True, related_name='runs',
                              help_text=_("The FlowStart objects that started this run"))

    submitted_by = models.ForeignKey(settings.AUTH_USER_MODEL, null=True,
                                     help_text="The user which submitted this flow run")

    @classmethod
    def create(cls, flow, contact_id, start=None, call=None, fields=None,
               created_on=None, db_insert=True, submitted_by=None):

        args = dict(org=flow.org, flow=flow, contact_id=contact_id, start=start,
                    call=call, fields=fields, submitted_by=submitted_by)

        if created_on:
            args['created_on'] = created_on

        if db_insert:
            return FlowRun.objects.create(**args)
        else:
            return FlowRun(**args)

    @classmethod
    def normalize_field_key(cls, key):
        return FlowRun.INVALID_EXTRA_KEY_CHARS.sub('_', key)[:255]

    @classmethod
    def normalize_fields(cls, fields, max_values=128, count=-1):
        """
        Turns an arbitrary dictionary into a dictionary containing only string keys and values
        """
        if isinstance(fields, (str, unicode)):
            return fields[:640], count + 1

        elif isinstance(fields, numbers.Number):
            return fields, count + 1

        elif isinstance(fields, dict):
            count += 1
            field_dict = dict()
            for (k, v) in fields.items():
                (field_dict[FlowRun.normalize_field_key(k)], count) = FlowRun.normalize_fields(v, max_values, count)

                if count >= max_values:
                    break

            return field_dict, count

        elif isinstance(fields, list):
            count += 1
            list_dict = dict()
            for (i, v) in enumerate(fields):
                (list_dict[str(i)], count) = FlowRun.normalize_fields(v, max_values, count)

                if count >= max_values:
                    break

            return list_dict, count

        else:
            return unicode(fields), count + 1

    @classmethod
    def bulk_exit(cls, runs, exit_type, exited_on=None):
        """
        Exits (expires, interrupts) runs in bulk
        """
        if isinstance(runs, list):
            runs = [{'id': r.pk, 'flow_id': r.flow_id} for r in runs]
        else:
            runs = list(runs.values('id', 'flow_id'))  # select only what we need...

        # organize runs by flow
        runs_by_flow = defaultdict(list)
        for run in runs:
            runs_by_flow[run['flow_id']].append(run['id'])

        # for each flow, remove activity for all runs
        for flow_id, run_ids in runs_by_flow.iteritems():
            flow = Flow.objects.filter(id=flow_id).first()

            if flow:
                flow.remove_active_for_run_ids(run_ids)

        modified_on = timezone.now()
        if not exited_on:
            exited_on = modified_on

        # batch this for 1,000 runs at a time so we don't grab locks for too long
        for batch in chunk_list(runs, 1000):
            run_objs = FlowRun.objects.filter(pk__in=[r['id'] for r in batch])
            run_objs.update(is_active=False, exited_on=exited_on, exit_type=exit_type, modified_on=modified_on)

    def release(self):
        """
        Permanently deletes this flow run
        """
        # remove each of our steps. we do this one at a time
        # so we can decrement the activity properly
        for step in self.steps.all():
            step.release()

        # remove our run from the activity
        with self.flow.lock_on(FlowLock.activity):
            self.flow.remove_active_for_run_ids([self.pk])

        # lastly delete ourselves
        self.delete()

    def set_completed(self, final_step=None, completed_on=None):
        """
        Mark a run as complete
        """
        if self.contact.is_test:
            ActionLog.create(self, _('%s has exited this flow') % self.contact.get_display(self.flow.org, short=True))

        now = timezone.now()

        if not completed_on:
            completed_on = now

        # mark that we left this step
        if final_step:
            final_step.left_on = completed_on
            final_step.save(update_fields=['left_on'])
            self.flow.remove_active_for_step(final_step)

        # mark this flow as inactive
        self.exit_type = FlowRun.EXIT_TYPE_COMPLETED
        self.exited_on = completed_on
        self.modified_on = now
        self.is_active = False
        self.save(update_fields=('exit_type', 'exited_on', 'modified_on', 'is_active'))

    def update_expiration(self, point_in_time):
        """
        Set our expiration according to the flow settings
        """
        if self.flow.expires_after_minutes:
            now = timezone.now()
            if not point_in_time:
                point_in_time = now
            self.expires_on = point_in_time + timedelta(minutes=self.flow.expires_after_minutes)
            self.modified_on = now

            # save our updated fields
            self.save(update_fields=['expires_on', 'modified_on'])

            # if it's in the past, just expire us now
            if self.expires_on < now:
                self.expire()

    def expire(self):
        self.bulk_exit([self], FlowRun.EXIT_TYPE_EXPIRED)

    @classmethod
    def expire_all_for_contacts(cls, contacts):
        contact_runs = cls.objects.filter(is_active=True, contact__in=contacts)
        cls.bulk_exit(contact_runs, FlowRun.EXIT_TYPE_EXPIRED)

    def update_fields(self, field_map, max_values=128):
        # validate our field
        (field_map, count) = FlowRun.normalize_fields(field_map, max_values)

        if not self.fields:
            self.fields = json.dumps(field_map)
        else:
            existing_map = json.loads(self.fields)
            existing_map.update(field_map)
            self.fields = json.dumps(existing_map)

        self.save(update_fields=['fields'])

    def field_dict(self):
        return json.loads(self.fields) if self.fields else {}

    def is_completed(self):
        return self.exit_type == FlowRun.EXIT_TYPE_COMPLETED

    def create_outgoing_ivr(self, text, recording_url, response_to=None):

        # create a Msg object to track what happened
        from temba.msgs.models import DELIVERED, IVR

        media = None
        if recording_url:
            media = '%s/x-wav:%s' % (Msg.MEDIA_AUDIO, recording_url)
            text = recording_url

        print 'Creating outgoing ivr'
        msg = Msg.create_outgoing(self.flow.org, self.flow.created_by, self.contact, text, channel=self.call.channel,
                                  response_to=response_to, media=media,
                                  status=DELIVERED, msg_type=IVR)

        # play a recording or read some text
        if msg:
            if recording_url:
                self.voice_response.play(url=recording_url)
            else:
                self.voice_response.say(text)

        return msg


class FlowRunCount(models.Model):
    """
    Maintains counts of different states of exit types of flow runs on a flow. These are calculated
    via triggers on the database.
    """
    flow = models.ForeignKey(Flow, related_name='counts')
    exit_type = models.CharField(null=True, max_length=1, choices=FlowRun.EXIT_TYPE_CHOICES)
    count = models.IntegerField(default=0)

    LAST_SQUASH_KEY = 'last_flowruncount_squash'

    @classmethod
    def squash_counts(cls):
        # get the id of the last count we squashed
        r = get_redis_connection()
        last_squash = r.get(FlowRunCount.LAST_SQUASH_KEY)
        if not last_squash:
            last_squash = 0

        # get the unique flow ids for all new ones
        start = time.time()
        squash_count = 0
        for count in FlowRunCount.objects.filter(id__gt=last_squash).order_by('flow_id', 'exit_type').distinct('flow_id', 'exit_type'):
            print "Squashing: %d %s" % (count.flow_id, count.exit_type)

            # perform our atomic squash in SQL by calling our squash method
            with connection.cursor() as c:
                c.execute("SELECT temba_squash_flowruncount(%s, %s);", (count.flow_id, count.exit_type))

            squash_count += 1

        # insert our new top squashed id
        max_id = FlowRunCount.objects.all().order_by('-id').first()
        if max_id:
            r.set(FlowRunCount.LAST_SQUASH_KEY, max_id.id)

        print "Squashed run counts for %d pairs in %0.3fs" % (squash_count, time.time() - start)

    @classmethod
    def run_count(cls, flow):
        count = FlowRunCount.objects.filter(flow=flow)
        count = count.aggregate(Sum('count')).get('count__sum', 0)
        return 0 if count is None else count

    @classmethod
    def run_count_for_type(cls, flow, exit_type=None):
        count = FlowRunCount.objects.filter(flow=flow).filter(exit_type=exit_type)
        count = count.aggregate(Sum('count')).get('count__sum', 0)
        return 0 if count is None else count

    @classmethod
    def populate_for_flow(cls, flow):
        # remove old ones
        FlowRunCount.objects.filter(flow=flow).delete()

        # get test contacts on this org
        test_contacts = Contact.objects.filter(org=flow.org, is_test=True).values('id')

        # calculate our count for each exit type
        counts = FlowRun.objects.filter(flow=flow).exclude(contact__in=test_contacts)\
                                .values('exit_type').annotate(count=Count('pk'))

        # insert updated counts for each
        for count in counts:
            if count['count'] > 0:
                FlowRunCount.objects.create(flow=flow, exit_type=count['exit_type'], count=count['count'])

    def __unicode__(self):
        return "RunCount[%d:%s:%d]" % (self.flow_id, self.exit_type, self.count)

    class Meta:
        index_together = ('flow', 'exit_type')


class ExportFlowResultsTask(SmartModel):
    """
    Container for managing our export requests
    """
    INCLUDE_RUNS = 'include_runs'
    INCLUDE_MSGS = 'include_msgs'
    CONTACT_FIELDS = 'contact_fields'
    RESPONDED_ONLY = 'responded_only'

    org = models.ForeignKey(Org, related_name='flow_results_exports', help_text=_("The Organization of the user."))

    flows = models.ManyToManyField(Flow, related_name='exports', help_text=_("The flows to export"))

    host = models.CharField(max_length=32, help_text=_("The host this export task was created on"))

    task_id = models.CharField(null=True, max_length=64)

    is_finished = models.BooleanField(default=False, help_text=_("Whether this export is complete"))

    uuid = models.CharField(max_length=36, null=True,
                            help_text=_("The uuid used to name the resulting export file"))

    config = models.TextField(null=True,
                              help_text=_("Any configuration options for this flow export"))

    @classmethod
    def create(cls, host, org, user, flows, contact_fields, responded_only, include_runs, include_msgs):
        config = {ExportFlowResultsTask.INCLUDE_RUNS: include_runs,
                  ExportFlowResultsTask.INCLUDE_MSGS: include_msgs,
                  ExportFlowResultsTask.CONTACT_FIELDS: [c.id for c in contact_fields],
                  ExportFlowResultsTask.RESPONDED_ONLY: responded_only}

        export = ExportFlowResultsTask.objects.create(org=org, created_by=user, modified_by=user, host=host,
                                                      config=json.dumps(config))
        for flow in flows:
            export.flows.add(flow)

        return export

    def start_export(self):
        """
        Starts our export, wrapping it in a try block to make sure we mark it as finished when complete.
        """
        try:
            start = time.time()
            self.do_export()
        finally:
            elapsed = time.time() - start
            analytics.track(self.created_by.username, 'temba.flowresult_export_latency', properties=dict(value=elapsed))

            self.is_finished = True
            self.save(update_fields=['is_finished'])

    def do_export(self):
        from xlwt import Workbook
        book = Workbook()
        max_rows = 65535

        config = json.loads(self.config) if self.config else dict()
        include_runs = config.get(ExportFlowResultsTask.INCLUDE_RUNS, False)
        include_msgs = config.get(ExportFlowResultsTask.INCLUDE_MSGS, False)
        responded_only = config.get(ExportFlowResultsTask.RESPONDED_ONLY, True)
        contact_field_ids = config.get(ExportFlowResultsTask.CONTACT_FIELDS, [])

        contact_fields = []
        for cf_id in contact_field_ids:
            cf = ContactField.objects.filter(id=cf_id, org=self.org, is_active=True).first()
            if cf:
                contact_fields.append(cf)

        date_format = xlwt.easyxf(num_format_str='MM/DD/YYYY HH:MM:SS')
        small_width = 15 * 256
        medium_width = 20 * 256
        large_width = 100 * 256

        # merge the columns for all of our flows
        show_submitted_by = False
        columns = []
        flows = self.flows.all()
        with SegmentProfiler("get columns"):
            for flow in flows:
                columns += flow.get_columns()

                if flow.flow_type == Flow.SURVEY:
                    show_submitted_by = True

        org = None
        if flows:
            org = flows[0].org

        org_tz = pytz.timezone(flows[0].org.timezone)

        def as_org_tz(dt):
            if dt:
                return dt.astimezone(org_tz).replace(tzinfo=None)
            else:
                return None

        # create a mapping of column id to index
        column_map = dict()
        for col in range(len(columns)):
            column_map[columns[col].uuid] = 6 + len(contact_fields) + col * 3

        # build a cache of rule uuid to category name, we want to use the most recent name the user set
        # if possible and back down to the cached rule_category only when necessary
        category_map = dict()

        with SegmentProfiler("rule uuid to category to name"):
            for ruleset in RuleSet.objects.filter(flow__in=flows).select_related('flow'):
                for rule in ruleset.get_rules():
                    category_map[rule.uuid] = rule.get_category_name(ruleset.flow.base_language)

        ruleset_steps = FlowStep.objects.filter(run__flow__in=flows, step_type=RULE_SET)
        ruleset_steps = ruleset_steps.order_by('contact', 'run', 'arrived_on', 'pk')

        if responded_only:
            ruleset_steps = ruleset_steps.filter(run__responded=True)

        # count of unique flow runs
        with SegmentProfiler("# of runs"):
            all_runs_count = ruleset_steps.values('run').distinct().count()

        # count of unique contacts
        with SegmentProfiler("# of contacts"):
            contacts_count = ruleset_steps.values('contact').distinct().count()

        # grab the ids for all our steps so we don't have to ever calculate them again
        with SegmentProfiler("calculate step ids"):
            all_steps = FlowStep.objects.filter(run__flow__in=flows)\
                                        .order_by('contact', 'run', 'arrived_on', 'pk')\
                                        .values('id')

            if responded_only:
                all_steps = all_steps.filter(run__responded=True)

            step_ids = [s['id'] for s in all_steps]

        # build our sheets
        run_sheets = []
        total_run_sheet_count = 0

        # the full sheets we need for runs
        if include_runs:
            for i in range(all_runs_count / max_rows + 1):
                total_run_sheet_count += 1
                name = "Runs" if (i + 1) <= 1 else "Runs (%d)" % (i + 1)
                sheet = book.add_sheet(name, cell_overwrite_ok=True)
                run_sheets.append(sheet)

        total_merged_run_sheet_count = 0

        # the full sheets we need for contacts
        for i in range(contacts_count / max_rows + 1):
            total_merged_run_sheet_count += 1
            name = "Contacts" if (i + 1) <= 1 else "Contacts (%d)" % (i + 1)
            sheet = book.add_sheet(name, cell_overwrite_ok=True)
            run_sheets.append(sheet)

        # then populate their header columns
        for (sheet_num, sheet) in enumerate(run_sheets):
            # build up our header row

            index = 0
            if show_submitted_by:
                sheet.write(0, index, "Surveyor")
                sheet.col(0).width = medium_width
                index += 1

            sheet.write(0, index, "Contact UUID")
            sheet.col(index).width = medium_width
            index += 1

            sheet.write(0, index, "URN")
            sheet.col(index).width = small_width
            index += 1

            sheet.write(0, index, "Name")
            sheet.col(index).width = medium_width
            index += 1

            sheet.write(0, index, "Groups")
            sheet.col(index).width = medium_width
            index += 1

            # add our contact fields
            for cf in contact_fields:
                sheet.write(0, index, cf.label)
                sheet.col(index).width = medium_width
                index += 1

            sheet.write(0, index, "First Seen")
            sheet.col(index).width = medium_width
            index += 1

            sheet.write(0, index, "Last Seen")
            sheet.col(index).width = medium_width
            index += 1

            for col in range(len(columns)):
                ruleset = columns[col]
                sheet.write(0, index + col * 3, "%s (Category) - %s" % (unicode(ruleset.label), unicode(ruleset.flow.name)))
                sheet.write(0, index + col * 3 + 1, "%s (Value) - %s" % (unicode(ruleset.label), unicode(ruleset.flow.name)))
                sheet.write(0, index + col * 3 + 2, "%s (Text) - %s" % (unicode(ruleset.label), unicode(ruleset.flow.name)))
                sheet.col(index + col * 3).width = 15 * 256
                sheet.col(index + col * 3 + 1).width = 15 * 256
                sheet.col(index + col * 3 + 2).width = 15 * 256

        run_row = 0
        merged_row = 0
        msg_row = 0

        latest = None
        earliest = None
        merged_latest = None
        merged_earliest = None

        last_run = 0
        last_contact = None

        # index of sheets that we are currently writing to
        run_sheet_index = 0
        merged_run_sheet_index = total_run_sheet_count
        msg_sheet_index = 0

        # get our initial runs and merged runs to write to
        runs = book.get_sheet(run_sheet_index)
        merged_runs = book.get_sheet(merged_run_sheet_index)
        msgs = None

        processed_steps = 0
        total_steps = len(step_ids)
        start = time.time()
        flow_names = ", ".join([f['name'] for f in self.flows.values('name')])

        urn_display_cache = {}

        def get_contact_urn_display(contact):
            """
            Gets the possibly cached URN display (e.g. formatted phone number) for the given contact
            """
            urn_display = urn_display_cache.get(contact.pk)
            if urn_display:
                return urn_display
            urn_display = contact.get_urn_display(org=org, full=True)
            urn_display_cache[contact.pk] = urn_display
            return urn_display

        for run_step in ChunkIterator(FlowStep, step_ids,
                                      order_by=['contact', 'run', 'arrived_on', 'pk'],
                                      select_related=['run', 'contact'],
                                      prefetch_related=['messages__contact_urn',
                                                        'messages__channel',
                                                        'contact__all_groups'],
                                      contact_fields=contact_fields):

            processed_steps += 1
            if processed_steps % 10000 == 0:
                print "Export of %s - %d%% complete in %0.2fs" % \
                      (flow_names, processed_steps * 100 / total_steps, time.time() - start)

            # skip over test contacts
            if run_step.contact.is_test:
                continue

            contact_urn_display = get_contact_urn_display(run_step.contact)
            contact_uuid = run_step.contact.uuid

            # if this is a rule step, write out the value collected
            if run_step.step_type == RULE_SET:

                # a new contact
                if last_contact != run_step.contact.pk:
                    merged_earliest = run_step.arrived_on
                    merged_latest = None

                    if merged_row % 1000 == 0:
                        merged_runs.flush_row_data()

                    merged_row += 1

                    if merged_row > max_rows:
                        # get the next sheet to use for Contacts
                        merged_row = 1
                        merged_run_sheet_index += 1
                        merged_runs = book.get_sheet(merged_run_sheet_index)

                # a new run
                if last_run != run_step.run.pk:
                    earliest = run_step.arrived_on
                    latest = None

                    if include_runs:
                        if run_row % 1000 == 0:
                            runs.flush_row_data()

                        run_row += 1

                        if run_row > max_rows:
                            # get the next sheet to use for Runs
                            run_row = 1
                            run_sheet_index += 1
                            runs = book.get_sheet(run_sheet_index)

                    # build up our group names
                    group_names = []
                    for group in run_step.contact.all_groups.all():
                        if group.group_type == ContactGroup.TYPE_USER_DEFINED:
                            group_names.append(group.name)

                    group_names.sort()
                    groups = ", ".join(group_names)

                    padding = 0
                    if show_submitted_by:
                        submitted_by = ''

                        # use the login as the submission user
                        if run_step.run.submitted_by:
                            submitted_by = run_step.run.submitted_by.username

                        if include_runs:
                            runs.write(run_row, 0, submitted_by)
                        merged_runs.write(merged_row, 0, submitted_by)
                        padding = 1

                    if include_runs:
                        runs.write(run_row, padding + 0, contact_uuid)
                        runs.write(run_row, padding + 1, contact_urn_display)
                        runs.write(run_row, padding + 2, run_step.contact.name)
                        runs.write(run_row, padding + 3, groups)

                    merged_runs.write(merged_row, padding + 0, contact_uuid)
                    merged_runs.write(merged_row, padding + 1, contact_urn_display)
                    merged_runs.write(merged_row, padding + 2, run_step.contact.name)
                    merged_runs.write(merged_row, padding + 3, groups)

                    cf_padding = 0

                    # write our contact fields if any
                    for cf in contact_fields:
                        field_value = Contact.get_field_display_for_value(cf, run_step.contact.get_field(cf.key.lower()))
                        if field_value is None:
                            field_value = ''

                        field_value = unicode(field_value)

                        merged_runs.write(merged_row, padding + 4 + cf_padding, field_value)
                        if include_runs:
                            runs.write(run_row, padding + 4 + cf_padding, field_value)

                        cf_padding += 1

                if not latest or latest < run_step.arrived_on:
                    latest = run_step.arrived_on

                if not merged_latest or merged_latest < run_step.arrived_on:
                    merged_latest = run_step.arrived_on

                if include_runs:
                    runs.write(run_row, padding + 4 + cf_padding, as_org_tz(earliest), date_format)
                    runs.write(run_row, padding + 5 + cf_padding, as_org_tz(latest), date_format)

                merged_runs.write(merged_row, padding + 4 + cf_padding, as_org_tz(merged_earliest), date_format)
                merged_runs.write(merged_row, padding + 5 + cf_padding, as_org_tz(merged_latest), date_format)

                # write the step data
                col = column_map.get(run_step.step_uuid, 0) + padding
                if col:
                    category = category_map.get(run_step.rule_uuid, None)
                    if category:
                        if include_runs:
                            runs.write(run_row, col, category)
                        merged_runs.write(merged_row, col, category)
                    elif run_step.rule_category:
                        if include_runs:
                            runs.write(run_row, col, run_step.rule_category)
                        merged_runs.write(merged_row, col, run_step.rule_category)

                    value = run_step.rule_value
                    if value:
                        if include_runs:
                            runs.write(run_row, col + 1, value)
                        merged_runs.write(merged_row, col + 1, value)

                    text = run_step.get_text()
                    if text:
                        if include_runs:
                            runs.write(run_row, col + 2, text)
                        merged_runs.write(merged_row, col + 2, text)

                last_run = run_step.run.pk
                last_contact = run_step.contact.pk

            # write out any message associated with this step
            if include_msgs:
                step_msgs = list(run_step.messages.all())

                if step_msgs:
                    msg = step_msgs[0]
                    msg_row += 1

                    if msg_row % 1000 == 0:
                        msgs.flush_row_data()

                    if msg_row > max_rows or not msgs:
                        msg_row = 1
                        msg_sheet_index += 1

                        name = "Messages" if (msg_sheet_index + 1) <= 1 else "Messages (%d)" % (msg_sheet_index + 1)
                        msgs = book.add_sheet(name)

                        msgs.write(0, 0, "Contact UUID")
                        msgs.write(0, 1, "URN")
                        msgs.write(0, 2, "Name")
                        msgs.write(0, 3, "Date")
                        msgs.write(0, 4, "Direction")
                        msgs.write(0, 5, "Message")
                        msgs.write(0, 6, "Channel")

                        msgs.col(0).width = medium_width
                        msgs.col(1).width = small_width
                        msgs.col(2).width = medium_width
                        msgs.col(3).width = medium_width
                        msgs.col(4).width = small_width
                        msgs.col(5).width = large_width
                        msgs.col(6).width = small_width

                    msg_urn_display = msg.contact_urn.get_display(org=org, full=True) if msg.contact_urn else ''
                    channel_name = msg.channel.name if msg.channel else ''

                    msgs.write(msg_row, 0, run_step.contact.uuid)
                    msgs.write(msg_row, 1, msg_urn_display)
                    msgs.write(msg_row, 2, run_step.contact.name)
                    msgs.write(msg_row, 3, as_org_tz(msg.created_on), date_format)
                    msgs.write(msg_row, 4, "IN" if msg.direction == INCOMING else "OUT")
                    msgs.write(msg_row, 5, msg.text)
                    msgs.write(msg_row, 6, channel_name)

        temp = NamedTemporaryFile(delete=True)
        book.save(temp)
        temp.flush()

        # initialize the UUID which we will save results as
        self.uuid = str(uuid4())
        self.save(update_fields=['uuid'])

        # save as file asset associated with this task
        from temba.assets.models import AssetType
        from temba.assets.views import get_asset_url

        store = AssetType.results_export.store
        store.save(self.pk, File(temp), 'xls')

        subject = "Your export is ready"
        template = 'flows/email/flow_export_download'

        from temba.middleware import BrandingMiddleware
        branding = BrandingMiddleware.get_branding_for_host(self.host)
        download_url = branding['link'] + get_asset_url(AssetType.results_export, self.pk)

        # force a gc
        import gc
        gc.collect()

        # only send the email if this is production
        send_template_email(self.created_by.username, subject, template, dict(flows=flows, link=download_url), branding)


class ActionLog(models.Model):
    """
    Log of an event that occurred whilst executing a flow in the simulator
    """
    LEVEL_INFO = 'I'
    LEVEL_WARN = 'W'
    LEVEL_ERROR = 'E'
    LEVEL_CHOICES = ((LEVEL_INFO, _("Info")), (LEVEL_WARN, _("Warning")), (LEVEL_ERROR, _("Error")))

    run = models.ForeignKey(FlowRun, related_name='logs')

    text = models.TextField(help_text=_("Log event text"))

    level = models.CharField(max_length=1, choices=LEVEL_CHOICES, default=LEVEL_INFO, help_text=_("Log event level"))

    created_on = models.DateTimeField(auto_now_add=True, help_text=_("When this log event occurred"))

    @classmethod
    def create(cls, run, text, level=LEVEL_INFO, safe=False):
        if not safe:
            text = escape(text)

        text = text.replace('\n', "<br/>")

        try:
            return ActionLog.objects.create(run=run, text=text, level=level)
        except Exception:  # pragma: no cover
            return None  # it's possible our test run can be deleted out from under us

    @classmethod
    def info(cls, run, text, safe=False):
        return cls.create(run, text, cls.LEVEL_INFO, safe)

    @classmethod
    def warn(cls, run, text, safe=False):
        return cls.create(run, text, cls.LEVEL_WARN, safe)

    @classmethod
    def error(cls, run, text, safe=False):
        return cls.create(run, text, cls.LEVEL_ERROR, safe)

    def as_json(self):
        return dict(id=self.id,
                    direction="O",
                    level=self.level,
                    text=self.text,
                    created_on=self.created_on.strftime('%x %X'),
                    model="log")

    def simulator_json(self):
        return self.as_json()


class FlowStep(models.Model):
    """
    A contact's visit to a node in a flow (rule set or action set)
    """
    run = models.ForeignKey(FlowRun, related_name='steps')

    contact = models.ForeignKey(Contact, related_name='flow_steps')

    step_type = models.CharField(max_length=1, choices=STEP_TYPE_CHOICES, help_text=_("What type of node was visited"))

    step_uuid = models.CharField(max_length=36, db_index=True,
                                 help_text=_("The UUID of the ActionSet or RuleSet for this step"))

    rule_uuid = models.CharField(max_length=36, null=True,
                                 help_text=_("For uuid of the rule that matched on this ruleset, null on ActionSets"))

    rule_category = models.CharField(max_length=36, null=True,
                                     help_text=_("The category label that matched on this ruleset, null on ActionSets"))

    rule_value = models.CharField(max_length=640, null=True,
                                  help_text=_("The value that was matched in our category for this ruleset, null on ActionSets"))

    rule_decimal_value = models.DecimalField(max_digits=36, decimal_places=8, null=True,
                                             help_text=_("The decimal value that was matched in our category for this ruleset, null on ActionSets or if a non numeric rule was matched"))

    next_uuid = models.CharField(max_length=36, null=True,
                                 help_text=_("The uuid of the next step type we took"))

    arrived_on = models.DateTimeField(help_text=_("When the user arrived at this step in the flow"))

    left_on = models.DateTimeField(null=True, db_index=True,
                                   help_text=_("When the user left this step in the flow"))

    messages = models.ManyToManyField(Msg, related_name='steps',
                                      help_text=_("Any messages that are associated with this step (either sent or received)"))

    @classmethod
    def from_json(cls, json_obj, flow, run, previous_rule=None):

        node = json_obj['node']
        arrived_on = json_date_to_datetime(json_obj['arrived_on'])

        # find and update the previous step
        prev_step = FlowStep.objects.filter(run=run).order_by('-left_on').first()
        if prev_step:
            prev_step.left_on = arrived_on
            prev_step.next_uuid = node.uuid
            prev_step.save(update_fields=('left_on', 'next_uuid'))

        # generate the messages for this step
        msgs = []
        if node.is_ruleset():
            incoming = None
            if node.is_pause():
                # if a msg was sent to this ruleset, create it
                if json_obj['rule']:

                    media = None
                    if 'media' in json_obj['rule']:

                        media = json_obj['rule']['media']
                        (media_type, url) = media.split(':', 1)

                        # store the non-typed url in the value and text
                        json_obj['rule']['value'] = url
                        json_obj['rule']['text'] = url

                    # if we received a message
                    incoming = Msg.create_incoming(org=run.org, contact=run.contact, text=json_obj['rule']['text'],
                                                   media=media, msg_type=FLOW, status=HANDLED, date=arrived_on,
                                                   channel=None, urn=None)
            else:
                incoming = Msg.current_messages.filter(org=run.org, direction=INCOMING, steps__run=run).order_by('-pk').first()

            if incoming:
                msgs.append(incoming)
        else:
            actions = Action.from_json_array(flow.org, json_obj['actions'])

            last_incoming = Msg.all_messages.filter(org=run.org, direction=INCOMING, steps__run=run).order_by('-pk').first()

            for action in actions:
                msgs += action.execute(run, node.uuid, msg=last_incoming, offline_on=arrived_on)

        step = flow.add_step(run, node, msgs=msgs, previous_step=prev_step, arrived_on=arrived_on, rule=previous_rule)

        # if a rule was picked on this ruleset
        if node.is_ruleset() and json_obj['rule']:
            rule_uuid = json_obj['rule']['uuid']
            rule_value = json_obj['rule']['value']
            rule_category = json_obj['rule']['category']

            # update the value if we have an existing ruleset
            ruleset = RuleSet.objects.filter(flow=flow, uuid=node.uuid).first()
            if ruleset:
                rule = None
                for r in ruleset.get_rules():
                    if r.uuid == rule_uuid:
                        rule = r
                        break

                if not rule:
                    raise ValueError("No such rule with UUID %s" % rule_uuid)

                rule.category = rule_category
                ruleset.save_run_value(run, rule, rule_value)

            # update our step with our rule details
            step.rule_uuid = rule_uuid
            step.rule_category = rule_category
            step.rule_value = rule_value

            try:
                step.rule_decimal_value = Decimal(json_obj['rule']['value'])
            except Exception:
                pass

            step.save(update_fields=('rule_uuid', 'rule_category', 'rule_value', 'rule_decimal_value'))

        return step

    @classmethod
    def get_active_steps_for_contact(cls, contact, step_type=None):

        steps = FlowStep.objects.filter(run__is_active=True, run__flow__is_active=True, run__contact=contact, left_on=None)

        # don't consider voice steps, those are interactive
        steps = steps.exclude(run__flow__flow_type=Flow.VOICE)

        # real contacts don't deal with archived flows
        if not contact.is_test:
            steps = steps.filter(run__flow__is_archived=False)

        if step_type:
            steps = steps.filter(step_type=step_type)

        steps = steps.order_by('-pk')

        # optimize lookups
        return steps.select_related('run', 'run__flow', 'run__contact', 'run__flow__org')

    def release(self):
        if not self.contact.is_test:
            self.run.flow.remove_visits_for_step(self)

        # finally delete us
        self.delete()

    def save_rule_match(self, rule, value):
        self.rule_category = rule.category
        self.rule_uuid = rule.uuid

        if value is None:
            value = ''
        self.rule_value = unicode(value)[:640]

        if isinstance(value, Decimal):
            self.rule_decimal_value = value

        self.save(update_fields=['rule_category', 'rule_uuid', 'rule_value', 'rule_decimal_value'])

    def get_text(self):
        msg = self.messages.all().first()
        return msg.text if msg else None

    def add_message(self, msg):
        # no-op for no msg or mock msgs
        if not msg or not msg.id:
            return

        self.messages.add(msg)

        # incoming non-IVR messages won't have a type yet so update that
        if not msg.msg_type or msg.msg_type == INBOX:
            msg.msg_type = FLOW
            msg.save(update_fields=['msg_type'])

        # if message is from contact, mark run as responded
        if not self.run.responded and msg.direction == INCOMING:
            # update our local run's responded state
            self.run.responded = True

            # and make sure the db is up to date
            FlowRun.objects.filter(id=self.run.id, responded=False).update(responded=True)

    def get_step(self):
        """
        Returns either the RuleSet or ActionSet associated with this FlowStep
        """
        if self.step_type == RULE_SET:
            return RuleSet.objects.filter(uuid=self.step_uuid).first()
        else:
            return ActionSet.objects.filter(uuid=self.step_uuid).first()

    def __unicode__(self):
        return "%s - %s:%s" % (self.run.contact, self.step_type, self.step_uuid)

    class Meta:
        index_together = ['step_uuid', 'next_uuid', 'rule_uuid', 'left_on']


PENDING = 'P'
STARTING = 'S'
COMPLETE = 'C'
FAILED = 'F'

FLOW_START_STATUS_CHOICES = ((PENDING, "Pending"),
                             (STARTING, "Starting"),
                             (COMPLETE, "Complete"),
                             (FAILED, "Failed"))


class FlowStart(SmartModel):
    flow = models.ForeignKey(Flow, related_name='starts', help_text=_("The flow that is being started"))

    groups = models.ManyToManyField(ContactGroup, help_text=_("Groups that will start the flow"))

    contacts = models.ManyToManyField(Contact, help_text=_("Contacts that will start the flow"))

    restart_participants = models.BooleanField(default=True,
                                               help_text=_("Whether to restart any participants already in this flow"))

    contact_count = models.IntegerField(default=0,
                                        help_text=_("How many unique contacts were started down the flow"))

    status = models.CharField(max_length=1, default='P', choices=FLOW_START_STATUS_CHOICES,
                              help_text=_("The status of this flow start"))

    def start(self):
        self.status = STARTING
        self.save(update_fields=['status'])

        try:
            groups = [g for g in self.groups.all()]
            contacts = [c for c in self.contacts.all().only('is_test')]

            self.flow.start(groups, contacts, restart_participants=self.restart_participants, flow_start=self)

        except Exception as e:  # pragma: no cover
            import traceback
            traceback.print_exc(e)

            self.status = FAILED
            self.save(update_fields=['status'])
            raise e

    def update_status(self):
        # only update our status to complete if we have started as many runs as our total contact count
        if self.runs.count() == self.contact_count:
            self.status = COMPLETE
            self.save(update_fields=['status'])

    def __unicode__(self):  # pragma: no cover
        return "FlowStart %d (Flow %d)" % (self.id, self.flow_id)


class FlowLabel(models.Model):
    name = models.CharField(max_length=64, verbose_name=_("Name"),
                            help_text=_("The name of this flow label"))
    parent = models.ForeignKey('FlowLabel', verbose_name=_("Parent"), null=True, related_name="children")
    org = models.ForeignKey(Org)

    def get_flows_count(self):
        """
        Returns the count of flows tagged with this label or one of its children
        """
        return self.get_flows().count()

    def get_flows(self):
        return Flow.objects.filter(Q(labels=self) | Q(labels__parent=self)).filter(is_active=True, is_archived=False).distinct()

    @classmethod
    def create_unique(cls, base, org, parent=None):

        base = base.strip()

        # truncate if necessary
        if len(base) > 32:
            base = base[:32]

        # find the next available label by appending numbers
        count = 2
        while FlowLabel.objects.filter(name=base, org=org, parent=parent):
            # make room for the number
            if len(base) >= 32:
                base = base[:30]
            last = str(count - 1)
            if base.endswith(last):
                base = base[:-len(last)]
            base = "%s %d" % (base.strip(), count)
            count += 1

        return FlowLabel.objects.create(name=base, org=org, parent=parent)

    def toggle_label(self, flows, add):
        changed = []

        for flow in flows:
            # if we are adding the flow label and this flow doesnt have it, add it
            if add:
                if not flow.labels.filter(pk=self.pk):
                    flow.labels.add(self)
                    changed.append(flow.pk)

            # otherwise, remove it if not already present
            else:
                if flow.labels.filter(pk=self.pk):
                    flow.labels.remove(self)
                    changed.append(flow.pk)

        return changed

    def __unicode__(self):
        if self.parent:
            return "%s > %s" % (self.parent, self.name)
        return self.name

    class Meta:
        unique_together = ('name', 'parent', 'org')


__flow_user = None


def get_flow_user():
    global __flow_user
    if not __flow_user:
        user = User.objects.filter(username='flow').first()
        if user:
            __flow_user = user
        else:
            user = User.objects.create_user('flow')
            user.groups.add(Group.objects.get(name='Service Users'))
            __flow_user = user

    return __flow_user


class Action(object):
    """
    Base class for actions that can be added to an action set and executed during a flow run
    """
    TYPE = 'type'
    __action_mapping = None

    @classmethod
    def from_json(cls, org, json_obj):
        if not cls.__action_mapping:
            cls.__action_mapping = {
                ReplyAction.TYPE: ReplyAction,
                SendAction.TYPE: SendAction,
                AddToGroupAction.TYPE: AddToGroupAction,
                DeleteFromGroupAction.TYPE: DeleteFromGroupAction,
                AddLabelAction.TYPE: AddLabelAction,
                EmailAction.TYPE: EmailAction,
                WebhookAction.TYPE: WebhookAction,
                SaveToContactAction.TYPE: SaveToContactAction,
                SetLanguageAction.TYPE: SetLanguageAction,
                StartFlowAction.TYPE: StartFlowAction,
                SayAction.TYPE: SayAction,
                PlayAction.TYPE: PlayAction,
                TriggerFlowAction.TYPE: TriggerFlowAction,
            }

        action_type = json_obj.get(cls.TYPE)
        if not action_type:  # pragma: no cover
            raise FlowException("Action definition missing 'type' attribute: %s" % json_obj)

        if action_type not in cls.__action_mapping:  # pragma: no cover
            raise FlowException("Unknown action type '%s' in definition: '%s'" % (action_type, json_obj))

        return cls.__action_mapping[action_type].from_json(org, json_obj)

    @classmethod
    def from_json_array(cls, org, json_arr):
        actions = []
        for inner in json_arr:
            action = Action.from_json(org, inner)
            if action:
                actions.append(action)
        return actions


class EmailAction(Action):
    """
    Sends an email to someone
    """
    TYPE = 'email'
    EMAILS = 'emails'
    SUBJECT = 'subject'
    MESSAGE = 'msg'

    def __init__(self, emails, subject, message):
        if not emails:
            raise FlowException("Email actions require at least one recipient")

        self.emails = emails
        self.subject = subject
        self.message = message

    @classmethod
    def from_json(cls, org, json_obj):
        emails = json_obj.get(EmailAction.EMAILS)
        message = json_obj.get(EmailAction.MESSAGE)
        subject = json_obj.get(EmailAction.SUBJECT)
        return EmailAction(emails, subject, message)

    def as_json(self):
        return dict(type=EmailAction.TYPE, emails=self.emails, subject=self.subject, msg=self.message)

    def execute(self, run, actionset_uuid, msg, offline_on=None):
        from .tasks import send_email_action_task

        # build our message from our flow variables
        message_context = run.flow.build_message_context(run.contact, msg)
        (message, errors) = Msg.substitute_variables(self.message, run.contact, message_context, org=run.flow.org)
        (subject, errors) = Msg.substitute_variables(self.subject, run.contact, message_context, org=run.flow.org)

        # make sure the subject is single line; replace '\t\n\r\f\v' to ' '
        subject = regex.sub('\s+', ' ', subject, regex.V0)

        valid_addresses = []
        invalid_addresses = []
        for email in self.emails:
            if email[0] == '@':
                # a valid email will contain @ so this is very likely to generate evaluation errors
                (address, errors) = Msg.substitute_variables(email, run.contact, message_context, org=run.flow.org)
            else:
                address = email

            address = address.strip()

            if is_valid_address(address):
                valid_addresses.append(address)
            else:
                invalid_addresses.append(address)

        if not run.contact.is_test:
            if valid_addresses:
                send_email_action_task.delay(valid_addresses, subject, message)
        else:
            if valid_addresses:
                ActionLog.info(run, _("\"%s\" would be sent to %s") % (message, ", ".join(valid_addresses)))
            if invalid_addresses:
                ActionLog.warn(run, _("Some email address appear to be invalid: %s") % ", ".join(invalid_addresses))
        return []


class WebhookAction(Action):
    """
    Forwards the steps in this flow to the webhook (if any)
    """
    TYPE = 'api'
    ACTION = 'action'

    def __init__(self, webhook, action='POST'):
        self.webhook = webhook
        self.action = action

    @classmethod
    def from_json(cls, org, json_obj):
        return WebhookAction(json_obj.get('webhook', org.get_webhook_url()), json_obj.get('action', 'POST'))

    def as_json(self):
        return dict(type=WebhookAction.TYPE, webhook=self.webhook, action=self.action)

    def execute(self, run, actionset_uuid, msg, offline_on=None):
        from temba.api.models import WebHookEvent

        message_context = run.flow.build_message_context(run.contact, msg)
        (value, errors) = Msg.substitute_variables(self.webhook, run.contact, message_context,
                                                   org=run.flow.org, url_encode=True)

        if errors:
            ActionLog.warn(run, _("URL appears to contain errors: %s") % ", ".join(errors))

        WebHookEvent.trigger_flow_event(value, run.flow, run, actionset_uuid, run.contact, msg, self.action)
        return []


class AddToGroupAction(Action):
    """
    Adds the user to a group
    """
    TYPE = 'add_group'
    GROUP = 'group'
    GROUPS = 'groups'
    ID = 'id'
    NAME = 'name'

    def __init__(self, groups):
        self.groups = groups

    @classmethod
    def from_json(cls, org, json_obj):
        return AddToGroupAction(AddToGroupAction.get_groups(org, json_obj))

    @classmethod
    def get_groups(cls, org, json_obj):

        # for backwards compatibility
        group_data = json_obj.get(AddToGroupAction.GROUP, None)
        if not group_data:
            group_data = json_obj.get(AddToGroupAction.GROUPS)
        else:
            group_data = [group_data]

        groups = []
        for g in group_data:
            if isinstance(g, dict):
                group_id = g.get(AddToGroupAction.ID, None)
                group_name = g.get(AddToGroupAction.NAME)

                try:
                    group_id = int(group_id)
                except Exception:
                    group_id = None

                group = ContactGroup.get_or_create(org, org.created_by, group_name, group_id)
                groups.append(group)
            else:
                if g and g[0] == '@':
                    groups.append(g)
                else:
                    group = ContactGroup.get_user_group(org, g)
                    if group:
                        groups.append(group)
                    else:
                        groups.append(ContactGroup.create(org, org.get_user(), g))
        return groups

    def as_json(self):
        groups = []
        for g in self.groups:
            if isinstance(g, ContactGroup):
                groups.append(dict(id=g.pk, name=g.name))
            else:
                groups.append(g)

        return dict(type=self.get_type(), groups=groups)

    def get_type(self):
        return AddToGroupAction.TYPE

    def execute(self, run, actionset_uuid, msg, offline_on=None):
        contact = run.contact
        add = AddToGroupAction.TYPE == self.get_type()
        user = get_flow_user()

        if contact:
            for group in self.groups:
                if not isinstance(group, ContactGroup):

                    contact = run.contact
                    message_context = run.flow.build_message_context(contact, msg)
                    (value, errors) = Msg.substitute_variables(group, contact, message_context, org=run.flow.org)
                    group = None

                    if not errors:
                        group = ContactGroup.get_user_group(contact.org, value)
                        if not group:

                            try:
                                group = ContactGroup.create(contact.org, user, name=value)
                                if run.contact.is_test:
                                    ActionLog.info(run, _("Group '%s' created") % value)
                            except ValueError:
                                    ActionLog.error(run, _("Unable to create group with name '%s'") % value)
                    else:
                        ActionLog.error(run, _("Group name could not be evaluated: %s") % ', '.join(errors))

                if group:
                    group.update_contacts(user, [contact], add)
                    if run.contact.is_test:
                        if add:
                            ActionLog.info(run, _("Added %s to %s") % (run.contact.name, group.name))
                        else:
                            ActionLog.info(run, _("Removed %s from %s") % (run.contact.name, group.name))
        return []


class DeleteFromGroupAction(AddToGroupAction):
    """
    Removes the user from a group
    """
    TYPE = 'del_group'

    def get_type(self):
        return DeleteFromGroupAction.TYPE

    @classmethod
    def from_json(cls, org, json_obj):
        return DeleteFromGroupAction(DeleteFromGroupAction.get_groups(org, json_obj))


class AddLabelAction(Action):
    """
    Add a label to the incoming message
    """
    TYPE = 'add_label'
    LABELS = 'labels'
    ID = 'id'
    NAME = 'name'

    def __init__(self, labels):
        self.labels = labels

    @classmethod
    def from_json(cls, org, json_obj):
        labels_data = json_obj.get(AddLabelAction.LABELS)

        labels = []
        for l_data in labels_data:
            if isinstance(l_data, dict):
                label_id = l_data.get(AddLabelAction.ID, None)
                label_name = l_data.get(AddLabelAction.NAME)

                try:
                    label_id = int(label_id)
                except (TypeError, ValueError):
                    label_id = 0

                if label_id and Label.label_objects.filter(org=org, id=label_id).first():
                    label = Label.label_objects.filter(org=org, id=label_id).first()
                    if label:
                        labels.append(label)
                else:
                    labels.append(Label.get_or_create(org, org.get_user(), label_name))

            elif isinstance(l_data, basestring):
                if l_data and l_data[0] == '@':
                    # label name is a variable substitution
                    labels.append(l_data)
                else:
                    labels.append(Label.get_or_create(org, org.get_user(), l_data))
            else:
                raise ValueError("Label data must be a dict or string")

        return AddLabelAction(labels)

    def as_json(self):
        labels = []
        for action_label in self.labels:
            if isinstance(action_label, Label):
                labels.append(dict(id=action_label.pk, name=action_label.name))
            else:
                labels.append(action_label)

        return dict(type=self.get_type(), labels=labels)

    def get_type(self):
        return AddLabelAction.TYPE

    def execute(self, run, actionset_uuid, msg, offline_on=None):
        for label in self.labels:
            if not isinstance(label, Label):
                contact = run.contact
                message_context = run.flow.build_message_context(contact, msg)
                (value, errors) = Msg.substitute_variables(label, contact, message_context, org=run.flow.org)

                if not errors:
                    try:
                        label = Label.get_or_create(contact.org, contact.org.get_user(), value)
                        if run.contact.is_test:
                            ActionLog.info(run, _("Label '%s' created") % label.name)
                    except ValueError:
                        ActionLog.error(run, _("Unable to create label with name '%s'") % label.name)
                else:
                    label = None
                    ActionLog.error(run, _("Label name could not be evaluated: %s") % ', '.join(errors))

            if label and msg and msg.pk:
                if run.contact.is_test:
                    # don't really add labels to simulator messages
                    ActionLog.info(run, _("Added %s label to msg '%s'") % (label.name, msg.text))
                else:
                    label.toggle_label([msg], True)
        return []


class SayAction(Action):
    """
    Voice action for reading some text to a user
    """
    TYPE = 'say'
    MESSAGE = 'msg'
    UUID = 'uuid'
    RECORDING = 'recording'

    def __init__(self, uuid, msg, recording):
        self.uuid = uuid
        self.msg = msg
        self.recording = recording

    @classmethod
    def from_json(cls, org, json_obj):
        return SayAction(json_obj.get(SayAction.UUID),
                         json_obj.get(SayAction.MESSAGE),
                         json_obj.get(SayAction.RECORDING))

    def as_json(self):
        return dict(type=SayAction.TYPE, msg=self.msg,
                    uuid=self.uuid, recording=self.recording)

    def execute(self, run, actionset_uuid, event, offline_on=None):

        media_url = None
        if self.recording:

            # localize our recording
            recording = run.flow.get_localized_text(self.recording, run.contact)

            # if we have a localized recording, create the url
            if recording:
                media_url = "https://%s/%s" % (settings.AWS_BUCKET_DOMAIN, recording)

        # localize the text for our message, need this either way for logging
        message = run.flow.get_localized_text(self.msg, run.contact)
        (message, errors) = Msg.substitute_variables(message, run.contact, run.flow.build_message_context(run.contact, event))

        msg = run.create_outgoing_ivr(message, media_url)

        if msg:
            if run.contact.is_test:
                if media_url:
                    ActionLog.create(run, _('Played recorded message for "%s"') % message)
                else:
                    ActionLog.create(run, _('Read message "%s"') % message)
            return [msg]
        else:
            # no message, possibly failed loop detection
            run.voice_response.say(_("Sorry, an invalid flow has been detected. Good bye."))
            return []


class PlayAction(Action):
    """
    Voice action for reading some text to a user
    """
    TYPE = 'play'
    URL = 'url'
    UUID = 'uuid'

    def __init__(self, uuid, url):
        self.uuid = uuid
        self.url = url

    @classmethod
    def from_json(cls, org, json_obj):
        return PlayAction(json_obj.get(PlayAction.UUID), json_obj.get(PlayAction.URL))

    def as_json(self):
        return dict(type=PlayAction.TYPE, url=self.url, uuid=self.uuid)

    def execute(self, run, actionset_uuid, event, offline_on=None):

        (media, errors) = Msg.substitute_variables(self.url, run.contact, run.flow.build_message_context(run.contact, event))
        msg = run.create_outgoing_ivr(_('Played contact recording'), media)

        if msg:
            if run.contact.is_test:
                log_txt = _('Played recording at "%s"') % msg.media
                ActionLog.create(run, log_txt)
            return [msg]
        else:
            # no message, possibly failed loop detection
            run.voice_response.say(_("Sorry, an invalid flow has been detected. Good bye."))
            return []


class ReplyAction(Action):
    """
    Simple action for sending back a message
    """
    TYPE = 'reply'
    MESSAGE = 'msg'

    def __init__(self, msg=None):
        self.msg = msg

    @classmethod
    def from_json(cls, org, json_obj):
        return ReplyAction(msg=json_obj.get(ReplyAction.MESSAGE))

    def as_json(self):
        return dict(type=ReplyAction.TYPE, msg=self.msg)

    def execute(self, run, actionset_uuid, msg, offline_on=None):
        if self.msg:
            user = get_flow_user()
            text = run.flow.get_localized_text(self.msg, run.contact)

            if offline_on:
                return [Msg.create_outgoing(run.org, user, (run.contact, None), text, status=SENT,
                                            created_on=offline_on, response_to=msg)]

            context = run.flow.build_message_context(run.contact, msg)
            if msg:
                broadcast = msg.reply(text, user, trigger_send=False, message_context=context)
            else:
                broadcast = run.contact.send(text, user, trigger_send=False, message_context=context)

            return list(broadcast.get_messages())
        return []


class UssdAction(ReplyAction):
    """
    USSD action to send outgoing USSD messages
    Created from a USSD ruleset
    It builds localised text with localised USSD menu support
    """
    TYPE = 'ussd'
    MESSAGE = 'ussd_message'
    MENU = 'ussd_menu'
    TYPE_WAIT_USSD_MENU = 'wait_menu'
    TYPE_WAIT_USSD = 'wait_ussd'

    def __init__(self, msg=None, base_language=None, languages=None):
        super(UssdAction, self).__init__(msg)
        self.base_language = base_language
        self.languages = languages

    @staticmethod
    def from_ruleset(rule, org):
        if rule and hasattr(rule, 'config') and isinstance(rule.config, basestring):
            # initial message, menu obj
            obj = json.loads(rule.config)
            msg = obj.get(UssdAction.MESSAGE, '')

            # define language
            base_language = org.primary_language.iso_code if org.primary_language else 'base'
            org_languages = {l.iso_code for l in org.languages.all()}

            # initialize UssdAction
            ussd_action = UssdAction(msg, base_language, org_languages)

            ussd_action.prepare_localised_msg()

            if rule.ruleset_type == UssdAction.TYPE_WAIT_USSD_MENU:
                ussd_action.add_menu_to_msg(obj)

            return ussd_action
        else:
            return UssdAction()

    def prepare_localised_msg(self):
        # if there is a translation missing fill it with the base language
        for language in self.languages:
            if language not in self.msg:
                self.msg[language] = self.msg[self.base_language]

    def get_menu_label(self, label, language):
        if language not in label:
            return str(label[self.base_language])
        else:
            return str(label[language])

    def add_menu_to_msg(self, obj):
        # start with a new line
        self.msg = {language: localised_msg + '\n' for language, localised_msg in self.msg.iteritems()}

        # add menu to the msg
        for menu in obj[UssdAction.MENU]:
            self.msg = {language: localised_msg + ": ".join(
                (str(menu['option']), self.get_menu_label(menu['label'], language),)) + '\n' for language, localised_msg in self.msg.iteritems()}


class VariableContactAction(Action):
    """
    Base action that resolves variables into contacts. Used for actions that take
    SendAction, TriggerAction, etc
    """
    CONTACTS = 'contacts'
    GROUPS = 'groups'
    VARIABLES = 'variables'
    PHONE = 'phone'
    NAME = 'name'
    ID = 'id'

    def __init__(self, groups, contacts, variables):
        self.groups = groups
        self.contacts = contacts
        self.variables = variables

    @classmethod
    def parse_groups(cls, org, json_obj):
        # we actually instantiate our contacts here
        groups = []
        for group_data in json_obj.get(VariableContactAction.GROUPS):
            group_id = group_data.get(VariableContactAction.ID, None)
            group_name = group_data.get(VariableContactAction.NAME)

            group = ContactGroup.get_or_create(org, org.get_user(), group_name, group_id)
            groups.append(group)

        return groups

    @classmethod
    def parse_contacts(cls, org, json_obj):
        contacts = []
        for contact in json_obj.get(VariableContactAction.CONTACTS):
            name = contact.get(VariableContactAction.NAME, None)
            phone = contact.get(VariableContactAction.PHONE, None)
            contact_id = contact.get(VariableContactAction.ID, None)

            contact = Contact.objects.filter(pk=contact_id, org=org).first()
            if not contact and phone:
                contact = Contact.get_or_create(org, org.created_by, name=None, urns=[(TEL_SCHEME, phone)])

                # if they dont have a name use the one in our action
                if name and not contact.name:
                    contact.name = name
                    contact.save(update_fields=['name'])

            if contact:
                contacts.append(contact)

        return contacts

    @classmethod
    def parse_variables(cls, org, json_obj):
        variables = []
        if VariableContactAction.VARIABLES in json_obj:
            variables = list(_.get(VariableContactAction.ID) for _ in json_obj.get(VariableContactAction.VARIABLES))
        return variables

    def build_groups_and_contacts(self, run, msg):
        message_context = run.flow.build_message_context(run.contact, msg)
        contacts = list(self.contacts)
        groups = list(self.groups)

        # see if we've got groups or contacts
        for variable in self.variables:
            # this is a marker for a new contact
            if variable == NEW_CONTACT_VARIABLE:
                # if this is a test contact, stuff a fake contact in for logging purposes
                if run.contact.is_test:
                    contacts.append(Contact(pk=-1))

                # otherwise, really create the contact
                else:
                    contacts.append(Contact.get_or_create(run.flow.org, get_flow_user(), name=None, urns=()))

            # other type of variable, perform our substitution
            else:
                (variable, errors) = Msg.substitute_variables(variable, contact=run.contact,
                                                              message_context=message_context, org=run.flow.org)

                variable_group = ContactGroup.get_user_group(run.flow.org, name=variable)
                if variable_group:
                    groups.append(variable_group)
                else:
                    country = run.flow.org.get_country_code()
                    if country:
                        (number, valid) = ContactURN.normalize_number(variable, country)
                        if number and valid:
                            contact = Contact.get_or_create(run.flow.org, get_flow_user(), urns=[(TEL_SCHEME, number)])
                            contacts.append(contact)

        return groups, contacts


class TriggerFlowAction(VariableContactAction):
    """
    Action that starts a set of contacts down another flow
    """
    TYPE = 'trigger-flow'

    def __init__(self, flow, groups, contacts, variables):
        self.flow = flow
        super(TriggerFlowAction, self).__init__(groups, contacts, variables)

    @classmethod
    def from_json(cls, org, json_obj):
        flow_pk = json_obj.get(cls.ID)
        flow = Flow.objects.filter(org=org, is_active=True, is_archived=False, pk=flow_pk).first()

        # it is possible our flow got deleted
        if not flow:
            return None

        groups = VariableContactAction.parse_groups(org, json_obj)
        contacts = VariableContactAction.parse_contacts(org, json_obj)
        variables = VariableContactAction.parse_variables(org, json_obj)

        return TriggerFlowAction(flow, groups, contacts, variables)

    def as_json(self):
        contact_ids = [dict(id=_.pk) for _ in self.contacts]
        group_ids = [dict(id=_.pk, name=_.name) for _ in self.groups]
        variables = [dict(id=_) for _ in self.variables]
        return dict(type=TriggerFlowAction.TYPE, id=self.flow.pk, name=self.flow.name,
                    contacts=contact_ids, groups=group_ids, variables=variables)

    def execute(self, run, actionset_uuid, msg, offline_on=None):
        if self.flow:
            message_context = run.flow.build_message_context(run.contact, msg)
            (groups, contacts) = self.build_groups_and_contacts(run, msg)

            # start our contacts down the flow
            if not run.contact.is_test:
                # our extra will be our flow variables in our message context
                extra = message_context.get('extra', dict())
                extra['flow'] = message_context.get('flow', dict())
                extra['contact'] = run.contact.build_message_context()

                self.flow.start(groups, contacts, restart_participants=True, started_flows=[run.flow.pk], extra=extra)
                return []

            else:
                unique_contacts = set()
                for contact in contacts:
                    unique_contacts.add(contact.pk)

                for group in groups:
                    for contact in group.contacts.all():
                        unique_contacts.add(contact.pk)

                self.logger(run, self.flow, len(unique_contacts))

            return []
        else:  # pragma: no cover
            return []

    def logger(self, run, flow, contact_count):
        log_txt = _("Added %d contact(s) to '%s' flow") % (contact_count, flow.name)
        log = ActionLog.create(run, log_txt)
        return log


class SetLanguageAction(Action):
    """
    Action that sets the language for a contact
    """
    TYPE = 'lang'
    LANG = 'lang'
    NAME = 'name'

    def __init__(self, lang, name):
        self.lang = lang
        self.name = name

    @classmethod
    def from_json(cls, org, json_obj):
        return SetLanguageAction(json_obj.get(cls.LANG), json_obj.get(cls.NAME))

    def as_json(self):
        return dict(type=SetLanguageAction.TYPE, lang=self.lang, name=self.name)

    def execute(self, run, actionset_uuid, msg, offline_on=None):

        if len(self.lang) != 3:
            run.contact.language = None
        else:
            run.contact.language = self.lang

        run.contact.save(update_fields=['language'])
        self.logger(run)
        return []

    def logger(self, run):
        # only log for test contact
        if not run.contact.is_test:
            return False

        log_txt = _("Setting language to %s") % self.name
        log = ActionLog.create(run, log_txt)
        return log


class StartFlowAction(Action):
    """
    Action that starts the contact into another flow
    """
    TYPE = 'flow'
    ID = 'id'
    NAME = 'name'

    def __init__(self, flow):
        self.flow = flow

    @classmethod
    def from_json(cls, org, json_obj):
        flow_pk = json_obj.get(cls.ID)
        flow = Flow.objects.filter(org=org, is_active=True, is_archived=False, pk=flow_pk).first()

        # it is possible our flow got deleted
        if not flow:
            return None
        else:
            return StartFlowAction(flow)

    def as_json(self):
        return dict(type=StartFlowAction.TYPE, id=self.flow.pk, name=self.flow.name)

    def execute(self, run, actionset_uuid, msg, started_flows, offline_on=None):
        message_context = run.flow.build_message_context(run.contact, msg)

        # our extra will be the current flow variables
        extra = message_context.get('extra', {})
        extra['flow'] = message_context.get('flow', {})

        # if they are both flow runs, just redirect the call
        if run.flow.flow_type == Flow.VOICE and self.flow.flow_type == Flow.VOICE:
            new_run = self.flow.start([], [run.contact], started_flows=started_flows,
                                      restart_participants=True, extra=extra, parent_run=run)[0]
            url = "https://%s%s" % (settings.TEMBA_HOST, reverse('ivr.ivrcall_handle', args=[new_run.call.pk]))
            run.voice_response.redirect(url)
        else:
            self.flow.start([], [run.contact], started_flows=started_flows, restart_participants=True,
                            extra=extra, parent_run=run)

        self.logger(run)
        return []

    def logger(self, run):
        # only log for test contact
        if not run.contact.is_test:
            return False

        log_txt = _("Starting other flow %s") % self.flow.name

        log = ActionLog.create(run, log_txt)

        return log


class SaveToContactAction(Action):
    """
    Action to save a variable substitution to a field on a contact
    """
    TYPE = 'save'
    FIELD = 'field'
    LABEL = 'label'
    VALUE = 'value'

    def __init__(self, label, field, value):
        self.label = label
        self.field = field
        self.value = value

    @classmethod
    def get_label(cls, org, field, label=None):

        # make sure this field exists
        if field == 'name':
            label = 'Contact Name'
        elif field == 'first_name':
            label = 'First Name'
        elif field == 'tel_e164':
            label = 'Phone Number'
        elif field in URN_CONTEXT_KEYS_TO_SCHEME.keys():
            label = unicode(URN_CONTEXT_KEYS_TO_LABEL[field])
        else:
            contact_field = ContactField.objects.filter(org=org, key=field).first()
            if contact_field:
                label = contact_field.label
            else:
                ContactField.get_or_create(org, get_flow_user(), field, label)

        return label

    @classmethod
    def from_json(cls, org, json_obj):
        # they are creating a new field
        label = json_obj.get(cls.LABEL)
        field = json_obj.get(cls.FIELD)
        value = json_obj.get(cls.VALUE)

        if label and label.startswith('[_NEW_]'):
            label = label[7:]

        # create our contact field if necessary
        if not field:
            field = ContactField.make_key(label)

        # look up our label
        label = cls.get_label(org, field, label)

        return SaveToContactAction(label, field, value)

    def as_json(self):
        return dict(type=SaveToContactAction.TYPE, label=self.label, field=self.field, value=self.value)

    def execute(self, run, actionset_uuid, msg, offline_on=None):
        # evaluate our value
        contact = run.contact
        user = get_flow_user()
        message_context = run.flow.build_message_context(contact, msg)
        (value, errors) = Msg.substitute_variables(self.value, contact, message_context, org=run.flow.org)

        if contact.is_test and errors:
            ActionLog.warn(run, _("Expression contained errors: %s") % ', '.join(errors))

        value = value.strip()

        if self.field == 'name':
            new_value = value[:128]
            contact.name = new_value
            contact.modified_by = user
            contact.save(update_fields=('name', 'modified_by', 'modified_on'))
            self.logger(run, new_value)

        elif self.field == 'first_name':
            new_value = value[:128]
            contact.set_first_name(new_value)
            contact.modified_by = user
            contact.save(update_fields=('name', 'modified_by', 'modified_on'))
            self.logger(run, new_value)

        elif self.field in URN_CONTEXT_KEYS_TO_SCHEME.keys():
            new_value = value[:128]

            # add in our new urn number
            scheme = URN_CONTEXT_KEYS_TO_SCHEME[self.field]

            # trim off '@' for twitter handles
            if self.field == 'twitter':
                if len(new_value) > 0:
                    if new_value[0] == '@':
                        new_value = new_value[1:]

            # only valid urns get added, sorry
            from temba.contacts.models import ContactURN
            new_urn = None
            if ContactURN.validate_urn(scheme, new_value, contact.org.get_country_code()):
                new_urn = (scheme, new_value)
            else:
                if contact.is_test:
                    ActionLog.warn(run, _('Skipping invalid connection for contact (%s:%s)' % (scheme, new_value)))

            if new_urn:
                urns = [(urn.scheme, urn.path) for urn in contact.urns.all()]
                urns += [new_urn]

                if not contact.is_test:
                    # don't really update URNs on test contacts
                    contact.update_urns(user, urns)
                else:
                    ActionLog.info(run, _('Added new connection for contact (%s:%s)' % (scheme, new_value)))

        else:
            new_value = value[:640]
            contact.set_field(user, self.field, new_value)
            self.logger(run, new_value)

        return []

    def logger(self, run, new_value):
        # only log for test contact
        if not run.contact.is_test:
            return False

        label = SaveToContactAction.get_label(run.flow.org, self.field, self.label)
        log_txt = _("Updated %s to '%s'") % (label, new_value)

        log = ActionLog.create(run, log_txt)

        return log


class SendAction(VariableContactAction):
    """
    Action which sends a message to a specified set of contacts and groups.
    """
    TYPE = 'send'
    MESSAGE = 'msg'

    def __init__(self, msg, groups, contacts, variables):
        self.msg = msg
        super(SendAction, self).__init__(groups, contacts, variables)

    @classmethod
    def from_json(cls, org, json_obj):
        groups = VariableContactAction.parse_groups(org, json_obj)
        contacts = VariableContactAction.parse_contacts(org, json_obj)
        variables = VariableContactAction.parse_variables(org, json_obj)

        return SendAction(json_obj.get(SendAction.MESSAGE), groups, contacts, variables)

    def as_json(self):
        contact_ids = [dict(id=_.pk) for _ in self.contacts]
        group_ids = [dict(id=_.pk, name=_.name) for _ in self.groups]
        variables = [dict(id=_) for _ in self.variables]
        return dict(type=SendAction.TYPE, msg=self.msg, contacts=contact_ids, groups=group_ids, variables=variables)

    def execute(self, run, actionset_uuid, msg, offline_on=None):
        if self.msg:
            flow = run.flow
            message_context = flow.build_message_context(run.contact, msg)

            (groups, contacts) = self.build_groups_and_contacts(run, msg)

            # create our broadcast and send it
            if not run.contact.is_test:

                # if we have localized versions, add those to our broadcast definition
                language_dict = None
                if isinstance(self.msg, dict):
                    language_dict = json.dumps(self.msg)

                message_text = run.flow.get_localized_text(self.msg)

                # no message text? then no-op
                if not message_text:
                    return list()

                recipients = groups + contacts

                broadcast = Broadcast.create(flow.org, flow.modified_by, message_text, recipients,
                                             language_dict=language_dict)
                broadcast.send(trigger_send=False, message_context=message_context, base_language=flow.base_language)
                return list(broadcast.get_messages())

            else:
                unique_contacts = set()
                for contact in contacts:
                    unique_contacts.add(contact.pk)

                for group in groups:
                    for contact in group.contacts.all():
                        unique_contacts.add(contact.pk)

                # contact refers to each contact this message is being sent to so evaluate without it for logging
                del message_context['contact']

                text = run.flow.get_localized_text(self.msg, run.contact)
                (message, errors) = Msg.substitute_variables(text, None, message_context,
                                                             org=run.flow.org, partial_vars=True)

                self.logger(run, message, len(unique_contacts))

            return []
        else:  # pragma: no cover
            return []

    def logger(self, run, text, contact_count):
        log_txt = _n("Sending '%(msg)s' to %(count)d contact",
                     "Sending '%(msg)s' to %(count)d contacts",
                     contact_count) % dict(msg=text, count=contact_count)
        log = ActionLog.create(run, log_txt)
        return log


class Rule(object):

    def __init__(self, uuid, category, destination, destination_type, test):
        self.uuid = uuid
        self.category = category
        self.destination = destination
        self.destination_type = destination_type
        self.test = test

    def get_category_name(self, flow_lang):
        if not self.category:
            if isinstance(self.test, BetweenTest):
                return "%s-%s" % (self.test.min, self.test.max)

        # return the category name for the flow language version
        if isinstance(self.category, dict):
            if flow_lang:
                return self.category[flow_lang]
            else:
                return self.category.values()[0]

        return self.category

    def matches(self, run, sms, context, text):
        return self.test.evaluate(run, sms, context, text)

    def as_json(self):
        return dict(uuid=self.uuid,
                    category=self.category,
                    destination=self.destination,
                    destination_type=self.destination_type,
                    test=self.test.as_json())

    @classmethod
    def from_json_array(cls, org, json):
        rules = []
        for rule in json:
            category = rule.get('category', None)

            if isinstance(category, dict):
                # prune all of our translations to 36
                for k, v in category.items():
                    if isinstance(v, unicode):
                        category[k] = v[:36]
            elif category:
                category = category[:36]

            destination = rule.get('destination', None)
            destination_type = None

            # determine our destination type, if its not set its an action set
            if destination:
                destination_type = rule.get('destination_type', ACTION_SET)

            rules.append(Rule(rule.get('uuid'),
                              category,
                              destination,
                              destination_type,
                              Test.from_json(org, rule['test'])))

        return rules


class Test(object):
    TYPE = 'type'
    __test_mapping = None

    @classmethod
    def from_json(cls, org, json_dict):
        if not cls.__test_mapping:
            cls.__test_mapping = {
                TrueTest.TYPE: TrueTest,
                FalseTest.TYPE: FalseTest,
                AndTest.TYPE: AndTest,
                OrTest.TYPE: OrTest,
                ContainsTest.TYPE: ContainsTest,
                ContainsAnyTest.TYPE: ContainsAnyTest,
                NumberTest.TYPE: NumberTest,
                LtTest.TYPE: LtTest,
                LteTest.TYPE: LteTest,
                GtTest.TYPE: GtTest,
                GteTest.TYPE: GteTest,
                EqTest.TYPE: EqTest,
                BetweenTest.TYPE: BetweenTest,
                StartsWithTest.TYPE: StartsWithTest,
                HasDateTest.TYPE: HasDateTest,
                DateEqualTest.TYPE: DateEqualTest,
                DateAfterTest.TYPE: DateAfterTest,
                DateBeforeTest.TYPE: DateBeforeTest,
                PhoneTest.TYPE: PhoneTest,
                RegexTest.TYPE: RegexTest,
                HasWardTest.TYPE: HasWardTest,
                HasDistrictTest.TYPE: HasDistrictTest,
                HasStateTest.TYPE: HasStateTest,
                NotEmptyTest.TYPE: NotEmptyTest
            }

        type = json_dict.get(cls.TYPE, None)
        if not type:  # pragma: no cover
            raise FlowException("Test definition missing 'type' field: %s", json_dict)

        if type not in cls.__test_mapping:  # pragma: no cover
            raise FlowException("Unknown type: '%s' in definition: %s" % (type, json_dict))

        return cls.__test_mapping[type].from_json(org, json_dict)

    @classmethod
    def from_json_array(cls, org, json):
        tests = []
        for inner in json:
            tests.append(Test.from_json(org, inner))

        return tests

    def evaluate(self, run, sms, context, text):  # pragma: no cover
        """
        Where the work happens, subclasses need to be able to evalute their Test
        according to their definition given the passed in message. Tests do not have
        side effects.
        """
        raise FlowException("Subclasses must implement evaluate, returning a tuple containing 1 or 0 and the value tested")


class TrueTest(Test):
    """
    { op: "true" }
    """
    TYPE = 'true'

    def __init__(self):
        pass

    @classmethod
    def from_json(cls, org, json):
        return TrueTest()

    def as_json(self):
        return dict(type=TrueTest.TYPE)

    def evaluate(self, run, sms, context, text):
        return 1, text


class FalseTest(Test):
    """
    { op: "false" }
    """
    TYPE = 'false'

    def __init__(self):
        pass

    @classmethod
    def from_json(cls, org, json):
        return FalseTest()

    def as_json(self):
        return dict(type=FalseTest.TYPE)

    def evaluate(self, run, sms, context, text):
        return 0, None


class AndTest(Test):
    """
    { op: "and",  "tests": [ ... ] }
    """
    TESTS = 'tests'
    TYPE = 'and'

    def __init__(self, tests):
        self.tests = tests

    @classmethod
    def from_json(cls, org, json):
        return AndTest(Test.from_json_array(org, json[cls.TESTS]))

    def as_json(self):
        return dict(type=AndTest.TYPE, tests=[_.as_json() for _ in self.tests])

    def evaluate(self, run, sms, context, text):
        matches = []
        for test in self.tests:
            (result, value) = test.evaluate(run, sms, context, text)
            if result:
                matches.append(value)
            else:
                return 0, None

        # all came out true, we are true
        return 1, " ".join(matches)


class OrTest(Test):
    """
    { op: "or",  "tests": [ ... ] }
    """
    TESTS = 'tests'
    TYPE = 'or'

    def __init__(self, tests):
        self.tests = tests

    @classmethod
    def from_json(cls, org, json):
        return OrTest(Test.from_json_array(org, json[cls.TESTS]))

    def as_json(self):
        return dict(type=OrTest.TYPE, tests=[_.as_json() for _ in self.tests])

    def evaluate(self, run, sms, context, text):
        for test in self.tests:
            (result, value) = test.evaluate(run, sms, context, text)
            if result:
                return result, value

        return 0, None


class NotEmptyTest(Test):
    """
    { op: "not_empty" }
    """

    TYPE = 'not_empty'

    def __init__(self):
        pass

    @classmethod
    def from_json(cls, org, json):
        return NotEmptyTest()

    def as_json(self):
        return dict(type=NotEmptyTest.TYPE)

    def evaluate(self, run, sms, context, text):
        if text and len(text.strip()):
            return 1, text
        return 0, None


class ContainsTest(Test):
    """
    { op: "contains", "test": "red" }
    """
    TEST = 'test'
    TYPE = 'contains'

    def __init__(self, test):
        self.test = test

    @classmethod
    def from_json(cls, org, json):
        return cls(json[cls.TEST])

    def as_json(self):
        json = dict(type=ContainsTest.TYPE, test=self.test)
        return json

    def test_in_words(self, test, words, raw_words):
        for index, word in enumerate(words):
            if word == test:
                return raw_words[index]

            # words are over 4 characters and start with the same letter
            if len(word) > 4 and len(test) > 4 and word[0] == test[0]:
                # edit distance of 1 or less is a match
                if edit_distance(word, test) <= 1:
                    return raw_words[index]

        return None

    def evaluate(self, run, sms, context, text):
        # substitute any variables
        test = run.flow.get_localized_text(self.test, run.contact)
        test, errors = Msg.substitute_variables(test, run.contact, context, org=run.flow.org)

        # tokenize our test
        tests = regex.split(r"\W+", test.lower(), flags=regex.UNICODE | regex.V0)

        # tokenize our sms
        words = regex.split(r"\W+", text.lower(), flags=regex.UNICODE | regex.V0)
        raw_words = regex.split(r"\W+", text, flags=regex.UNICODE | regex.V0)

        # run through each of our tests
        matches = []
        for test in tests:
            match = self.test_in_words(test, words, raw_words)
            if match:
                matches.append(match)

        # we are a match only if every test matches
        if len(matches) == len(tests):
            return len(tests), " ".join(matches)
        else:
            return 0, None


class ContainsAnyTest(ContainsTest):
    """
    { op: "contains_any", "test": "red" }
    """
    TEST = 'test'
    TYPE = 'contains_any'

    def as_json(self):
        return dict(type=ContainsAnyTest.TYPE, test=self.test)

    def evaluate(self, run, sms, context, text):
        # substitute any variables
        test = run.flow.get_localized_text(self.test, run.contact)
        test, errors = Msg.substitute_variables(test, run.contact, context, org=run.flow.org)

        # tokenize our test
        tests = regex.split(r"\W+", test.lower(), flags=regex.UNICODE | regex.V0)

        # tokenize our sms
        words = regex.split(r"\W+", text.lower(), flags=regex.UNICODE | regex.V0)
        raw_words = regex.split(r"\W+", text, flags=regex.UNICODE | regex.V0)

        # run through each of our tests
        matches = []
        for test in tests:
            match = self.test_in_words(test, words, raw_words)
            if match:
                matches.append(match)

        # we are a match if at least one test matches
        if len(matches) > 0:
            return 1, " ".join(matches)
        else:
            return 0, None


class StartsWithTest(Test):
    """
    { op: "starts", "test": "red" }
    """
    TEST = 'test'
    TYPE = 'starts'

    def __init__(self, test):
        self.test = test

    @classmethod
    def from_json(cls, org, json):
        return cls(json[cls.TEST])

    def as_json(self):
        return dict(type=StartsWithTest.TYPE, test=self.test)

    def evaluate(self, run, sms, context, text):
        # substitute any variables in our test
        test = run.flow.get_localized_text(self.test, run.contact)
        test, errors = Msg.substitute_variables(test, run.contact, context, org=run.flow.org)

        # strip leading and trailing whitespace
        text = text.strip()

        # see whether we start with our test
        if text.lower().find(test.lower()) == 0:
            return 1, text[:len(test)]
        else:
            return 0, None


class HasStateTest(Test):
    TYPE = 'state'

    def __init__(self):
        pass

    @classmethod
    def from_json(cls, org, json):
        return cls()

    def as_json(self):
        return dict(type=self.TYPE)

    def evaluate(self, run, sms, context, text):
        org = run.flow.org

        # if they removed their country since adding the rule
        if not org.country:
            return 0, None

        state = org.parse_location(text, STATE_LEVEL)
        if state:
            return 1, state[0]

        return 0, None


class HasDistrictTest(Test):
    TYPE = 'district'
    TEST = 'test'

    def __init__(self, state=None):
        self.state = state

    @classmethod
    def from_json(cls, org, json):
        return cls(json[cls.TEST])

    def as_json(self):
        return dict(type=self.TYPE, test=self.state)

    def evaluate(self, run, sms, context, text):

        # if they removed their country since adding the rule
        org = run.flow.org
        if not org.country:
            return 0, None

        # evaluate our district in case it has a replacement variable
        state, errors = Msg.substitute_variables(self.state, sms.contact, context, org=run.flow.org)

        parent = org.parse_location(state, STATE_LEVEL)
        if parent:
            district = org.parse_location(text, DISTRICT_LEVEL, parent[0])
            if district:
                return 1, district[0]
        district = org.parse_location(text, DISTRICT_LEVEL)

        # parse location when state contraint is not provided or available
        if (errors or not state) and len(district) == 1:
            return 1, district[0]

        return 0, None


class HasWardTest(Test):
    TYPE = 'ward'
    STATE = 'state'
    DISTRICT = 'district'

    def __init__(self, state=None, district=None):
        self.state = state
        self.district = district

    @classmethod
    def from_json(cls, org, json):
        return cls(json[cls.STATE], json[cls.DISTRICT])

    def as_json(self):
        return dict(type=self.TYPE, state=self.state, district=self.district)

    def evaluate(self, run, sms, context, text):
        # if they removed their country since adding the rule
        org = run.flow.org
        if not org.country:
            return 0, None
        district = None

        # evaluate our district in case it has a replacement variable
        district_name, missing_district = Msg.substitute_variables(self.district, sms.contact, context, org=run.flow.org)
        state_name, missing_state = Msg.substitute_variables(self.state, sms.contact, context, org=run.flow.org)
        if (district_name and state_name) and (len(missing_district) == 0 and len(missing_state) == 0):
            state = org.parse_location(state_name, STATE_LEVEL)
            district = org.parse_location(district_name, DISTRICT_LEVEL, state.first())
            if district:
                ward = org.parse_location(text, WARD_LEVEL, district[0])
                if ward:
                    return 1, ward[0]

        # parse location when district contraint is not provided or available
        ward = org.parse_location(text, WARD_LEVEL)
        if len(ward) == 1 and district is None:
            return 1, ward[0]

        return 0, None


class HasDateTest(Test):
    TYPE = 'date'

    def __init__(self):
        pass

    @classmethod
    def from_json(cls, org, json):
        return cls()

    def as_json(self):
        return dict(type=self.TYPE)

    def evaluate_date_test(self, message_date):
        return True

    def evaluate(self, run, sms, context, text):
        text = text.replace(' ', "-")
        org = run.flow.org
        dayfirst = org.get_dayfirst()
        tz = org.get_tzinfo()

        (date_format, time_format) = get_datetime_format(dayfirst)

        date = str_to_datetime(text, tz=tz, dayfirst=org.get_dayfirst())
        if date is not None and self.evaluate_date_test(date):
            return 1, datetime_to_str(date, tz=tz, format=time_format, ms=False)

        return 0, None


class DateTest(Test):
    """
    Base class for those tests that check relative dates
    """
    TEST = 'test'
    TYPE = 'date'

    def __init__(self, test):
        self.test = test

    @classmethod
    def from_json(cls, org, json):
        return cls(json[cls.TEST])

    def as_json(self):
        return dict(type=self.TYPE, test=self.test)

    def evaluate_date_test(self, date_message, date_test):
        raise FlowException("Evaluate date test needs to be defined by subclass.")

    def evaluate(self, run, sms, context, text):
        org = run.flow.org
        dayfirst = org.get_dayfirst()
        tz = org.get_tzinfo()
        test, errors = Msg.substitute_variables(self.test, run.contact, context, org=org)

        text = text.replace(' ', "-")
        if not errors:
            date_message = str_to_datetime(text, tz=tz, dayfirst=dayfirst)
            date_test = str_to_datetime(test, tz=tz, dayfirst=dayfirst)

            (date_format, time_format) = get_datetime_format(dayfirst)

            if date_message is not None and date_test is not None and self.evaluate_date_test(date_message, date_test):
                return 1, datetime_to_str(date_message, tz=tz, format=time_format, ms=False)

        return 0, None


class DateEqualTest(DateTest):
    TEST = 'test'
    TYPE = 'date_equal'

    def evaluate_date_test(self, date_message, date_test):
        return date_message.date() == date_test.date()


class DateAfterTest(DateTest):
    TEST = 'test'
    TYPE = 'date_after'

    def evaluate_date_test(self, date_message, date_test):
        return date_message >= date_test


class DateBeforeTest(DateTest):
    TEST = 'test'
    TYPE = 'date_before'

    def evaluate_date_test(self, date_message, date_test):
        return date_message <= date_test


class NumericTest(Test):
    """
    Base class for those tests that do numeric tests.
    """
    TEST = 'test'
    TYPE = ''

    @classmethod
    def convert_to_decimal(cls, word):
        # common substitutions
        original_word = word
        word = word.replace('l', '1').replace('o', '0').replace('O', '0')

        try:
            return (word, Decimal(word))
        except Exception as e:
            # we only try this hard if we haven't already substituted characters
            if original_word == word:
                # does this start with a number?  just use that part if so
                match = regex.match(r"^(\d+).*$", word, regex.UNICODE | regex.V0)
                if match:
                    return (match.group(1), Decimal(match.group(1)))
                else:
                    raise e
            else:
                raise e

    # test every word in the message against our test
    def evaluate(self, run, sms, context, text):
        text = text.replace(',', '')
        for word in regex.split(r"\s+", text, flags=regex.UNICODE | regex.V0):
            try:
                (word, decimal) = NumericTest.convert_to_decimal(word)
                if self.evaluate_numeric_test(run, context, decimal):
                    return 1, decimal
            except Exception:
                pass
        return 0, None


class BetweenTest(NumericTest):
    """
    Test whether we are between two numbers (inclusive)
    """
    MIN = 'min'
    MAX = 'max'
    TYPE = 'between'

    def __init__(self, min_val, max_val):
        self.min = min_val
        self.max = max_val

    @classmethod
    def from_json(cls, org, json):
        return cls(json[cls.MIN], json[cls.MAX])

    def as_json(self):
        return dict(type=self.TYPE, min=self.min, max=self.max)

    def evaluate_numeric_test(self, run, context, decimal_value):
        min_val, min_errors = Msg.substitute_variables(self.min, run.contact, context, org=run.flow.org)
        max_val, max_errors = Msg.substitute_variables(self.max, run.contact, context, org=run.flow.org)

        if not min_errors and not max_errors:
            try:
                return Decimal(min_val) <= decimal_value <= Decimal(max_val)
            except Exception:
                pass

        return False


class NumberTest(NumericTest):
    """
    Tests that there is any number in the string.
    """
    TYPE = 'number'

    def __init__(self):
        pass

    @classmethod
    def from_json(cls, org, json):
        return cls()

    def as_json(self):
        return dict(type=self.TYPE)

    def evaluate_numeric_test(self, run, context, decimal_value):
        return True


class SimpleNumericTest(Test):
    """
    Base class for those tests that do a numeric test with a single value
    """
    TEST = 'test'
    TYPE = ''

    def __init__(self, test):
        self.test = test

    @classmethod
    def from_json(cls, org, json):
        return cls(json[cls.TEST])

    def as_json(self):
        return dict(type=self.TYPE, test=self.test)

    def evaluate_numeric_test(self, message_numeric, test_numeric):  # pragma: no cover
        raise FlowException("Evaluate numeric test needs to be defined by subclass")

    # test every word in the message against our test
    def evaluate(self, run, sms, context, text):
        test, errors = Msg.substitute_variables(str(self.test), run.contact, context, org=run.flow.org)

        text = text.replace(',', '')
        for word in regex.split(r"\s+", text, flags=regex.UNICODE | regex.V0):
            try:
                (word, decimal) = NumericTest.convert_to_decimal(word)
                if self.evaluate_numeric_test(decimal, Decimal(test)):
                    return 1, decimal
            except Exception:
                pass
        return 0, None


class GtTest(SimpleNumericTest):
    TEST = 'test'
    TYPE = 'gt'

    def evaluate_numeric_test(self, message_numeric, test_numeric):
        return message_numeric > test_numeric


class GteTest(SimpleNumericTest):
    TEST = 'test'
    TYPE = 'gte'

    def evaluate_numeric_test(self, message_numeric, test_numeric):
        return message_numeric >= test_numeric


class LtTest(SimpleNumericTest):
    TEST = 'test'
    TYPE = 'lt'

    def evaluate_numeric_test(self, message_numeric, test_numeric):
        return message_numeric < test_numeric


class LteTest(SimpleNumericTest):
    TEST = 'test'
    TYPE = 'lte'

    def evaluate_numeric_test(self, message_numeric, test_numeric):
        return message_numeric <= test_numeric


class EqTest(SimpleNumericTest):
    TEST = 'test'
    TYPE = 'eq'

    def evaluate_numeric_test(self, message_numeric, test_numeric):
        return message_numeric == test_numeric


class PhoneTest(Test):
    """
    Test for whether a response contains a phone number
    """
    TYPE = 'phone'

    def __init__(self):
        pass

    @classmethod
    def from_json(cls, org, json):
        return cls()

    def as_json(self):
        return dict(type=self.TYPE)

    def evaluate(self, run, sms, context, text):
        org = run.flow.org

        # try to find a phone number in the text we have been sent
        country_code = org.get_country_code()
        if not country_code:
            country_code = 'US'

        number = None
        matches = phonenumbers.PhoneNumberMatcher(text, country_code)

        # try it as an international number if we failed
        if not matches.has_next():
            matches = phonenumbers.PhoneNumberMatcher('+' + text, country_code)

        for match in matches:
            number = phonenumbers.format_number(match.number, phonenumbers.PhoneNumberFormat.E164)

        return number, number


class RegexTest(Test):
    """
    Test for whether a response matches a regular expression
    """
    TEST = 'test'
    TYPE = 'regex'

    def __init__(self, test):
        self.test = test

    @classmethod
    def from_json(cls, org, json):
        return cls(json[cls.TEST])

    def as_json(self):
        return dict(type=self.TYPE, test=self.test)

    def evaluate(self, run, sms, context, text):
        try:
            test = run.flow.get_localized_text(self.test, run.contact)

            # check whether we match
            rexp = regex.compile(test, regex.UNICODE | regex.IGNORECASE | regex.MULTILINE | regex.V0)
            match = rexp.search(text)

            # if so, $0 will be what we return
            if match:
                return_match = match.group(0)

                # build up a dictionary that contains indexed values
                group_dict = match.groupdict()
                for idx in range(rexp.groups + 1):
                    group_dict[str(idx)] = match.group(idx)

                # set it on run@extra
                run.update_fields(group_dict)

                # return all matched values
                return True, return_match

        except Exception:
            import traceback
            traceback.print_exc()

        return False, None<|MERGE_RESOLUTION|>--- conflicted
+++ resolved
@@ -2356,13 +2356,12 @@
 class RuleSet(models.Model):
 
     TYPE_WAIT_MESSAGE = 'wait_message'
-<<<<<<< HEAD
+
+    # Ussd
     TYPE_WAIT_USSD_MENU = 'wait_menu'
     TYPE_WAIT_USSD = 'wait_ussd'
-=======
 
     # Calls
->>>>>>> 0e5af15b
     TYPE_WAIT_RECORDING = 'wait_recording'
     TYPE_WAIT_DIGIT = 'wait_digit'
     TYPE_WAIT_DIGITS = 'wait_digits'
@@ -2379,16 +2378,10 @@
     TYPE_CONTACT_FIELD = 'contact_field'
     TYPE_EXPRESSION = 'expression'
 
-<<<<<<< HEAD
-    TYPE_WAIT = (TYPE_WAIT_USSD_MENU, TYPE_WAIT_USSD, TYPE_WAIT_MESSAGE, TYPE_WAIT_RECORDING, TYPE_WAIT_DIGIT, TYPE_WAIT_DIGITS)
-
-    TYPE_USSD = (TYPE_WAIT_USSD_MENU, TYPE_WAIT_USSD)
-=======
     TYPE_MEDIA = (TYPE_WAIT_PHOTO, TYPE_WAIT_GPS, TYPE_WAIT_VIDEO, TYPE_WAIT_AUDIO, TYPE_WAIT_RECORDING)
 
-    TYPE_WAIT = (TYPE_WAIT_MESSAGE, TYPE_WAIT_RECORDING, TYPE_WAIT_DIGIT, TYPE_WAIT_DIGITS,
+    TYPE_WAIT = (TYPE_WAIT_MESSAGE, TYPE_WAIT_RECORDING, TYPE_WAIT_DIGIT, TYPE_WAIT_DIGITS, TYPE_WAIT_USSD_MENU, TYPE_WAIT_USSD,
                  TYPE_WAIT_PHOTO, TYPE_WAIT_VIDEO, TYPE_WAIT_AUDIO, TYPE_WAIT_GPS)
->>>>>>> 0e5af15b
 
     TYPE_CHOICES = ((TYPE_WAIT_MESSAGE, "Wait for message"),
                     (TYPE_WAIT_USSD_MENU, "Wait for USSD menu"),
