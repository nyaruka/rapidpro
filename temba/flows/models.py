--- conflicted
+++ resolved
@@ -316,14 +316,8 @@
         runs = []
         msgs_to_send = []
         first_run = None
-<<<<<<< HEAD
         for run in output.session['runs']:
             run_events = [e for e in output.events if e[FlowRun.EVENT_STEP_UUID] and step_to_run[e[FlowRun.EVENT_STEP_UUID]] == run['uuid']]
-=======
-        for run in output.session["runs"]:
-            run_events = [e for e in output.events if e["step_uuid"] and step_to_run[e["step_uuid"]] == run["uuid"]]
->>>>>>> 5319459e
-
             wait = output.session["wait"] if run["status"] == "waiting" else None
 
             # currently outgoing messages can only have response_to set if sent from same run
@@ -3825,18 +3819,10 @@
         path_step = self.path[-1]
 
         existing_msg_uuids = set()
-<<<<<<< HEAD
         for e in self.get_msg_events():
             msg_uuid = e['msg'].get('uuid')
             if msg_uuid:
                 existing_msg_uuids.add(msg_uuid)
-=======
-        for e in self.events:
-            if e["type"] in (server.Events.msg_received.name, server.Events.msg_created.name):
-                msg_uuid = e["msg"].get("uuid")
-                if msg_uuid:
-                    existing_msg_uuids.add(msg_uuid)
->>>>>>> 5319459e
 
         needs_update = False
 
@@ -3849,25 +3835,14 @@
             if str(msg.uuid) in existing_msg_uuids:
                 continue
 
-<<<<<<< HEAD
             self.events.append({
-                FlowRun.EVENT_TYPE: server.Events.msg_received.name if msg.direction == INCOMING else server.Events.msg_created.name,
+                FlowRun.EVENT_TYPE: server.Events.msg_received.name
+                if msg.direction == INCOMING
+                else server.Events.msg_created.name,
                 FlowRun.EVENT_CREATED_ON: msg.created_on.isoformat(),
                 FlowRun.EVENT_STEP_UUID: path_step.get(FlowRun.PATH_STEP_UUID),
                 'msg': server.serialize_message(msg)
             })
-=======
-            self.events.append(
-                {
-                    "type": server.Events.msg_received.name
-                    if msg.direction == INCOMING
-                    else server.Events.msg_created.name,
-                    "created_on": msg.created_on.isoformat(),
-                    "step_uuid": path_step.get("uuid"),
-                    "msg": server.serialize_message(msg),
-                }
-            )
->>>>>>> 5319459e
 
             existing_msg_uuids.add(str(msg.uuid))
             needs_update = True
@@ -3893,12 +3868,7 @@
             return []
 
         type_names = [t.name for t in event_types]
-
-<<<<<<< HEAD
         return [e for e in self.events if e[FlowRun.EVENT_TYPE] in type_names]
-=======
-        return [e for e in self.events if e["type"] in type_names]
->>>>>>> 5319459e
 
     def get_msg_events(self):
         """
@@ -5030,7 +5000,6 @@
         for r in recent:
             msg_events_by_step = r.run.get_events_by_step(msg_only=True)
             msg_event = None
-<<<<<<< HEAD
 
             # find the last message event in the run before this step
             before_step = False
@@ -5044,13 +5013,6 @@
                     if msg_events:
                         msg_event = msg_events[-1]
                         break
-=======
-            # find the most recent message event in the run when this visit happened
-            for event in reversed(r.run.get_msg_events()):
-                if iso8601.parse_date(event["created_on"]) <= r.visited_on:
-                    msg_event = event
-                    break
->>>>>>> 5319459e
 
             results.append(
                 {"run": r.run, "text": msg_event["msg"]["text"] if msg_event else "", "visited_on": r.visited_on}
