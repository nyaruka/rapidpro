--- conflicted
+++ resolved
@@ -6,7 +6,7 @@
 from temba.contacts.models import URN, Contact, ContactField, ContactURN
 from temba.flows.models import Flow, FlowException, FlowRevision, FlowRun
 from temba.msgs.models import INCOMING, Broadcast, Label, Msg
-from temba.tests import TembaTest, uses_legacy_engine
+from temba.tests import TembaTest
 
 from ..expressions import flow_context
 from .actions import (
@@ -20,6 +20,7 @@
     SendAction,
     SetChannelAction,
     SetLanguageAction,
+    StartFlowAction,
     TriggerFlowAction,
     VariableContactAction,
 )
@@ -409,46 +410,14 @@
         self.assertEqual("kli", action.lang)
         self.assertEqual("Klingon", action.name)
 
-<<<<<<< HEAD
-    @uses_legacy_engine
     def test_start_flow_action(self):
-        self.flow.name = "Parent"
-        self.flow.save()
-
-        flow_start(self.flow, [], [self.contact])
-
-        sms = Msg.create_incoming(self.channel, "tel:+250788382382", "Blue is my favorite")
-
-        run = FlowRun.objects.get()
-
-        new_flow = Flow.create_single_message(
-            self.org, self.user, {"base": "You chose @parent.color.category"}, base_language="base"
-        )
-        action = StartFlowAction(str(uuid4()), new_flow)
+        flow = self.get_flow("favorites")
+        action = StartFlowAction(str(uuid4()), flow)
 
         action_json = action.as_json()
         action = StartFlowAction.from_json(self.org, action_json)
 
-        self.execute_action(action, run, sms, started_flows=[])
-
-        # our contact should now be in the flow
-        self.assertTrue(FlowRun.objects.filter(flow=new_flow, contact=self.contact))
-        self.assertTrue(Msg.objects.filter(contact=self.contact, direction="O", text="You chose Blue"))
-=======
-        # execute our action and check we are Klingon now, eeektorp shnockahltip.
-        run = FlowRun.create(self.flow, self.contact)
-        self.execute_action(action, run, None)
-        self.assertEqual("kli", Contact.objects.get(pk=self.contact.pk).language)
-
-        # try setting the language to something thats not three characters
-        action_json["lang"] = "base"
-        action_json["name"] = "Default"
-        action = SetLanguageAction.from_json(self.org, action_json)
-        self.execute_action(action, run, None)
-
-        # should clear the contacts language
-        self.assertIsNone(Contact.objects.get(pk=self.contact.pk).language)
->>>>>>> fd0ac623
+        self.assertEqual(flow, action.flow)
 
     def test_group_actions(self):
         group = self.create_group("Flow Group", [])
