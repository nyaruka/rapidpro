import logging
from datetime import datetime, timedelta
from urllib.parse import urlencode

import iso8601
import regex
import requests
from packaging.version import Version
from smartmin.views import (
    SmartCreateView,
    SmartCRUDL,
    SmartDeleteView,
    SmartFormView,
    SmartListView,
    SmartReadView,
    SmartTemplateView,
    SmartUpdateView,
    smart_url,
)

from django import forms
from django.conf import settings
from django.contrib import messages
from django.core.exceptions import ValidationError
from django.db.models import Count, Max, Min, Sum
from django.db.models.functions import Lower
from django.http import HttpResponse, HttpResponseRedirect, JsonResponse
from django.urls import reverse
from django.utils import timezone
from django.utils.encoding import force_text
from django.utils.functional import cached_property
from django.utils.translation import ugettext_lazy as _
from django.views.decorators.csrf import csrf_exempt
from django.views.generic import FormView

from temba import mailroom
from temba.archives.models import Archive
from temba.channels.models import Channel
from temba.contacts.models import FACEBOOK_SCHEME, TEL_SCHEME, WHATSAPP_SCHEME, ContactField, ContactGroup, ContactURN
from temba.contacts.omnibox import omnibox_deserialize
from temba.flows.legacy.expressions import get_function_listing
from temba.flows.models import Flow, FlowRevision, FlowRun, FlowRunCount, FlowSession, FlowStart
from temba.flows.tasks import export_flow_results_task
from temba.ivr.models import IVRCall
from temba.mailroom import FlowValidationException
from temba.orgs.models import Org
from temba.orgs.views import ModalMixin, OrgObjPermsMixin, OrgPermsMixin
from temba.templates.models import Template
from temba.triggers.models import Trigger
from temba.utils import analytics, gettext, json, on_transaction_commit, str_to_bool
from temba.utils.fields import (
    CheckboxWidget,
    ContactSearchWidget,
    InputWidget,
    JSONField,
    OmniboxChoice,
    SelectMultipleWidget,
    SelectWidget,
)
from temba.utils.s3 import public_file_storage
from temba.utils.text import slugify_with
from temba.utils.uuid import uuid4
from temba.utils.views import BulkActionMixin, NonAtomicMixin

from .models import (
    ExportFlowResultsTask,
    FlowInvalidCycleException,
    FlowLabel,
    FlowPathRecentRun,
    FlowStartCount,
    FlowUserConflictException,
    FlowVersionConflictException,
)

logger = logging.getLogger(__name__)


EXPIRES_CHOICES = (
    (5, _("After 5 minutes")),
    (10, _("After 10 minutes")),
    (15, _("After 15 minutes")),
    (30, _("After 30 minutes")),
    (60, _("After 1 hour")),
    (60 * 3, _("After 3 hours")),
    (60 * 6, _("After 6 hours")),
    (60 * 12, _("After 12 hours")),
    (60 * 18, _("After 18 hours")),
    (60 * 24, _("After 1 day")),
    (60 * 24 * 2, _("After 2 days")),
    (60 * 24 * 3, _("After 3 days")),
    (60 * 24 * 7, _("After 1 week")),
    (60 * 24 * 14, _("After 2 weeks")),
    (60 * 24 * 30, _("After 30 days")),
)


class OrgQuerysetMixin:
    def derive_queryset(self, *args, **kwargs):
        queryset = super().derive_queryset(*args, **kwargs)
        if not self.request.user.is_authenticated:  # pragma: needs cover
            return queryset.exclude(pk__gt=0)
        else:
            return queryset.filter(org=self.request.user.get_org())


class BaseFlowForm(forms.ModelForm):
    def clean_keyword_triggers(self):
        org = self.user.get_org()
        value = self.data.getlist("keyword_triggers", [])

        duplicates = []
        wrong_format = []
        cleaned_keywords = []

        for keyword in value:
            keyword = keyword.lower().strip()
            if not keyword:
                continue

            if (
                not regex.match(r"^\w+$", keyword, flags=regex.UNICODE | regex.V0)
                or len(keyword) > Trigger.KEYWORD_MAX_LEN
            ):
                wrong_format.append(keyword)

            # make sure it is unique on this org
            existing = Trigger.objects.filter(org=org, keyword__iexact=keyword, is_archived=False, is_active=True)
            if self.instance:
                existing = existing.exclude(flow=self.instance.pk)

            if existing:
                duplicates.append(keyword)
            else:
                cleaned_keywords.append(keyword)

        if wrong_format:
            raise forms.ValidationError(
                _(
                    '"%(keyword)s" must be a single word, less than %(limit)d characters, containing only letter '
                    "and numbers"
                )
                % dict(keyword=", ".join(wrong_format), limit=Trigger.KEYWORD_MAX_LEN)
            )

        if duplicates:
            if len(duplicates) > 1:
                error_message = _('The keywords "%s" are already used for another flow') % ", ".join(duplicates)
            else:
                error_message = _('The keyword "%s" is already used for another flow') % ", ".join(duplicates)
            raise forms.ValidationError(error_message)

        return ",".join(cleaned_keywords)

    class Meta:
        model = Flow
        fields = "__all__"


class PartialTemplate(SmartTemplateView):  # pragma: no cover
    def pre_process(self, request, *args, **kwargs):
        self.template = kwargs["template"]
        return

    def get_template_names(self):
        return "partials/%s.html" % self.template


class FlowSessionCRUDL(SmartCRUDL):
    actions = ("json",)
    model = FlowSession

    class Json(SmartReadView):
        slug_url_kwarg = "uuid"
        permission = "flows.flowsession_json"

        def get(self, request, *args, **kwargs):
            session = self.get_object()
            output = session.output
            output["_metadata"] = dict(
                session_id=session.id, org=session.org.name, org_id=session.org_id, site=self.request.branding["link"]
            )
            return JsonResponse(output, json_dumps_params=dict(indent=2))


class FlowRunCRUDL(SmartCRUDL):
    actions = ("delete",)
    model = FlowRun

    class Delete(ModalMixin, OrgObjPermsMixin, SmartDeleteView):
        fields = ("pk",)
        success_message = None

        def post(self, request, *args, **kwargs):
            self.get_object().release(FlowRun.DELETE_FOR_USER)
            return HttpResponse()


class FlowCRUDL(SmartCRUDL):
    actions = (
        "list",
        "archived",
        "copy",
        "create",
        "delete",
        "update",
        "simulate",
        "change_language",
        "export_translation",
        "download_translation",
        "import_translation",
        "export_results",
        "upload_action_recording",
        "editor",
        "editor_next",
        "results",
        "run_table",
        "category_counts",
        "json",
        "broadcast",
        "activity",
        "activity_chart",
        "filter",
        "campaign",
        "completion",
        "revisions",
        "recent_messages",
        "assets",
        "upload_media_action",
    )

    model = Flow

    class AllowOnlyActiveFlowMixin(object):
        def get_queryset(self):
            initial_queryset = super().get_queryset()
            return initial_queryset.filter(is_active=True)

    class RecentMessages(OrgObjPermsMixin, SmartReadView):

        slug_url_kwarg = "uuid"

        def get(self, request, *args, **kwargs):
            exit_uuids = request.GET.get("exits", "").split(",")
            to_uuid = request.GET.get("to")

            recent_messages = []

            if exit_uuids and to_uuid:
                for recent_run in FlowPathRecentRun.get_recent(exit_uuids, to_uuid):
                    recent_messages.append(
                        {"sent": json.encode_datetime(recent_run["visited_on"]), "text": recent_run["text"]}
                    )

            return JsonResponse(recent_messages, safe=False)

    class Revisions(AllowOnlyActiveFlowMixin, OrgObjPermsMixin, SmartReadView):

        slug_url_kwarg = "uuid"

        @classmethod
        def derive_url_pattern(cls, path, action):
            return r"^%s/%s/(?P<uuid>[0-9a-f-]+)/((?P<revision_id>\d+)/)?$" % (path, action)

        def get(self, request, *args, **kwargs):
            flow = self.get_object()

            flow_version = request.GET.get("version", Flow.CURRENT_SPEC_VERSION)
            revision_id = self.kwargs["revision_id"]

            # we are looking for a specific revision, fetch it and migrate it forward
            if revision_id:
                revision = FlowRevision.objects.get(flow=flow, pk=revision_id)
                definition = revision.get_definition_json(to_version=flow_version)

                # TODO: this is only needed to support the legacy editor
                if Version(flow_version) < Version(Flow.INITIAL_GOFLOW_VERSION):
                    return JsonResponse(definition)

                # get our metadata
                flow_info = mailroom.get_client().flow_inspect(flow.org_id, definition)
                return JsonResponse(dict(definition=definition, metadata=Flow.get_metadata(flow_info)))

            # get a list of all revisions, these should be reasonably pruned already
            revisions = []
            requested_version = Version(flow_version)
            release = requested_version.release

            # if a patch version wasn't given, we want to include all patches
            # for example, 13.2 should include anything up to but not including 13.3.0
            # up to the next minor version
            include_patches = len(release) == 2
            up_to_version = Version(".".join([str(release[0]), str((release[1]) + 1), "0"]))

            for revision in flow.revisions.all().order_by("-revision"):

                revision_version = Version(revision.spec_version)

                # any version up to the requested version is allowed
                if revision_version <= requested_version or (include_patches and revision_version < up_to_version):

                    # our goflow revisions are already validated
                    if revision_version >= Version(Flow.INITIAL_GOFLOW_VERSION):
                        revisions.append(revision.as_json())
                        continue

                    # legacy revisions should be validated first as a failsafe
                    try:
                        legacy_flow_def = revision.get_definition_json(to_version=Flow.FINAL_LEGACY_VERSION)
                        FlowRevision.validate_legacy_definition(legacy_flow_def)
                        revisions.append(revision.as_json())

                    except ValueError:
                        # "expected" error in the def, silently cull it
                        pass

                    except Exception as e:
                        # something else, we still cull, but report it to sentry
                        logger.error(
                            f"Error validating flow revision ({flow.uuid} [{revision.id}]): {str(e)}", exc_info=True
                        )
                        pass

            return JsonResponse({"results": revisions}, safe=False)

        def post(self, request, *args, **kwargs):
            if not self.has_org_perm("flows.flow_update"):
                return JsonResponse(
                    {"status": "failure", "description": _("You don't have permission to edit this flow")}, status=403
                )

            # try to parse our body
            definition = json.loads(force_text(request.body))
            try:
                flow = self.get_object(self.get_queryset())
                revision = flow.save_revision(self.request.user, definition)
                return JsonResponse(
                    {
                        "status": "success",
                        "saved_on": json.encode_datetime(flow.saved_on, micros=True),
                        "revision": revision.as_json(),
                        "metadata": flow.metadata,
                    }
                )

            except FlowValidationException as e:
                error = _("Your flow failed validation. Please refresh your browser.")
                detail = str(e)
            except FlowVersionConflictException:
                error = _(
                    "Your flow has been upgraded to the latest version. "
                    "In order to continue editing, please refresh your browser."
                )
                detail = None
            except FlowUserConflictException as e:
                error = (
                    _(
                        "%s is currently editing this Flow. "
                        "Your changes will not be saved until you refresh your browser."
                    )
                    % e.other_user
                )
                detail = None
            except Exception as e:  # pragma: no cover
                import traceback

                traceback.print_stack(e)
                error = _("Your flow could not be saved. Please refresh your browser.")
                detail = None

            return JsonResponse({"status": "failure", "description": error, "detail": detail}, status=400)

    class Create(ModalMixin, OrgPermsMixin, SmartCreateView):
        class FlowCreateForm(BaseFlowForm):
            keyword_triggers = forms.CharField(
                required=False,
                label=_("Global keyword triggers"),
                help_text=_("When a user sends any of these keywords they will begin this flow"),
                widget=SelectWidget(
                    attrs={
                        "widget_only": False,
                        "multi": True,
                        "searchable": True,
                        "tags": True,
                        "space_select": True,
                        "placeholder": _("Select keywords to tirgger this flow"),
                    }
                ),
            )

            flow_type = forms.ChoiceField(
                label=_("Type"),
                help_text=_("Choose the method for your flow"),
                choices=(
                    (Flow.TYPE_MESSAGE, "Messaging"),
                    (Flow.TYPE_VOICE, "Phone Call"),
                    (Flow.TYPE_SURVEY, "Surveyor"),
                ),
                widget=SelectWidget(attrs={"widget_only": False}),
            )

            def __init__(self, user, branding, *args, **kwargs):
                super().__init__(*args, **kwargs)
                self.user = user

                org_languages = self.user.get_org().languages.all().order_by("orgs", "name")
                language_choices = ((lang.iso_code, lang.name) for lang in org_languages)

                flow_types = branding.get("flow_types", [Flow.TYPE_MESSAGE, Flow.TYPE_VOICE, Flow.TYPE_SURVEY])

                # prune our choices by brand config
                choices = []
                for flow_choice in self.fields["flow_type"].choices:
                    if flow_choice[0] in flow_types:
                        choices.append(flow_choice)
                self.fields["flow_type"].choices = choices

                self.fields["base_language"] = forms.ChoiceField(
                    label=_("Language"),
                    initial=self.user.get_org().primary_language,
                    choices=language_choices,
                    widget=SelectWidget(attrs={"widget_only": False}),
                )

            class Meta:
                model = Flow
                fields = ("name", "keyword_triggers", "flow_type", "base_language")
                widgets = {"name": InputWidget()}

        form_class = FlowCreateForm
        success_url = "uuid@flows.flow_editor"
        success_message = ""
        field_config = dict(name=dict(help=_("Choose a name to describe this flow, e.g. Demographic Survey")))

        def derive_exclude(self):
            user = self.request.user
            org = user.get_org()
            exclude = []

            if not org.primary_language:
                exclude.append("base_language")

            return exclude

        def get_form_kwargs(self):
            kwargs = super().get_form_kwargs()
            kwargs["user"] = self.request.user
            kwargs["branding"] = self.request.branding
            return kwargs

        def get_context_data(self, **kwargs):
            context = super().get_context_data(**kwargs)
            context["has_flows"] = Flow.objects.filter(org=self.request.user.get_org(), is_active=True).count() > 0
            return context

        def save(self, obj):
            analytics.track(self.request.user.username, "temba.flow_created", dict(name=obj.name))
            org = self.request.user.get_org()

            # if we don't have a language, use base
            if not obj.base_language:  # pragma: needs cover
                obj.base_language = "base"

            # default expiration is a week
            expires_after_minutes = 60 * 24 * 7
            if obj.flow_type == Flow.TYPE_VOICE:
                # ivr expires after 5 minutes of inactivity
                expires_after_minutes = 5

            self.object = Flow.create(
                org,
                self.request.user,
                obj.name,
                flow_type=obj.flow_type,
                expires_after_minutes=expires_after_minutes,
                base_language=obj.base_language,
                create_revision=True,
            )

        def post_save(self, obj):
            user = self.request.user
            org = user.get_org()

            # create triggers for this flow only if there are keywords and we aren't a survey
            if self.form.cleaned_data.get("flow_type") != Flow.TYPE_SURVEY:
                if len(self.form.cleaned_data["keyword_triggers"]) > 0:
                    for keyword in self.form.cleaned_data["keyword_triggers"].split(","):
                        Trigger.objects.create(org=org, keyword=keyword, flow=obj, created_by=user, modified_by=user)

            return obj

    class Delete(AllowOnlyActiveFlowMixin, ModalMixin, OrgObjPermsMixin, SmartDeleteView):
        fields = ("id",)
        cancel_url = "uuid@flows.flow_editor"
        success_message = ""
        submit_button_name = _("Delete")

        def get_success_url(self):
            return reverse("flows.flow_list")

        def post(self, request, *args, **kwargs):
            flow = self.get_object()
            self.object = flow

            flows = Flow.objects.filter(org=flow.org, flow_dependencies__in=[flow])
            if flows.count():
                return HttpResponseRedirect(smart_url(self.cancel_url, flow))

            # do the actual deletion
            flow.release()

            # we can't just redirect so as to make our modal do the right thing
            response = self.render_to_response(
                self.get_context_data(
                    success_url=self.get_success_url(), success_script=getattr(self, "success_script", None)
                )
            )
            response["Temba-Success"] = self.get_success_url()

            return response

    class Copy(OrgObjPermsMixin, SmartUpdateView):
        fields = []
        success_message = ""

        def form_valid(self, form):
            # copy our current object
            copy = Flow.copy(self.object, self.request.user)

            # redirect to the newly created flow
            return HttpResponseRedirect(reverse("flows.flow_editor", args=[copy.uuid]))

    class Update(AllowOnlyActiveFlowMixin, ModalMixin, OrgObjPermsMixin, SmartUpdateView):
        class BaseUpdateFlowFormMixin:
            def __init__(self, *args, **kwargs):
                super().__init__(*args, **kwargs)

                # if we don't have a base language let them pick one (this is immutable)
                if not self.instance.base_language:
                    choices = [("base", "No Preference")]
                    choices += [
                        (lang.iso_code, lang.name)
                        for lang in self.instance.org.languages.all().order_by("orgs", "name")
                    ]
                    self.fields["base_language"] = forms.ChoiceField(label=_("Language"), choices=choices)

            class Meta:
                widgets = {"name": InputWidget(), "ignore_triggers": CheckboxWidget()}

        class SurveyFlowUpdateForm(BaseUpdateFlowFormMixin, BaseFlowForm):
            expires_after_minutes = forms.ChoiceField(
                label=_("Expire inactive contacts"),
                help_text=_("When inactive contacts should be removed from the flow"),
                initial=str(60 * 24 * 7),
                choices=EXPIRES_CHOICES,
                widget=SelectWidget(attrs={"widget_only": False}),
            )
            contact_creation = forms.ChoiceField(
                label=_("Create a contact "),
                help_text=_("Whether surveyor logins should be used as the contact for each run"),
                choices=((Flow.CONTACT_PER_RUN, _("For each run")), (Flow.CONTACT_PER_LOGIN, _("For each login"))),
                widget=SelectWidget(attrs={"widget_only": False}),
            )

            def __init__(self, user, *args, **kwargs):
                super().__init__(*args, **kwargs)
                self.user = user

                metadata = self.instance.metadata

                contact_creation = self.fields["contact_creation"]
                contact_creation.initial = metadata.get(Flow.CONTACT_CREATION, Flow.CONTACT_PER_RUN)

            class Meta:
                model = Flow
                fields = ("name", "contact_creation", "expires_after_minutes")
                widgets = {"name": InputWidget()}

        class IVRFlowUpdateForm(BaseUpdateFlowFormMixin, BaseFlowForm):
            ivr_retry = forms.ChoiceField(
                label=_("Retry call if unable to connect"),
                help_text=_("Retries call three times for the chosen interval"),
                initial=60,
                choices=IVRCall.IVR_RETRY_CHOICES,
                widget=SelectWidget(attrs={"widget_only": False}),
            )
            expires_after_minutes = forms.ChoiceField(
                label=_("Expire inactive contacts"),
                help_text=_("When inactive contacts should be removed from the flow"),
                initial=5,
                choices=IVRCall.IVR_EXPIRES_CHOICES,
                widget=SelectWidget(attrs={"widget_only": False}),
            )
            keyword_triggers = forms.CharField(
                required=False,
                label=_("Global keyword triggers"),
                help_text=_("When a user sends any of these keywords they will begin this flow"),
                widget=SelectWidget(
                    attrs={"widget_only": False, "multi": True, "searchable": True, "tags": True, "space_select": True}
                ),
            )

            def __init__(self, user, *args, **kwargs):
                super().__init__(*args, **kwargs)
                self.user = user

                metadata = self.instance.metadata

                # IVR retries
                ivr_retry = self.fields["ivr_retry"]
                ivr_retry.initial = metadata.get("ivr_retry", self.fields["ivr_retry"].initial)

                flow_triggers = Trigger.objects.filter(
                    org=self.instance.org,
                    flow=self.instance,
                    is_archived=False,
                    groups=None,
                    trigger_type=Trigger.TYPE_KEYWORD,
                ).order_by("created_on")

                keyword_triggers = self.fields["keyword_triggers"]
                keyword_triggers.initial = ",".join(t.keyword for t in flow_triggers)

            class Meta:
                model = Flow
                fields = ("name", "keyword_triggers", "expires_after_minutes", "ignore_triggers", "ivr_retry")
                widgets = {"name": InputWidget(), "ignore_triggers": CheckboxWidget()}

        class FlowUpdateForm(BaseUpdateFlowFormMixin, BaseFlowForm):
            keyword_triggers = forms.CharField(
                required=False,
                label=_("Global keyword triggers"),
                help_text=_("When a user sends any of these keywords they will begin this flow"),
                widget=SelectWidget(
                    attrs={"widget_only": False, "multi": True, "searchable": True, "tags": True, "space_select": True}
                ),
            )

            expires_after_minutes = forms.ChoiceField(
                label=_("Expire inactive contacts"),
                help_text=_("When inactive contacts should be removed from the flow"),
                initial=str(60 * 24 * 7),
                choices=EXPIRES_CHOICES,
                widget=SelectWidget(attrs={"widget_only": False}),
            )

            def __init__(self, user, *args, **kwargs):
                super().__init__(*args, **kwargs)
                self.user = user

                flow_triggers = Trigger.objects.filter(
                    org=self.instance.org,
                    flow=self.instance,
                    is_archived=False,
                    groups=None,
                    trigger_type=Trigger.TYPE_KEYWORD,
                ).order_by("created_on")

                keyword_triggers = self.fields["keyword_triggers"]
                keyword_triggers.initial = list([t.keyword for t in flow_triggers])

            class Meta:
                model = Flow
                fields = ("name", "keyword_triggers", "expires_after_minutes", "ignore_triggers")
                widgets = {"name": InputWidget(), "ignore_triggers": CheckboxWidget()}

        success_message = ""
        success_url = "uuid@flows.flow_editor"

        def get_form_class(self):
            flow_type = self.object.flow_type

            if flow_type == Flow.TYPE_VOICE:
                return self.IVRFlowUpdateForm
            elif flow_type == Flow.TYPE_SURVEY:
                return self.SurveyFlowUpdateForm
            else:
                return self.FlowUpdateForm

        def get_form_kwargs(self):
            kwargs = super().get_form_kwargs()
            kwargs["user"] = self.request.user
            return kwargs

        def pre_save(self, obj):
            obj = super().pre_save(obj)
            metadata = obj.metadata

            if Flow.CONTACT_CREATION in self.form.cleaned_data:
                metadata[Flow.CONTACT_CREATION] = self.form.cleaned_data[Flow.CONTACT_CREATION]

            if "ivr_retry" in self.form.cleaned_data:
                metadata[Flow.METADATA_IVR_RETRY] = int(self.form.cleaned_data["ivr_retry"])

            obj.metadata = metadata
            return obj

        def post_save(self, obj):
            keywords = set()
            user = self.request.user
            org = user.get_org()

            if "keyword_triggers" in self.form.cleaned_data:

                existing_keywords = set(
                    t.keyword
                    for t in obj.triggers.filter(
                        org=org, flow=obj, trigger_type=Trigger.TYPE_KEYWORD, is_archived=False, groups=None
                    )
                )

                if len(self.form.cleaned_data["keyword_triggers"]) > 0:
                    keywords = set(self.form.cleaned_data["keyword_triggers"].split(","))

                removed_keywords = existing_keywords.difference(keywords)
                for keyword in removed_keywords:
                    obj.triggers.filter(org=org, flow=obj, keyword=keyword, groups=None, is_archived=False).update(
                        is_archived=True
                    )

                added_keywords = keywords.difference(existing_keywords)
                archived_keywords = [
                    t.keyword
                    for t in obj.triggers.filter(
                        org=org, flow=obj, trigger_type=Trigger.TYPE_KEYWORD, is_archived=True, groups=None
                    )
                ]

                # set difference does not have a deterministic order, we need to sort the keywords
                for keyword in sorted(added_keywords):
                    # first check if the added keyword is not amongst archived
                    if keyword in archived_keywords:  # pragma: needs cover
                        obj.triggers.filter(org=org, flow=obj, keyword=keyword, groups=None).update(is_archived=False)
                    else:
                        Trigger.objects.create(
                            org=org,
                            keyword=keyword,
                            trigger_type=Trigger.TYPE_KEYWORD,
                            flow=obj,
                            created_by=user,
                            modified_by=user,
                        )

            # run async task to update all runs
            from .tasks import update_run_expirations_task

            on_transaction_commit(lambda: update_run_expirations_task.delay(obj.pk))

            return obj

    class UploadActionRecording(OrgObjPermsMixin, SmartUpdateView):
        def post(self, request, *args, **kwargs):  # pragma: needs cover
            path = self.save_recording_upload(
                self.request.FILES["file"], self.request.POST.get("actionset"), self.request.POST.get("action")
            )
            return JsonResponse(dict(path=path))

        def save_recording_upload(self, file, actionset_id, action_uuid):  # pragma: needs cover
            flow = self.get_object()
            return public_file_storage.save(
                "recordings/%d/%d/steps/%s.wav" % (flow.org.pk, flow.id, action_uuid), file
            )

    class UploadMediaAction(OrgObjPermsMixin, SmartUpdateView):
        slug_url_kwarg = "uuid"

        def post(self, request, *args, **kwargs):
            return JsonResponse(self.save_media_upload(self.request.FILES["file"]))

        def save_media_upload(self, file):
            flow = self.get_object()
            name_uuid = str(uuid4())
            extension = file.name.split(".")[-1]

            # browsers might send m4a files but correct MIME type is audio/mp4
            if extension == "m4a":
                file.content_type = "audio/mp4"

            url = public_file_storage.save(
                "attachments/%d/%d/steps/%s.%s" % (flow.org.pk, flow.id, name_uuid, extension), file
            )
            return {"type": file.content_type, "url": f"{settings.STORAGE_URL}/{url}"}

    class BaseList(OrgQuerysetMixin, OrgPermsMixin, BulkActionMixin, SmartListView):
        title = _("Flows")
        refresh = 10000
        fields = ("name", "modified_on")
        default_template = "flows/flow_list.html"
        default_order = ("-saved_on",)
        search_fields = ("name__icontains",)

        def get_context_data(self, **kwargs):
            context = super().get_context_data(**kwargs)
            context["org_has_flows"] = Flow.objects.filter(org=self.request.user.get_org(), is_active=True).count()
            context["folders"] = self.get_folders()
            context["labels"] = self.get_flow_labels()
            context["campaigns"] = self.get_campaigns()
            context["request_url"] = self.request.path

            # decorate flow objects with their run activity stats
            for flow in context["object_list"]:
                flow.run_stats = flow.get_run_stats()

            return context

        def derive_queryset(self, *args, **kwargs):
            qs = super().derive_queryset(*args, **kwargs)
            return qs.exclude(is_system=True).exclude(is_active=False)

        def get_campaigns(self):
            from temba.campaigns.models import CampaignEvent

            org = self.request.user.get_org()
            events = CampaignEvent.objects.filter(
                campaign__org=org,
                is_active=True,
                campaign__is_active=True,
                flow__is_archived=False,
                flow__is_active=True,
                flow__is_system=False,
            )
            return (
                events.values("campaign__name", "campaign__id").annotate(count=Count("id")).order_by("campaign__name")
            )

        def apply_bulk_action(self, user, action, objects, label):
            super().apply_bulk_action(user, action, objects, label)

            if action == "archive":
                ignored = objects.filter(is_archived=False)
                if ignored:
                    flow_names = ", ".join([f.name for f in ignored])
                    raise forms.ValidationError(
                        _("The following flows are still used by campaigns so could not be archived: %(flows)s"),
                        params={"flows": flow_names},
                    )

        def get_bulk_action_labels(self):
            return self.get_user().get_org().flow_labels.all()

        def get_flow_labels(self):
            labels = []
            for label in FlowLabel.objects.filter(org=self.request.user.get_org(), parent=None):
                labels.append(
                    dict(pk=label.pk, label=label.name, count=label.get_flows_count(), children=label.children.all())
                )
            return labels

        def get_folders(self):
            org = self.request.user.get_org()

            return [
                dict(
                    label="Active",
                    url=reverse("flows.flow_list"),
                    count=Flow.objects.exclude(is_system=True)
                    .filter(is_active=True, is_archived=False, org=org)
                    .count(),
                ),
                dict(
                    label="Archived",
                    url=reverse("flows.flow_archived"),
                    count=Flow.objects.exclude(is_system=True)
                    .filter(is_active=True, is_archived=True, org=org)
                    .count(),
                ),
            ]

    class Archived(BaseList):
        bulk_actions = ("restore",)
        default_order = ("-created_on",)

        def derive_queryset(self, *args, **kwargs):
            return super().derive_queryset(*args, **kwargs).filter(is_active=True, is_archived=True)

    class List(BaseList):
        title = _("Flows")
        bulk_actions = ("archive", "label")

        def derive_queryset(self, *args, **kwargs):
            queryset = super().derive_queryset(*args, **kwargs)
            queryset = queryset.filter(is_active=True, is_archived=False)
            types = self.request.GET.getlist("flow_type")
            if types:
                queryset = queryset.filter(flow_type__in=types)

            exclude_flow_uuid = self.request.GET.get("exclude_flow_uuid")
            if exclude_flow_uuid:
                queryset = queryset.exclude(uuid=exclude_flow_uuid)

            return queryset

    class Campaign(BaseList, OrgObjPermsMixin):
        bulk_actions = ("label",)
        campaign = None

        @classmethod
        def derive_url_pattern(cls, path, action):
            return r"^%s/%s/(?P<campaign_id>\d+)/$" % (path, action)

        def derive_title(self, *args, **kwargs):
            return self.get_campaign().name

        def get_object_org(self):
            from temba.campaigns.models import Campaign

            return Campaign.objects.get(pk=self.kwargs["campaign_id"]).org

        def get_campaign(self):
            if not self.campaign:
                from temba.campaigns.models import Campaign

                campaign_id = self.kwargs["campaign_id"]
                self.campaign = Campaign.objects.filter(id=campaign_id, org=self.request.user.get_org()).first()
            return self.campaign

        def get_queryset(self, **kwargs):
            from temba.campaigns.models import CampaignEvent

            flow_ids = CampaignEvent.objects.filter(
                campaign=self.get_campaign(), flow__is_archived=False, flow__is_system=False
            ).values("flow__id")

            flows = Flow.objects.filter(id__in=flow_ids, org=self.request.user.get_org()).order_by("-modified_on")
            return flows

        def get_context_data(self, *args, **kwargs):
            context = super().get_context_data(*args, **kwargs)
            context["current_campaign"] = self.get_campaign()
            return context

    class Filter(BaseList, OrgObjPermsMixin):
        add_button = True
<<<<<<< HEAD
        actions = ("label",)
=======
        bulk_actions = ("unlabel", "label")
>>>>>>> 1fdf9691

        def get_gear_links(self):
            links = []

            if self.has_org_perm("flows.flow_update"):
                links.append(dict(title=_("Edit"), href="#", js_class="label-update-btn"))

            if self.has_org_perm("flows.flow_delete"):
                links.append(dict(title=_("Remove"), href="#", js_class="remove-label"))

            return links

        def get_context_data(self, *args, **kwargs):
            context = super().get_context_data(*args, **kwargs)
            context["current_label"] = self.derive_label()
            return context

        @classmethod
        def derive_url_pattern(cls, path, action):
            return r"^%s/%s/(?P<label_id>\d+)/$" % (path, action)

        def derive_title(self, *args, **kwargs):
            return self.derive_label().name

        def get_object_org(self):
            return FlowLabel.objects.get(pk=self.kwargs["label_id"]).org

        def derive_label(self):
            return FlowLabel.objects.get(pk=self.kwargs["label_id"], org=self.request.user.get_org())

        def get_label_filter(self):
            label = FlowLabel.objects.get(pk=self.kwargs["label_id"])
            children = label.children.all()
            if children:  # pragma: needs cover
                return [l for l in FlowLabel.objects.filter(parent=label)] + [label]
            else:
                return [label]

        def get_queryset(self, **kwargs):
            qs = super().get_queryset(**kwargs)
            qs = qs.filter(org=self.request.user.get_org()).order_by("-created_on")
            qs = qs.filter(labels__in=self.get_label_filter(), is_archived=False).distinct()

            return qs

    class Completion(OrgPermsMixin, SmartListView):
        def render_to_response(self, context, **response_kwargs):

            org = self.request.user.get_org()

            contact_variables = [
                dict(name="contact", display=str(_("Contact Name"))),
                dict(name="contact.created_on", display=str(_("Contact Creation Date"))),
                dict(name="contact.first_name", display=str(_("Contact First Name"))),
                dict(name="contact.groups", display=str(_("Contact Groups"))),
                dict(name="contact.language", display=str(_("Contact Language"))),
                dict(name="contact.mailto", display=str(_("Contact Email Address"))),
                dict(name="contact.name", display=str(_("Contact Name"))),
                dict(name="contact.tel", display=str(_("Contact Phone"))),
                dict(name="contact.tel_e164", display=str(_("Contact Phone - E164"))),
                dict(name="contact.uuid", display=str(_("Contact UUID"))),
                dict(name="new_contact", display=str(_("New Contact"))),
            ]

            contact_variables += [
                dict(name="contact.%s" % scheme, display=str(_("Contact %s" % label)))
                for scheme, label in ContactURN.SCHEME_CHOICES
                if scheme != TEL_SCHEME and scheme in org.get_schemes(Channel.ROLE_SEND)
            ]

            contact_variables += [
                dict(name="contact.%s" % field.key, display=field.label)
                for field in ContactField.user_fields.active_for_org(org=org)
            ]

            date_variables = [
                dict(name="date", display=str(_("Current Date and Time"))),
                dict(name="date.now", display=str(_("Current Date and Time"))),
                dict(name="date.today", display=str(_("Current Date"))),
                dict(name="date.tomorrow", display=str(_("Tomorrow's Date"))),
                dict(name="date.yesterday", display=str(_("Yesterday's Date"))),
            ]

            flow_variables = [
                dict(name="channel", display=str(_("Sent to"))),
                dict(name="channel.name", display=str(_("Sent to"))),
                dict(name="channel.tel", display=str(_("Sent to"))),
                dict(name="channel.tel_e164", display=str(_("Sent to"))),
                dict(name="step", display=str(_("Sent to"))),
                dict(name="step.urn", display=str(_("Sent to"))),
                dict(name="step.urn.display", display=str(_("Sent to URN display"))),
                dict(name="step.urn.path", display=str(_("Sent to URN path"))),
                dict(name="step.urn.scheme", display=str(_("Sent to URN type"))),
                dict(name="step.urn.urn", display=str(_("Sent to URN"))),
                dict(name="step.value", display=str(_("Sent to"))),
            ]

            parent_variables = [dict(name="parent.%s" % v["name"], display=v["display"]) for v in contact_variables]
            parent_variables += [dict(name="parent.%s" % v["name"], display=v["display"]) for v in flow_variables]

            child_variables = [dict(name="child.%s" % v["name"], display=v["display"]) for v in contact_variables]
            child_variables += [dict(name="child.%s" % v["name"], display=v["display"]) for v in flow_variables]

            flow_variables.append(dict(name="flow", display=str(_("All flow variables"))))

            flow_uuid = self.request.GET.get("flow", None)
            if flow_uuid:
                flow = Flow.objects.get(org=org, uuid=flow_uuid)
                for result in flow.metadata["results"]:
                    key, label = result["key"], result["name"]
                    flow_variables.append(dict(name="flow.%s" % key, display=label))
                    flow_variables.append(dict(name="flow.%s.category" % key, display="%s Category" % label))
                    flow_variables.append(dict(name="flow.%s.text" % key, display="%s Text" % label))
                    flow_variables.append(dict(name="flow.%s.time" % key, display="%s Time" % label))

            function_completions = get_function_listing()
            messages_completions = contact_variables + date_variables + flow_variables
            messages_completions += parent_variables + child_variables
            return JsonResponse(
                dict(message_completions=messages_completions, function_completions=function_completions)
            )

    class Editor(AllowOnlyActiveFlowMixin, OrgObjPermsMixin, SmartReadView):
        slug_url_kwarg = "uuid"

        def get(self, request, *args, **kwargs):
            flow = self.get_object()

            # redirect to new editor if this is a migrated flow
            if Version(flow.version_number) >= Version(Flow.INITIAL_GOFLOW_VERSION):
                return HttpResponseRedirect(reverse("flows.flow_editor_next", args=[self.get_object().uuid]))

            return super().get(request, *args, **kwargs)

        def derive_title(self):
            return self.object.name

        def get_template_names(self):
            return "flows/flow_editor.haml"

        def get_context_data(self, *args, **kwargs):
            context = super().get_context_data(*args, **kwargs)

            flow = self.object
            org = self.request.user.get_org()

            context["flow_version"] = Flow.FINAL_LEGACY_VERSION
            flow.ensure_current_version()

            if org:
                languages = org.languages.all().order_by("orgs")
                for lang in languages:
                    if flow.base_language == lang.iso_code:
                        context["base_language"] = lang

                context["languages"] = languages

            if flow.is_archived:
                context["mutable"] = False
                context["can_start"] = False
            else:
                context["mutable"] = self.has_org_perm("flows.flow_update") and not self.request.user.is_superuser
                context["can_start"] = flow.flow_type != Flow.TYPE_VOICE or flow.org.supports_ivr()

            static_url = f"http://{org.get_brand_domain()}{settings.STATIC_URL}" if org else settings.STATIC_URL

            context["media_url"] = f"{settings.STORAGE_URL}/"
            context["static_url"] = static_url
            context["is_starting"] = flow.is_starting()
            context["has_airtime_service"] = bool(flow.org.is_connected_to_dtone())
            context["has_mailroom"] = bool(settings.MAILROOM_URL)
            return context

        def get_gear_links(self):
            links = []
            flow = self.object

            if (
                flow.flow_type != Flow.TYPE_SURVEY
                and self.has_org_perm("flows.flow_broadcast")
                and not flow.is_archived
            ):
                links.append(
                    dict(
                        id="start-flow",
                        title=_("Start Flow"),
                        style="button-primary",
                        href=f"{reverse('flows.flow_broadcast', args=[self.object.pk])}",
                        modax=_("Start Flow"),
                    )
                )

            if self.has_org_perm("flows.flow_results"):
                links.append(
                    dict(title=_("Results"), style="btn-primary", href=reverse("flows.flow_results", args=[flow.uuid]))
                )
            if len(links) > 1:
                links.append(dict(divider=True))

            if self.has_org_perm("flows.flow_update") and not flow.is_archived:
                links.append(dict(title=_("Edit"), js_class="update-rulesflow", href="#"))

            if self.has_org_perm("flows.flow_copy"):
                links.append(dict(title=_("Copy"), posterize=True, href=reverse("flows.flow_copy", args=[flow.id])))

            if self.has_org_perm("orgs.org_export"):
                links.append(dict(title=_("Export"), href="%s?flow=%s" % (reverse("orgs.org_export"), flow.id)))

            if self.has_org_perm("flows.flow_revisions"):
                links.append(dict(divider=True)),
                links.append(dict(title=_("Revision History"), ngClick="showRevisionHistory()", href="#"))

            if self.has_org_perm("flows.flow_delete"):
                links.append(dict(title=_("Delete"), js_class="delete-flow", href="#"))

            links.append(dict(divider=True))
            links.append(dict(title=_("New Editor"), js_class="migrate-flow", href="#"))

            user = self.get_user()
            if user.is_superuser or user.is_staff:
                if len(links) > 1:
                    links.append(dict(divider=True))
                links.append(
                    dict(
                        title=_("Service"),
                        posterize=True,
                        href=f'{reverse("orgs.org_service")}?organization={flow.org_id}&redirect_url={reverse("flows.flow_editor", args=[flow.uuid])}',
                    )
                )

            return links

    class EditorNext(OrgObjPermsMixin, SmartReadView):
        slug_url_kwarg = "uuid"

        def derive_title(self):
            return self.object.name

        def get_template_names(self):
            return "flows/flow_editor_next.haml"

        def get_context_data(self, *args, **kwargs):
            context = super().get_context_data(*args, **kwargs)

            dev_mode = getattr(settings, "EDITOR_DEV_MODE", False)
            getattr(settings, "EDITOR_DEV_MODE", False)
            prefix = "/dev" if dev_mode else settings.STATIC_URL

            # get our list of assets to incude
            scripts = []
            styles = []

            if dev_mode:  # pragma: no cover
                response = requests.get("http://localhost:3000/asset-manifest.json")
                data = response.json()
            else:
                with open("node_modules/@nyaruka/flow-editor/build/asset-manifest.json") as json_file:
                    data = json.load(json_file)

            for key, filename in data.get("files").items():

                # tack on our prefix for dev mode
                filename = prefix + filename

                # ignore precache manifest
                if key.startswith("precache-manifest") or key.startswith("service-worker"):
                    continue

                # css files
                if key.endswith(".css") and filename.endswith(".css"):
                    styles.append(filename)

                # javascript
                if key.endswith(".js") and filename.endswith(".js"):
                    scripts.append(filename)

            flow = self.object

            context["scripts"] = scripts
            context["styles"] = styles
            context["migrate"] = "migrate" in self.request.GET

            if flow.is_archived:
                context["mutable"] = False
                context["can_start"] = False
                context["can_simulate"] = False
            else:
                context["mutable"] = self.has_org_perm("flows.flow_update") and not self.request.user.is_superuser
                context["can_start"] = flow.flow_type != Flow.TYPE_VOICE or flow.org.supports_ivr()
                context["can_simulate"] = True

            context["dev_mode"] = dev_mode
            context["is_starting"] = flow.is_starting()

            feature_filters = []

            facebook_channel = flow.org.get_channel_for_role(Channel.ROLE_SEND, scheme=FACEBOOK_SCHEME)
            if facebook_channel is not None:
                feature_filters.append("facebook")

            whatsapp_channel = flow.org.get_channel_for_role(Channel.ROLE_SEND, scheme=WHATSAPP_SCHEME)
            if whatsapp_channel is not None:
                feature_filters.append("whatsapp")

            if flow.org.is_connected_to_dtone():
                feature_filters.append("airtime")

            if flow.org.classifiers.filter(is_active=True).exists():
                feature_filters.append("classifier")

            if flow.org.ticketers.filter(is_active=True).exists():
                feature_filters.append("ticketer")

            if flow.org.get_resthooks():
                feature_filters.append("resthook")

            context["feature_filters"] = json.dumps(feature_filters)

            return context

        def get_gear_links(self):
            links = []
            flow = self.object
            if (
                flow.flow_type != Flow.TYPE_SURVEY
                and self.has_org_perm("flows.flow_broadcast")
                and not flow.is_archived
            ):
                links.append(
                    dict(
                        id="start-flow",
                        title=_("Start Flow"),
                        style="button-primary",
                        href=f"{reverse('flows.flow_broadcast', args=[self.object.pk])}",
                        modax=_("Start Flow"),
                    )
                )

            if self.has_org_perm("flows.flow_results"):
                links.append(
                    dict(
                        title=_("Results"),
                        style="button-primary",
                        href=reverse("flows.flow_results", args=[flow.uuid]),
                    )
                )
            if len(links) > 1:
                links.append(dict(divider=True))

            if self.has_org_perm("flows.flow_update") and not flow.is_archived:
                links.append(
                    dict(
                        id="edit-flow",
                        title=_("Edit"),
                        href=f"{reverse('flows.flow_update', args=[self.object.pk])}",
                        modax=_("Edit Flow"),
                    )
                )

            if self.has_org_perm("flows.flow_copy"):
                links.append(dict(title=_("Copy"), posterize=True, href=reverse("flows.flow_copy", args=[flow.id])))

            if self.has_org_perm("flows.flow_delete"):

                links.append(
                    dict(
                        id="delete-flow",
                        title=_("Delete"),
                        href=f"{reverse('flows.flow_delete', args=[self.object.pk])}",
                        modax=_("Delete Flow"),
                    )
                )

                # links.append(dict(title=_("Delete"), js_class="delete-flow", href="#"))

            links.append(dict(divider=True)),

            if self.has_org_perm("orgs.org_export"):
                links.append(dict(title=_("Export Definition"), href=f"{reverse('orgs.org_export')}?flow={flow.id}"))
            if self.has_org_perm("flows.flow_export_translation"):
                links.append(
                    dict(
                        id="export-translation",
                        title=_("Export Translation"),
                        href=f"{reverse('flows.flow_export_translation', args=[self.object.pk])}",
                        modax=_("Export Translation"),
                    )
                )

            if self.has_org_perm("flows.flow_import_translation"):
                links.append(
                    dict(title=_("Import Translation"), href=reverse("flows.flow_import_translation", args=[flow.id]))
                )

            user = self.get_user()
            if user.is_superuser or user.is_staff:
                links.append(
                    dict(
                        title=_("Service"),
                        posterize=True,
                        href=f'{reverse("orgs.org_service")}?organization={flow.org_id}&redirect_url={reverse("flows.flow_editor", args=[flow.uuid])}',
                    )
                )

            return links

    class ChangeLanguage(OrgObjPermsMixin, SmartUpdateView):
        class Form(forms.Form):
            language = forms.CharField(required=True)

            def __init__(self, user, instance, *args, **kwargs):
                self.user = user

                super().__init__(*args, **kwargs)

            def clean_language(self):
                data = self.cleaned_data["language"]
                if data and data not in self.user.get_org().get_language_codes():
                    raise ValidationError(_("Not a valid language."))

                return data

        form_class = Form
        success_url = "uuid@flows.flow_editor"

        def get_form_kwargs(self):
            kwargs = super().get_form_kwargs()
            kwargs["user"] = self.request.user
            return kwargs

        def form_valid(self, form):
            flow_def = mailroom.get_client().flow_change_language(self.object.as_json(), form.cleaned_data["language"])

            self.object.save_revision(self.get_user(), flow_def)

            return HttpResponseRedirect(self.success_url)

    class ExportTranslation(OrgObjPermsMixin, ModalMixin, SmartUpdateView):
        class Form(forms.Form):
            language = forms.ChoiceField(
                required=False,
                label=_("Language"),
                help_text=_("Include translations in this language."),
                choices=[("", "None")],
                widget=SelectWidget(),
            )
            include_args = forms.BooleanField(
                required=False,
                label=_("Include Arguments"),
                initial=True,
                help_text=_("Include arguments to tests on splits"),
                widget=CheckboxWidget(),
            )

            def __init__(self, user, instance, *args, **kwargs):
                super().__init__(*args, **kwargs)

                org = user.get_org()
                org_languages = org.languages.all().order_by("orgs", "name")

                self.user = user
                self.fields["language"].choices += [(lang.iso_code, lang.name) for lang in org_languages]

        form_class = Form
        submit_button_name = _("Export")
        success_url = "@flows.flow_list"

        def get_form_kwargs(self):
            kwargs = super().get_form_kwargs()
            kwargs["user"] = self.request.user
            return kwargs

        def form_valid(self, form):
            params = {
                "flow": self.object.id,
                "language": form.cleaned_data["language"],
                "exclude_args": "0" if form.cleaned_data["include_args"] else "1",
            }
            download_url = reverse("flows.flow_download_translation") + "?" + urlencode(params, doseq=True)

            # if this is an XHR request, we need to return a structured response that it can parse
            if "HTTP_X_PJAX" in self.request.META:
                response = self.render_to_response(
                    self.get_context_data(
                        form=form,
                        success_url=self.get_success_url(),
                        success_script=getattr(self, "success_script", None),
                    )
                )
                response["Temba-Success"] = download_url
                return response

            return HttpResponseRedirect(download_url)

    class DownloadTranslation(OrgObjPermsMixin, SmartListView):
        """
        Download link for PO translation files extracted from flows by mailroom
        """

        def get_object_org(self):
            self.flows = Flow.objects.filter(id__in=self.request.GET.getlist("flow"), is_active=True)
            flow_orgs = {flow.org for flow in self.flows}
            return self.flows[0].org if len(flow_orgs) == 1 else None

        def get(self, request, *args, **kwargs):
            org = self.request.user.get_org()

            language = request.GET.get("language", "")
            exclude_args = request.GET.get("exclude_args") == "1"

            filename = slugify_with(self.flows[0].name) if len(self.flows) == 1 else "flows"
            if language:
                filename += f".{language}"
            filename += ".po"

            po = Flow.export_translation(org, self.flows, language, exclude_args)

            response = HttpResponse(po, content_type="text/x-gettext-translation")
            response["Content-Disposition"] = f'attachment; filename="{filename}"'
            return response

    class ImportTranslation(OrgObjPermsMixin, SmartUpdateView):
        class UploadForm(forms.Form):
            po_file = forms.FileField(label=_("PO translation file"), required=True)

            def __init__(self, user, instance, *args, **kwargs):
                super().__init__(*args, **kwargs)

                self.flow = instance

            def clean_po_file(self):
                data = self.cleaned_data["po_file"]
                if data:
                    try:
                        po_info = gettext.po_get_info(data.read().decode())
                    except Exception:
                        raise ValidationError(_("File doesn't appear to be a valid PO file."))

                    if po_info.language_code:
                        if po_info.language_code == self.flow.base_language:
                            raise ValidationError(
                                _("Contains translations in %(lang)s which is the base language of this flow."),
                                params={"lang": po_info.language_name},
                            )

                        if not self.flow.org.languages.filter(iso_code=po_info.language_code).exists():
                            raise ValidationError(
                                _("Contains translations in %(lang)s which is not a supported translation language."),
                                params={"lang": po_info.language_name},
                            )

                return data

        class ConfirmForm(forms.Form):
            language = forms.ChoiceField(
                label=_("Language"),
                help_text=_("Replace flow translations in this language."),
                required=True,
                widget=SelectWidget(),
            )

            def __init__(self, user, instance, *args, **kwargs):
                super().__init__(*args, **kwargs)

                org = user.get_org()
                languages = org.languages.exclude(iso_code=instance.base_language).order_by("name")

                self.fields["language"].choices += [(lang.iso_code, lang.name) for lang in languages]

        title = _("Import Translation")
        submit_button_name = _("Import")
        success_url = "uuid@flows.flow_editor_next"

        def get_form_class(self):
            return self.ConfirmForm if self.request.GET.get("po") else self.UploadForm

        def get_form_kwargs(self):
            kwargs = super().get_form_kwargs()
            kwargs["user"] = self.request.user
            return kwargs

        def form_valid(self, form):
            org = self.request.user.get_org()
            po_uuid = self.request.GET.get("po")

            if not po_uuid:
                po_file = form.cleaned_data["po_file"]
                po_uuid = gettext.po_save(org, po_file)

                return HttpResponseRedirect(
                    reverse("flows.flow_import_translation", args=[self.object.id]) + f"?po={po_uuid}"
                )
            else:
                po_data = gettext.po_load(org, po_uuid)
                language = form.cleaned_data["language"]

                updated_defs = Flow.import_translation(self.object.org, [self.object], language, po_data)
                self.object.save_revision(self.request.user, updated_defs[str(self.object.uuid)])

                analytics.track(self.request.user.username, "temba.flow_po_imported")

            return HttpResponseRedirect(self.get_success_url())

        @cached_property
        def po_info(self):
            po_uuid = self.request.GET.get("po")
            if not po_uuid:
                return None

            org = self.request.user.get_org()
            po_data = gettext.po_load(org, po_uuid)
            return gettext.po_get_info(po_data)

        def get_context_data(self, *args, **kwargs):
            org = self.request.user.get_org()

            context = super().get_context_data(*args, **kwargs)
            context["show_upload_form"] = not self.po_info
            context["po_info"] = self.po_info
            context["flow_language"] = org.languages.filter(iso_code=self.object.base_language).first()
            return context

        def derive_initial(self):
            return {"language": self.po_info.language_code if self.po_info else ""}

    class ExportResults(ModalMixin, OrgPermsMixin, SmartFormView):
        class ExportForm(forms.Form):
            flows = forms.ModelMultipleChoiceField(
                Flow.objects.filter(id__lt=0), required=True, widget=forms.MultipleHiddenInput()
            )

            group_memberships = forms.ModelMultipleChoiceField(
                queryset=ContactGroup.user_groups.none(),
                required=False,
                label=_("Groups"),
                widget=SelectMultipleWidget(attrs={"placeholder": _("Optional: Group memberships")}),
            )

            contact_fields = forms.ModelMultipleChoiceField(
                ContactField.user_fields.filter(id__lt=0),
                required=False,
                label=("Fields"),
                widget=SelectMultipleWidget(attrs={"placeholder": _("Optional: Fields to include")}),
            )

            extra_urns = forms.MultipleChoiceField(
                required=False,
                label=_("URNs"),
                choices=ContactURN.EXPORT_SCHEME_HEADERS,
                widget=SelectMultipleWidget(
                    attrs={"placeholder": _("Optional: URNs in addition to the one used in the flow")}
                ),
            )

            responded_only = forms.BooleanField(
                required=False,
                label=_("Responded Only"),
                initial=True,
                help_text=_("Only export results for contacts which responded"),
                widget=CheckboxWidget(),
            )
            include_msgs = forms.BooleanField(
                required=False,
                label=_("Include Messages"),
                help_text=_("Export all messages sent and received in this flow"),
                widget=CheckboxWidget(),
            )

            def __init__(self, user, *args, **kwargs):
                super().__init__(*args, **kwargs)
                self.user = user
                self.fields[ExportFlowResultsTask.CONTACT_FIELDS].queryset = ContactField.user_fields.active_for_org(
                    org=self.user.get_org()
                )

                self.fields[ExportFlowResultsTask.GROUP_MEMBERSHIPS].queryset = ContactGroup.user_groups.filter(
                    org=self.user.get_org(), is_active=True, status=ContactGroup.STATUS_READY
                ).order_by(Lower("name"))

                self.fields[ExportFlowResultsTask.FLOWS].queryset = Flow.objects.filter(
                    org=self.user.get_org(), is_active=True
                )

            def clean(self):
                cleaned_data = super().clean()

                if (
                    ExportFlowResultsTask.CONTACT_FIELDS in cleaned_data
                    and len(cleaned_data[ExportFlowResultsTask.CONTACT_FIELDS])
                    > ExportFlowResultsTask.MAX_CONTACT_FIELDS_COLS
                ):  # pragma: needs cover
                    raise forms.ValidationError(
                        _(
                            f"You can only include up to {ExportFlowResultsTask.MAX_CONTACT_FIELDS_COLS} contact fields in your export"
                        )
                    )

                if (
                    ExportFlowResultsTask.GROUP_MEMBERSHIPS in cleaned_data
                    and len(cleaned_data[ExportFlowResultsTask.GROUP_MEMBERSHIPS])
                    > ExportFlowResultsTask.MAX_GROUP_MEMBERSHIPS_COLS
                ):  # pragma: needs cover
                    raise forms.ValidationError(
                        _(
                            f"You can only include up to {ExportFlowResultsTask.MAX_GROUP_MEMBERSHIPS_COLS} groups for group memberships in your export"
                        )
                    )

                return cleaned_data

        form_class = ExportForm
        submit_button_name = _("Export")
        success_url = "@flows.flow_list"

        def get_form_kwargs(self):
            kwargs = super().get_form_kwargs()
            kwargs["user"] = self.request.user
            return kwargs

        def derive_initial(self):
            flow_ids = self.request.GET.get("ids", None)
            if flow_ids:  # pragma: needs cover
                return dict(
                    flows=Flow.objects.filter(
                        org=self.request.user.get_org(), is_active=True, id__in=flow_ids.split(",")
                    )
                )
            else:
                return dict()

        def form_valid(self, form):
            analytics.track(self.request.user.username, "temba.flow_exported")

            user = self.request.user
            org = user.get_org()

            # is there already an export taking place?
            existing = ExportFlowResultsTask.get_recent_unfinished(org)
            if existing:
                messages.info(
                    self.request,
                    _(
                        "There is already an export in progress, started by %s. You must wait "
                        "for that export to complete before starting another." % existing.created_by.username
                    ),
                )
            else:
                export = ExportFlowResultsTask.create(
                    org,
                    user,
                    form.cleaned_data[ExportFlowResultsTask.FLOWS],
                    contact_fields=form.cleaned_data[ExportFlowResultsTask.CONTACT_FIELDS],
                    include_msgs=form.cleaned_data[ExportFlowResultsTask.INCLUDE_MSGS],
                    responded_only=form.cleaned_data[ExportFlowResultsTask.RESPONDED_ONLY],
                    extra_urns=form.cleaned_data[ExportFlowResultsTask.EXTRA_URNS],
                    group_memberships=form.cleaned_data[ExportFlowResultsTask.GROUP_MEMBERSHIPS],
                )
                on_transaction_commit(lambda: export_flow_results_task.delay(export.pk))

                if not getattr(settings, "CELERY_ALWAYS_EAGER", False):  # pragma: needs cover
                    messages.info(
                        self.request,
                        _("We are preparing your export. We will e-mail you at %s when it is ready.")
                        % self.request.user.username,
                    )

                else:
                    export = ExportFlowResultsTask.objects.get(id=export.pk)
                    dl_url = reverse("assets.download", kwargs=dict(type="results_export", pk=export.pk))
                    messages.info(
                        self.request,
                        _("Export complete, you can find it here: %s (production users will get an email)") % dl_url,
                    )

            if "HTTP_X_PJAX" not in self.request.META:
                return HttpResponseRedirect(self.get_success_url())
            else:  # pragma: no cover
                response = self.render_to_response(
                    self.get_context_data(
                        form=form,
                        success_url=self.get_success_url(),
                        success_script=getattr(self, "success_script", None),
                    )
                )
                response["Temba-Success"] = self.get_success_url()
                response["REDIRECT"] = self.get_success_url()
                return response

    class ActivityChart(AllowOnlyActiveFlowMixin, OrgObjPermsMixin, SmartReadView):
        """
        Intercooler helper that renders a chart of activity by a given period
        """

        # the min number of responses to show a histogram
        HISTOGRAM_MIN = 0

        # the min number of responses to show the period charts
        PERIOD_MIN = 0

        EXIT_TYPES = {
            None: "active",
            FlowRun.EXIT_TYPE_COMPLETED: "completed",
            FlowRun.EXIT_TYPE_INTERRUPTED: "interrupted",
            FlowRun.EXIT_TYPE_EXPIRED: "expired",
        }

        def get_context_data(self, *args, **kwargs):

            total_responses = 0
            context = super().get_context_data(*args, **kwargs)

            flow = self.get_object()
            from temba.flows.models import FlowPathCount

            from_uuids = flow.metadata["waiting_exit_uuids"]
            dates = FlowPathCount.objects.filter(flow=flow, from_uuid__in=from_uuids).aggregate(
                Max("period"), Min("period")
            )
            start_date = dates.get("period__min")
            end_date = dates.get("period__max")

            # by hour of the day
            hod = FlowPathCount.objects.filter(flow=flow, from_uuid__in=from_uuids).extra(
                {"hour": "extract(hour from period::timestamp)"}
            )
            hod = hod.values("hour").annotate(count=Sum("count")).order_by("hour")
            hod_dict = {int(h.get("hour")): h.get("count") for h in hod}

            hours = []
            for x in range(0, 24):
                hours.append({"bucket": datetime(1970, 1, 1, hour=x), "count": hod_dict.get(x, 0)})

            # by day of the week
            dow = FlowPathCount.objects.filter(flow=flow, from_uuid__in=from_uuids).extra(
                {"day": "extract(dow from period::timestamp)"}
            )
            dow = dow.values("day").annotate(count=Sum("count"))
            dow_dict = {int(d.get("day")): d.get("count") for d in dow}

            dow = []
            for x in range(0, 7):
                day_count = dow_dict.get(x, 0)
                dow.append({"day": x, "count": day_count})
                total_responses += day_count

            if total_responses > self.PERIOD_MIN:
                dow = sorted(dow, key=lambda k: k["day"])
                days = (
                    _("Sunday"),
                    _("Monday"),
                    _("Tuesday"),
                    _("Wednesday"),
                    _("Thursday"),
                    _("Friday"),
                    _("Saturday"),
                )
                dow = [
                    {
                        "day": days[d["day"]],
                        "count": d["count"],
                        "pct": 100 * float(d["count"]) / float(total_responses),
                    }
                    for d in dow
                ]
                context["dow"] = dow
                context["hod"] = hours

            if total_responses > self.HISTOGRAM_MIN:
                # our main histogram
                date_range = end_date - start_date
                histogram = FlowPathCount.objects.filter(flow=flow, from_uuid__in=from_uuids)
                if date_range < timedelta(days=21):
                    histogram = histogram.extra({"bucket": "date_trunc('hour', period)"})
                    min_date = start_date - timedelta(hours=1)
                elif date_range < timedelta(days=500):
                    histogram = histogram.extra({"bucket": "date_trunc('day', period)"})
                    min_date = end_date - timedelta(days=100)
                else:
                    histogram = histogram.extra({"bucket": "date_trunc('week', period)"})
                    min_date = end_date - timedelta(days=500)

                histogram = histogram.values("bucket").annotate(count=Sum("count")).order_by("bucket")
                context["histogram"] = histogram

                # highcharts works in UTC, but we want to offset our chart according to the org timezone
                context["min_date"] = min_date

            counts = FlowRunCount.objects.filter(flow=flow).values("exit_type").annotate(Sum("count"))

            total_runs = 0
            for count in counts:
                key = self.EXIT_TYPES[count["exit_type"]]
                context[key] = count["count__sum"]
                total_runs += count["count__sum"]

            # make sure we have a value for each one
            for state in ("expired", "interrupted", "completed", "active"):
                if state not in context:
                    context[state] = 0

            context["total_runs"] = total_runs
            context["total_responses"] = total_responses

            return context

    class RunTable(AllowOnlyActiveFlowMixin, OrgObjPermsMixin, SmartReadView):
        """
        Intercooler helper which renders rows of runs to be embedded in an existing table with infinite scrolling
        """

        paginate_by = 50

        def get_context_data(self, *args, **kwargs):
            context = super().get_context_data(*args, **kwargs)
            flow = self.get_object()
            runs = flow.runs.all()

            if str_to_bool(self.request.GET.get("responded", "true")):
                runs = runs.filter(responded=True)

            # paginate
            modified_on = self.request.GET.get("modified_on", None)
            if modified_on:
                id = self.request.GET["id"]

                modified_on = iso8601.parse_date(modified_on)
                runs = runs.filter(modified_on__lte=modified_on).exclude(id=id)

            # we grab one more than our page to denote whether there's more to get
            runs = list(runs.order_by("-modified_on")[: self.paginate_by + 1])
            context["more"] = len(runs) > self.paginate_by
            runs = runs[: self.paginate_by]

            result_fields = flow.metadata["results"]

            # populate result values
            for run in runs:
                results = run.results
                run.value_list = []
                for result_field in result_fields:
                    run.value_list.append(results.get(result_field["key"], None))

            context["runs"] = runs
            context["start_date"] = flow.org.get_delete_date(archive_type=Archive.TYPE_FLOWRUN)
            context["paginate_by"] = self.paginate_by
            return context

    class CategoryCounts(AllowOnlyActiveFlowMixin, OrgObjPermsMixin, SmartReadView):
        slug_url_kwarg = "uuid"

        def render_to_response(self, context, **response_kwargs):
            return JsonResponse(self.get_object().get_category_counts())

    class Results(AllowOnlyActiveFlowMixin, OrgObjPermsMixin, SmartReadView):
        slug_url_kwarg = "uuid"

        def get_gear_links(self):
            links = []

            if self.has_org_perm("flows.flow_update"):
                links.append(dict(title=_("Download"), href="#", js_class="download-results"))

            if self.has_org_perm("flows.flow_editor"):
                links.append(
                    dict(
                        title=_("Edit Flow"),
                        style="btn-primary",
                        href=reverse("flows.flow_editor", args=[self.get_object().uuid]),
                    )
                )

            return links

        def get_context_data(self, *args, **kwargs):
            context = super().get_context_data(*args, **kwargs)
            flow = self.get_object()

            result_fields = []
            for result_field in flow.metadata[Flow.METADATA_RESULTS]:
                if not result_field["name"].startswith("_"):
                    result_field = result_field.copy()
                    result_field["has_categories"] = "true" if len(result_field["categories"]) > 1 else "false"
                    result_fields.append(result_field)
            context["result_fields"] = result_fields

            context["categories"] = flow.get_category_counts()["counts"]
            context["utcoffset"] = int(datetime.now(flow.org.timezone).utcoffset().total_seconds() // 60)
            return context

    class Activity(AllowOnlyActiveFlowMixin, OrgObjPermsMixin, SmartReadView):
        slug_url_kwarg = "uuid"

        def get(self, request, *args, **kwargs):
            flow = self.get_object(self.get_queryset())
            (active, visited) = flow.get_activity()

            return JsonResponse(dict(nodes=active, segments=visited, is_starting=flow.is_starting()))

    class Simulate(OrgObjPermsMixin, SmartReadView):
        @csrf_exempt
        def dispatch(self, *args, **kwargs):
            return super().dispatch(*args, **kwargs)

        def get(self, request, *args, **kwargs):  # pragma: needs cover
            return HttpResponseRedirect(reverse("flows.flow_editor", args=[self.get_object().uuid]))

        def post(self, request, *args, **kwargs):
            try:
                json_dict = json.loads(request.body)
            except Exception as e:  # pragma: needs cover
                return JsonResponse(dict(status="error", description="Error parsing JSON: %s" % str(e)), status=400)

            if not settings.MAILROOM_URL:  # pragma: no cover
                return JsonResponse(
                    dict(status="error", description="mailroom not configured, cannot simulate"), status=500
                )

            analytics.track(request.user.username, "temba.flow_simulated")

            flow = self.get_object()
            client = mailroom.get_client()

            channel_uuid = "440099cf-200c-4d45-a8e7-4a564f4a0e8b"
            channel_name = "Test Channel"

            # build our request body, which includes any assets that mailroom should fake
            payload = {
                "org_id": flow.org_id,
                "assets": {
                    "channels": [
                        {
                            "uuid": channel_uuid,
                            "name": channel_name,
                            "address": "+18005551212",
                            "schemes": ["tel"],
                            "roles": ["send", "receive", "call"],
                            "country": "US",
                        }
                    ]
                },
            }

            if "flow" in json_dict:
                payload["flows"] = [{"uuid": flow.uuid, "definition": json_dict["flow"]}]

            # check if we are triggering a new session
            if "trigger" in json_dict:
                payload["trigger"] = json_dict["trigger"]

                # ivr flows need a connection in their trigger
                if flow.flow_type == Flow.TYPE_VOICE:
                    payload["trigger"]["connection"] = {
                        "channel": {"uuid": channel_uuid, "name": channel_name},
                        "urn": "tel:+12065551212",
                    }

                payload["trigger"]["environment"] = flow.org.as_environment_def()

                try:
                    return JsonResponse(client.sim_start(payload))
                except mailroom.MailroomException:
                    return JsonResponse(dict(status="error", description="mailroom error"), status=500)

            # otherwise we are resuming
            elif "resume" in json_dict:
                payload["resume"] = json_dict["resume"]
                payload["resume"]["environment"] = flow.org.as_environment_def()
                payload["session"] = json_dict["session"]

                try:
                    return JsonResponse(client.sim_resume(payload))
                except mailroom.MailroomException:
                    return JsonResponse(dict(status="error", description="mailroom error"), status=500)

    class Json(NonAtomicMixin, AllowOnlyActiveFlowMixin, OrgObjPermsMixin, SmartUpdateView):
        slug_url_kwarg = "uuid"
        success_message = ""

        def get(self, request, *args, **kwargs):

            flow = self.get_object()
            flow.ensure_current_version()

            # all the translation languages for our org
            languages = [lang.as_json() for lang in flow.org.languages.all().order_by("orgs")]

            # all countries we have a channel for, never fail here
            try:
                channel_countries = flow.org.get_channel_countries()
            except Exception:  # pragma: needs cover
                logger.error("Unable to get currency for channel countries.", exc_info=True)
                channel_countries = []

            # all the channels available for our org
            channels = [
                dict(uuid=chan.uuid, name=f"{chan.get_channel_type_display()}: {chan.name}")
                for chan in flow.org.channels.filter(is_active=True)
            ]
            return JsonResponse(
                dict(
                    flow=flow.as_json(expand_contacts=True),
                    languages=languages,
                    channel_countries=channel_countries,
                    channels=channels,
                )
            )

        def post(self, request, *args, **kwargs):

            # require update permissions
            if not self.has_org_perm("flows.flow_update"):
                return HttpResponseRedirect(reverse("flows.flow_json", args=[self.get_object().pk]))

            # try to parse our body
            json_string = force_text(request.body)

            # if the last modified on this flow is more than a day ago, log that this flow as updated
            if self.get_object().saved_on < timezone.now() - timedelta(hours=24):  # pragma: needs cover
                analytics.track(self.request.user.username, "temba.flow_updated")

            # try to save the our flow, if this fails, let's let that bubble up to our logger
            json_dict = json.loads(json_string)
            print(json.dumps(json_dict, indent=2))

            try:
                flow = self.get_object(self.get_queryset())
                revision = flow.update(json_dict, user=self.request.user)
                return JsonResponse(
                    {
                        "status": "success",
                        "saved_on": json.encode_datetime(flow.saved_on, micros=True),
                        "revision": revision.revision,
                    },
                    status=200,
                )

            except FlowValidationException:  # pragma: no cover
                error = _("Your flow failed validation. Please refresh your browser.")
            except FlowInvalidCycleException:
                error = _("Your flow contains an invalid loop. Please refresh your browser.")
            except FlowVersionConflictException:
                error = _(
                    "Your flow has been upgraded to the latest version. "
                    "In order to continue editing, please refresh your browser."
                )
            except FlowUserConflictException as e:
                error = (
                    _(
                        "%s is currently editing this Flow. "
                        "Your changes will not be saved until you refresh your browser."
                    )
                    % e.other_user
                )
            except Exception:  # pragma: no cover
                error = _("Your flow could not be saved. Please refresh your browser.")

            return JsonResponse({"status": "failure", "description": error}, status=400)

    class Broadcast(ModalMixin, OrgObjPermsMixin, SmartUpdateView):
        class BroadcastForm(forms.ModelForm):
            def __init__(self, *args, **kwargs):
                self.user = kwargs.pop("user")
                self.flow = kwargs.pop("flow")
                super().__init__(*args, **kwargs)

            omnibox = JSONField(
                label=_("Contacts & Groups"),
                required=False,
                help_text=_("These contacts will be added to the flow, sending the first message if appropriate."),
                widget=OmniboxChoice(
                    attrs={
                        "placeholder": _("Recipients, enter contacts or groups"),
                        "groups": True,
                        "contacts": True,
                        "widget_only": True,
                    }
                ),
            )

            restart_participants = forms.BooleanField(
                label=_("Restart Participants"),
                required=False,
                initial=False,
                help_text=_("Restart any contacts already participating in this flow"),
                widget=CheckboxWidget(),
            )

            include_active = forms.BooleanField(
                label=_("Include Active Contacts"),
                required=False,
                initial=False,
                help_text=_("Include contacts currently active in a flow"),
                widget=CheckboxWidget(),
            )

            recipients_mode = forms.ChoiceField(
                widget=SelectWidget(
                    attrs={"placeholder": _("Select contacts or groups to start in the flow"), "widget_only": True}
                ),
                choices=(
                    ("select", _("Enter contacts and groups to start below")),
                    ("query", _("Search for contacts to start")),
                ),
                initial="select",
            )

            contact_query = forms.CharField(
                required=False,
                widget=ContactSearchWidget(attrs={"widget_only": True, "placeholder": _("Enter contact query")}),
            )

            def clean_contact_query(self):
                contact_query = self.cleaned_data["contact_query"]
                recipients_mode = self.data["recipients_mode"]

                if recipients_mode == "query":
                    if not contact_query.strip():
                        raise ValidationError(_("Contact query is required"))

                    client = mailroom.get_client()

                    try:
                        resp = client.parse_query(self.flow.org_id, contact_query)
                        contact_query = resp["query"]
                    except mailroom.MailroomException as e:
                        raise ValidationError(e.response["error"])

                return contact_query

            def clean_omnibox(self):
                starting = self.cleaned_data["omnibox"]
                recipients_mode = self.data["recipients_mode"]

                if recipients_mode == "select" and not starting:  # pragma: needs cover
                    raise ValidationError(_("You must specify at least one contact or one group to start a flow."))

                return omnibox_deserialize(self.user.get_org(), starting)

            def clean(self):

                cleaned = super().clean()

                # check whether there are any flow starts that are incomplete
                if self.flow.is_starting():
                    raise ValidationError(
                        _(
                            "This flow is already being started, please wait until that process is complete before "
                            "starting more contacts."
                        )
                    )

                if self.flow.org.is_suspended:
                    raise ValidationError(
                        _(
                            "Sorry, your account is currently suspended. "
                            "To enable starting flows, please contact support."
                        )
                    )
                if self.flow.org.is_flagged:
                    raise ValidationError(
                        _(
                            "Sorry, your account is currently flagged. To enable starting flows, please contact support."
                        )
                    )

                return cleaned

            class Meta:
                model = Flow
                fields = ("omnibox", "restart_participants", "include_active")

        form_class = BroadcastForm
        fields = ("omnibox", "restart_participants", "include_active", "recipients_mode", "contact_query")
        success_message = ""
        submit_button_name = _("Start Flow")
        success_url = "uuid@flows.flow_editor"

        def has_facebook_topic(self, flow):
            if not flow.is_legacy():
                definition = flow.get_current_revision().get_definition_json()
                for node in definition.get("nodes", []):
                    for action in node.get("actions", []):
                        if action.get("type", "") == "send_msg" and action.get("topic", ""):
                            return True

        def get_context_data(self, *args, **kwargs):
            context = super().get_context_data(*args, **kwargs)
            flow = self.get_object()
            org = flow.org

            warnings = []

            # facebook channels need to warn if no topic is set
            facebook_channel = org.get_channel_for_role(Channel.ROLE_SEND, scheme=FACEBOOK_SCHEME)
            if facebook_channel:
                if not self.has_facebook_topic(flow):
                    warnings.append(
                        _(
                            "This flow does not specify a Facebook topic. You may still start this flow but Facebook contacts who have not sent an incoming message in the last 24 hours may not receive it."
                        )
                    )

            # if we have a whatsapp channel
            whatsapp_channel = org.get_channel_for_role(Channel.ROLE_SEND, scheme=WHATSAPP_SCHEME)
            if whatsapp_channel:
                # check to see we are using templates
                templates = flow.get_dependencies_metadata("template")
                if not templates:
                    warnings.append(
                        _(
                            "This flow does not use message templates. You may still start this flow but WhatsApp contacts who have not sent an incoming message in the last 24 hours may not receive it."
                        )
                    )

                # check that this template is synced and ready to go
                for ref in templates:
                    template = Template.objects.filter(org=org, uuid=ref["uuid"]).first()
                    if not template:
                        warnings.append(
                            _(f"The message template {ref['name']} does not exist on your account and cannot be sent.")
                        )
                    elif not template.is_approved():
                        warnings.append(
                            _(f"Your message template {template.name} is not approved and cannot be sent.")
                        )

            run_stats = self.object.get_run_stats()

            context["warnings"] = warnings
            context["run_count"] = run_stats["total"]
            context["complete_count"] = run_stats["completed"]
            return context

        def get_form_kwargs(self):
            kwargs = super().get_form_kwargs()
            kwargs["user"] = self.request.user
            kwargs["flow"] = self.object
            return kwargs

        def save(self, *args, **kwargs):
            form = self.form
            flow = self.object

            recipients_mode = form.cleaned_data["recipients_mode"]

            # save off our broadcast info
            groups = []
            contacts = []
            contact_query = None

            if recipients_mode == "query":
                contact_query = form.cleaned_data["contact_query"]
            else:
                omnibox = form.cleaned_data["omnibox"]
                groups = list(omnibox["groups"])
                contacts = list(omnibox["contacts"])

            analytics.track(
                self.request.user.username,
                "temba.flow_broadcast",
                dict(contacts=len(contacts), groups=len(groups), query=contact_query),
            )

            # activate all our contacts
            flow.async_start(
                self.request.user,
                groups,
                contacts,
                contact_query,
                restart_participants=form.cleaned_data["restart_participants"],
                include_active=form.cleaned_data["include_active"],
            )
            return flow

    class Assets(OrgPermsMixin, SmartTemplateView):
        """
        Provides environment and languages to the new editor
        """

        @classmethod
        def derive_url_pattern(cls, path, action):
            return rf"^{path}/{action}/(?P<org>\d+)/(?P<fingerprint>[\w-]+)/(?P<type>environment|language)/((?P<uuid>[a-z0-9-]{{36}})/)?$"

        def derive_org(self):
            if not hasattr(self, "org"):
                self.org = Org.objects.get(id=self.kwargs["org"])
            return self.org

        def get(self, *args, **kwargs):
            org = self.derive_org()
            asset_type_name = kwargs["type"]

            if asset_type_name == "environment":
                return JsonResponse(org.as_environment_def())
            else:
                languages = org.languages.filter(is_active=True).order_by("id")
                return JsonResponse({"results": [{"iso": l.iso_code, "name": l.name} for l in languages]})


# this is just for adhoc testing of the preprocess url
class PreprocessTest(FormView):  # pragma: no cover
    @csrf_exempt
    def dispatch(self, *args, **kwargs):
        return super().dispatch(*args, **kwargs)

    def post(self, request, *args, **kwargs):
        return HttpResponse(
            json.dumps(dict(text="Norbert", extra=dict(occupation="hoopster", skillz=7.9))),
            content_type="application/json",
        )


class FlowLabelForm(forms.ModelForm):
    name = forms.CharField(required=True, widget=InputWidget())
    parent = forms.ModelChoiceField(
        FlowLabel.objects.all(),
        required=False,
        label=_("Parent"),
        widget=SelectWidget(attrs={"widget_only": True, "placeholder": _("Optional: Select parent label")}),
    )
    flows = forms.CharField(required=False, widget=forms.HiddenInput)

    def __init__(self, *args, **kwargs):
        self.org = kwargs["org"]
        del kwargs["org"]

        label = None
        if "label" in kwargs:
            label = kwargs["label"]
            del kwargs["label"]

        super().__init__(*args, **kwargs)
        qs = FlowLabel.objects.filter(org=self.org, parent=None)

        if label:
            qs = qs.exclude(id=label.pk)

        self.fields["parent"].queryset = qs

    def clean_name(self):
        name = self.cleaned_data["name"].strip()
        if FlowLabel.objects.filter(org=self.org, name=name).exclude(pk=self.instance.id).exists():
            raise ValidationError(_("Name already used"))
        return name

    class Meta:
        model = FlowLabel
        fields = "__all__"


class FlowLabelCRUDL(SmartCRUDL):
    model = FlowLabel
    actions = ("create", "update", "delete")

    class Delete(OrgObjPermsMixin, SmartDeleteView):
        redirect_url = "@flows.flow_list"
        cancel_url = "@flows.flow_list"
        success_message = ""

    class Update(ModalMixin, OrgObjPermsMixin, SmartUpdateView):
        form_class = FlowLabelForm
        success_url = "id@flows.flow_filter"
        success_message = ""

        def get_form_kwargs(self):
            kwargs = super().get_form_kwargs()
            kwargs["org"] = self.request.user.get_org()
            kwargs["label"] = self.get_object()
            return kwargs

        def derive_fields(self):
            return ("name", "parent")

    class Create(ModalMixin, OrgPermsMixin, SmartCreateView):
        fields = ("name", "parent", "flows")
        success_url = "@flows.flow_list"
        form_class = FlowLabelForm
        success_message = ""
        submit_button_name = _("Create")

        def get_form_kwargs(self):
            kwargs = super().get_form_kwargs()
            kwargs["org"] = self.request.user.get_org()
            return kwargs

        def pre_save(self, obj, *args, **kwargs):
            obj = super().pre_save(obj, *args, **kwargs)
            obj.org = self.request.user.get_org()
            return obj

        def post_save(self, obj, *args, **kwargs):
            obj = super().post_save(obj, *args, **kwargs)

            flow_ids = []
            if self.form.cleaned_data["flows"]:  # pragma: needs cover
                flow_ids = [int(f) for f in self.form.cleaned_data["flows"].split(",") if f.isdigit()]

            flows = Flow.objects.filter(org=obj.org, is_active=True, pk__in=flow_ids)

            if flows:  # pragma: needs cover
                obj.toggle_label(flows, add=True)

            return obj


class FlowStartCRUDL(SmartCRUDL):
    model = FlowStart
    actions = ("list",)

    class List(OrgQuerysetMixin, OrgPermsMixin, SmartListView):
        title = _("Flow Start Log")
        ordering = ("-created_on",)
        select_related = ("flow", "created_by")

        def derive_queryset(self, *args, **kwargs):
            return (
                super()
                .derive_queryset(*args, **kwargs)
                .exclude(created_by=None)
                .prefetch_related("contacts", "groups")
            )

        def get_context_data(self, *args, **kwargs):
            context = super().get_context_data(*args, **kwargs)

            FlowStartCount.bulk_annotate(context["object_list"])

            return context<|MERGE_RESOLUTION|>--- conflicted
+++ resolved
@@ -930,11 +930,7 @@
 
     class Filter(BaseList, OrgObjPermsMixin):
         add_button = True
-<<<<<<< HEAD
-        actions = ("label",)
-=======
-        bulk_actions = ("unlabel", "label")
->>>>>>> 1fdf9691
+        bulk_actions = ("label",)
 
         def get_gear_links(self):
             links = []
