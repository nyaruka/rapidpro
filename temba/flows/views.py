--- conflicted
+++ resolved
@@ -1348,7 +1348,6 @@
                 media = '%s/mp4:%s/simulator_audio.m4a' % (Msg.MEDIA_AUDIO, media_url)
 
             if new_message or media:
-<<<<<<< HEAD
                 try:
                     if flow.flow_type == Flow.USSD:
                         if new_message == "__interrupt__":
@@ -1371,19 +1370,7 @@
                                             org=user.get_org(),
                                             status=PENDING)
                 except Exception as e:
-=======
-                status = PENDING
-                if new_message == "__interrupt__":  # pragma: needs cover
-                    status = INTERRUPTED
-                try:
-                    Msg.create_incoming(None,
-                                        test_contact.get_urn(TEL_SCHEME).urn,
-                                        new_message,
-                                        media=media,
-                                        org=user.get_org(),
-                                        status=status)
-                except Exception as e:  # pragma: needs cover
->>>>>>> eac39a84
+
                     traceback.print_exc(e)
                     return build_json_response(dict(status="error", description="Error creating message: %s" % str(e)), status=400)
 
