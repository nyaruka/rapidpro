--- conflicted
+++ resolved
@@ -1063,115 +1063,8 @@
 
     class Results(IntercoolerMixin, OrgObjPermsMixin, SmartReadView):
 
-<<<<<<< HEAD
         def get_context_data(self, *args, **kwargs):
             context = super(FlowCRUDL.Results, self).get_context_data(*args, **kwargs)
-=======
-        class RemoveRunForm(forms.Form):
-            run = forms.ModelChoiceField(FlowRun.objects.filter(pk__lt=0))
-
-            def __init__(self, flow, *args, **kwargs):
-                self.flow = flow
-                super(FlowCRUDL.Results.RemoveRunForm, self).__init__(*args, **kwargs)
-
-                self.fields['run'].queryset = FlowRun.objects.filter(flow=flow)
-
-            def execute(self):
-                data = self.cleaned_data
-                run = data['run']
-
-                # remove this run and its steps in the process
-                run.delete()
-                return dict(status="success")
-
-        def derive_formax_sections(self, formax, context):
-            if self.has_org_perm('flows.flow_broadcast'):
-                if 'json' not in self.request.GET:
-                    formax.add_section('broadcast', reverse('flows.flow_broadcast', args=[self.object.pk]),
-                                       'icon-users', action='readonly')
-
-        def post(self, request, *args, **kwargs):
-            form = FlowCRUDL.Results.RemoveRunForm(self.get_object(), self.request.POST)
-            if not self.has_org_perm('flows.flow_delete'):
-                return HttpResponse(json.dumps(dict(error=_("Sorry you have no permission for this action."))))
-
-            if form.is_valid():
-                result = form.execute()
-                return HttpResponse(json.dumps(result))
-
-            # can happen when there are double clicks, just ignore it
-            else:  # pragma: no cover
-                return HttpResponse(json.dumps(dict(status="success")))
-
-        def render_to_response(self, context, **response_kwargs):
-            org = self.request.user.get_org()
-
-            if 'json' in self.request.GET:
-                start = int(self.request.GET.get('iDisplayStart', 0))
-                show = int(self.request.GET.get('iDisplayLength', 20))
-
-                sort_col = int(self.request.GET.get('iSortCol_0', 0))
-                sort_direction = self.request.GET.get('sSortDir_0', 'desc')
-
-                # create mapping of uuid to column
-                col_map = dict()
-                idx = 0
-                for col in self.request.GET.get('cols', '').split(','):
-                    col_map[col] = idx
-                    idx += 1
-
-                runs = FlowRun.objects.filter(flow=self.object).exclude(contact__is_test=True)
-
-                query = self.request.GET.get('sSearch', None)
-                if query:
-                    if org.is_anon:
-                        # try casting our query to an int if they are querying by contact id
-                        query_int = -1
-                        try:
-                            query_int = int(query)
-                        except Exception:
-                            pass
-
-                        runs = runs.filter(Q(contact__name__icontains=query) | Q(contact__id=query_int))
-                    else:
-                        runs = runs.filter(Q(contact__name__icontains=query) | Q(contact__urns__path__icontains=query))
-
-                if org.is_anon:
-                    runs = runs.values('contact__pk', 'contact__name')
-                else:
-                    runs = runs.values('contact__pk', 'contact__name', 'contact__urns__path')
-
-                runs = runs.annotate(count=Count('pk'), started=Max('created_on'))\
-
-                initial_sort = 'started'
-                if sort_col == 1:
-                    if org.is_anon:
-                        initial_sort = 'contact__id'
-                    else:
-                        initial_sort = 'contact__urns__path'
-                elif sort_col == 2:
-                    initial_sort = 'contact__name'
-                elif sort_col == 3:
-                    initial_sort = 'count'
-
-                if sort_direction == 'desc':
-                    initial_sort = "-%s" % initial_sort
-                runs = runs.order_by(initial_sort, '-count')
-
-                total = runs.count()
-
-                runs = runs[start:(start + show)]
-
-                # fetch the step data for our set of contacts
-                contacts = []
-                for run in runs:
-                    contacts.append(run['contact__pk'])
-
-                steps = FlowStep.objects.filter(run__flow=self.object, run__contact__in=contacts).exclude(rule_value=None)
-                steps = steps.order_by('run__contact__pk', 'step_uuid', '-arrived_on').distinct('run__contact__pk', 'step_uuid')
-                steps = steps.prefetch_related('messages', 'broadcasts')
->>>>>>> c9bd44ae
-
             flow = self.get_object()
 
             context['rulesets'] = list(flow.rule_sets.filter(ruleset_type__in=RuleSet.TYPE_WAIT).order_by('y'))
@@ -1194,44 +1087,6 @@
 
                 context['runs'] = runs
 
-<<<<<<< HEAD
-=======
-                    date = run['started']
-                    date = timezone.localtime(date).strftime('%b %d, %Y %I:%M %p').lstrip("0").replace(" 0", " ")
-
-                    phone = "%010d" % run['contact__pk']
-                    if not org.is_anon:
-                        phone = run['contact__urns__path']
-
-                    rows.append([date,
-                                 dict(category=phone, contact=run['contact__pk']),
-                                 dict(category=name),
-                                 dict(contact=run['contact__pk'], category=run['count'])] + cols)
-
-                return build_json_response(dict(iTotalRecords=total, iTotalDisplayRecords=total, sEcho=self.request.GET.get('sEcho', 0), aaData=rows))
-            else:
-                if 'c' in self.request.GET:
-                    contact = Contact.objects.filter(pk=self.request.GET['c'], org=self.object.org, is_active=True)
-                    if contact:
-                        contact = contact[0]
-                        runs = list(contact.runs.filter(flow=self.object).order_by('-created_on'))
-                        for run in runs:
-                            # step_uuid__in=step_uuids
-                            run.__dict__['messages'] = list(Msg.objects.filter(steps__run=run).order_by('created_on'))
-                        context['runs'] = runs
-                        context['contact'] = contact
-
-                return super(FlowCRUDL.Results, self).render_to_response(context, **response_kwargs)
-
-        def get_template_names(self):
-            if 'c' in self.request.GET:
-                return ['flows/flow_results_contact.haml']
-            else:
-                return super(FlowCRUDL.Results, self).get_template_names()
-
-        def get_context_data(self, *args, **kwargs):
-            context = super(FlowCRUDL.Results, self).get_context_data(*args, **kwargs)
->>>>>>> c9bd44ae
             return context
 
     class Activity(OrgObjPermsMixin, SmartReadView):
