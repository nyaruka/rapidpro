--- conflicted
+++ resolved
@@ -2204,7 +2204,6 @@
         title = _("Flow Start Log")
         ordering = ("-created_on",)
         select_related = ("flow", "created_by")
-<<<<<<< HEAD
         search_fields = (
             "flow__name__icontains",
             "created_by__first_name__icontains",
@@ -2212,9 +2211,7 @@
             "created_by__username__icontains",
             "created_by__email__icontains",
         )
-=======
         paginate_by = 25
->>>>>>> 0711f98f
 
         def get_gear_links(self):
             return [dict(title=_("Flows"), style="button-light", href=reverse("flows.flow_list"),)]
