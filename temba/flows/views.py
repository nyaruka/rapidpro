--- conflicted
+++ resolved
@@ -327,13 +327,8 @@
                 # any version up to the requested version is allowed
                 if revision_version <= requested_version or (include_patches and revision_version < up_to_version):
 
-<<<<<<< HEAD
-                    # our goflow revisions are already validated
-                    if revision_version >= Version(Flow.GOFLOW_VERSION):
-=======
                     # our goflow versions are already validated
                     if Version(revision.spec_version) >= Version(Flow.INITIAL_GOFLOW_VERSION):
->>>>>>> 25db5f5d
                         revisions.append(revision.as_json())
                         continue
 
