{
  "name": "rapidpro",
  "repository": "git@github.com:rapidpro/rapidpro.git",
  "license": "AGPL-3.0",
  "lint-staged": {
    "*.{js,jsx,css,md}": [
      "prettier --write",
      "git add"
    ]
  },
  "dependencies": {
<<<<<<< HEAD
    "@nyaruka/flow-editor": "1.19.0",
    "@nyaruka/temba-components": "0.38.0",
=======
    "@nyaruka/flow-editor": "1.19.1",
    "@nyaruka/temba-components": "0.37.1",
>>>>>>> ba1de14f
    "codemirror": "5.18.2",
    "colorette": "1.2.2",
    "fa-icons": "0.2.0",
    "highcharts": "5.0.6",
    "intercooler": "1.1.2",
    "is-core-module": "2.4.0",
    "jquery": "2.1.0",
    "jquery-migrate": "1.4.1",
    "less": "2.7.1",
    "qrious": "4.0.2",
    "queue-microtask": "1.2.3",
    "react": "16.13.1",
    "react-dom": "16.13.1",
    "sortablejs": "1.8.4"
  },
  "scripts": {
    "tw-build": "postcss static/scss/tailwind.scss -o static/css/tailwind.css",
    "tw-watch": "watch 'yarn run tw-build' ./static/scss"
  },
  "devDependencies": {
    "autoprefixer": "10.2.5",
    "bower": "1.8.8",
    "jasmine-core": "2.5.0",
    "postcss": "8.3.0",
    "postcss-import": "14.0.2",
    "postcss-loader": "5.3.0",
    "postcss-scss": "3.0.5",
    "postcss-simple-vars": "6.0.3",
    "tailwindcss": "2.0.4",
    "watch": "0.13.0"
  },
  "vaadin": {
    "disableUsageStatistics": true
  }
}<|MERGE_RESOLUTION|>--- conflicted
+++ resolved
@@ -9,13 +9,8 @@
     ]
   },
   "dependencies": {
-<<<<<<< HEAD
-    "@nyaruka/flow-editor": "1.19.0",
+    "@nyaruka/flow-editor": "1.19.1",
     "@nyaruka/temba-components": "0.38.0",
-=======
-    "@nyaruka/flow-editor": "1.19.1",
-    "@nyaruka/temba-components": "0.37.1",
->>>>>>> ba1de14f
     "codemirror": "5.18.2",
     "colorette": "1.2.2",
     "fa-icons": "0.2.0",
