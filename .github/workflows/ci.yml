name: CI
on: [push, pull_request]
jobs:
  test:
    name: Test
    runs-on: ubuntu-latest
    container:
      image: python:3.11-bullseye
    env:
<<<<<<< HEAD
=======
      python-version: '3.12.x'
>>>>>>> e8ce5c19
      node-version: '20'
      mailroom-version: '9.3.59'

    services:
      redis:
        image: redis:6.2-alpine
        ports:
          - 6379:6379
      postgres:
        image: postgis/postgis:15-3.3-alpine
        env:
          POSTGRES_DB: temba
          POSTGRES_USER: temba
          POSTGRES_PASSWORD: temba
        ports:
          - 5432:5432
        options: --health-cmd pg_isready --health-interval 10s --health-timeout 5s --health-retries 5
      minio:
        image: bitnami/minio:latest
        env:
          MINIO_ROOT_USER: root
          MINIO_ROOT_PASSWORD: tembatemba
          MINIO_DEFAULT_BUCKETS: test-default,test-attachments:public,test-sessions,test-logs,test-archives
        ports:
          - 9000:9000
        options: --health-cmd "mc ready local" --health-interval 10s --health-timeout 5s --health-retries 5

    steps:
      - name: Checkout code
        uses: actions/checkout@v4

      - name: Install Linux packages
        run: |
          apt-get update
          apt-get install -y --no-install-recommends libgdal-dev ffmpeg

      - name: Install Poetry
        uses: snok/install-poetry@v1
        with:
          virtualenvs-in-project: true

      - name: Install Node
        uses: actions/setup-node@v4
        with:
          node-version: ${{ env.node-version }}

<<<<<<< HEAD
      - name: Install Mailroom
        run: |
          git clone --depth 1 https://github.com/${{ github.repository_owner }}/mailroom
          cd mailroom
          go install github.com/${{ github.repository_owner }}/mailroom/cmd/mailroom
          # start mailroom but use different redis db so that it doesn't actually handle tasks
          ./mailroom -db=postgres://temba:temba@postgres:5432/temba?sslmode=disable -redis=redis://redis:6379/15 -log-level=info > mailroom.log &
        working-directory: ${{ github.workspace }}
=======
      - name: Install and start DynamoDB
        uses: rrainn/dynamodb-action@v4.0.0
        with:
          port: 6000
>>>>>>> e8ce5c19

      - name: Initialize environment
        run: |
          npm install -g yarn less
          poetry install
          yarn install
          ln -s settings.py.dev temba/settings.py
          poetry run python manage.py migrate
<<<<<<< HEAD
        working-directory: ${{ github.workspace }} # https://github.com/actions/runner/issues/2058#issuecomment-2085119510
=======
          poetry run python manage.py migrate_dynamo --testing
          # fetch, extract and start mailroom
          wget https://github.com/${{ github.repository_owner }}/mailroom/releases/download/v${{ env.mailroom-version }}/mailroom_${{ env.mailroom-version }}_linux_amd64.tar.gz
          tar -xvf mailroom_${{ env.mailroom-version }}_linux_amd64.tar.gz mailroom
          # start mailroom but use different redis db so that it doesn't actually handle tasks
          ./mailroom -db=postgres://temba:temba@localhost:5432/temba?sslmode=disable -redis=redis://localhost:6379/15 -log-level=info > mailroom.log &
>>>>>>> e8ce5c19

      - name: Run pre-test checks
        run: |
          # test that everything is well formatted, no missing migrations etc
          poetry run python code_check.py --debug
          # check we can collect and compress all static files
          poetry run python manage.py collectstatic --noinput --verbosity=0
          poetry run python manage.py compress --extension=".html" --settings=temba.settings_compress
        working-directory: ${{ github.workspace }}

      - name: Run tests
        run: |
          poetry run coverage run manage.py test --keepdb --noinput --verbosity=2
          poetry run coverage report -i
          poetry run coverage xml
          poetry run coverage html
        working-directory: ${{ github.workspace }}

      - name: Save coverage report as artifact
        uses: actions/upload-artifact@v4
        with:
          name: coverage-report
          path: htmlcov/

      - name: Mailroom log
        if: failure()
        run: cat mailroom.log

      - name: Upload coverage
        if: success()
        uses: codecov/codecov-action@v4
        with:
          token: ${{ secrets.CODECOV_TOKEN }}
          fail_ci_if_error: true<|MERGE_RESOLUTION|>--- conflicted
+++ resolved
@@ -5,12 +5,8 @@
     name: Test
     runs-on: ubuntu-latest
     container:
-      image: python:3.11-bullseye
+      image: python:3.12-bullseye
     env:
-<<<<<<< HEAD
-=======
-      python-version: '3.12.x'
->>>>>>> e8ce5c19
       node-version: '20'
       mailroom-version: '9.3.59'
 
@@ -57,7 +53,6 @@
         with:
           node-version: ${{ env.node-version }}
 
-<<<<<<< HEAD
       - name: Install Mailroom
         run: |
           git clone --depth 1 https://github.com/${{ github.repository_owner }}/mailroom
@@ -66,12 +61,11 @@
           # start mailroom but use different redis db so that it doesn't actually handle tasks
           ./mailroom -db=postgres://temba:temba@postgres:5432/temba?sslmode=disable -redis=redis://redis:6379/15 -log-level=info > mailroom.log &
         working-directory: ${{ github.workspace }}
-=======
+
       - name: Install and start DynamoDB
         uses: rrainn/dynamodb-action@v4.0.0
         with:
           port: 6000
->>>>>>> e8ce5c19
 
       - name: Initialize environment
         run: |
@@ -80,16 +74,8 @@
           yarn install
           ln -s settings.py.dev temba/settings.py
           poetry run python manage.py migrate
-<<<<<<< HEAD
+          poetry run python manage.py migrate_dynamo --testing
         working-directory: ${{ github.workspace }} # https://github.com/actions/runner/issues/2058#issuecomment-2085119510
-=======
-          poetry run python manage.py migrate_dynamo --testing
-          # fetch, extract and start mailroom
-          wget https://github.com/${{ github.repository_owner }}/mailroom/releases/download/v${{ env.mailroom-version }}/mailroom_${{ env.mailroom-version }}_linux_amd64.tar.gz
-          tar -xvf mailroom_${{ env.mailroom-version }}_linux_amd64.tar.gz mailroom
-          # start mailroom but use different redis db so that it doesn't actually handle tasks
-          ./mailroom -db=postgres://temba:temba@localhost:5432/temba?sslmode=disable -redis=redis://localhost:6379/15 -log-level=info > mailroom.log &
->>>>>>> e8ce5c19
 
       - name: Run pre-test checks
         run: |
