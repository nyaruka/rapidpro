--- conflicted
+++ resolved
@@ -7,11 +7,7 @@
 msgstr ""
 "Project-Id-Version: TextIt\n"
 "Report-Msgid-Bugs-To: \n"
-<<<<<<< HEAD
-"POT-Creation-Date: 2019-08-23 18:05+0000\n"
-=======
-"POT-Creation-Date: 2019-08-28 22:40+0000\n"
->>>>>>> a521fc00
+"POT-Creation-Date: 2019-08-29 19:11+0000\n"
 "PO-Revision-Date: 2014-09-24 19:56+0000\n"
 "Last-Translator: TextIt <info@textit.in>\n"
 "Language-Team: Spanish (http://www.transifex.com/projects/p/textit/language/es/)\n"
@@ -11444,6 +11440,10 @@
 msgid "Facebook Channel"
 msgstr "Borrar teléfono"
 
+#, fuzzy
+#~ msgid "No subscribers to this event"
+#~ msgstr "El número de teléfono para esta llamada"
+
 #~ msgid "Clear"
 #~ msgstr "Limpiar"
 
@@ -11455,10 +11455,6 @@
 
 #~ msgid "Your changes could not be saved. Please reload the page and try again."
 #~ msgstr "No se pudieron guardar sus cambios. Por favor, actualice la página e inténtelo nuevamente."
-
-#, fuzzy
-#~ msgid "No subscribers to this event"
-#~ msgstr "El número de teléfono para esta llamada"
 
 #, fuzzy
 #~| msgid "Channel Event"
