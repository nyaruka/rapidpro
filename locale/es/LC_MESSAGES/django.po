--- conflicted
+++ resolved
@@ -7,11 +7,7 @@
 msgstr ""
 "Project-Id-Version: TextIt\n"
 "Report-Msgid-Bugs-To: \n"
-<<<<<<< HEAD
-"POT-Creation-Date: 2019-11-27 01:00+0000\n"
-=======
-"POT-Creation-Date: 2019-11-27 17:17+0000\n"
->>>>>>> e3f0c573
+"POT-Creation-Date: 2019-11-27 20:17+0000\n"
 "PO-Revision-Date: 2014-09-24 19:56+0000\n"
 "Last-Translator: TextIt <info@textit.in>\n"
 "Language-Team: Spanish (http://www.transifex.com/projects/p/textit/language/es/)\n"
@@ -12012,17 +12008,6 @@
 
 #, fuzzy
 #~ msgid "Number of recipients"
-<<<<<<< HEAD
-=======
-#~ msgstr "Número de créditos"
-
-#, fuzzy
-#~ msgid "Number of urns which received this broadcast"
-#~ msgstr "El estátus actual para esta comunicación"
-
-#, fuzzy, python-brace-format
-#~ msgid "{contacts_count} recipients"
->>>>>>> e3f0c573
 #~ msgstr "Número de créditos"
 
 #, fuzzy
