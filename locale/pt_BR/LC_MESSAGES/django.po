--- conflicted
+++ resolved
@@ -12,11 +12,7 @@
 msgstr ""
 "Project-Id-Version: TextIt\n"
 "Report-Msgid-Bugs-To: \n"
-<<<<<<< HEAD
-"POT-Creation-Date: 2020-12-10 16:59+0000\n"
-=======
 "POT-Creation-Date: 2020-12-09 22:20+0000\n"
->>>>>>> 429d2620
 "PO-Revision-Date: 2014-04-14 20:37+0000\n"
 "Last-Translator: produtos <produtos.ti@takenet.com.br>\n"
 "Language-Team: Portuguese (Brazil) (http://www.transifex.com/projects/p/textit/language/pt_BR/)\n"
@@ -994,10 +990,6 @@
 "\n"
 "Esse terminal deve ser chamado pelo Hub9 quando uma mensagem foi para o destinatário final. (relatórios de entrega) Você pode definir a URL de entrega de retorno de chamada na sua conta Infobip entrando em contato com o seu agente de vendas."
 
-#, fuzzy
-msgid "Message Templates"
-msgstr "Mensagem"
-
 #, python-format
 msgid "Activate your own enterprise WhatsApp account in %(link)s to communicate with your contacts. "
 msgstr ""
@@ -1021,11 +1013,6 @@
 #| msgid "Please enter at least 8 characters"
 msgid "Please enter a valid phone number"
 msgstr "Por favor, insira pelo menos 8 caracteres"
-
-#, fuzzy
-#| msgid "Synced on"
-msgid "Sync logs"
-msgstr "Sincronizado em"
 
 #, fuzzy, python-format
 msgid "If you are based in Uganda or DRC you can purchase a short code from %(link)s and connect it in a few simple steps."
@@ -2474,6 +2461,10 @@
 
 msgid "The WeChat App secret"
 msgstr ""
+
+#, fuzzy
+msgid "Message Templates"
+msgstr "Mensagem"
 
 msgid "If you have an enterprise WhatsApp account, you can connect it to communicate with your contacts"
 msgstr ""
@@ -6407,26 +6398,6 @@
 msgid "Your 360Dialog WhatsApp channel is now connected, you should be able to send and receive messages as normal."
 msgstr "Textit usa o seu telefone Android para enviar e receber mensagens."
 
-#, fuzzy
-#| msgid "Has Template Error"
-msgid "360dialog Template Events"
-msgstr "Possui erro no modelo"
-
-msgid "No syncs yet. Check back later."
-msgstr ""
-
-#, fuzzy
-msgid "Templates"
-msgstr "Mensagem"
-
-#, fuzzy
-#| msgid "The file name for our export"
-msgid "Templates are synced from your 360dialog account every 15 minutes."
-msgstr "O nome do arquivo para nossa exportação"
-
-msgid "No synced templates at this time."
-msgstr ""
-
 #, fuzzy, python-format
 #| msgid ""
 #| "\n"
@@ -7077,10 +7048,20 @@
 msgid "WhatsApp Templates Events"
 msgstr "Possui erro no modelo"
 
+msgid "No syncs yet. Check back later."
+msgstr ""
+
+#, fuzzy
+msgid "Templates"
+msgstr "Mensagem"
+
 #, fuzzy
 #| msgid "The file name for our export"
 msgid "Templates are synced from your WhatsApp account every 15 minutes."
 msgstr "O nome do arquivo para nossa exportação"
+
+msgid "No synced templates at this time."
+msgstr ""
 
 #, fuzzy
 msgid "Connect a Classifier"
@@ -10517,7 +10498,7 @@
 #~ "número curto da <a href=\"http://www.take.net/\"> Take.net </a> e conectá-lo ao Textit \n"
 #~ "em poucos passos simples. "
 
-#, fuzzy
+#, fuzzy, python-format
 #~ msgid ""
 #~ "\n"
 #~ "      After connecting your service we will provide URLs for the endpoints for InfoBip to call when they want\n"
@@ -10572,7 +10553,7 @@
 #~ msgid "Create a message keyword to allow people to join a group."
 #~ msgstr "Criar uma palavra-chave SMS que permita às pessoas participarem de um grupo"
 
-#, fuzzy
+#, fuzzy, python-format
 #~ msgid ""
 #~ "\n"
 #~ "                    %(group_count)s groups, %(contact_count)s contacts, %(urn_count)s urns\n"
@@ -10582,7 +10563,7 @@
 #~ "\n"
 #~ "Contatos %(contacts_count)s importados com sucesso para"
 
-#, fuzzy
+#, fuzzy, python-format
 #~ msgid ""
 #~ "\n"
 #~ "                    %(group_count)s groups, %(contact_count)s contacts, %(urn_count)s urns\n"
@@ -10591,7 +10572,7 @@
 #~ "\n"
 #~ "Contatos %(contacts_count)s importados com sucesso para"
 
-#, fuzzy
+#, fuzzy, python-format
 #~ msgid ""
 #~ "\n"
 #~ "              Used by %(num_flows)s flow:\n"
@@ -10607,7 +10588,7 @@
 #~ "\n"
 #~ "%(sms_sent)s Enviadas"
 
-#, fuzzy
+#, fuzzy, python-format
 #~ msgid ""
 #~ "\n"
 #~ "        To get started you need to add a channel to your workspace. A channel is a phone number or social network\n"
