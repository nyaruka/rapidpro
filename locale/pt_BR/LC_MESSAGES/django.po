# SOME DESCRIPTIVE TITLE.
# Copyright (C) YEAR THE PACKAGE'S COPYRIGHT HOLDER
# This file is distributed under the same license as the PACKAGE package.
# FIRST AUTHOR <EMAIL@ADDRESS>, YEAR.
# 
# Translators:
# pericles ilha <pericles.terto@ilhasoft.com.br>, 2019
# Nathallia Salvador <nathallia.salvador@ilhasoft.com.br>, 2019
# Tales Souza <tales@ilhasoft.com.br>, 2020
# Nyaruka <info@textit.in>, 2020
# Paulo Bernardo <paulo.bernardo@ilhasoft.com.br>, 2020
# Matheus Soares <matheus.soares@ilhasoft.com.br>, 2020
# 
#, fuzzy
msgid ""
msgstr ""
"Project-Id-Version: PACKAGE VERSION\n"
"Report-Msgid-Bugs-To: \n"
"POT-Creation-Date: 2020-08-11 20:41+0000\n"
"PO-Revision-Date: 2019-05-13 20:14+0000\n"
"Last-Translator: Matheus Soares <matheus.soares@ilhasoft.com.br>, 2020\n"
"Language-Team: Portuguese (Brazil) (https://www.transifex.com/rapidpro/teams/226/pt_BR/)\n"
"MIME-Version: 1.0\n"
"Content-Type: text/plain; charset=UTF-8\n"
"Content-Transfer-Encoding: 8bit\n"
"Language: pt_BR\n"
"Plural-Forms: nplurals=2; plural=(n > 1);\n"

msgid "Recent Airtime Transfers"
msgstr "Transferências recentes de Airtime"

msgid "Airtime Transfer Details"
msgstr "Detalhes de transferência do Airtime"

msgid "The organization this resthook belongs to"
msgstr "A organização que este resthook pertence"

msgid "A simple label for this event"
msgstr "Um rótulo simples para este evento"

msgid "The resthook being subscribed to"
msgstr "O resthook foi subscrito para"

msgid "The URL that we will call when our ruleset is reached"
msgstr "O URL que chamaremos quando nossa ruleset for alcançada"

msgid "Administrator"
msgstr "Administrador"

msgid "Editor"
msgstr "Editor"

msgid "Surveyor"
msgstr "Pesquisador"

msgid "Relayer Application APK"
msgstr "Retransmissão do APK da aplicação."

msgid "Message Pack Application APK"
msgstr "Pacote de mensagem da aplicação APK"

msgid "Message"
msgstr "Mensagem"

msgid "Run"
msgstr "Rodar"

msgid "Archive"
msgstr "Arquivo"

msgid "File not found"
msgstr "Arquivo não encontrado"

msgid "You do not have permission to access this file"
msgstr "Você não tem permissão para acessar este arquivo"

msgid "The name of this campaign"
msgstr "O nome desta campanha"

msgid "The group this campaign operates on"
msgstr "O grupo em que essa campanha opera"

msgid "Minutes"
msgstr "Minutos"

msgid "Hours"
msgstr "Horas"

msgid "Days"
msgstr "Dias"

msgid "Weeks"
msgstr "Semanas"

msgid "Select a group to base the campaign on"
msgstr "Selecione um grupo base para a campanha"

msgid "Export"
msgstr "Exportar"

msgid "Add Event"
msgstr "Adicionar Evento"

msgid "Edit"
msgstr "Editar"

msgid "Update Campaign"
msgstr "Atualizar Campanha"

msgid "Service"
msgstr "Serviço"

msgid "Campaign archived"
msgstr "Campanha arquivada"

msgid "Campaign activated"
msgstr "Campanha ativada"

msgid "Select the event type"
msgstr "Selecione o tipo de evento"

msgid "Relative date direction"
msgstr "Direção de data relativa"

msgid "Select a unit"
msgstr "Selecione uma unidade"

msgid "Select a flow to start"
msgstr "Selecione um fluxo para iniciar"

msgid "Select a date field to base this event on"
msgstr "Selecione um campo de data base para o evento"

msgid "Select hour for delivery"
msgstr "Selecione a hora para entrega"

msgid "Stop it and start this event"
msgstr "Para isto e comece esse evento."

msgid "Skip this event"
msgstr "Pular este evento"

msgid "Flow starting rules"
msgstr "Regras de inicialização do fluxo"

msgid "Stop it and send the message"
msgstr "Pare isto e envie a mensagem"

msgid "Skip this message"
msgstr "Pule essa mensagem"

msgid "Message sending rules"
msgstr "Regras para envios de mensagens"

#, python-format
msgid "A message is required for '%s'"
msgstr "Uma mensagem é necessária para  '%s'"

#, python-format
msgid "Translation for '%(language)s' exceeds the %(limit)d character limit."
msgstr ""
"Tradução para '%(language)s' excede o %(limit)d do limite de caractere."

msgid ""
"Hi @contact.name! This is just a friendly reminder to apply your fertilizer."
msgstr ""
"Olá @contact.name! Isto é apenas um lembrete amigável para você aplicar seu "
"fertilizante."

msgid "Default"
msgstr "Padrão"

msgid "Update Event"
msgstr "Atualizar evento"

msgid "Default Encoding"
msgstr "Codificação Padrão"

msgid "Smart Encoding"
msgstr "Codificação Inteligente"

msgid "Unicode Encoding"
msgstr "Codificação Unicode"

msgid "URL Encoded - application/x-www-form-urlencoded"
msgstr "URL codificado - application/x-www-form-urlencoded"

msgid "JSON - application/json"
msgstr "JSON - application/json"

msgid "XML - text/xml; charset=utf-8"
msgstr "XML - text/xml; charset=utf-8"

msgid "Channel Type"
msgstr "Tipo do transmissor"

msgid "Name"
msgstr "Nome"

msgid "Descriptive label for this channel"
msgstr "Descrição para esse canal"

msgid "Address"
msgstr "Endereço"

msgid "Address with which this channel communicates"
msgstr "Endereçar com o qual esse canal se comunica"

msgid "Country"
msgstr "País"

msgid "Country which this channel is for"
msgstr "País para o qual esse canal é direcionado"

msgid "Org"
msgstr "Organização"

msgid "Organization using this channel"
msgstr "Organização usando esse canal"

msgid "Claim Code"
msgstr "Código de requisição"

msgid "The token the user will us to claim this channel"
msgstr "O token que será usado para requisitar este transmissor"

msgid "Secret"
msgstr "Segredo"

msgid "The secret token this channel should use when signing requests"
msgstr "O token secreto que este transmissor deve usar ao assinar os pedidos."

msgid "Last Seen"
msgstr "Visto pela última vez às"

msgid "The last time this channel contacted the server"
msgstr "A última vez que este transmissor contactou o servidor"

msgid "Device"
msgstr "Dispositivo"

msgid "The type of Android device this channel is running on"
msgstr "O tipo do dispositivo Android que este transmissor está executando"

msgid "OS"
msgstr "SO"

msgid "What Android OS version this channel is running on"
msgstr ""
"Qual a versão do sistema operacional Android que esse transmissor está "
"executando"

msgid "Alert Email"
msgstr "Alerta de e-mail"

msgid ""
"We will send email alerts to this address if experiencing issues sending"
msgstr ""
"Vamos enviar alertas por email para este endereço se enfrentarmos problemas "
"de envio"

msgid "Config"
msgstr "Configuração"

msgid "Any channel specific configuration, used for the various aggregators"
msgstr ""
"Qualquer configuração específica do transmissor, usado para os vários "
"agregadores"

msgid "The URN schemes this channel supports"
msgstr "Os esquemas de URN que esse canal suporta."

msgid "The roles this channel can fulfill"
msgstr "As funções que este transmissor pode completar"

msgid "The channel this channel is working on behalf of"
msgstr "O transmissor em nome do qual este transmissor esta trabalhando"

msgid "Optional Data"
msgstr "Dados opcionais"

msgid "Any channel specific state data"
msgstr "Qualquer estado do estado do canal específico"

msgid "Maximum Transactions per Second"
msgstr "Máximo de Transações por Segundo"

msgid "The max number of messages that will be sent per second"
msgstr "O número máximo de mensagens que serão enviadas por segundo"

msgid "Android Phone"
msgstr "Telefone Android"

#, python-format
msgid "%s Channel"
msgstr "%s Canal"

msgid "Incoming Message"
msgstr "Mensagem recebida"

msgid "Outgoing Message"
msgstr "Mensagem de saída"

msgid "Incoming Voice"
msgstr "Voz de entrada"

msgid "Outgoing Voice"
msgstr "Voz de saida"

msgid "Success Log Record"
msgstr "Registro de log com sucesso"

msgid "Error Log Record"
msgstr "Falha ao registrar Log"

msgid "The channel this is a daily summary count for"
msgstr "O canal é uma contagem diária de resumo para"

msgid "What type of message this row is counting"
msgstr "Que tipo de mensagem esta linha está contando"

msgid "The day this count is for"
msgstr "O dia em que esta conta é para"

msgid "The count of messages on this day and type"
msgstr "A contagem de mensagens neste dia e digite"

msgid "Unknown Call Type"
msgstr "Tipo de chamada desconhecida"

msgid "Outgoing Call"
msgstr "Ligação realizada"

msgid "Missed Outgoing Call"
msgstr "Chamada realizada não atendida"

msgid "Incoming Call"
msgstr "Ligação recebida"

msgid "Missed Incoming Call"
msgstr "Chamada não atendida"

msgid "Stop Contact"
msgstr "Pare Contato"

msgid "New Conversation"
msgstr "Nova conversa"

msgid "Referral"
msgstr "Referência"

msgid "Welcome Message"
msgstr "Mensagem de Boas-Vindas"

msgid "The org this event is connected to"
msgstr "A org deste evento está conectada a"

msgid "Channel"
msgstr "Transmissor"

msgid "The channel on which this event took place"
msgstr "O canal no qual este evento ocorreu"

msgid "Event Type"
msgstr "Tipo de evento"

msgid "The type of event"
msgstr "O tipo de evento"

msgid "Contact"
msgstr "Contato"

msgid "The contact associated with this event"
msgstr "O contato associado a este evento"

msgid "URN"
msgstr "URN"

msgid "The contact URN associated with this event"
msgstr "A URN do contato  associado a este evento"

msgid "Extra"
msgstr "Extra"

msgid "Any extra properties on this event as JSON"
msgstr "Qualquer propriedade extra neste evento como JSON"

msgid "Occurred On"
msgstr "Ocorreu em"

msgid "When this event took place"
msgstr "Quando este evento aconteceu"

msgid "Created On"
msgstr "Criado em"

msgid "When this event was created"
msgstr "Quando este evento foi criado"

msgid "The channel the message was sent on"
msgstr "O canal em que a mensagem foi enviada"

msgid "The message that was sent"
msgstr "A mensagem que foi enviada"

msgid "The channel session for this log"
msgstr "A sessão do canal para este log"

msgid "A description of the status of this message send"
msgstr "Uma descrição do status da mensagem enviada"

msgid "Whether an error was encountered when sending the message"
msgstr "Se um erro foi encontrado ao enviar a mensagem"

msgid "The URL used when sending the message"
msgstr "A URL usada ao enviar a mensagem"

msgid "The HTTP method used when sending the message"
msgstr "O método HTTP usado ao enviar a mensagem"

msgid "The body of the request used when sending the message"
msgstr "O corpo da solicitação usada ao enviar a mensagem"

msgid "The body of the response received when sending the message"
msgstr "O corpo da resposta recebida ao enviar a mensagem"

msgid "The response code received when sending the message"
msgstr "O código de resposta recebido ao enviar a mensagem"

msgid "When this log message was logged"
msgstr "Quando esta mensagem de log foi registrada"

msgid "Time it took to process this request"
msgstr "Tempo necessário para processar este pedido"

msgid "The channel that synced to the server"
msgstr "O transmissor que sincronizou com o servidor"

msgid "Power Source"
msgstr "Fonte de energia"

msgid "The power source the device is using"
msgstr "A fonte de energia que o dispositivo está usando"

msgid "Power Status"
msgstr "Estado da energia"

msgid "The power status. eg: Charging, Full or Discharging"
msgstr ""
"O estado de energia, por exemplo: Carregando, Completo ou Descarregando"

msgid "Power Level"
msgstr "Nível de energia"

msgid "The power level of the battery"
msgstr "Nível de energia da bateria"

msgid "Network Type"
msgstr "Tipo de rede"

msgid "The data network type to which the channel is connected"
msgstr "O tipo de rede de dados ao qual o transmissor está conectado"

msgid "Lifetime"
msgstr "Tempo de vida"

msgid "Pending Messages Count"
msgstr "Contagem de mensagens pendentes"

msgid "The number of messages on the channel in PENDING state"
msgstr "O número de mensagens no transmissor em estado PENDENTE"

msgid "Retry Message Count"
msgstr "Contagem de mensagens \"tentar novamente\""

msgid "The number of messages on the channel in RETRY state"
msgstr "O número de mensagens no transmissor em estado de TENTAR NOVAMENTE"

msgid "Incoming Command Count"
msgstr "Contagem de comando recebidos"

msgid "The number of commands that the channel gave us"
msgstr "O número de comandos recebidos pelo transmissor"

msgid "Outgoing Command Count"
msgstr "Contagem de comando enviados"

msgid "The number of commands that we gave the channel"
msgstr "O número de comandos enviados ao transmissor"

msgid "Power"
msgstr "Conectado"

msgid "Disconnected"
msgstr "Desconectado"

msgid "SMS"
msgstr "SMS"

msgid "The channel that this alert is for"
msgstr "Esse alerta é para o transmissor"

msgid "Sync Event"
msgstr "Sincronizar evento"

msgid "The sync event that caused this alert to be sent (if any)"
msgstr "O evento de sincronização que causou o envio deste alerta (se houver)"

msgid "Alert Type"
msgstr "Tipo do alerta"

msgid "The type of alert the channel is sending"
msgstr "Tipo de alerta que o transmissor está enviando"

msgid "Ended On"
msgstr "Encerrado em"

#, python-format
msgid "Unknown alert type: %(alert)s"
msgstr "Tipo de alerta desconhecido: %(alert)s"

msgid "Retry Count"
msgstr "Contagem de novas tentativas"

msgid "Error Count"
msgstr "Contagem de erros"

msgid "Next Attempt"
msgstr "Próxima tentativa"

msgid ""
"\n"
"        You can purchase a short code from <a href=\"http://africastalking.com\">Africa's Talking</a>\n"
"        and connect it in a few simple steps.\n"
"        "
msgstr ""
"\n"
"        Você pode comprar um short code da <a href=\"http://africastalking.com\">Africa's Talking</a>\n"
"        e conectar em poucos passos simples."

msgid ""
"\n"
"        To finish configuring your Africa's Talking connection you'll need to set the following callback URLs\n"
"        on the Africa's Talking website under your account.\n"
"        "
msgstr ""
"\n"
"   Para concluir a configuração da sua conexão do \n"
" Africa's Talking você irá precisar configurar os seguintes  callback URLs na sua conta do site Africa's Talking."

msgid "Callback URL"
msgstr "URL de Retorno de Chamada"

msgid ""
"\n"
"                You can set the callback URL on your Africa's Talking account by visiting the SMS Dashboard page,\n"
"                then clicking on Callback URL.\n"
"                "
msgstr ""
"\n"
"                Você pode definir o URL de retorno na sua conta do Africa's Talking visitando a página painel do SMS,\n"
" depois clicando no URL de retorno.\n"
"                "

msgid "Delivery URL"
msgstr "URL de entrega"

msgid ""
"\n"
"                You can set the delivery URL on your Africa's Talking account by visiting the SMS Dashboard page,\n"
"                then clicking on Delivery Reports.\n"
"                "
msgstr ""
"\n"
"                Você pode definir o URL de entrega na sua conta do Africa's Talking visitando página Painel do SMS,\n"
"                depois clique em Relatórios de entrega\n"
"                "

msgid "Your short code on Africa's Talking"
msgstr "O seu número curto do Africa's Talking"

msgid "Burkina Faso"
msgstr "Burquina Faso"

msgid "Côte d'Ivoire"
msgstr "Costa do Marfim"

msgid "Ethiopia"
msgstr "Etiópia"

msgid "Kenya"
msgstr "Quênia"

msgid "Malawi"
msgstr "Malaui"

msgid "Nigeria"
msgstr "Nigéria"

msgid "Rwanda"
msgstr "Ruanda"

msgid "Tanzania"
msgstr "Tanzânia"

msgid "Uganda"
msgstr "Uganda"

msgid "South Africa"
msgstr "África do Sul"

msgid "Zambia"
msgstr "Zâmbia"

msgid "Whether this short code is shared with others"
msgstr "Se esse código curto é compartilhado com outros"

msgid "Your username on Africa's Talking"
msgstr "O seu nome de usuário do Africa's Talking"

msgid "Your api key, should be 64 characters"
msgstr "Sua chave da api deve ter 64 caracteres"

msgid "No org for this user, cannot claim"
msgstr "Nenhuma organização para este usuário, não pode requisitar"

msgid "The claim code from your Android phone"
msgstr "O código de requisição do seu telefone Android"

msgid "The phone number of the phone"
msgstr "O número do telefone"

msgid "Invalid claim code, please check and try again."
msgstr ""
"Código de requisição inválido, por favor, verifique-o e tente novamente."

msgid "Invalid phone number, try again."
msgstr "Número de telefone inválido, tente novamente."

msgid "Another channel has this number. Please remove that channel first."
msgstr "Outro canal tem esse número. Por favor, remova esse canal primeiro."

msgid "Connect Android Channel"
msgstr "Conecte seu Canal Android"

msgid "Phone number of this device"
msgstr "Número de telefone desse dispositivo"

msgid ""
"\n"
"        If you have an <a href=\"https://www.arabiacell.com/\">ArabiaCell</a> number,\n"
"        you can quickly connect it using their APIs.\n"
"        "
msgstr ""
"\n"
"        Se você tem um número da <a href=\"https://www.arabiacell.com/\">ArabiaCell</a>, \n"
"        você pode rapidamente conectar usando as APIS deles. \n"
"        "

msgid ""
"\n"
"        To finish connecting your channel, you need to have ArabiaCell configure the URL below for your shortcode.\n"
"        "
msgstr ""
"\n"
"        Para concluir a conexão do seu canal, o ArabiaCell deve configurar o URL abaixo para seu código curto."

msgid "Receive URL"
msgstr "URL de recebimento"

msgid ""
"This URL should be called by ArabiaCell when new messages are received."
msgstr ""
"Este URL precisa ser chamado pelo ArabiaCell quando novas mensagens são "
"recebidas."

msgid "The country this channel will be used in"
msgstr "O País em que este canal será usado"

msgid "Short Code"
msgstr "Código Curto"

msgid "The short code you are connecting"
msgstr "O código curto que você está conectando"

msgid "Service ID"
msgstr "ID do Serviço"

msgid "The service ID as provided by ArabiaCell"
msgstr "O ID de serviço conforme fornecido pelo ArabiaCell"

msgid "Free"
msgstr "Grátis"

msgid "Billed"
msgstr "Faturado"

msgid "The charging level for your account"
msgstr "O nível de carga para a sua conta"

msgid "Username"
msgstr "Nome de usuário"

msgid "The username for your API account"
msgstr "O usuário da sua conta API"

msgid "Password"
msgstr "Senha"

msgid "The password for your API account"
msgstr "A senha para sua conta API"

msgid ""
"Easily add a two way number you have configured with <a "
"href=\"http://blackmyna.com\">Blackmyna</a> using their APIs."
msgstr ""
"Adicione facilmente um número de duas vias que você tem configurado com <a "
"href=\"http://blackmyna.com\">Blackmyna</a> usando as APIs deles. "

msgid ""
"\n"
"        To finish configuring your Blackmyna connection you'll need to notify Blackmyna of the following URLs.\n"
"        "
msgstr ""
"\n"
"        Para terminar de configurar o sua conexão Blackmyna você irá precisar notificar a Blackmyna sobre os seguintes URLs.\n"
"        "

msgid "Inbound URL"
msgstr "Inbound URL"

msgid ""
"This endpoint should be called by Blackmyna when new messages are received "
"to your number."
msgstr ""
"Esse terminal deve ser chamado pelo Blackmyna quando novas mensagens forem "
"recebidas no seu número."

msgid "DLR URL"
msgstr "DLR URL"

msgid ""
"This endpoint should be called by Blackmyna when the message status changes."
" (delivery reports)"
msgstr ""
"Esse terminal deve ser chamado pela Blackmyna quando o status da mensagem "
"mudar. (relatórios de entrega)  "

msgid ""
"\n"
"        If you have an <a href=\"https://www.bongolive.co.tz/\">Bongo Live</a> number,\n"
"        you can quickly connect it using their APIs.\n"
"        "
msgstr ""
"\n"
"        Se você tem um número da  <a href=\"https://www.bongolive.co.tz/\">Bongo Live</a>,\n"
"        você pode rapidamente conectar usando as APIS deles.\n"
"        "

msgid ""
"\n"
"        To finish connecting your channel, you need to have Bongo Live configure the URLs below for your shortcode.\n"
"        "
msgstr ""
"\n"
"        Para concluir a conexão do seu canal, o Bongo Live deve configurar as URLs abaixo para seu código curto."

msgid ""
"This URL should be called by Bongo Live when new messages are received or to"
" report DLR status."
msgstr ""
"Este URL deve ser chamado pelo Bongo Live quando novas mensagens são "
"recebidas ou para reportar status de DRL."

msgid "Number"
msgstr "Número"

msgid "The number you are connecting."
msgstr "O número que você está conectando."

msgid "The username for your Bongo Live account"
msgstr "O nome de usuário da sua conta Bongo Live"

msgid "The password for your Bongo Live account"
msgstr "A senha para sua conta Bongo Live"

msgid "API Key"
msgstr "API Key"

msgid "The API key as found on your settings page"
msgstr "A chave da API conforme encontrada na página de configurações"

msgid "API Secret"
msgstr "API Secret"

msgid "The API secret as found on your settings page"
msgstr "A API secreta conforme encontrada na sua página de configurações"

msgid "You can connect your BurstSMS number by entering the settings below."
msgstr ""
"Você pode conectar seu número do BurstSMS ao entrar nas configurações "
"abaixo."

msgid ""
"\n"
"        If you have a <a href=\"https://www.burstsms.com.au/\">BurstSMS</a> number,\n"
"        you can quickly connect it using their APIs.\n"
"        "
msgstr ""
"\n"
"       Se você tem um número da<a href=\"https://www.burstsms.com.au/\">BurstSMS</a>, \n"
"        você pode rapidamente conectar ele usando as APIs deles.         "

msgid ""
"\n"
"        To finish connecting your channel, you need to set your callback URLs below for your number.\n"
"        "
msgstr ""
"\n"
"        Para terminar de conectar o seu canal, você precisa configurar as suas URLs de retorno abaixo para o seu número.\n"
"        "

msgid ""
"This URL should be called by BurstSMS when new messages are received.You "
"must set this for your number under the 'Inbound Settings' options.Select "
"'Yes' to the 'Forward to URL' option and enter this URL."
msgstr ""
"Este URL deve ser chamado pelo BurstSMS quando novas mensagens são "
"recebidas. Você deve configurá-lo para o seu número nas opções "
"'Configurações de entrada'. Selecione 'Sim' para a opção 'Encaminhar para "
"URL' e insira esse URL."

msgid "DLR callback URL"
msgstr "URL de retorno de chamada DRL."

msgid ""
"This URL should be called by BurstSMS when the status of an outgoing message"
" is updated.You can set it on your settings page."
msgstr ""
"Esta URL deve ser chamada pelo BurstSMS quando o status das mensagens de "
"saída forem atualizados. Você pode configurar isto na sua página de "
"configurações."

msgid "Reply callback URL"
msgstr "Repita URL de retorno"

msgid ""
"This URL should be called by BurstSMS when messages are replied to.You can "
"set it on your settings page."
msgstr ""
"Esta URL deve ser chamada pelo BurstSMS quando as mensagens são respondidas."
" Você pode configurar isto na sua página de configurações."

msgid ""
"If you are based in the Phillipines, you can integrate with Chikka to send\n"
"                       and receive messages on your shortcode."
msgstr ""
"Se você está localizado nas Filipinas, você pode integrar com a Chikka para enviar \n"
"                       e receber mensagens no seu shortcodeI."

msgid ""
"\n"
"        To finish configuring your Chikka connection you need to set the following URLs in your Chikka account API settings.\n"
"        "
msgstr ""
"\n"
"        Para terminar a configuração da sua conexão Chikka, você precisa definir os seguintes URLs nas configurações da API da sua conta Chikka.\n"
"      "

msgid "Notification Receiver URL"
msgstr "Notification Receiver URL"

msgid "Message Receiver URL"
msgstr "Message Receiver URL"

msgid "The country this phone number is used in"
msgstr "O país no qual este número de telefone está sendo usado"

msgid "The short code you are connecting."
msgstr "O código curto que você está conectando."

msgid "Client Id"
msgstr "ID do Cliente"

msgid "The Client Id found on your Chikka API credentials page"
msgstr "O Id do Cliente encontrado na sua página de credenciais da API Chikka"

msgid "Secret Key"
msgstr "Chave secreta"

msgid "The Secret Key found on your Chikka API credentials page"
msgstr "A chave secreta encontrada na sua página de credenciais da API Chikka"

msgid ""
"Connect your <a href=\"http://clickatell.com/\">Clickatell</a> number, we'll walk you\n"
"                           through the steps necessary to get your Clickatell connection working in a few minutes."
msgstr ""
"Conecte seu número <a href=\"http://clickatell.com/\">Clickatell</a>, nós te guiaremos\n"
"pelos passos necessários para possuir sua conexão Clickatell em poucos minutos."

msgid ""
"\n"
"        To finish configuring your Clickatell connection you'll need to set the following callback URLs on the\n"
"        Clickatell website for your integration.\n"
"        "
msgstr ""
"\n"
"        Para concluir a configuração da sua conexão Clickatell, você precisará definir os seguintes URL de callback no\n"
"site Clickatell para sua integração.\n"
"      "

msgid "Reply Callback"
msgstr "Repita Retorno"

msgid ""
"\n"
"                You can set the callback URL on your Clickatell account by managing your integration, then setting your reply\n"
"                callback under \"Two Way Settings\" to HTTP POST and your target address to the URL below. (leave username and password blank)\n"
"                "
msgstr ""
"\n"
"        Você pode definir o URL de callback em sua conta Clickatell através da gestão da sua integração, em seguida definindo sua resposta\n"
"callback sob \"Configurações de duas vias\" para HTTP POST e seu endereço de destino para o URL abaixo. (Deixe o nome de usuário e a senha em branco)\n"
"\n"
"      "

msgid "Delivery Notifications"
msgstr "Enviar Notificações"

msgid ""
"\n"
"                You can set the delivery notification URL on your Clickatell account by managing your integration, then setting your\n"
"                delivery notification URL under \"Settings\" to HTTP POST and your target address to the URL below. (leave username and password blank)\n"
"                "
msgstr ""
"\n"
"        Você pode definir o URL de notificação de entrega em sua conta Clickatell através da gestão da sua integração, em seguida definindo sua\n"
"notificação de entrega  em \"Configurações\" para HTTP POST e seu endereço de destino para o URL abaixo. (Deixe o nome de usuário e a senha em branco)\n"
"\n"
"      "

msgid ""
"The phone number with country code or short code you are connecting. ex: "
"+250788123124 or 15543"
msgstr ""
"O número de telefone com código do país ou número curto que você está se "
"conectando. Exemplo: +250788123124 or 15543"

msgid "The API key for your integration as provided by Clickatell"
msgstr "A chave da API para sua integração conforme fornecido pela Clickatell"

msgid ""
"Invalid phone number, please include the country code. ex: +250788123123"
msgstr ""
"Número de telefone inválido, por favor inclua o código do país. "
"ex:+250788123123"

<<<<<<< HEAD
#, fuzzy, python-format
msgid "If you are based in Malawi or Ghana you can purchase a number from %(link)s and connect it in a few simple steps."
msgstr ""
"\n"
"Se sua base estiver no Quênia, você pode comprar um número curto da %(link_start)s Africa's Talking %(link_end)s e\n"
"conectá-lo ao Textit em poucos e simples passos."

#, fuzzy
#| msgid ""
#| "\n"
#| "        To finish configuring your Hub9 connection you'll need to provide them with the following details.\n"
#| "\n"
#| "      "
msgid "To finish configuring your channel you need to configure Click Mobile to send new messages to the URL below."
msgstr ""
"\n"
"Para finalizar a configuração da sua conexão com o Hub9, você terá que fornece-los com os seguintes detalhes."

#, fuzzy
#| msgid "The phone number or short code you are connecting with country code. ex: +250788123124"
msgid "The Click Mobile phone number or short code you are connecting with country code. ex: +250788123124"
msgstr "Número de telefone ou número curto com o qual você esta se conectando, com o código do país. Ex:+250788123124"

msgid "Ghana"
msgstr ""

#, fuzzy
#| msgid "Your username on Africa's Talking"
msgid "Your username on Click Mobile"
msgstr "O seu nome de usuário do Africa's Talking"

#, fuzzy
#| msgid "Your short code on Africa's Talking"
msgid "Your password on Click Mobile"
msgstr "O seu número curto do Africa's Talking"

msgid "App ID"
msgstr ""

#, fuzzy
#| msgid "Your username on Africa's Talking"
msgid "Your app_id on Click Mobile"
msgstr "O seu nome de usuário do Africa's Talking"

msgid "Org ID"
msgstr ""

#, fuzzy
#| msgid "Your short code on Africa's Talking"
msgid "Your org_id on Click Mobile"
msgstr "O seu número curto do Africa's Talking"

#, fuzzy
#| msgid "Username"
=======
>>>>>>> 4c679782
msgid "API Username"
msgstr "Nome de usuário da API"

msgid "Your API Username"
msgstr "O seu nome de usuário da API"

msgid "API Password"
msgstr "Senha da API"

msgid "Your API Password"
msgstr "Sua senha da API"

msgid "You can connect your ClickSend number by entering the settings below."
msgstr ""
"Você pode conectar seu número do ClickSend ao entrar nas configurações "
"abaixo."

msgid ""
"\n"
"        If you have a <a href=\"https://www.clicksend.com/\">ClickSend</a> number,\n"
"        you can quickly connect it using their APIs.\n"
"        "
msgstr ""
"\n"
"        Se você tem um número <a href=\"https://www.clicksend.com/\">ClickSend</a>,\n"
"       você pode conectar este número rapidamente usando a APIs deles.\n"
"        "

msgid ""
"\n"
"        To finish connecting your channel, you need to set your inbound SMS URL below for your number.\n"
"        "
msgstr ""
"\n"
"        Para terminar de conectar o seu canal, você precisa definir o seu URL de entrada de SMS para o seu número abaixo\n"
"        "

msgid ""
"This URL should be called by ClickSend when new messages are received.On "
"your ClickSend dashboard, you can set this URL by going to SMS, then "
"Settings, then the Inbound SMS Settings menu.Add a new rule, select action "
"URL, and use the URL above, then click save."
msgstr ""
"Este URL deve ser chamado pelo ClickSend quando novas mensagens são "
"recebidas. No painel do seu ClickSend, você pode definir este URL indo em "
"SMS, em seguida em configurações, e então vá ao Menu Configurações de SMS de"
" entrada. Adicione uma nova regra, selecione ação de URL, e use o URL acima,"
" por fim clique em salvar."

msgid ""
"Easily add a two way number you have configured with <a "
"href=\"http://dartmedia.biz/\">Dart Media</a> in Indonesia."
msgstr ""
"Adicione facilmente um número de duas vias que você tiver configurado no <a "
"href=\"http://dartmedia.biz/\">Dart Media</a> na Indonésia."

msgid ""
"\n"
"        To finish configuring your Dart Media connection you'll need to provide them with the following details.\n"
"        "
msgstr ""
"\n"
"        Para terminar a configuração da sua conexão Dart Media, você precisará fornecer os seguintes detalhes.\n"
"      "

msgid "Received URL"
msgstr "URL recebidas"

msgid ""
"\n"
"                This endpoint should be called by Dart Media when new messages are received to your number.\n"
"                You can set the receive URL on your Dart Media account by contacting your sales agent.\n"
"                "
msgstr ""
"\n"
"       Este endpoint deve ser chamado pela Dart Media quando novas mensagens são recebidas no seu número.\n"
"Você pode configurar o URL de recebimento em sua conta Dart Media entrando em contato com seu agente de vendas.\n"
"\n"
"      "

msgid "Delivered URL"
msgstr "URL entregues"

msgid ""
"\n"
"                This endpoint should be called by Dart Media when a message has been to the final recipient. (delivery reports)\n"
"                You can set the delivery callback URL on your Dart Media account by contacting your sales agent.\n"
"                "
msgstr ""
"\n"
"        Este endpoint deve ser chamado pela Dart Media quando uma mensagem foi destinada ao destinatário final. (Relatórios de entrega) \n"
"         Você pode definir o URL de callback de remessa na sua conta Dart Media, contatando seu agente de vendas.\n"
"\n"
"      "

msgid ""
"If you are based in Uganda or DRC you can purchase a short\n"
"    code from <a href=\"http://dmarkmobile.com/\">DMark Mobile</a> and connect it\n"
"    in a few simple steps."
msgstr ""
"Se você está localizado em Uganda ou na República Democrática do Congo você pode comprar um short\n"
"    code da <a href=\"http://dmarkmobile.com/\">DMark Mobile</a> e conectar isto em\n"
" simples e poucos passos."

msgid ""
"\n"
"        To finish configuring your DMark channel you need to set DMark to send MO messages to the URL below.\n"
"        "
msgstr ""
"\n"
"        Para finalizar a configuração do seu canal DMark você precisa configurar o DMark para enviar mensagens MO para a URL abaixo.\n"
"        "

msgid "Your short code on DMark Mobile"
msgstr "Seu short code no DMark Mobile"

msgid "DRC"
msgstr "RDC"

msgid "Your username on DMark Mobile"
msgstr "Seu nome de usuário no DMark Mobile"

msgid "Your password on DMark Mobile"
msgstr "Sua senha no DMark Mobile"

msgid "Use our pluggable API to connect an external service you already have."
msgstr ""
"Utilize o nossa API adaptável para se conectar a um serviço externo que você"
" já tem."

msgid "URN Type"
msgstr "Tipo de URN"

msgid "The type of URNs handled by this channel"
msgstr "O tipo de URNs suportado por este canal"

msgid "The phone number or that this channel will send from"
msgstr "O número de telefone o qual este canal enviará "

msgid "Handle"
msgstr "Handle"

msgid "The Twitter handle that this channel will send from"
msgstr "O identificador do Twitter que este canal enviará "

msgid "The external address that this channel will send from"
msgstr "O endereço externo do qual este canal irá enviar"

msgid "What HTTP method to use when calling the URL"
msgstr "Que método HTTP usar quando ligar para a URL"

msgid "Encoding"
msgstr "Codificação"

msgid "What encoding to use for outgoing messages"
msgstr "Que codificação deve ser usada para mensagens de saída"

msgid "The content type used when sending the request"
msgstr "O tipo de conteúdo usado ao enviar o pedido"

msgid ""
"The maximum length of any single message on this channel. (longer messages "
"will be split)"
msgstr ""
"O comprimento máximo de uma única mensagem neste canal. (As mensagens mais "
"longas serão divididas)"

msgid "Authorization Header Value"
msgstr "Valor de Autorização do Cabeçalho"

msgid "The Authorization header value added when calling the URL (if any)"
msgstr ""
"O valor de Autorização do cabeçalho adicionado quando a URL é chamada (se "
"algum)"

msgid "Send URL"
msgstr "Enviar URL"

msgid ""
"The URL we will call when sending messages, with variable substitutions"
msgstr ""
"A URL que iremos chamar quando mensagens estiverem sendo enviadas, com "
"substituições variáveis"

msgid "Request Body"
msgstr "Corpo da solicitação"

msgid ""
"The request body if any, with variable substitutions (only used for PUT or "
"POST)"
msgstr ""
"O corpo da solicitação, se houver, com substituições variáveis (usado apenas"
" para PUT ou POST)"

msgid "MT Response check"
msgstr "MT checagem de resposta"

msgid ""
"The content that must be in the response to consider the request successful"
msgstr ""
"O conteúdo que precisa estar na resposta para considerar a \n"
"solicitação bem sucedida."

msgid ""
"The URL we will POST to when sending messages, with variable substitutions"
msgstr ""
"Que URL nós ENVIAREMOS para quando mensagens estiverem sendo enviadas, com "
"substituições variáveis"

msgid ""
"Add a <a href=\"http://facebook.com\">Facebook</a> bot to send and receive messages on behalf\n"
"    of one of your Facebook pages for free. You will need to create a Facebook application on their\n"
"    <a href=\"http://developers.facebook.com\">developers</a> site first."
msgstr ""
"Adicione um bot no <a href=\"http://facebook.com\">Facebook</a> para enviar e receber mensagens em nome\n"
"    de uma das suas páginas do Facebook gratuitamente. Você precisará primeiramente criar uma aplicativo no site \n"
"    <a href=\"http://developers.facebook.com\">developers</a>. "

#, python-format
msgid "Unable to update call to action: %s"
msgstr "Não foi possível atualizar a chamada para a ação: %s"

msgid "The Page Access Token for your Application"
msgstr "O token de acesso à página para sua aplicação"

msgid "The name of the Facebook page"
msgstr "O nome da página do Facebook"

msgid "Reconnect Facebook Page"
msgstr "Reconectar a Páginca no Facebook"

msgid ""
"Add a <a href=\"http://facebook.com\">Facebook</a> bot to send and receive messages on behalf\n"
"    of one of your Facebook pages for free. You will need to connect your page by logging into your Facebook and checking the Facebook page to connect"
msgstr ""
"Adicione um <a href=\"http://facebook.com\">Facebook</a> bot para enviar e "
"receber mensagens no nome de uma de suas páginas do Facebook gratuitamente. "
"Será necessário que você conecte a sua página realizando o login no seu "
"Facebook e marcando a página do Facebook para conectar."

msgid "The User Access Token"
msgstr "O Token de acesso do usuário"

msgid "The Facebook User ID of the admin that connected the channel"
msgstr "O ID de usuário do Facebook do admin que conectou o canal"

msgid "Sorry your Facebook channel could not be connected. Please try again"
msgstr ""
"Desculpe, o seu canal do Facebook não pode ser conectado. Por favor tente "
"novamente"

msgid ""
"Add a <a href=\"https://firebase.google.com/docs/cloud-messaging/\"> Firebase Cloud\n"
"    Messaging Channel</a> to send and receive messages. Your users will need an App to send and receive messages."
msgstr ""
"Adicione um <a href=\"https://firebase.google.com/docs/cloud-messaging/\">Canal Firebase Cloud\n"
"    Messaging</a> para enviar e receber mensagens. Seus usuários irão necessitar de um App para enviar e receber mensagens"

msgid ""
"\n"
"        To use your Firebase Cloud Messaging channel you'll have to POST to the following URLs with the parameters below.\n"
"        "
msgstr ""
"\n"
"        Para usar o seu canal Firebase Cloud Messaging você terá que usar o POST para os seguintes URLs com os parâmetros abaixo.\n"
"        "

msgid "Contact Register"
msgstr "Registro de Contato"

msgid ""
"To register contacts, POST to the following URL with the parameters urn, "
"fcm_token and optionally name."
msgstr ""
"Para registrar contatos, POST no seguinte URL com os parâmetros unr, "
"fcm_token e opcionalmente o nome."

msgid ""
"To handle incoming messages, POST to the following URL with the parameters "
"from, msg and fcm_token."
msgstr ""
"Para lidar com mensagens recebidas, POST para o seguinte URL com os "
"parâmetros de, msg e fcm_token."

msgid "Notification Title"
msgstr "Título da Notificação"

msgid "FCM Key"
msgstr "FCM Key"

msgid ""
"The key provided on the the Firebase Console when you created your app."
msgstr ""
"A chave fornecida no Firebase Console quando você criou seu aplicativo."

msgid "Send notification"
msgstr "Enviar notificação"

msgid "Check if you want this channel to send notifications to contacts."
msgstr ""
"Verifique se você deseja que este canal envie notificações para contatos."

msgid ""
"Connect your approved <a href=\"https://www.freshworks.com/live-chat-"
"software/\">FreshChat</a> Channel"
msgstr ""
"Conecte seu canal <a href=\"https://www.freshworks.com/live-chat-"
"software/\">FreshChat</a> aprovado"

msgid ""
"\n"
"        To use your FreshChat channel you'll have to configure the FreshChat server to direct messages to the url below.\n"
"        "
msgstr ""
"\n"
"Para utilizar o seu canal FreshChat você terá que configurar o servidor FreshCat para encaminhar mensagens para a url abaixo."

msgid "POST FreshChat trigger to this address."
msgstr "POST Gatilho do FreshChat para esse endereço."

msgid "FreshChat Environment Title"
msgstr "FreshChat Título do Ambiente"

msgid "The name of your environment"
msgstr "O nome do seu ambiente"

msgid "FreshChat Webhook Public Key"
msgstr "FreshChat chave pública do Webhook"

msgid "Webhook Public Key used to verify signatures"
msgstr "Chave pública do Webhook utilizada para verificar assinaturas"

msgid "FreshChat Agent ID"
msgstr "FreshChat ID do Agente"

msgid "The UUID of the Agent you want RP to Use."
msgstr "O UUID do Agente que deseja que o RP utilize."

msgid "FreshChat API Auth Token"
msgstr "FreshChat Token de Autorização da API"

msgid "The API auth token- leave out the bearer"
msgstr "O token de autenticação da API, deixe de fora o portador"

msgid ""
"If you are based in the Phillipines, you can integrate {{ brand.name }} with Globe Labs to send\n"
"                       and receive messages on your shortcode."
msgstr ""
"Se você está localizado nas Filipinas, você pode integrar {{brand.name}} com a Global Labs to send\n"
"                       e receber mensagens no seu shortcode."

msgid ""
"\n"
"        To finish configuring your Globe Labs connection you'll need to set the following notify URI for SMS on your application configuration page.\n"
"        "
msgstr ""
"\n"
"     Para concluir a configuração da conexão do Globe Labs, você precisará definir o seguinte URI de notificação para SMS na página de configuração do aplicativo\n"
"        "

msgid "Notify URI"
msgstr "Notify URI"

msgid "The shortcode you have been assigned by Globe Labs ex: 15543"
msgstr "O código curto que você designou para Globe Labs ex: 15543"

msgid "Application Id"
msgstr "ID do aplicativo"

msgid "The id of your Globe Labs application"
msgstr "O id do seu aplicativo Globe Labs"

msgid "Application Secret"
msgstr "Segredo da aplicação"

msgid "The secret assigned to your Globe Labs application"
msgstr "O segredo atribuído à sua aplicação Globe Labs"

msgid "Passphrase"
msgstr "Frase de acesso"

msgid "The passphrase assigned to you by Globe Labs to support sending"
msgstr ""
"A frase de acesso atribuída a você pelo Globe Labs para suportar o envio"

msgid ""
"If you are based in France, you can purchase a number from High Connexion\n"
"                  <a href=\"http://www.highconnexion.com/en/\">High Connection</a> and connect it in a few simple steps."
msgstr ""
"Se você está com sede na França, você pode comprar um número do High Connexion\n"
"                  <a href=\"http://www.highconnexion.com/en/\">High Connection</a> e se conectar em alguns passos simples."

msgid ""
"\n"
"        To finish configuring your connection you'll need to notify HighConnection of the following URL for incoming (MO) messages\n"
"        "
msgstr ""
"\n"
"       Para concluir a configuração da sua conexão, você precisará notificar o HighConnection da seguinte URL para receber mensagens (MO)\n"
"        "

msgid ""
"If you are based in Somalia, you can get a number from\n"
"        <a href=\"http://www.hormuud.com/\">Hormuud</a> and connect it in a few simple steps."
msgstr ""
"Se você está localizado na Somália, você pode comprar um número da\n"
"        <a href=\"http://www.hormuud.com/\">Hormuud</a> e conectá-lo em poucos passos simples."

msgid ""
"\n"
"        To finish configuring your connection you'll need to notify Hormuud of the following URL for incoming (MO) messages\n"
"        "
msgstr ""
"\n"
"      Para concluir a configuração da sua conexão, você precisará notificar o Hormuud da seguinte URL para receber mensagens (MO)\n"
"        "

msgid ""
"Easily add a two way number you have configured with Hub9 in Indonesia."
msgstr ""
"Adicione facilmente um número bidirecional que você configurou com o Hub9 na"
" Indonésia."

msgid ""
"\n"
"        To finish configuring your Hub9 connection you'll need to provide them with the following details.\n"
"        "
msgstr ""
"\n"
"       Para concluir a configuração da conexão do Hub9, você precisará fornecer os seguintes detalhes.\n"
"        "

msgid ""
"\n"
"                This endpoint should be called by Hub9 when new messages are received to your number.\n"
"                You can set the receive URL on your Hub9 account by contacting your sales agent.\n"
"                "
msgstr ""
"\n"
"               Esse terminal deve ser chamado pelo Hub9 quando novas mensagens forem recebidas no seu número.\n"
"              Você pode definir o URL de recebimento na sua conta do Hub9 entrando em contato com seu agente de vendas.\n"
"                "

msgid ""
"\n"
"                This endpoint should be called by Hub9 when a message has been to the final recipient. (delivery reports)\n"
"                You can set the delivery callback URL on your Hub9 account by contacting your sales agent.\n"
"                "
msgstr ""
"\n"
"Esse terminal deve ser chamado pelo Hub9 quando uma mensagem for para o destinatário final. (relatórios de entrega) \n"
"Você pode definir a URL de entrega de retorno de chamada na sua conta Hub9 entrando em contato com o seu agente de vendas."

msgid ""
"If you have a long number or shortcode with <a href=\"https://www.i2sms.com/\">I2SMS</a> you can connect it in a few\n"
"        easy steps."
msgstr ""
"Se você tiver um número longo ou shortcode com <a "
"href=\"https://www.i2sms.com/\">I2SMS</a> você pode conectá-lo em poucos e "
"fáceis passos."

msgid ""
"\n"
"        To finish configuring your I2SMS channel you'll need to set the message URL for the `DEFAULT` keyword as\n"
"        below.\n"
"        "
msgstr ""
"\n"
"        Para finalizar a configuração do seu Canal I2SMS você irá precisar definir o URL da mensagem para a palavra-chave `PADRÃO` como abaixo\n"
"        "

msgid "Message URL"
msgstr "URL da mensagem."

msgid ""
"\n"
"                You can set your message URL by visiting the <a href=\"https://mx.i2sms.net/\">I2SMS Dashboard</a>,\n"
"                creating a DEFAULT keyword and using this URL as your message URL. Select POST HTTP Variables\n"
"                and check the box for \"No URL Output\".\n"
"                "
msgstr ""
"\n"
"         Você pode definir o URL da sua mensagem visitando o <a href=\"https://mx.i2sms.net/\">I2SMS Dashboard</a>,\n"
"                criando uma palavra chave PADRÃO e usando esta URL como sua mensagem de URL. Selecione as variáveis POST HTTP \n"
"                e cheque a caixa de \"Sem Output de URL\".\n"
"                "

msgid "The hash of your i2SMS channel"
msgstr "O hash do seu canal i2SMS"

msgid "Your i2SMS username"
msgstr "Seu nome de usuário i2SMS "

msgid "Your i2SMS password"
msgstr "Sua senha i2SMS "

msgid ""
"Easily add a two way number you have configured with <a "
"href=\"http://infobip.com\">Infobip</a> using their APIs."
msgstr ""
"Adicione facilmente um número de duas vias com o qual você configurou o <a "
"href=\"http://infobip.com\">Infobip</a> usando as APIs deles."

msgid ""
"\n"
"        To finish configuring your Infobip connection you'll need to set the following callback URLs on the Infobip website under your account.\n"
"        "
msgstr ""
"\n"
"Para finalizar a configuração da sua conexão Infobip, você precisará definir as URLs de retorno de chamada a seguir, utilizando a sua conta no site do Infobip."

msgid ""
"\n"
"                This endpoint should be called with a POST by Infobip when new messages are received to your number.\n"
"                You can set the receive URL on your Infobip account by contacting your sales agent.\n"
"                "
msgstr ""
"\n"
"               Esse terminal deve ser chamado com um POST pela Infobip quando novas mensagens forem recebidas no seu número.\n"
"                Você pode definir o URL de recebimento na sua conta da Infobip entrando em contato com o seu agente de vendas.\n"
"                "

msgid ""
"\n"
"                This endpoint should be called with a POST by Infobip when a message has been to the final recipient. (delivery reports)\n"
"                You can set the delivery callback URL on your Infobip account by contacting your sales agent.\n"
"                "
msgstr ""
"\n"
"Esse terminal deve ser chamado com um POST pelo Infobip quando a mensagem chegar ao destinatário final. (relatório de entrega) \n"
"Você pode definir a URL de entrega de retorno de chamada na sua conta Infobip entrando em contato com o seu agente de vendas."

msgid ""
"Connect your <a href=\"http://www.jasminsms.com/\">Jasmin</a> instance that you have\n"
"                       already connected to an SMSC."
msgstr ""
"Conecte sua instância de <a href=\"http://www.jasminsms.com/\">Jasmin</a>que você já tem\n"
"                conectada a um SMSC."

msgid ""
"\n"
"        As a last step you'll need to configure Jasmin to call the following URL for MO (incoming) messages.\n"
"        "
msgstr ""
"\n"
"        Como último passo, você precisará configurar o Jasmin para chamar o seguinte URL para mensagens MO (recebidas).\n"
"        "

msgid "Push Message URL"
msgstr "Push Message URL"

msgid ""
"    This endpoint will be called by Jasmin when new messages are received to"
" your number, it must be configured to be called as a POST"
msgstr ""
"Esse endpoint será chamado por Jasmin quando novas mensagens forem recebidas"
" no seu número, ele deve ser configurado para ser chamado como um POST"

msgid "The short code or phone number you are connecting."
msgstr "O código curto ou o número de telefone que você está conectando."

msgid "URL"
msgstr "URL"

msgid ""
"The URL for the Jasmin server send path. ex: https://jasmin.gateway.io/send"
msgstr ""
"A URL do caminho de envio do servidor Jasmin. Ex: "
"https://jasmin.gateway.io/send"

msgid "The username to be used to authenticate to Jasmin"
msgstr "O nome de usuário a ser usado para autenticar no Jasmin"

msgid "The password to be used to authenticate to Jasmin"
msgstr "A senha a ser usada para autenticar o Jasmin"

msgid ""
"Add a <a href=\"https://jiochat.me\">JioChat</a> bot to send and receive messages to JioChat users\n"
"                for free. Your users will need an Android, Windows or iOS device and a JioChat account to send\n"
"                and receive messages."
msgstr ""
"Adicione um bot <a href=\"https://jiochat.me\">JioChat</a> para enviar e receber mensagens para Usuário de JioChatbot \n"
"                Gratuitamente. Seus usuário irão precisar de um aparelho Android,  Windows ou iOS e uma conta JioChat para enviar \n"
"           e receber mensagens"

msgid ""
"\n"
"        To finish configuring your JioChat connection, you'll need to enter the following webhook URL and token on JioChat Developer Center configuration\n"
"        "
msgstr ""
"\n"
"        Para terminar de configurar sua conexão JioChat, você irá precisar inserir o seguinte token e URL de webhook no Centro de configuração de Desenvolvimento do JioChat\n"
"        "

msgid "Webhook URL"
msgstr "URL do Webhook"

msgid "Token"
msgstr "Token"

msgid "The JioChat App ID"
msgstr "IDD do APP JioChat"

msgid "The JioChat App secret"
msgstr "App secreto do JioChat"

msgid ""
"Connect your <a href=\"https://junebug.praekelt.org/\">Junebug</a> instance "
"that you have already set up and configured."
msgstr ""
"Conecte a sua instância do <a "
"href=\"https://junebug.praekelt.org/\">Junebug</a> que você já definiu e "
"configurou."

msgid ""
"\n"
"        As a last step you'll need to configure Junebug to call the following URL for MO (incoming) messages.\n"
"        "
msgstr ""
"\n"
"        Como último passo, você precisará configurar o Junebug para ligar para o seguinte URL para mensagens MO (recebidas).\n"
"\n"
"      "

msgid ""
"This endpoint will be called by Junebug when new messages are received to "
"your number, it must be configured to be called as a POST"
msgstr ""
"Esse endpoint será chamado pelo Junebug Jasmin quando novas mensagens forem "
"recebidas no seu número, ele deve ser configurado para ser chamado como um "
"POST"

msgid ""
"The URL for the Junebug channel. ex: "
"https://junebug.praekelt.org/jb/channels/3853bb51-d38a-"
"4bca-b332-8a57c00f2a48/messages.json"
msgstr ""
"O URL do canal Junebug. Ex: "
"https://junebug.praekelt.org/jb/channels/3853bb51-d38a-"
"4bca-b332-8a57c00f2a48/messages.json"

msgid "The username to be used to authenticate to Junebug"
msgstr "O nome de usuário a ser usado para se autenticar no Junebug"

msgid "The password to be used to authenticate to Junebug"
msgstr "A senha a ser usada para se autenticar no Junebug"

msgid "The token Junebug should use to authenticate"
msgstr "O token que o Junebug deveria utilizar para autenticar"

msgid ""
"Connect your <a href=\"http://www.kannel.org/\">Kannel</a> instance, we'll walk you through\n"
"                       the steps necessary to get your SMSC connection working in a few minutes."
msgstr ""
"Conecte sua instância <a href=\"http://www.kannel.org/\">Kannel</a>, nós iremos guiar você pelas\n"
"                       etapas necessárias para que sua conexão SMSC funcione em alguns minutos. "

msgid "The phone number or short code you are connecting"
msgstr ""
"O número de telefone ou número curto com o qual você está se conectando"

msgid ""
"The publicly accessible URL for your Kannel instance for sending. ex: "
"https://kannel.macklemore.co/cgi-bin/sendsms"
msgstr ""
"O acesso da URL publicável para sua instância do Kannel para enviar. "
"Exemplo: https://kannel.macklemore.co/cgi-bin/sendsms"

msgid ""
"The username to use to authenticate to Kannel, if left blank we will "
"generate one for you"
msgstr ""
"O nome do usuário para usar na autenticação do Kannel. Se deixado em branco,"
" nós geraremos um para você."

msgid ""
"The password to use to authenticate to Kannel, if left blank we will "
"generate one for you"
msgstr ""
"A senha para usar na autenticação do Kannel. Se deixado em branco, nós "
"geraremos um para você."

msgid "Verify SSL"
msgstr "Verificar SSL"

msgid "Whether to verify the SSL connection (recommended)"
msgstr "Se deve verificar a conexão SSL (recomendado)"

msgid "Use National Numbers"
msgstr "Use Números Nacionais "

msgid ""
"Use only the national number (no country code) when sending (not "
"recommended)"
msgstr ""
"Use apenas o número nacional (sem código do país) ao enviar (não "
"recomendado)"

msgid ""
"Add a <a href=\"https://line.me\">LINE</a> bot to send and receive messages to LINE users\n"
"                for free. Your users will need an Android, Windows or iOS device and a LINE account to send\n"
"                and receive messages."
msgstr ""
"Adicione um <a href=\"https://line.me\">LINE</a> bot para enviar e receber mensagens para usuários LINE\n"
"de graça. Seus usuários precisarão de um dispositivo Android, Windows ou iOS e uma conta LINE para enviar\n"
" e receber mensagens.                  "

msgid "Channel ID"
msgstr "ID do Canal"

msgid "The Channel ID of the LINE channel for the Bot"
msgstr "O ID do Canal LINE para o Bot."

msgid "The Name of the Bot"
msgstr "O nome do Bot"

msgid "Access Token"
msgstr "Token de acesso"

msgid "The Access Token of the LINE Bot"
msgstr "O token de acesso do LINE Bot"

msgid "The Secret of the LINE Bot"
msgstr "O Secret do LINE Bot"

msgid "A channel with this configuration already exists."
msgstr "Um canal com esta configuração já existe."

msgid ""
"Easily add a two way number you have configured with <a "
"href=\"http://m3techservice.com\">M3 Tech</a> using their APIs."
msgstr ""
"Adiciona facilmente um número de duas vias quem você configurou com o   <a "
"href=\"http://m3techservice.com\">M3 Tech</a> usando a APIs deles."

msgid ""
"\n"
"        To finish configuring your connection you'll need to notify M3Tech of the following callback URLs:\n"
"        "
msgstr ""
"\n"
"        Para finalizar a configuração da sua conexão você vai precisar notificar o M3Tech com a URL de callback a seguir:\n"
"        "

msgid "Sent URL"
msgstr "URL enviadas"

msgid "Failed URL"
msgstr "URL com falha"

msgid ""
"Easily add a two way number you have configured with <a "
"href=\"http://macrokiosk.com/\">Macrokiosk</a> using their APIs."
msgstr ""
"Facilmente adiciona um número de duas vias que você configurou o <a "
"href=\"http://macrokiosk.com/\">Macrokiosk</a> usando a APIs deles."

msgid ""
"\n"
"        To finish configuring your MACROKIOSK connection you'll need to notify MACROKIOSK of the following URLs.\n"
"        "
msgstr ""
"\n"
"        Para terminar de configurar a sua conexão  MACROKIOSK você precisara notificar a  MACROKIOSK  sobre os seguintes.\n"
"        "

msgid ""
"This endpoint should be called by MACROKIOSK when new messages are received "
"to your number."
msgstr ""
"Este terminal deverá ser chamado pela MACROKIOSK quando novas mensagens são "
"recebidas pelo seu número."

msgid ""
"This endpoint should be called by MACROKIOSK when the message status "
"changes. (delivery reports)"
msgstr ""
"Este terminar deverá ser chamado pela MACROKIOSK quando o status de "
"mensagens mudar. (relatórios de entrega)"

msgid ""
"The phone number or short code you are connecting with country code. ex: "
"+250788123124"
msgstr ""
"Número de telefone ou número curto com o qual você esta se conectando, com o"
" código do país. Ex:+250788123124"

msgid "Sender ID"
msgstr "ID do Remetente"

msgid "The sender ID provided by Macrokiosk to use their API"
msgstr ""
"O ID do remetante proporcionado pela Macrokiosk para usar o API deles."

msgid "The username provided by Macrokiosk to use their API"
msgstr "O nome de usuário proporcionado por Macrokiosk para usar o API deles."

msgid "The password provided by Macrokiosk to use their API"
msgstr "A senha proporcionada pela Macrokiosk para usar o API deles."

msgid "The Service ID provided by Macrokiosk to use their API"
msgstr "O ID do Serviço proporcionado pela Macrokiosk para usar o API deles."

msgid ""
"Easily add a two way number you have configured with <a "
"href=\"https://www.mblox.com/\">Mblox</a> using their APIs."
msgstr ""
"Adicione facilmente um número bidirecional com o qual você configurou o <a "
"href=\"https://www.mblox.com/\">Mblox</a> usando as APIs deles. "

msgid ""
"\n"
"        As a last step you'll need to set the following callback URL on your Mblox account:\n"
"        "
msgstr ""
"\n"
"        Como último passo, você precisará definir o seguinte URL de retorno de chamada na sua conta Mblox:\n"
"        "

msgid ""
"This endpoint will be called by Mblox when new messages are received to your"
" number and for delivery reports."
msgstr ""
"Este terminal será chamado pelo Mblox quando novas mensagens forem recebidas"
" pelo seu número e para relatórios de entrega."

msgid ""
"If you are based in Jamaica, you can purchase a short code from <a "
"href=\"http://www.messangi.com/\">Messangi</a> and connect it in a few "
"simple steps."
msgstr ""
"Se você está localizado no Jamaica, você pode comprar um short code da <a "
"href=\"http://www.messangi.com/\">Messangi</a> e conectar isto em simples e "
"poucos passos."

msgid ""
"\n"
"        To finish configuring your Messangi connection you'll need to set the following callback URLs on your Messangi account.\n"
"        "
msgstr ""
"\n"
"        Para finalizar a configuração de sua conexão Messangi você precisará definir as seguintes URLs de retorno em sua conta Messangi.\n"
"        "

msgid ""
"To receive incoming messages, you need to set the receive URL for your "
"Messangi account."
msgstr ""
"Para receber mensagens, você precisa definir a URL de recebimento para a sua"
" conta Messangi."

msgid "The Messangi short code"
msgstr "O código curto da Messagi"

msgid "Carrier Id"
msgstr "ID do transportador"

msgid "The carrier id for the Shortcode"
msgstr "O id da transportadora para o Shortcode"

msgid "Public Key"
msgstr "Chave pública"

msgid "The public key provided by Messangi"
msgstr "A chave pública fornecida pelo Messagi"

msgid "Private Key"
msgstr "Chave Privada"

msgid "The private key provided by Messangi"
msgstr "A chave privada fornecida pelo Messangi"

msgid "Instance Id"
msgstr "ID da instância"

msgid "The instance id provided by Messangi"
msgstr "O id da instância fornecido pela Messagi"

msgid ""
"\n"
"        If you have an <a href=\"https://www.mtarget.fr/\">Mtarget</a> account,\n"
"        you can quickly connect it using their APIs.\n"
"        "
msgstr ""
"\n"
"        Se você tem uma conta na <a href=\"https://www.mtarget.fr/\">Mtarget</a>,\n"
"        você pode rapidamente conectar usando as APIS deles.\n"
"        "

msgid ""
"\n"
"        To finish connecting your channel, you need to have Mtarget configure the URLs below for your Service ID.\n"
"        "
msgstr ""
"\n"
"        Para finalizar a conexão do seu canal, você precisa ter o Mtarget configure as URLs abaixo para o seu ID do serviço.\n"
"        "

msgid "Status URL"
msgstr "URL de status"

msgid "The service ID as provided by Mtarget"
msgstr "O ID do serviço fornecido pelo Mtarget"

msgid ""
"Easily add a two way number you have configured with <a "
"href=\"https://www.nexmo.com/\">Nexmo</a> using their APIs."
msgstr ""
"Adicione facilmente um número de duas vidas que você configurou com o <a "
"href=\"https://www.nexmo.com/\">Nexmo</a> usando as APIs deles."

msgid ""
"\n"
"        Your Nexmo configuration URLs are as follows. These should have been set up automatically when claiming your number, but if not you can set them from your Nexmo dashboard.\n"
"        "
msgstr ""
"\n"
"       Suas URLs da configuração Nexmo estão como se segue. Estas devem ter sido instaladas automaticamente quando seu número foi requerido, mas se não foram, você pode instala-las através do painel do seu Nexmo.\n"
"        "

msgid "Callback URL for Inbound Messages"
msgstr "Callback URL para Mensagens de Entrada"

msgid ""
"The callback URL is called by Nexmo when you receive new incoming messages."
msgstr ""
"A URL de callback é chamada pelo Nexmo quando você recebe novas mensagens."
"      "

msgid "Callback URL for Delivery Receipt"
msgstr "URL de Callback para Comprovante de Entrega"

msgid ""
"The delivery URL is called by Nexmo when a message is successfully delivered"
" to a recipient."
msgstr ""
"A URL de entrega é chamada pelo Nexmo quando a mensagem é entregue com "
"sucesso para o destinatário. "

msgid "Callback URL for Incoming Call"
msgstr "URL de Callback para Chamada de Entrada"

msgid "The callback URL is called by Nexmo when you receive an incoming call."
msgstr ""
"A URL de callback é chamada pelo Nexmo quando você recebe novas mensagens."
"      "

msgid "The phone number being added"
msgstr "Número de telefone que está sendo adicionado"

msgid "That number is not currently supported."
msgstr "No momento, esse número não é suportado."

msgid ""
"There was a problem claiming that number, please check the balance on your "
"account. Note that you can only claim numbers after adding credit to your "
"Nexmo account."
msgstr ""
"Houve um problema relacionado a esse número, por favor confira os créditos "
"de sua conta. Repare que você só pode solicitar números depois que adicionar"
" créditos para sua conta Nexmo"

msgid ""
"There was a problem claiming that number, please check the balance on your "
"account."
msgstr ""
"Houve um problema ao requisitar este número, por favor confira os créditos "
"de sua conta."

msgid ""
"If you are based in Trinidad & Tobago, you can purchase a short code from <a"
" href=\"http://www.novotechnologyinc.com/\">Novo</a> and connect it in a few"
" simple steps."
msgstr ""
"Se você está localizado em Trindade & Tobago, você pode comprar um short "
"code da <a href=\"http://www.novotechnologyinc.com/\">Novo</a> e conectar "
"isto em simples e poucos passos."

msgid ""
"To receive incoming messages, you need to set the receive URL for your Novo "
"account."
msgstr ""
"Para receber mensagens, você precisa definir a URL de recebimento para a sua"
" conta Novo."

msgid "The Novo short code"
msgstr "O novo código curto"

msgid "Merchant ID"
msgstr "ID do Negociante"

msgid "The merchant id to compose your Merchant URL provided by Novo"
msgstr ""
"O Identificador do fornecedor para compor seu URL fornecedor proporcionado "
"pela Novo."

msgid "Merchant Secret"
msgstr "Segredo do Fornecedor"

msgid "The merchant secret provided by Novo"
msgstr "O Segredo do fornecedor proporcionado pela Novo"

msgid ""
"If you are based in Uzbekistan, you can purchase a short code from <a "
"href=\"http://playmobile.uz/\">Play Mobile</a> and connect it in a few "
"simple steps."
msgstr ""
"Se você está localizado no Uzbequistão, você pode comprar um short code da "
"<a href=\"http://playmobile.uz/\">Play Mobile</a> e conectar isto em simples"
" e poucos passos."

msgid ""
"\n"
"        To finish configuring your Play Mobile connection you'll need to notify Play Mobile of the following URL.\n"
"        "
msgstr ""
"\n"
"        Para terminar de configurar o sua conexão Play Mobile você irá precisar notificar a Play Mobile sobre o seguinte URL.\n"
"        "

msgid ""
"To receive incoming messages, you need to set the receive URL for your Play "
"Mobile account."
msgstr ""
"Para receber mensagens, você precisa definir a URL de recebimento para a sua"
" conta Play Mobile."

msgid "Base URL"
msgstr "URL Base"

msgid "The base URL for PlayMobile"
msgstr "O URL Base para o PlayMobile"

msgid "Shortcode"
msgstr "Código curto"

msgid ""
"Easily add a two way number you have configured with <a "
"href=\"https://www.plivo.com/\">Plivo</a> using their APIs."
msgstr ""
"Adicione facilmente um número de duas vias com o qual você configurou o <a "
"href=\"https://www.plivo.com/\">Plivo</a> usando as APIs deles."

msgid "There was a problem updating that number, please try again."
msgstr "Ocorreu um problema ao atualizar esse número, tente novamente."

msgid ""
"Easily add a two way number you have configured with <a "
"href=\"http://www.redrabbitsms.com/\">Red Rabbit</a> using their APIs."
msgstr ""
"Adicione facilmente um número de duas vias com o qual você configurou o <a "
"href=\"http://www.redrabbitsms.com/\">Red Rabbit</a> usando as APIs deles."

msgid ""
"If you are based in Somalia, you can integrate with Shaqodoon to send\n"
"                       and receive messages on your shortcode."
msgstr ""
"Se você está localizado na Somalia, você pode integrar com a Shaqodoon para enviar \n"
"                       e receber mensagens no seu shortcode."

msgid ""
"\n"
"        To finish configuring your Shaqodoon connection you'll need to provide Shaqodoon with the following delivery\n"
"        URL for incoming messages to {{ channel.address }}.\n"
"        "
msgstr ""
"\n"
"    Para finalizar a configuração da sua conexão Shaqodoon, você precisará fornecer Shaqodoon com a seguinte  \n"
"      URL de entrega de novas mensagens para {{ channel.address }}.\n"
"        "

msgid "The short code you are connecting with."
msgstr "O número curto com o qual você está se conectando."

msgid "The url provided to deliver messages"
msgstr "A URL fornecida para entregar mensagens"

msgid "The username provided to use their API"
msgstr "O nome do usuário fornecido para usar a API deles"

msgid "The password provided to use their API"
msgstr "A senha fornecida para usar a API deles"

msgid ""
"Easily add a two way number you have with <a "
"href=\"http://www.signalwire.com/\">SignalWire</a> using their APIs."
msgstr ""
"Adicione facilmente um número de duas vidas que você configurou com o  <a "
"href=\"http://www.signalwire.com/\">SignalWire</a> usando a APIs deles."

msgid ""
"\n"
"        Your SignalWire channel is now connected.\n"
"        "
msgstr ""
"\n"
"        Seu Canal SignalWire está agora conectado.\n"
"        "

msgid ""
"This endpoint will be called by SignalWire when new messages are received to"
" your number."
msgstr ""
"      Este terminal deve ser chamado pela SignalWire quando novas mensagens "
"são recebidas no seu número. "

msgid "The phone number or short code you are connecting."
msgstr ""
"O número de telefone ou número curto com o qual você está se conectando."

msgid "Domain"
msgstr "Domínio"

msgid "The domain for your account ex: rapid.signalwire.com"
msgstr "O domínio da sua conta, exemplo: rapid.signalwire.com"

msgid "Project Key"
msgstr "Projeto Chave"

msgid "The key for your project ex: 990c5c10-bf8f-4156-b014-44282e60b3a1"
msgstr "A chave para o seu projeto ex: 990c5c10-bf8f-4156-b014-44282e60b3a1"

msgid ""
"The API token to use to authenticate ex: "
"FPd199eb93e878f8a3tw9ttna313914tnauwy"
msgstr ""
"O token da API para usar para a autenticação ex: "
"FPd199eb93e878f8a3tw9ttna313914tnauwy"

msgid ""
"Easily add a two way number you have configured with <a "
"href=\"http://smscentral.com.np/\">SMSCentral</a> using their APIs."
msgstr ""
"                Adicione facilmente um número de duas vias com o qual você "
"configurou o <a href=\"http://smscentral.com.np/\">SMSCentral</a> usando as "
"APIs deles.              "

msgid ""
"\n"
"        To finish configuring your SMSCentral connection you'll need to notify SMSCentral of the following URL.\n"
"        "
msgstr ""
"\n"
"        Para concluir a configuração da sua conexão SMSCentral, você precisará notificar o SMSCentral da seguinte URL.\n"
"  "

msgid ""
"This endpoint should be called by SMSCentral when new messages are received "
"to your number."
msgstr ""
"      Este terminal deve ser chamado pela SMSCentral quando novas mensagens "
"são recebidas no seu número.    "

msgid ""
"Easily add a two way number you have configured with <a "
"href=\"https://bulk.startmobile.ua/\">Start Mobile</a> using their APIs."
msgstr ""
"Adicione facilmente um número de duas vias com o qual você configurou o <a "
"href=\"https://bulk.startmobile.ua/\">Start Mobile</a> usando as APIs deles."
"  "

msgid ""
"\n"
"        To finish configuring your Start connection you'll need to notify Start of the following receiving URL.\n"
"        "
msgstr ""
"\n"
"        Para finalizar a configuração da sua conexão com a Start você vai precisar notificar a Start da seguinte URL de recebimento.\n"
"        "

msgid ""
"This endpoint should be called by Start when new messages are received to "
"your number."
msgstr ""
"      Este terminal deve ser chamado pela Start quando novas mensagens são "
"recebidas no seu número.  "

msgid ""
"Add a <a href=\"https://telegram.org\">Telegram</a> bot to send and receive messages to Telegram\n"
"    users for free. Your users will need an Android, Windows or iOS device and a Telegram account to send and receive\n"
"    messages."
msgstr ""
" Adicione um bot do <a href=\"https://telegram.org\">Telegram</a> para enviar e receber mensagens para usuários do Telegram\n"
"de graça. Seus usuários precisarão de um dispositivo Android, Windows ou iOS e uma conta Telegram para enviar\n"
"e receber mensagens.                 "

msgid "Authentication Token"
msgstr "Token de autenticação"

msgid "The Authentication token for your Telegram Bot"
msgstr "O token de autenticação para o seu Telegram Bot"

msgid "A telegram channel for this bot already exists on your account."
msgstr "O canal Telegram para este bot já existe na sua conta."

msgid "Your authentication token is invalid, please check and try again"
msgstr "Seu token de autenticação é inválido, verifique e tente novamente"

msgid ""
"If you are based in Somalia, you can integrate with Telesom to send and "
"receive messages on your shortcode."
msgstr ""
"Se você está localizado na Somalia, você pode integrar com a Telesom para "
"enviar e receber mensagens no seu shortcode."

msgid ""
"To finish configuring your Telesom connection you'll need to provide Telesom"
" with the following delivery URL for incoming messages to {{ channel.address"
" }}."
msgstr ""
"Para finalizar a configuração da sua conexão Telesom, você precisará "
"fornecer Telesom com a seguinte URL de entrega de novas mensagens para {{ "
"channel.address }}.        "

msgid "The private key provided to use their API"
msgstr "A chave privada fornecida para a utilização da API deles."

msgid ""
"If you have a number with <a href=\"https://thinq.com\">ThinQ</a> you can connect it in a few easy steps to\n"
"        automate your SMS numbers."
msgstr ""
"Se você tiver um número com <a href=\"https://thinq.com\">ThinQ</a> você pode conectá-lo em poucos e fáceis passos.\n"
"       automatize seus números de SMS."

msgid ""
"\n"
"        To finish configuring your ThinQ connection you'll need to set the following callback URLs\n"
"        on the ThinQ website on the SMS -> SMS Configuration page.\n"
"        "
msgstr ""
"\n"
"        Para finalizar a configuração da sua conexão ThinQ você precisará definir as seguintes URLs de retorno \n"
"        no website da ThinQ em SMS -> Configuração de Página SMS.\n"
"        "

msgid "Inbound SMS Configuration"
msgstr "Configuração de SMS de entrada"

msgid ""
"\n"
"                Set your Inbound SMS Configuration URL to the above, making sure you select \"URL\" for Attachment Type.\n"
"                "
msgstr ""
"\n"
"            Defina o URL de configuração do SMS de entrada como acima, certificando-se de selecionar \"URL\" para o Tipo de Anexo.\n"
"                "

msgid "Outbound SMS Configuration"
msgstr "Configuração de SMS de Saída"

msgid ""
"\n"
"                Set your Delivery Confirmation URL to the above, making sure you select \"Form-Data\" as the Delivery\n"
"                Notification Format.\n"
"                "
msgstr ""
"\n"
"             Defina seu URL de confirmação de entrega como acima, certificando-se de selecionar \"Dados do formulário\" como o formato de notificação de entrega.\n"
"                "

msgid "Your ThinQ account id"
msgstr "Seu ID da conta ThinQ"

msgid "The ThinQ number you want to connect"
msgstr "O número ThinQ que você deseja conectar"

msgid "United States"
msgstr "Estados Unidos"

msgid "The user name for you API token"
msgstr "O nome de usuário para o seu Token da API"

msgid "Your API token"
msgstr "Seu Token da API"

msgid ""
"Invalid phone number, please include the country code. ex: +12065551212"
msgstr ""
"Número de telefone inválido, por favor inclua o código do país. Ex: "
"+12065551212"

msgid ""
"Easily add a two way number you have configured with <a "
"href=\"https://www.twilio.com/\">Twilio</a> using their APIs."
msgstr ""
"Adicione facilmente um número de duas vidas que você configurou com o <a "
"href=\"https://www.twilio.com/\">Twilio</a> usand as APIs deles."

msgid ""
"Short code not found on your Twilio Account. Please check you own the short "
"code and Try again"
msgstr ""
"Código curto não encontrado na sua conta Twilio. Verifique se possui o "
"código curto e tente novamente"

msgid ""
"\n"
"        You can connect a messaging service from your Twilio account to benefit from <a href=\"https://www.twilio.com/copilot\">Twilio Copilot features</a></br>\n"
"        "
msgstr ""
"\n"
"                  Você pode conectar um serviço de mensagens da sua conta Twilio para se beneficiar dos <a href=\"https://www.twilio.com/copilot\">recursos do Twilio Copilot </a></br>\n"
"                "

msgid ""
"\n"
"        To finish configuring your Twilio Messaging Service connection you'll need to add the following URL in your Messaging Service Inbound Settings.\n"
"        "
msgstr ""
"\n"
"        Para concluir a configuração da sua conexão com o Serviço de Mensagens da Twilio, você precisará adicionar a seguinte URL nas Configurações de Entrada do Serviço de Mensagens.\n"
"      "

msgid "Request URL"
msgstr "Request URL"

msgid ""
"This endpoint should be called by Twilio when new messages are received by "
"your Messaging Service."
msgstr ""
"Este terminal deve ser chamado pelo Twilio quando novas mensagens são "
"recebidas pelo seu Serviço de Mensagens.      "

msgid "Messaging Service SID"
msgstr "SID de Serviço de Mensagens"

msgid "The Twilio Messaging Service SID"
msgstr "O Serviço de Mensagens de Twilio SID"

msgid ""
"If you have a Twilio for WhatsApp number, you can connect it to communicate "
"with your WhatsApp contacts. <a "
"href=\"https://www.twilio.com/whatsapp/\">Learn more about Twilio "
"WhatsApp</a>"
msgstr ""
"Se você tem um Twilio para um número WhatsApp, você pode conecta-lo para se "
"comunicar com os seus contatos do WhatsApp. <a "
"href=\"https://www.twilio.com/whatsapp/\">Saiba mais sobre Twilio "
"WhatsApp</a>"

msgid ""
"\n"
"        To finish configuring your Twilio WhatsApp connection you'll need to add the following URL in your Twilio Inbound Settings.\n"
"        Check the Twilio WhatsApp documentation for more information.\n"
"        "
msgstr ""
"\n"
"        Para concluir a configuração da sua conexão com o Serviço de Mensagens da Twilio, você precisará adicionar a seguinte URL nas Configurações de Entrada do Serviço de Mensagens.\n"
"        Cheque a documentação do Twilio WhatsApp para mais informações."

msgid ""
"This endpoint should be called by Twilio when new messages are received by "
"your Twilio WhatsApp number."
msgstr ""
"Este endpoint deve ser chamado pelo Twilio quando novas mensagens são "
"recebidas pelo seu número Twilio WhatsApp"

msgid "Only existing Twilio WhatsApp number are supported"
msgstr "Somente números Twilio WhatsApp existemtes são suportados"

msgid ""
"\n"
"        Connect to a service that speaks TwiML. You can use this to connect to TwiML compatible services outside of Twilio.\n"
"        "
msgstr ""
"\n"
"                Conecte-se a um serviço que fala TwiML. Você pode usar isso para se conectar aos serviços compatíveis com TwiML fora do Twilio.\n"
"        "

msgid ""
"\n"
"        To finish configuring your TwiML REST API channel you'll need to add the following URL in your TwiML REST API instance.\n"
"        "
msgstr ""
"\n"
"        Para concluir a configuração do seu canal TwiML REST API, você precisará adicionar a seguinte URL na sua instância da API TwiML REST.\n"
"\n"
"      "

msgid "TwiML REST API Host"
msgstr "TwiML REST API Host"

msgid "The endpoint which will receive Twilio API requests for this channel"
msgstr "O endpoint que receberá os pedidos da API do Twilio para esse canal"

msgid "Incoming messages for this channel will be sent to this endpoint."
msgstr ""
"Mensagens  recebidas por esse canal serão enviadas para esse endpoint."

msgid "Messaging"
msgstr "Mensagens"

msgid "Voice"
msgstr "Voz"

msgid "Both"
msgstr "Ambos"

msgid ""
"The phone number without country code or short code you are connecting."
msgstr ""
"O número de telefone sem código de país ou o código curto que você está "
"conectando."

msgid ""
"The publicly accessible URL for your TwiML REST API instance ex: "
"https://api.twilio.com"
msgstr ""
"O URL acessível ao público para sua instância da API TwiML REST ex: "
"https://api.twilio.com"

msgid "Role"
msgstr "Função"

msgid "Choose the role that this channel supports"
msgstr "Escolha a função que este canal oferece"

msgid "The Account SID to use to authenticate to the TwiML REST API"
msgstr "O SID da conta para usar para autenticar a API do TwiML REST"

msgid "The Account Token to use to authenticate to the TwiML REST API"
msgstr "O Token de Conta para usar para autenticar a API do TwiML REST"

msgid "Max active calls at the same time"
msgstr "Máximo de chamadas ativas ao mesmo tempo"

msgid ""
"Send and receive messages on Twitter using their\n"
"        <a href=\"https://developer.twitter.com/en/docs/accounts-and-users/subscribe-account-activity/overview\">\n"
"        Twitter Activity API.</a> You will have to apply for Twitter API access and create a Twitter application."
msgstr ""
"Envie e receba mensagens no Twitter usando \n"
"        <a href=\"https://developer.twitter.com/en/docs/accounts-and-users/subscribe-account-activity/overview\">\n"
"        API de atividade do Twitter. </a> Você terá que aplicar  para acessar a API do Twitter e criar um aplicativo do Twitter."

msgid "Consumer API Key"
msgstr "Chave da API do Consumidor"

msgid "Consumer API Secret Key"
msgstr "Chave Secreta da API do Consumidor"

msgid "Access Token Secret"
msgstr "Token Secreto de acesso"

msgid "Environment Name"
msgstr "Nome do Ambiente"

msgid "The provided Twitter credentials do not appear to be valid."
msgstr "As credenciais fornecidas do Twitter parecem não ser válidas."

msgid "Twitter handle of this channel"
msgstr "O handle do twitter para esse canal"

msgid ""
"Use a <a href=\"http://verboice.instedd.org\">Verboice</a> connection to "
"leverage in-country SIP connections for building voice (IVR) flows."
msgstr ""
"Use uma conexão <a href=\"http://verboice.instedd.org\">Verboice</a> para "
"alavancar as conexões SIP no país para fluxos de voz interativa (IVR)."

msgid ""
"\n"
"        To finish configuring your connection you'll need to set the following status callback URL for your Verboice project\n"
"        "
msgstr ""
"\n"
"        Para concluir a configuração da sua conexão, você precisará definir o seguinte URL de retorno de chamada de status para o seu projeto Verboice\n"
"      "

msgid "Status Callback URL"
msgstr "Status Callback URL"

msgid "The username provided by the provider to use their API"
msgstr "O nome de usuário fornecido pelo provedor para usar a API deles"

msgid "The password provided by the provider to use their API"
msgstr "A senha fornecida pelo provedor para usar a API deles"

msgid "Channel Name"
msgstr "Nome do canal"

msgid "The Verboice channel that will be handling your calls"
msgstr "O canal do Verboice que estará lidando com suas ligações."

msgid ""
"\n"
"        Connect a <a href=\"http://viber.com/en/\">Viber</a> public channel to send and receive messages to\n"
"        Viber users for free. Your users will need an Android, Windows or iOS device and a Viber account to send and receive\n"
"        messages.\n"
"        "
msgstr ""
"\n"
"                    Conecte um canal público do <a href=\"http://viber.com/en/\">Viber</a> para enviar e receber mensagens para usuários de Viber\n"
"de graça. Seus usuários precisarão de um dispositivo Android, Windows ou iOS e uma conta Viber para enviar e receber\n"
" mensagens.\n"
"                  "

msgid ""
"\n"
"        Your Viber channel is connected. If needed the webhook endpoints are listed below.\n"
"        "
msgstr ""
"\n"
"        Seu canal Viber está conectado, os endereços IP, o status e os endpoints de recebimento estão listados abaixo.\n"
"\n"
"      "

msgid "The authentication token provided by Viber"
msgstr "O token de autenticação fornecido pelo Viber"

msgid ""
"The message send to user who have not yet subscribed to the channel, changes"
" may take up to 30 seconds to take effect"
msgstr ""
"A mensagem enviada ao usuário que ainda não se inscreveu no canal, mudanças "
"podem levar até 30 segundos pare surtirem efeito."

msgid ""
"Add a <a href=\"https://vk.com/\">VK</a> bot to send and receive messages on behalf of a VK community\n"
"        for free. You will need to create an access token for your community first.\n"
"        "
msgstr ""
"Adicione um <a href=\"https://vk.com/\">VK</a> bot para enviar e receber mensagens no nome de uma comunidade do VK\n"
"        gratuitamente. Será necessário criar um token de acesso para a sua comunidade primeiro."

msgid "The Community Access Token"
msgstr "O Token de Acesso da Comunidade"

msgid "The name of the Community"
msgstr "O nome da Comunidade"

msgid "The Community ID"
msgstr "O ID da Comunidade"

msgid "The callback verification string"
msgstr "A string de verificação de callback"

msgid ""
"\n"
"        If you have an <a href=\"https://wavy.global/en/\">Movile/Wavy</a> number,\n"
"        you can quickly connect it using their APIs.\n"
"        "
msgstr ""
"\n"
"        Se você tem um número <a href=\"https://wavy.global/en/\">Movile/Wavy</a> ,\n"
"        você poderá rapidamente conectar este número usando a APIs deles.\n"
"        "

msgid ""
"\n"
"        To finish connecting your channel, you need to have Movile/Wavy configure the URL below for your number.\n"
"        "
msgstr ""
"\n"
"        Para finalizar a conexão do seu canal, você precisa ter o Movile/Wavy configure a URL abaixo para o seu número.\n"
"        "

msgid ""
"This URL should be called by Movile/Wavy when new messages are received."
msgstr ""
"Essa URL deve ser chamado por Movile/Wavy quando novas mensagens são "
"recebidas."

msgid ""
"To receive the acknowledgement of sent messages, you need to set the Sent "
"URL for your Movile/Wavy account."
msgstr ""
"Para receber o reconhecimento de mensagens enviadas, é necessário definir o "
"URL enviado para sua conta Mobile / Wavy."

msgid ""
"To receive delivery of delivered messages, you need to set the Delivered URL"
" for your Movile/Wavy account."
msgstr ""
"Para receber a entrega de mensagens enviadas, você precisa definir o URL "
"entregue para sua conta Mobile/ Wavy."

msgid "The username for your Movile/Wavy account"
msgstr "O nome de usuário da sua conta Movile/Wavy"

msgid "The Authentication Token for your Movile/Wavy account"
msgstr "O token de autenticação da sua conta Movile/Wavy"

msgid ""
"Add a <a href=\"https://wechat.com\">WeChat</a> bot to send and receive messages to WeChat users\n"
"                for free. Your users will need an Android, Windows or iOS device and a WeChat account to send\n"
"                and receive messages."
msgstr ""
"Adicione um bot do <a href=\"https://wechat.com\">WeChat</a> para enviar e receber mensagens para usuários de JioChatbot.\n"
"               gratuitamente. Seus usuários irão precisar de um aparelho Android, Windows ou iOS e uma conta para enviar\n"
" e receber mensagens \n"
"                "

msgid ""
"\n"
"        To finish configuring your WeChat connection, you'll need to enter the following webhook URL and token on WeChat Official Accounts Platform\n"
"        "
msgstr ""
"\n"
"        Para finalizar a configuração da sua conexão WeChat, você precisará inserir a seguinte URL do webhook e token na Plataforma de Contas Oficiais do WeChat\n"
"        "

msgid "The WeChat App ID"
msgstr "O App ID do WeChat"

msgid "The WeChat App secret"
msgstr "O segredo do APP WeChat"

msgid "Message Templates"
msgstr "Templates de Mensagens."

msgid ""
"If you have an enterprise WhatsApp account, you can connect it to "
"communicate with your contacts"
msgstr ""
"Se você tem uma conta empresa no WahstApp, você pode conectá-la para se "
"comunicar com seus contatos."

#, python-format
msgid "Unable to register callbacks: %s"
msgstr "Não foi possível registrar as chamadas de retorno: %s"

#, python-format
msgid "Unable to configure channel: %s"
msgstr "Não foi possível configurar canal: %s"

msgid "Contacts refresh begun, it may take a few minutes to complete."
msgstr ""
"Atualização de contatos iniciada, pode levar alguns minutos para ser "
"concluída."

msgid "Sync Logs"
msgstr "Sincronizar Logs"

msgid "Your enterprise WhatsApp number"
msgstr "O número do WhatsApp da sua empresa"

msgid "The base URL for your WhatsApp enterprise installation"
msgstr "O URL base para sua instalação corporativa do WhatsApp"

msgid "The username to access your WhatsApp enterprise account"
msgstr "O nome de usuário para acessar o seu Whatsapp."

msgid "The password to access your WhatsApp enterprise account"
msgstr "A senha para acessar a sua conta coorporativa do Whatsapp."

msgid "Templates Domain"
msgstr "Templates de Domínios"

msgid "Which domain to retrieve the message templates from"
msgstr "Qual domínio para recuperar os templates de mensagens de "

msgid "The Facebook waba-id that will be used for template syncing"
msgstr "O waba-id do Facebook que será usado para sincronizar templates"

msgid "The Facebook access token that will be used for syncing"
msgstr "O token de acesso do Facebook que irá ser usado para sincronizar"

msgid "The namespace for your WhatsApp templates"
msgstr "O namespace dos seus templates de WhatsApp"

msgid "Please enter a valid phone number"
msgstr "Por favor insira um número de telefone válido"

msgid ""
"Unable to check WhatsApp enterprise account, please check username and "
"password"
msgstr ""
"Não foi possível checar a conta empresarial do Whatsapp, por favor verifique"
" nome do usuário e senha"

msgid ""
"Unable to access Facebook templates, please check user id and access token "
"and make sure the whatsapp_business_management permission is enabled"
msgstr ""
"Não foi possível acessar os templates do Facebook, verifique a identificação"
" do usuário e o token de acesso e verifique se a permissão "
"whatsapp_business_management está ativada"

msgid ""
"\n"
"        If you are based in Uganda, you can integrate with <a href=\"http://www.yo.co.ug/\">Yo!</a> to send\n"
"        and receive messages on your shortcode.\n"
"        "
msgstr ""
"\n"
"        Se você está localizado em Uganda, você pode integrar com a <a href=\"http://www.yo.co.ug/\">Yo!</a> para enviar\n"
"        e receber mensagens no seu shortcode.\n"
"        "

msgid ""
"\n"
"        To finish configuring your Yo! connection you'll need to notify Yo! of the following inbound SMS URL.\n"
"        "
msgstr ""
"\n"
"Para finalizar a configuração da conexão do seu YO! você precisará notificar a YO! dos seguintes URL de entrada de SMS.\n"
"        "

msgid "Inbound SMS URL"
msgstr "Inbound SMS URL"

msgid ""
"This URL should be called with a GET by Yo! when new incoming messages are "
"received on your shortcode."
msgstr ""
"Este URL deve ser chamado com um GET pelo Yo! quando novas mensagens "
"recebidas são recebidas no seu shortcode.      "

msgid "Account Number"
msgstr "Número da conta"

msgid "Your Yo! account YBS account number"
msgstr "Seu Yo! Conta YBS número da conta"

msgid "Gateway Password"
msgstr "Senha do Gateway"

msgid "Your Yo! SMS Gateway password"
msgstr "Your Yo! SMS Gateway password"

msgid ""
"If you are based in Brazil, you can purchase a short code from <a "
"href=\"http://www.zenvia.com.br/\">Zenvia</a> and connect it in a few simple"
" steps."
msgstr ""
"Se sua base é no Brasil, você pode comprar um número curto da <a "
"href=\"http://www.zenvia.com.br/\">Zenvia</a> e conectá-lo em poucos passos "
"simples."

msgid ""
"\n"
"        To finish configuring your Zenvia connection you'll need to set the following callback URLs on your Zenvia account.\n"
"        "
msgstr ""
"\n"
"        Para finalizar a configuração de sua conexão com a Zenvia você precisará definir as seguintes URLs de retorno em sua conta Zenvia.\n"
"        "

msgid ""
"To receive delivery and acknowledgement of sent messages, you need to set "
"the status URL for your Zenvia account."
msgstr ""
"Para receber a entrega e o reconhecimento de mensagens enviadas, você "
"precisa definir o URL de status da sua conta Zenvia. "

msgid ""
"To receive incoming messages, you need to set the receive URL for your "
"Zenvia account."
msgstr ""
"Para receber mensagens, você precisa definir a URL de recebimento para a sua"
" conta Take.net"

msgid "The Zenvia short code"
msgstr "O número curto da Take.net"

msgid "The account username provided by Zenvia"
msgstr "O nome de usuário da conta fornecida pela Zenvia"

msgid "The account password provided by Zenvia"
msgstr "A senha da conta fornecida pela Zenvia"

msgid "United Kingdom"
msgstr "Reino Unido"

msgid "Scension Island"
msgstr "Ilha de Ascensão"

msgid "Kosovo"
msgstr "Kosovo"

msgid "POST Required"
msgstr "POST obrigatório"

#, python-format
msgid "Connect %(channel_type)s"
msgstr "Conectar %(channel_type)s"

msgid "You can connect your number by entering your credentials here."
msgstr "Você pode conectar o seu número colocando suas credenciais aqui."

msgid ""
"Sorry, you need to have a workspace to add numbers. You can still test "
"things out for free using an Android phone."
msgstr ""
"Desculpe, você precisa possuir uma área de trabalho para adicionar números. "
"Você ainda pode testar utilizando um celular Android."

msgid ""
"Sorry, the number you chose is not supported. You can still deploy in any "
"country using your own SIM card and an Android phone."
msgstr ""
"Desculpe, o número que você escolheu não é suportado. Você ainda pode "
"instalar em qualquer país usando seu próprio cartão SIM e um telefone "
"Android."

#, python-format
msgid "That number is already connected (%s)"
msgstr "Este numero ja esta conectado (%s)"

#, python-format
msgid ""
"That number is already connected to another account - %(org)s (%(user)s)"
msgstr "Esse número já está conectado a outra conta - %(org)s (%(user)s)"

msgid ""
"An error occurred connecting your Twilio number, try removing your Twilio "
"account, reconnecting it and trying again."
msgstr ""
"Um erro ocorreu ao conectar seu número Twilio, tente remover sua conta "
"Twilio, reconectá-la e tente novamente."

msgid "Allow international sending"
msgstr "Permitir envio internacional"

msgid "The number or address of this channel"
msgstr "O número ou endereço deste canal"

msgid "Phone number of this channel"
msgstr "Número de telefone desse canal"

msgid "Disable Bulk Sending"
msgstr "Desativar envio em massa"

msgid "Enable Bulk Sending"
msgstr "Habilitar envio em massa"

msgid "Disable Voice Calling"
msgstr "Desativar chamada de voz"

msgid "Remove"
msgstr "Remover"

msgid "Whitelist Domain"
msgstr "Whitelist de Domínios"

msgid "Incoming Text"
msgstr "Texto de entrada"

msgid "Outgoing Text"
msgstr "Texto de saída"

msgid "Incoming IVR"
msgstr "IVR de entrada"

msgid "Outgoing IVR"
msgstr "IVR de saída"

msgid "An error occured contacting the Facebook API"
msgstr "Ocorreu um erro ao contactar a API do Facebook"

msgid "Remove Android"
msgstr "Remover Android"

msgid ""
"We have disconnected your Twilio number. If you do not need this number you "
"can delete it from the Twilio website."
msgstr ""
"Nós desconectamos seu número do Twilio. Se você não precisa desse número, "
"você pode deletá-lo no site da Twilio."

msgid "Your channel has been removed."
msgstr "Seu canal foi removido."

#, python-format
msgid ""
"Twilio reported an error removing your channel (Twilio error %s). Please try"
" again later."
msgstr ""
"Twilio informou um erro ao remover seu canal (Twilio error %s). Por favor, "
"tente novamente mais tarde."

msgid "We encountered an error removing your channel, please try again later."
msgstr ""
"Encontramos um erro ao remover o seu transmissor, por favor, tente novamente"
" mais tarde."

msgid "Save Changes"
msgstr "Salvar alterações"

msgid "or"
msgstr "Ou"

msgid "A connection to a Nexmo account is required"
msgstr "É obrigatório uma conexão com uma conta Nexmo"

msgid "A connection to a Twilio account is required"
msgstr "É necessária uma conexão com uma conta Twilio"

msgid "A caller cannot be added for that number"
msgstr "Um organizador de chamada não pode ser adicionado para esse número"

msgid "A caller has already been added for that number"
msgstr "Um organizador de chamada já foi adicionado a esse número."

msgid "Channels"
msgstr "Canais"

msgid "Unknown"
msgstr "Desconhecido"

msgid "The area code you want to search for a new number in"
msgstr "Código de área em que você deseja procurar por um novo número"

msgid "Sorry, no numbers found, please enter another area code and try again."
msgstr ""
"Desculpe, não foram encontrados números, por favor entre com outro código de"
" área e tente novamente."

msgid "Sorry, no numbers found, please enter another pattern and try again."
msgstr ""
"Desculpe, nenhum número encontrado, insira outro padrão e tente novamente."

msgid "Calls"
msgstr "Ligações"

msgid "The name of your bot"
msgstr "O nome do seu bot"

msgid "Access token for your bot, leave out leading Bearer"
msgstr "Token de acesso para seu bot, deixe de fora o portador principal"

msgid "Unable to access bothub with credentials, please check and try again"
msgstr ""
"Incapaz de acessar o bothub com as credenciais, por favor verifique e tente "
"novamente"

msgid "The name of your LUIS app"
msgstr "O nome do seu aplicativo LUIS"

<<<<<<< HEAD
#, fuzzy
#| msgid "The name of your organization"
=======
msgid "App ID"
msgstr "ID do App"

>>>>>>> 4c679782
msgid "The ID for your LUIS app"
msgstr "O ID para a sua aplicação LUIS"

msgid "The name of the version of your LUIS app to use"
msgstr "O nome da versão do seu aplicativo LUIS para uso"

msgid "The primary key for your LUIS app"
msgstr "A chave primária para o seu aplicativo LUIS"

msgid "The endpoint URL for your LUIS app"
msgstr "O URL do terminal para seu aplicativo LUIS"

msgid ""
"Unable to get intents for your app, please check credentials and try again"
msgstr ""
"Não foi possível obter as intenções do seu aplicativo, verifique as "
"credenciais e tente novamente"

msgid "Your app's name"
msgstr "O nome do seu aplicativo"

msgid "Your app's ID"
msgstr "O ID do seu aplicativo"

msgid "Your app's server access token"
msgstr "Token de acesso do servidor do seu aplicativo"

msgid "Unable to access wit.ai with credentials, please check and try again"
msgstr ""
"Não foi possível acessar o wit.ai with credentials, por favor cheque e tente"
" de novo. "

msgid "Connect"
msgstr "Conecte"

msgid "Delete Classifier"
msgstr "Delete Classificador"

msgid "Your classifier has been deleted."
msgstr "Seu classificador foi deletado."

msgid "Sync"
msgstr "Sincronizar"

msgid "Delete"
msgstr "Deletar"

msgid "Your classifier has been synched."
msgstr "Seu classificar foi sincronizado"

msgid "Unable to sync classifier. See the log for details."
msgstr ""
"Não foi possível sincronizar o classificador. Verifique os logs para mais "
"detalhes."

msgid "Phone number"
msgstr "Número de telefone"

msgid "Facebook identifier"
msgstr "Identificador do Facebook"

msgid "Twitter handle"
msgstr "Twitter handle"

msgid "Twitter ID"
msgstr " ID do Twitter"

msgid "Viber identifier"
msgstr "Identificador Viber"

msgid "LINE identifier"
msgstr "Identificador LINE"

msgid "Telegram identifier"
msgstr "Identificador do Telegram"

msgid "Email address"
msgstr "Email "

msgid "External identifier"
msgstr "Identificador Externo"

msgid "JioChat identifier"
msgstr "identificador do JioChat"

msgid "WeChat identifier"
msgstr "Identificador do WeChat"

msgid "Firebase Cloud Messaging identifier"
msgstr "Identificador do Firebase Cloud Messaging"

msgid "WhatsApp identifier"
msgstr "Identificador do WhatsApp"

msgid "Freshchat identifier"
msgstr "Identificador Freshchat"

msgid "VK identifier"
msgstr "Identificador VK"

msgid "Label"
msgstr "Rótulo"

msgid "Key"
msgstr "Chave"

msgid "Shown in Tables"
msgstr "Exibido na tabela"

msgid "Featured field"
msgstr "Campo em destaque"

msgid "The name of this contact"
msgstr "O nome deste contato"

msgid "Language"
msgstr "Linguagem"

msgid "The preferred language for this contact"
msgstr "O idioma preferido para este contato"

msgid "Provided URNs belong to different existing contacts"
msgstr "URNs providas pertencem a contatos existentes diferentes"

#, python-brace-format
msgid ""
"The provided file has unrecognized headers. Columns "
"\"{joined_unsupported_headers}\" should be removed or prepended with the "
"prefix \"Field:\"."
msgstr ""
"O arquivo fornecido possui cabeçalhos não reconhecidos. As colunas "
"\"{joined_unsupported_headers}\" devem ser removidas ou anexadas com o "
"prefixo \"Field:\"."

#, python-brace-format
msgid ""
"The file you provided is missing a required header. At least one of "
"\"{joined_possible_headers}\" or \"Contact UUID\" should be included."
msgstr ""
"O arquivo que você proporcionou está está faltando um cabeçalho obrigatório."
" Pelo menos um entre \"{joined_possible_headers}\" ou \"Contact UUID\" deve "
"estar incluso."

msgid "The file you provided is missing a required header called \"Name\"."
msgstr ""
"No arquivo fornecido está faltando um cabeçalho necessário chamado \"Nome\"."

msgid "Any authentication information needed by this URN"
msgstr "Qualquer informação de autenticação necessária por esta URN"

msgid "Initializing"
msgstr "Iniciando"

msgid "Evaluating"
msgstr "Avaliando"

msgid "Ready"
msgstr "Pronto"

msgid "The name of this contact group"
msgstr "O nome deste grupo de contato"

msgid ""
"What type of group it is, either user defined or one of our system groups"
msgstr ""
"Que tipo de grupo é, definido pelo usuário ou um dos nossos grupos de "
"sistemas"

msgid "Contacts"
msgstr "Contatos"

msgid "The organization this group is part of"
msgstr "Organização da qual este grupo faz parte"

msgid "The membership query for this group"
msgstr "A questão de associação para este grupo"

msgid "Query Fields"
msgstr "Campos de questões"

msgid "The unique group to export"
msgstr "O grupo único para exportar"

msgid "The search query"
msgstr "A consulta de pesquisa"

#, python-format
msgid "Invalid query syntax at '%(token)s'"
msgstr "Sintaxe de query invalida em '%(token)s'"

#, python-format
msgid "Unable to convert '%(value)s' to a number"
msgstr "Incapaz de converter '%(value)s' para um numero"

#, python-format
msgid "Unable to convert '%(value)s' to a date"
msgstr "Incapaz de converter '%(value)s' para uma data"

#, python-format
msgid "'%(value)s' is not a valid language code"
msgstr "'%(value)s' não é uma linguagem de código valida"

#, python-format
msgid "'%(value)s' is not a valid group name"
msgstr "'%(value)s' não é um nome de grupo válido"

#, python-format
msgid ""
"Using ~ with name requires token of at least %(min_token_length)s characters"
msgstr ""
"Use ~ com nome requerendo token de pelo menos '%(min_token_length)s' "
"caractere"

#, python-format
msgid ""
"Using ~ with URN requires value of at least %(min_value_length)s characters"
msgstr ""
"Use ~ com URN requerendo um valor de pelo menos '%(min_value_length)s' "
"caractere"

msgid "Can only use ~ with name or URN values"
msgstr "Pode usar somente ~ com nome ou valores URN"

#, python-format
msgid "Can only use %(operator)s with number or date values"
msgstr "Pode usar somente '%(operator)s' com numero ou valores de data"

#, python-format
msgid "Can't check whether '%(property)s' is set or not set"
msgstr "Não pode checar se '%(property)s' está configurada ou não está"

#, python-format
msgid "Can't resolve '%(property)s' to a field or URN scheme"
msgstr "Não pode resolver '%(property)s' em um campo ou um esquema URN"

msgid "Can't query on URNs in an anonymous workspace"
msgstr "Não pode consultar URNs em ambiente de trabalho anonimo"

msgid "day"
msgstr "dia"

msgid "minute"
msgstr "minuto"

msgid "hour"
msgstr "hora"

msgid "days"
msgstr "dias"

msgid "minutes"
msgstr "minutos"

msgid "hours"
msgstr "horas"

msgid "Name is used by another group"
msgstr "O nome é usado por outro grupo"

msgid "Group name must not be blank or begin with + or -"
msgstr "O nome do grupo não deve estar em branco ou começar com + ou -"

#, python-format
msgid ""
"This org has %(count)d groups and the limit is %(limit)d. You must delete "
"existing ones before you can create new ones."
msgstr ""
"Esta org tem %(count)d grupos e o limite é  %(limit)d. Você deve deletar "
"grupos existentes antes de criar novos grupos. "

msgid "You cannot create a dynamic group based on \"id\" or \"group\"."
msgstr "Você não pode cirar um grupo dinâmico baseado em \"id\"ou \"grupo\"."

msgid "You cannot update the query of a group that is evaluating."
msgstr "Você não pode atualizar a consulta de um grupo que está avaliando."

msgid "All Contacts"
msgstr "Todos os contatos"

msgid "Blocked"
msgstr "Bloqueado"

msgid "Stopped"
msgstr "Parado"

#, python-brace-format
msgid "{label} for this contact"
msgstr "{label} para este contato"

msgid "Used by another contact"
msgstr "Usado por outro contato"

msgid ""
"Invalid number. Ensure number includes country code, e.g. +1-541-754-3010"
msgstr ""
"Número inválido. Certifique-se de que o número inclui o código do país, ex. "
"+55-11-98765-4321"

msgid "Invalid format"
msgstr "Formato inválido"

msgid "Invalid input"
msgstr "Entrada inválida"

msgid "Groups"
msgstr "Grupos"

msgid "Add or remove groups this contact belongs to"
msgstr "Adicionar ou remover os grupos aos quais este contato pertence"

#, python-format
msgid "%s (Missing)"
msgstr "%s (Faltando)"

msgid "The groups which this contact belongs to"
msgstr "Os grupos aos quais esse contato pertence"

msgid "Group Memberships for"
msgstr "Participações em grupo por"

msgid ""
"Include group membership only for these groups. (Leave blank to ignore group"
" memberships)."
msgstr ""
"Incluir participação em grupo apenas para esses grupos. (Deixe em branco "
"para ignorar participação em grupos)"

#, python-format
msgid ""
"There is already an export in progress, started by %s. You must wait for "
"that export to complete before starting another."
msgstr ""
"Já existe uma exportação em andamento, iniciada por %s. Você deve aguardar "
"que essa exportação seja completada antes de iniciar outra."

#, python-format
msgid ""
"We are preparing your export. We will e-mail you at %s when it is ready."
msgstr ""
"Estamos preparando sua exportação. Nós enviaremos um e-mail para você em %s "
"quando estiver pronto."

#, python-format
msgid ""
"Export complete, you can find it here: %s (production users will get an "
"email)"
msgstr ""
"Exportação completa, você pode encontrar aqui: %s (usuários de produção "
"receberão um email)"

msgid "Can only contain letters, numbers and hypens."
msgstr "Pode somente conter letras, números e hífens."

#, python-format
msgid ""
"%s is an invalid name or is a reserved name for contact fields, field names "
"should start with a letter."
msgstr ""
"%s é um nome inválido ou é um nome reservado para campos de contato, os "
"nomes dos campos devem começar com uma letra."

#, python-format
msgid "%s should be used once"
msgstr "%s deve ser usado uma vez"

#, python-format
msgid ""
"'%(label)s' contact field has '%(key)s' key which is reserved name. Column "
"cannot be imported"
msgstr ""
"'%(label)s' campo de contato tem  '%(key)s' chave que é um nome reservado. "
"Coluna não pode ser importada."

msgid "Send Message"
msgstr "Enviar mensagem"

msgid "Custom Fields"
msgstr "Campos Personalizados"

msgid "Block"
msgstr "Bloquear"

msgid "Unblock"
msgstr "Desbloquear"

msgid "Unstop"
msgstr "Ativar"

msgid "Save as Group"
msgstr "Salvar como grupo"

msgid "Manage Fields"
msgstr "Gerenciar campos"

msgid "Blocked Contacts"
msgstr "Contatos bloqueados"

msgid "Stopped Contacts"
msgstr "Contatos interrompidos"

msgid "Edit Group"
msgstr "Editar Grupo"

msgid "Delete Group"
msgstr "Deletar grupo"

msgid "Create"
msgstr "Criar"

msgid "An error occurred updating your contact. Please try again later."
msgstr ""
"Um erro ocorrei ao atualizar o contato. Por favor tente novamente mais "
"tarde."

msgid "Contact blocked"
msgstr "Contato bloqueado"

msgid "Contact unblocked"
msgstr "Contato desbloqueado"

msgid "Contact unstopped"
msgstr "Contato reativado"

msgid "Must be unique."
msgstr "Deve ser único."

msgid "Can't be a reserved word"
msgstr "Não pode ser uma palavra reservada."

#, python-format
msgid "Cannot create a new field as limit is %(limit)s."
msgstr "Não é possível criar um novo campo já que o limite é%(limit)s,"

msgid "Manage Contact Fields"
msgstr "Configurar campo de contatos"

msgid "Update"
msgstr "Atualizar"

msgid "Contact field uses"
msgstr "Usos do campo de contato"

msgid "Message flow"
msgstr "Fluxo de mensagem"

msgid "Phone call flow"
msgstr "Fluxo de ligação telefônica"

msgid "Surveyor flow"
msgstr "Fluxo do Surveyor"

msgid "USSD flow"
msgstr "Flow USSD "

msgid "The name for this flow"
msgstr "O nome para esse fluxo"

msgid "Labels"
msgstr "Rótulos"

msgid "Any labels on this flow"
msgstr "Qualquer rótulo nesse fluxo"

msgid "The type of node this flow starts with"
msgstr "O tipo de nó com que esse fluxo começa"

msgid "Whether this flow is archived"
msgstr "Se esse fluxo for arquivado"

msgid "Whether this is a system created flow"
msgstr "Se este é um fluxo criado pelo sistema"

msgid "The type of this flow"
msgstr "O tipo deste fluxo"

msgid "Minutes of inactivity that will cause expiration from flow"
msgstr ""
"Minutos de inatividade que serão causados a partir da expiração do prazo do "
"fluxo"

msgid "Ignore keyword triggers while in this flow"
msgstr "Ignorar disparadores por palavra-chave enquanto estiver neste fluxo"

msgid "When this item was saved"
msgstr "Quando esse item foi salvo"

msgid "The user which last saved this flow"
msgstr "O usuário que salvou esse fluxo por último"

msgid "The primary language for editing this flow"
msgstr "O idioma primário para editar esse fluxo"

msgid "The flow version this definition is in"
msgstr "A versão de definição do fluxo está em"

msgid "Completed"
msgstr "Concluído"

msgid "Interrupted"
msgstr "Interrompido"

msgid "Expired"
msgstr "Expirado"

msgid "Archive delete"
msgstr "Arquivo deletado"

msgid "User delete"
msgstr "Usuário deletado"

msgid "The label for this field"
msgstr "O rótulo para esse campo"

msgid ""
"The value that rules will be run against, if None defaults to @step.value"
msgstr ""
"O valor que regula será passado adiante, se vazio, o padrão será @step.value"

msgid ""
"The URL that will be called with the user's response before we run our rules"
msgstr ""
"A URL que será chamada com a resposta do usuário antes de executarmos nossas"
" regras"

msgid "How the webhook should be executed"
msgstr "Como o webhook deve ser executado"

msgid "The JSON encoded actions for this action set"
msgstr "O JSON codificou ações para este conjunto de ações"

msgid "Ruleset Configuration"
msgstr "Configuração do Conjunto de Regras"

msgid "RuleSet type specific configuration"
msgstr "Configuração específica do tipo Conjunto de Regra"

msgid "When this ruleset was originally created"
msgstr "Quando este conjunto de regras foi originalmente criado"

msgid "When this ruleset was last modified"
msgstr "Quando este conjunto de regras foi modificado pela última vez"

msgid "When this action was originally created"
msgstr "Quando essa ação foi originalmente criada"

msgid "When this action was last modified"
msgstr "Quando essa ação foi modificada pela última vez"

msgid "The JSON flow definition"
msgstr "A definição do fluxo JSON"

msgid "Revision number for this definition"
msgstr "Número de revisão para esta definição"

msgid "Unsupported flow type"
msgstr "Tipo de fluxo não suportado"

msgid "Malformed flow, encountered non-localized definition"
msgstr "Fluxo mal formado, definição não localizada encontrada"

msgid "The flows to export"
msgstr "Os fluxos para exportar"

msgid "Any configuration options for this flow export"
msgstr "Todas as opções de configuração para esta exportação de fluxo"

msgid "Pending"
msgstr "Pendente"

msgid "Starting"
msgstr "Iniciando"

msgid "Complete"
msgstr "Completo"

msgid "Failed"
msgstr "Falha"

msgid "The name of this flow label"
msgstr "O nome do rótulo desse fluxo"

msgid "Parent"
msgstr "Pais"

msgid "After 5 minutes"
msgstr "Depois de 5 minutos"

msgid "After 10 minutes"
msgstr "Após 10 minutos"

msgid "After 15 minutes"
msgstr "Após 15 minutos"

msgid "After 30 minutes"
msgstr "Depois de 30 minutos"

msgid "After 1 hour"
msgstr "Depois de 1 hora"

msgid "After 3 hours"
msgstr "Depois de 3 horas"

msgid "After 6 hours"
msgstr "Depois de 6 horas"

msgid "After 12 hours"
msgstr "Depois de 12 horas"

msgid "After 18 hours"
msgstr "Depois de 18 horas"

msgid "After 1 day"
msgstr "Depois de 1 dia"

msgid "After 2 days"
msgstr "Depois de 2 dias."

msgid "After 3 days"
msgstr "Depois de 3 dias"

msgid "After 1 week"
msgstr "Depois de 1 semana"

msgid "After 2 weeks"
msgstr "Depois de 2 semanas"

msgid "After 30 days"
msgstr "Depois de 30 dias"

#, python-format
msgid ""
"\"%(keyword)s\" must be a single word, less than %(limit)d characters, "
"containing only letter and numbers"
msgstr ""
"\"%(keyword)s\"Deve ser uma única palavra,  com menos de %(limit)d "
"caracteres, contendo apenas letras e números"

#, python-format
msgid "The keywords \"%s\" are already used for another flow"
msgstr "As palavras chave \"%s\" já foram usadas em outro fluxo"

#, python-format
msgid "The keyword \"%s\" is already used for another flow"
msgstr "A palavra chave \"%s\" já foi usada em outro fluxo"

msgid "You don't have permission to edit this flow"
msgstr "Você não tem permissão para editar esse fluxo"

msgid "Your flow failed validation. Please refresh your browser."
msgstr "A validação do seu fluxo falhou. Por favor atualize seu browser."

msgid ""
"Your flow has been upgraded to the latest version. In order to continue "
"editing, please refresh your browser."
msgstr ""
"Seu fluxo foi atualizado para a versão mais recente. Para continuar "
"editando, atualize seu navegador."

#, python-format
msgid ""
"%s is currently editing this Flow. Your changes will not be saved until you "
"refresh your browser."
msgstr ""
"%sestá atualmente editando este fluxo. Suas alterações não serão salvas até "
"que você atualize seu navegador. "

msgid "Your flow could not be saved. Please refresh your browser."
msgstr "Seu fluxo não pôde ser salvo. Por favor atualize o seu browser."

msgid "Global keyword triggers"
msgstr "Palavras-chave dos disparadores globais"

msgid "When a user sends any of these keywords they will begin this flow"
msgstr ""
"Quando um usuário envia qualquer uma dessas palavras chave, elas começarão "
"esse fluxo"

msgid "Run flow over"
msgstr "Execução do fluxo finalizada"

msgid "Choose the method for your flow"
msgstr "Escolha o método para o seu fluxo"

msgid "Choose a name to describe this flow, e.g. Demographic Survey"
msgstr ""
"Escolha um nome para descrever esse fluxo, exemplo: Pesquisa demográfica"

msgid "Expire inactive contacts"
msgstr "Contatos inativos expirados"

msgid "When inactive contacts should be removed from the flow"
msgstr "Quando contatos inativos devem ser removidos desse fluxo"

msgid "Create a contact "
msgstr "Criar um contato"

msgid "Whether surveyor logins should be used as the contact for each run"
msgstr ""
"Se os inicios de sessões do surveyor devem ser usados como um contato para "
"cada execução"

msgid "For each run"
msgstr "Para cada execução"

msgid "For each login"
msgstr "Para cada login"

msgid "Retry call if unable to connect"
msgstr "Tente novamente a chamada se não conseguir se conectar"

msgid "Retries call three times for the chosen interval"
msgstr "Realize três novas tentativas de ligação para o intervalo escolhido"

msgid "Flows"
msgstr "Fluxos"

#, python-format
msgid ""
"The following flows are still used by campaigns so could not be archived: "
"%(flows)s"
msgstr ""
"Os fluxos a seguir ainda são usados por campanhas, portanto, não puderam ser"
" arquivados: %(flows)s"

msgid "Contact Name"
msgstr "Nome do contato"

msgid "Contact Creation Date"
msgstr "Data de Criação do Contato"

msgid "Contact First Name"
msgstr "Primeiro nome do contato"

msgid "Contact Groups"
msgstr "Grupos de contato"

msgid "Contact Language"
msgstr "Idioma do Contato"

msgid "Contact Email Address"
msgstr "E-mail do Contato"

msgid "Contact Phone"
msgstr "Telefone do contato"

msgid "Contact Phone - E164"
msgstr "Telefone do contato - E164"

msgid "Contact UUID"
msgstr "Contactar UUID"

msgid "New Contact"
msgstr "Novo contato"

#, python-format
msgid "Contact %s"
msgstr "Contato %s"

msgid "Current Date and Time"
msgstr "Data e hora atual"

msgid "Current Date"
msgstr "Data atual"

msgid "Tomorrow's Date"
msgstr "Data de amanhã"

msgid "Yesterday's Date"
msgstr "Data de ontem"

msgid "Sent to"
msgstr "Enviado para"

msgid "Sent to URN display"
msgstr "Enviado para exibição URN"

msgid "Sent to URN path"
msgstr "Enviado para o caminho URN"

msgid "Sent to URN type"
msgstr "Enviado para o tipo URN"

msgid "Sent to URN"
msgstr "Enviado para URN"

msgid "All flow variables"
msgstr "Todas as variáveis de fluxo"

msgid "Start Flow"
msgstr "Começar fluxo"

msgid "Results"
msgstr "Resultados"

msgid "Copy"
msgstr "Copiar"

msgid "Revision History"
msgstr "Histórico de revisões"

msgid "New Editor"
msgstr "Novo Editor"

msgid "Export Definition"
msgstr "Exportar definição"

msgid "Export Translation"
msgstr "Exportar tradução"

msgid "Import Translation"
msgstr "Importar tradução"

msgid "Not a valid language."
msgstr "Não é uma linguagem válida."

msgid "Include translations in this language."
msgstr "Incluir traduções nessa linguagem."

msgid "Include Arguments"
msgstr "Incluir Argumentos"

msgid "Include arguments to tests on splits"
msgstr "Incluir argumentos aos testes nas divisões"

msgid "PO translation file"
msgstr "Arquivo de tradução PO"

msgid "File doesn't appear to be a valid PO file."
msgstr "O arquivo não parece ser um arquivo PO válido."

#, python-format
msgid ""
"Contains translations in %(lang)s which is the base language of this flow."
msgstr ""
"Contém traduções em %(lang)s que são a base para traduções neste fluxo."

#, python-format
msgid ""
"Contains translations in %(lang)s which is not a supported translation "
"language."
msgstr ""
"Contém traduções em %(lang)s que não são suportadas como uma linguagem de "
"tradução."

msgid "Replace flow translations in this language."
msgstr "Substitui trduções do fluxo nessa linguagem."

msgid "Import"
msgstr "Importar"

msgid "Which group memberships, if any, to include in the export"
msgstr "Quais membresias de grupo, se houver, para incluir na exportação"

msgid "Which contact fields, if any, to include in the export"
msgstr "Quais campos de contato, se houver, para incluir na exportação"

msgid "Extra URNs"
msgstr "URNs Extras"

msgid ""
"Extra URNs to include in the export in addition to the URN used in the flow"
msgstr "URNs extras para incluir na exportação, além do URN usado no fluxo"

msgid "Responded Only"
msgstr "Somente Respondidos"

msgid "Only export results for contacts which responded"
msgstr "Apenas exporta resultados para contatos que responderam"

msgid "Include Messages"
msgstr "Incluir mensagens"

msgid "Export all messages sent and received in this flow"
msgstr "Exporte todas as mensagens enviadas e recebidas neste fluxo"

#, python-brace-format
msgid ""
"You can only include up to {ExportFlowResultsTask.MAX_CONTACT_FIELDS_COLS} "
"contact fields in your export"
msgstr ""
"Você pode incluir até  {ExportFlowResultsTask.MAX_CONTACT_FIELDS_COLS} "
"campos de contato na sua exportação"

#, python-brace-format
msgid ""
"You can only include up to "
"{ExportFlowResultsTask.MAX_GROUP_MEMBERSHIPS_COLS} groups for group "
"memberships in your export"
msgstr ""
"Você pode incluir até  {ExportFlowResultsTask.MAX_GROUP_MEMBERSHIPS_COLS} "
"grupos por filiação de grupo  na sua exportação"

msgid "Sunday"
msgstr "Domingo"

msgid "Monday"
msgstr "Segunda"

msgid "Tuesday"
msgstr "Terça"

msgid "Wednesday"
msgstr "Quarta"

msgid "Thursday"
msgstr "Quinta"

msgid "Friday"
msgstr "Sexta"

msgid "Saturday"
msgstr "Sábado"

msgid "Download"
msgstr "Download"

msgid "Edit Flow"
msgstr "Editar Fluxo"

msgid "Your flow contains an invalid loop. Please refresh your browser."
msgstr "Seu fluxo contém um loop inválido. Por favor atualize seu browser."

msgid "Contacts & Groups"
msgstr "Contatos & grupos"

msgid ""
"These contacts will be added to the flow, sending the first message if "
"appropriate."
msgstr ""
"Estes contatos serão adicionados ao fluxo, enviando a primeira mensagem se "
"apropriada."

msgid "Recipients, enter contacts or groups"
msgstr "Destinatários, insira contatos ou grupos"

msgid "Restart Participants"
msgstr "Reiniciar participantes"

msgid "Restart any contacts already participating in this flow"
msgstr "Reiniciar qualquer contato que já esteja participando desse fluxo"

msgid "Include Active Contacts"
msgstr "Incluir Contatos Ativos"

msgid "Include contacts currently active in a flow"
msgstr "Incluir contatos atualmente ativos em um fluxo"

msgid "Select contacts or groups to start in the flow"
msgstr "Selecione contatos ou grupos para iniciar no fluxo"

msgid "Enter contacts and groups to start below"
msgstr "Digite contatos ou grupos para iniciar abaixo"

msgid "Search for contacts to start"
msgstr "Pesquisar contatos para iniciar"

msgid "Enter contact query"
msgstr "Digite consulta de contato"

msgid "Contact query is required"
msgstr "Consulta de contato é necessária"

msgid "You must specify at least one contact or one group to start a flow."
msgstr ""
"Você deve especificar pelo menos um contato ou um grupo para começar esse "
"fluxo."

msgid ""
"This flow is already being started, please wait until that process is "
"complete before starting more contacts."
msgstr ""
"Este fluxo já está se iniciando, por favor, espere até que o processo se "
"complete antes de iniciar mais contatos."

msgid ""
"Sorry, your account is currently suspended. To enable starting flows, please"
" contact support."
msgstr ""
"Desculpe, sua conta está suspensa. Para habilitar o início de fluxos, entre "
"em contato com o suporte."

msgid ""
"Sorry, your account is currently flagged. To enable starting flows, please "
"contact support."
msgstr ""
"Desculpe, sua conta está sinalizada. Para habiltar o início de fluxos, entre"
" em contato com o suporte."

msgid "Add Contacts to Flow"
msgstr "Adicionar contatos ao fluxo"

msgid ""
"This flow does not specify a Facebook topic. You may still start this flow "
"but Facebook contacts who have not sent an incoming message in the last 24 "
"hours may not receive it."
msgstr ""
"Esse fluxo não especifíca um tópico do Facebook. Você ainda pode iniciar "
"esse fluxo, mas os contatos do Facebook que não enviaram uma mensagem "
"recente nas últimas 24 horas podem não receber."

msgid ""
"This flow does not use message templates. You may still start this flow but "
"WhatsApp contacts who have not sent an incoming message in the last 24 hours"
" may not receive it."
msgstr ""
"Esse fluxo não usa templates de mensagem. Você ainda pode iniciar esse "
"fluxo, mas os contatos do WhatsApp que não enviaram uma mensagem recebida "
"nas últimas 24 horas podem não recebê-la."

msgid ""
"The message template {ref['name']} does not exist on your account and cannot"
" be sent."
msgstr ""
"O template de mensagem {ref['name']} não existe na sua conta e não pode ser "
"enviada."

#, python-brace-format
msgid ""
"Your message template {template.name} is not approved and cannot be sent."
msgstr ""
"Seu template de mensagem {template.name} não foi aprovado e não pode ser "
"enviado. "

msgid "Name already used"
msgstr "Nome já está usado"

msgid "Flow Start Log"
msgstr "Log de início do fluxo."

#, python-format
msgid "Cannot create a new global as limit is %(limit)s."
msgstr "Não é possível criar uma nova global já que o limite é %(limit)s."

msgid "Isn't a valid name"
msgstr "Não é um nome válido"

msgid "Manage Globals"
msgstr "Gerenciar Globais"

msgid "All"
msgstr "Tudo"

msgid "Unused"
msgstr "Não utilizado"

msgid "After 1 minute"
msgstr "Após 1 minuto"

msgid "After 2 minutes"
msgstr "Após 2 minutos"

msgid "After 3 minutes"
msgstr "Após 3 minutos"

msgid "After 4 minutes"
msgstr "Após 4 minutos"

msgid "You must select a country for your workspace."
msgstr "Você deve selecionar um país para a sua área de trabalho."

msgid "Queued"
msgstr "Em fila"

msgid "Wired"
msgstr "Conectado"

msgid "Sent"
msgstr "Enviado"

msgid "Delivered"
msgstr "Entregue"

msgid "Handled"
msgstr "Tratado"

msgid "Error Sending"
msgstr "Erro no Envio"

msgid "Failed Sending"
msgstr "Falha no envio"

msgid "Resent message"
msgstr "Reenviar a mensagem"

msgid "The org this broadcast is connected to"
msgstr "A organização com a qual esta divulgação está conectada"

msgid "The groups to send the message to"
msgstr "O grupo enviará a mensagem para"

msgid "Individual contacts included in this message"
msgstr "Contatos individuais incluídos nessa mensagem"

msgid "URNs"
msgstr "URNs"

msgid "Individual URNs included in this message"
msgstr "URNs individuais incluídas nessa mensagem"

msgid "Channel to use for message sending"
msgstr "Canal para usar para enviar mensagens"

msgid "Status"
msgstr "Estado"

msgid "The current status for this broadcast"
msgstr "Estado atual desta divulgação"

msgid "Schedule"
msgstr "Agendar"

msgid "Our recurring schedule if we have one"
msgstr "Nosso agendamento recorrente, se tivermos um"

msgid "Translations"
msgstr "Traduções"

msgid "The localized versions of the message text"
msgstr "As versões localizadas da mensagem de texto"

msgid "The language used to send this to contacts without a language"
msgstr "O idioma usado para enviar isso para contatos sem um idioma"

msgid "When this broadcast was created"
msgstr "Quando essa transmissão foi criada"

msgid "Media"
msgstr "Mídia"

msgid "The localized versions of the media"
msgstr "As versões localizadas da mídia"

msgid "The metadata for messages of this broadcast"
msgstr "Os metadados para mensagens deste transmissão"

msgid "Visible"
msgstr "Visível"

msgid "Archived"
msgstr "Arquivado"

msgid "Deleted"
msgstr "Deletado"

msgid "Incoming"
msgstr "Recebidas"

msgid "Outgoing"
msgstr "Saída"

msgid "Inbox Message"
msgstr "Caixa de entrada"

msgid "Flow Message"
msgstr "Fluxo de mensagens"

msgid "IVR Message"
msgstr "Mensagem IVR"

msgid "USSD Message"
msgstr "Mensagem USSD"

msgid "The UUID for this message"
msgstr "O UUID pra essa mensagem"

msgid "The org this message is connected to"
msgstr "A organização com a qual esta mensagem está conectada"

msgid "The channel object that this message is associated with"
msgstr "O objeto transmissor com que esta mensagem esta associada"

msgid "The contact this message is communicating with"
msgstr "O contato com o qual esta mensagem está se comunicando"

msgid "Contact URN"
msgstr "Contactar URN"

msgid "The URN this message is communicating with"
msgstr "A URN com a qual esta mensagem está se comunicando"

msgid "Broadcast"
msgstr "Divulgação"

msgid "If this message was sent to more than one recipient"
msgstr "Se essa mensagem foi enviada para mais de um destinatário"

msgid "Text"
msgstr "Texto"

msgid "The actual message content that was sent"
msgstr "O conteúdo atual da mensagem que foi enviada"

msgid "Give this message higher priority than other messages"
msgstr "Dê a esta mensagem maior prioridade do que outras mensagens"

msgid "When this message was created"
msgstr "Quando essa mensagem foi criada"

msgid "Modified On"
msgstr "Modificado em"

msgid "When this message was last modified"
msgstr "Quando esta mensagem foi modificada pela última vez"

msgid "Sent On"
msgstr "Enviado em"

msgid "When this message was sent to the endpoint"
msgstr "Quando essa mensagem foi enviada para o terminal"

msgid "Queued On"
msgstr "Enfileirados em"

msgid "When this message was queued to be sent or handled."
msgstr "Quando esta mensagem foi enfileirada para ser enviada ou tratada"

msgid "Direction"
msgstr "Direção"

msgid "The direction for this message, either incoming or outgoing"
msgstr "A direção dessa mensagem, seja de entrada ou de saída"

msgid "The current status for this message"
msgstr "O atual estado dessa mensagem"

msgid "Response To"
msgstr "Respondido para"

msgid "The message that this message is in reply to"
msgstr "A mensagem para a qual esta mensagem é em resposta"

msgid "Any labels on this message"
msgstr "Quaisquer rótulos nesta mensagem"

msgid "Visibility"
msgstr "Visibilidade"

msgid ""
"The current visibility of this message, either visible, archived or deleted"
msgstr ""
"A visibilidade atual desta mensagem, seja visível, arquivada ou excluída"

msgid "Message Type"
msgstr "Tipo de mensagem"

msgid "The type of this message"
msgstr "O tipo dessa mensagem"

msgid "Message Count"
msgstr "Contagem de mensagem"

msgid ""
"The number of messages that were used to send this message, calculated on "
"Twilio channels"
msgstr ""
"O número de mensagens utilizadas para enviar essa mensagem, calculada nos "
"canais do Twilio."

msgid "The number of times this message has errored"
msgstr "O número de vezes que esta mensagem teve erros"

msgid "When we should next attempt to deliver this message"
msgstr "Quando devemos fazer a próxima tentativa de entrega desta mensagem"

msgid "External ID"
msgstr "ID Externo"

msgid "External id used for integrating with callbacks from other APIs"
msgstr "ID Externo usado para integrar com chamadas de retorno de outras APIs"

msgid "The media attachments on this message if any"
msgstr "Os anexos de mídia nesta mensagem, se houver"

msgid "The session this message was a part of if any"
msgstr "A sessão em que esta mensagem fazia parte"

msgid "The metadata for this msg"
msgstr "Os metadados para esta mensagem"

msgid "Why the message is being deleted"
msgstr "Porque a mensagem está sendo deletada"

msgid "Whether this count is for archived messages"
msgstr "Se essa contagem é para mensagens arquivadas"

msgid "Number of items with this system label"
msgstr "Número de itens com este rótulo do sistema"

msgid "The name of this label"
msgstr "O nome deste rótulo"

msgid "Folder"
msgstr "Pasta"

msgid "The date for the oldest message to export"
msgstr "A data para a mensagem mais antiga ser exportada"

msgid "The date for the newest message to export"
msgstr "A data para a mensagem mais nova ser exportada"

#, python-format
msgid "Contact Field: %(label)s"
msgstr "Campo de contato: %(label)s"

msgid "Recipients"
msgstr "Destinatários"

msgid "The contacts to send the message to"
msgstr "O contato para a mensagem ser enviada"

msgid "Hi @contact.name!"
msgstr "Olá @contact.name!"

msgid "Schedule for later"
msgstr "Agendar para mais tarde"

msgid "At least one recipient is required"
msgstr "Pelo menos um destinatário é necessário"

msgid ""
"Sorry, your account is currently suspended. To enable sending messages, "
"please contact support."
msgstr ""
"Desculpe, sua conta está suspensa. Para habilitar o envio de mensagens, "
"entre em contato com o suporte."

msgid ""
"Sorry, your account is currently flagged. To enable sending messages, please"
" contact support."
msgstr ""
"Desculpe, sua conta está sinalizada. Para habilitar o envio de mensagens, "
"entre em contato com o suporte."

msgid "Inbox"
msgstr "Caixa de entrada"

msgid "Outbox"
msgstr "Caixa de saída"

msgid "Schedules"
msgstr "Programações"

msgid "Schedule Message"
msgstr "Agendar mensagem"

msgid "Scheduled Message"
msgstr "Mensagem agendada"

msgid "Scheduled Messages"
msgstr "Mensagens agendadas"

msgid "You must add a phone number before sending messages"
msgstr "Você deve adicionar um número de telefone antes de enviar mensagens"

msgid "Which channel will deliver the message"
msgstr "Qual transmissor vai entregar a mensagem"

msgid "The URN of the contact delivering this message"
msgstr "A URN da mensagem entregue ao contato"

msgid "The message that is being delivered"
msgstr "A mensagem que está sendo entregue"

msgid "Just this label"
msgstr "Apenas esse rótulo"

msgid "All messages"
msgstr "Todas as mensagens"

msgid "Just this folder"
msgstr "Apenas essa pasta"

msgid "Selection"
msgstr "Seleção"

msgid ""
"The date for the oldest message to export. (Leave blank to export from the "
"oldest message)."
msgstr ""
"A data para a mensagem mais antiga ser exportada. (Deixe em branco para "
"exportar da mensagem mais antiga)."

msgid ""
"The date for the latest message to export. (Leave blank to export up to the "
"latest message)."
msgstr ""
"A data para a última mensagem ser exportada (Deixe em branco para exportar "
"para a última mensagem)."

msgid ""
"Export only messages from these contact groups. (Leave blank to export all "
"messages)."
msgstr ""
"Exportar apenas mensagens desse grupo de contatos (Deixe em branco para "
"exportar todas as mensagens)."

msgid "Start date can't be in the future."
msgstr "Data de início não pode ser no futuro."

msgid "End date can't be before start date"
msgstr "Data de termino não pode ser antes da data de início"

msgid "Flow Messages"
msgstr "Mensagens do fluxo"

msgid "Outbox Messages"
msgstr "Mensagens da caixa de saída"

msgid "Sent Messages"
msgstr "Mensagens Enviadas"

msgid "Failed Outgoing Messages"
msgstr "Mensagens de saída com falha"

msgid "Send All"
msgstr "Enviar todas"

msgid "Name must not be blank or begin with punctuation"
msgstr "Nome não pode estar em branco ou começar com pontuação"

msgid "Name must be unique"
msgstr "Nome precisa ser único"

#, python-format
msgid ""
"This org has %(count)d labels and the limit is %(limit)d. You must delete "
"existing ones before you can create new ones."
msgstr ""
"Esta org tem  %(count)d labels  e o limite é %(limit)d. Você deve deletar "
"labels existentes antes de crear novas labels. "

msgid "The name of this folder"
msgstr "O nome desta pasta"

msgid "Update Folder"
msgstr "Atualizar Pasta"

msgid "Update Label"
msgstr "Atualizar rótulo"

msgid "Plan"
msgstr "Plano"

msgid "What plan your organization is on"
msgstr "Em que plano sua organização está"

msgid "Stripe Customer"
msgstr "Classe do cliente"

msgid "Our Stripe customer id for your organization"
msgstr "Nosso Id da classe do cliente para sua organização"

msgid "Administrators"
msgstr "Administradores"

msgid "The administrators in your organization"
msgstr "Os administradores da sua organização"

msgid "Viewers"
msgstr "Visualizadores"

msgid "The viewers in your organization"
msgstr "Visualizadores em sua organização"

msgid "Editors"
msgstr "Editores"

msgid "The editors in your organization"
msgstr "Editores em sua organização"

msgid "Surveyors"
msgstr "Surveyors"

msgid "The users can login via Android for your organization"
msgstr "Os usuários podem fazer login via Android para sua organização"

msgid "The main language used by this organization"
msgstr "Linguagem principal usada por essa organização"

msgid "Timezone"
msgstr "Fuso horário"

msgid "Date Format"
msgstr "Formato da data"

msgid "Whether day comes first or month comes first in dates"
msgstr "Caso o dia ou o mês venha em primeiro lugar na data"

msgid "Configuration"
msgstr "Configuração"

msgid "More Organization specific configuration"
msgstr "Obter mais configurações específicas da Organização"

msgid "Slug"
msgstr "Medida"

msgid "This slug is not available"
msgstr "Essa medida não está disponível"

msgid ""
"Whether this organization anonymizes the phone numbers of contacts within it"
msgstr "Se essa organização anonimiza o número de telefone dos contatos"

msgid "Whether this organization is currently flagged."
msgstr "Se esta organização está sinalizada atualmente."

msgid "Whether this organization is currently suspended."
msgstr "Se esta organização está suspensa atualmente."

msgid "Whether this organization uses topups."
msgstr "Se esta organização utiliza topups."

msgid "Whether this organization can have child workspaces"
msgstr "Se esta organização pode ter áreas de trabalho filhas."

msgid "Whether this organization can have multiple logins"
msgstr "Se esta organização pode ter múltiplos logins."

msgid ""
"The primary language will be used for contacts with no language preference."
msgstr ""
"O idioma primário será usado para contatos com nenhuma preferência de "
"idioma."

msgid "Brand"
msgstr "Marca"

msgid "The brand used in emails"
msgstr "A marca usada em e-mails"

msgid "A password that allows users to register as surveyors"
msgstr "Uma senha que permite aos usuários se registrarem como pesquisadores"

msgid "The parent org that manages this org"
msgstr "A organização pai que gerencia essa organização"

#, python-format
msgid "Invalid bundle: %s, cannot upgrade."
msgstr "Pacote inválido: %s, não pode atualizar"

#, python-format
msgid "%(name)s Receipt"
msgstr "%(name)s Recibo"

msgid ""
"Sorry, your card was declined, please contact your provider or try another "
"card."
msgstr ""
"Desculpe, seu cartão foi recusado. Entre em contato com seu provedor ou "
"tente outro cartão."

msgid ""
"Sorry, we were unable to process your payment, please try again later or "
"contact us."
msgstr ""
"Desculpe, não conseguimos processar o seu pagamento, tente novamente mais "
"tarde ou contate-nos."

msgid "Viewer"
msgstr "Espectador"

msgid "The organization to which the account is invited to view"
msgstr "Organização para a qual a conta foi convidada a visualizar"

msgid "Email"
msgstr "E-mail"

msgid "The email to which we send the invitation of the viewer"
msgstr "e-mail para o qual foi enviado o convite do visualizador"

msgid "a unique code associated with this invitation"
msgstr "um código único associado com este convite"

msgid "User Role"
msgstr "Função do Usuário"

#, python-format
msgid "%(name)s Invitation"
msgstr "%(name)s Convite"

msgid "Your preferred language"
msgstr "Seu idioma preferido"

msgid "Phone Number"
msgstr "Número do telefone"

msgid "Phone number for testing and recording voice flows"
msgstr "Número do telefone para testar e gravar fluxos de voz"

msgid "OTP Secret"
msgstr "OTP Secret"

msgid "Two Factor Enabled"
msgstr "Autenticação de doi Fatores habilitada."

msgid "Price Paid"
msgstr "Preço Pago"

msgid "The price paid for the messages in this top up (in cents)"
msgstr "Preço pago pelas mensagens nesta recarga (em centavos)"

msgid "Number of Credits"
msgstr "Quantidade de créditos"

msgid "The number of credits bought in this top up"
msgstr "A quantidade de créditos comprados nesta recarga."

msgid "Expiration Date"
msgstr "Data de validade"

msgid "The date that this top up will expire"
msgstr "A data que essa recarga irá expirar."

msgid "Stripe Charge Id"
msgstr "Id da classe de recarga"

msgid "The Stripe charge id for this charge"
msgstr "Id da classe da recarga para essa recarga"

#, python-format
msgid "Transfer from %s"
msgstr "Transferido de %s"

msgid "Purchased Credits"
msgstr "Créditos comprados"

msgid "Complimentary Credits"
msgstr "Créditos de cortesia"

msgid "Credits"
msgstr "Créditos"

#, python-format
msgid "Transfer to %(org)s"
msgstr "Transferir para %(org)s"

msgid "Messaging credits used"
msgstr "Créditos de mensagens usados"

msgid "Expired credits"
msgstr "Créditos expirados"

msgid "The topup these credits are applied against"
msgstr "O preenchimento desses créditos são adicionados para"

msgid "How many credits were debited"
msgstr "Quantos créditos foram debitados"

msgid "Optional topup that was allocated with these credits"
msgstr "Crédito opcional que foi alocado com esses créditos"

msgid "What caused this debit"
msgstr "O que causou este débito"

msgid "The topup these credits are being used against"
msgstr "Esses créditos estão sendo usados para"

msgid "How many credits were used, can be negative"
msgstr "Quantos créditos foram usados, podem ser negativos"

msgid "Credits Over"
msgstr "Os Créditos Acabaram"

msgid "Low Credits"
msgstr "Poucos Créditos"

msgid "Credits expiring soon"
msgstr "Créditos expirando em breve"

#, python-format
msgid "%(name)s Credits Alert"
msgstr "%(name)s Alerta de Créditos"

msgid "Settings"
msgstr "Configurações"

msgid "Used"
msgstr "Utilizado"

msgid "Your first name"
msgstr "Seu primeiro nome"

msgid "Your last name"
msgstr "Seu sobrenome"

msgid "Your email address"
msgstr "Seu endereço de e-mail"

msgid "The timezone for your workspace"
msgstr "O fuso horário da sua área de trabalho"

msgid "Your password, at least eight letters please"
msgstr "Por favor, a sua senha deve ter no mínimo oito letras."

msgid "Workspace"
msgstr "Área de trabalho"

msgid "The name of your workspace"
msgstr "O nome da sua área de trabalho"

msgid "That email address is already used"
msgstr "Esse endereço de e-mail já está sendo usado"

msgid "Passwords must contain at least 8 letters."
msgstr "Senhas devem conter pelo menos 8 letras"

msgid "The first name of the workspace administrator"
msgstr "O primeiro nome do administrador da área de trabalho."

msgid "Your last name of the workspace administrator"
msgstr "O último nome do administrador da área de trabalho."

msgid "Their email address"
msgstr "O endereço de email deles"

msgid "The timezone for the workspace"
msgstr "O fuso horário para a área de trabalho"

msgid ""
"Their password, at least eight letters please. (leave blank for existing "
"users)"
msgstr ""
"A senha deles, no mínimo oito letras, por favor. (deixe em branco para "
"usuários já existentes)"

msgid "The name of the new workspace"
msgstr "O nome da nova área de trabalho."

msgid "The initial number of credits granted to this workspace"
msgstr "O número inicial de créditos garantidos para essa área de trabalho"

msgid "Login already exists, please do not include password."
msgstr "Login já existente, por favor não inclua a senha."

msgid "Password must be at least 8 characters long"
msgstr "Senha deve ser pelo menos 8 caracteres longa"

#, python-brace-format
msgid "Deleted user {username}"
msgstr "Usuário Deletado {username}"

msgid "Your First Name (required)"
msgstr "Seu primeiro nome (obrigatório)"

msgid "Your Last Name (required)"
msgstr "Seu sobrenome (obrigatório)"

msgid "Current Password (required)"
msgstr "Senha atual (obrigatório)"

msgid "New Password (optional)"
msgstr "Nova senha (obrigatório)"

msgid "Website Language"
msgstr "Idioma do website"

msgid "Passwords must have at least 8 letters."
msgstr "Senhas devem ter pelo menos 8 letras"

msgid "Please enter your password to save changes."
msgstr "Por favor, insira sua senha para salvar as alterações"

msgid "Sorry, that email address is already taken."
msgstr "Desculpe, este endereço de e-mail já está sendo usado"

msgid "Start Call"
msgstr "Iniciar chamada"

msgid "The import file"
msgstr "O arquivo de importação"

msgid "Update all flows and campaigns"
msgstr "Atualizar todos os fluxos e campanhas"

msgid "This file is not a valid flow definition file."
msgstr "Este arquivo não é um arquivo de definição de fluxo válido."

msgid ""
"This file is no longer valid. Please export a new version and try again."
msgstr ""
"Esse arquivo não é mais válido. Por favor exporte uma nova versão e tente "
"novamente."

msgid "Import successful"
msgstr "Importação com sucesso"

msgid "Sorry, your import file is invalid."
msgstr "Desculpe, seu arquivo de importação é inválido."

msgid "Your Twilio Account SID"
msgstr "Seu SID da conta Twilio"

msgid "Your Twilio Account Token"
msgstr "Seu Token da conta Twilio"

msgid "You must enter your Twilio Account SID"
msgstr "Você deve inserir o seu SID da conta Twilio"

msgid "You must enter your Twilio Account Token"
msgstr "Você deve inserir o seu Token da conta Twilio"

msgid ""
"The Twilio account SID and Token seem invalid. Please check them again and "
"retry."
msgstr ""
"SID e Token da conta Twilio estão inválidos. Por favor, verifique-os e tente"
" novamente."

msgid "You must enter your Nexmo Account API Key"
msgstr "Você deve digitar sua Nexmo Account API Key"

msgid "You must enter your Nexmo Account API Secret"
msgstr "Você deve digitar seu Nexmo Account API Secret"

msgid ""
"Your Nexmo API key and secret seem invalid. Please check them again and "
"retry."
msgstr ""
"Sua chave e segredo da API Nexmo estão inválidos. Por favor verifique-os e "
"tente novamente."

msgid "Your Nexmo API key"
msgstr "Sua chave da API Nexmo"

msgid "Your Nexmo API secret"
msgstr "Seu segredo da API Nexmo"

msgid "Your Plivo AUTH ID"
msgstr "Seu Plivo AUTH ID"

msgid "Your Plivo AUTH TOKEN"
msgstr "Seu Plivo AUTH TOKEN"

msgid ""
"Your Plivo AUTH ID and AUTH TOKEN seem invalid. Please check them again and "
"retry."
msgstr ""
"Seu Plivo AUTH ID e AUTH TOKEN parecem inválidos. Verifique e tente "
"novamente."

msgid "Email Address"
msgstr "Endereço de e-mail"

msgid ""
"The from email address, can contain a name: ex: Jane Doe <jane@example.org>"
msgstr ""
"O endereço de e-mail, pode conter um nome: ex: Jane Doe <jane@example.org>"

msgid "SMTP Host"
msgstr "Host SMTP "

msgid "Leave blank to keep the existing set password if one exists"
msgstr "Deixe em branco para manter a senha existente definida, se houver uma"

msgid "Port"
msgstr "Porta"

msgid "You must enter a from email"
msgstr "Você deve inserir um e-mail"

msgid "Please enter a valid email address"
msgstr "Por favor insira um endereço de e-mail válido"

msgid "You must enter the SMTP host"
msgstr "Você deve inserir o host SMTP"

msgid "You must enter the SMTP username"
msgstr "Você deve inserir o nome de usuário SMTP"

msgid "You must enter the SMTP password"
msgstr "Você deve inserir a senha SMTP"

msgid "You must enter the SMTP port"
msgstr "Você deve inserir a porta SMTP"

#, python-format
msgid "%(name)s SMTP configuration test"
msgstr "%(name)s Configuração teste do SMTP"

#, python-format
msgid ""
"This email is a test to confirm the custom SMTP server configuration added "
"to your %(name)s account."
msgstr ""
"Este email é um teste para confirmar a configuração personalizada do "
"servidor SMTP adicionada a sua %(name)s conta."

#, python-format
msgid "Failed to send email with STMP server configuration with error '%s'"
msgstr ""
"Falha ao enviar email com a configuração do servidor SMTP com erro '%s'"

msgid "Failed to send email with STMP server configuration"
msgstr "Falha ao enviar email com a configuração do servidor SMTP"

msgid "Topups"
msgstr "Créditos"

msgid "Unflag"
msgstr "Não sinalizar"

msgid "Flag"
msgstr "Sinalizar"

msgid "Verify"
msgstr "Verificar"

msgid "This password is not valid. Choose a new password and try again."
msgstr "Esta senha não é válida. Escolha uma nova senha e tente novamente."

msgid "Invite people to your workspace"
msgstr "Convide pessoas para sua área de trabalho"

msgid "User group"
msgstr "Grupo do usuário"

msgid "One of the emails you entered is invalid."
msgstr "Um dos e-mails que você digitou é inválido."

msgid "Enter the code from your authentication application"
msgstr "Entre o código da sua aplicação de autenticação"

msgid "Invalid MFA token. Please try again."
msgstr "Token MFA inválido. Por favor tente novamente."

msgid "Activate"
msgstr "Ativar"

msgid "Two Factor Authentication"
msgstr "Autenticação de dois Fatores"

msgid "Workspaces"
msgstr "Áreas de trabalho"

msgid "Dashboard"
msgstr "Painel de controle"

msgid "New Workspace"
msgstr "Nova Área de trabalho"

msgid "Transfer Credits"
msgstr "Transferir Créditos"

msgid "Select your Workspace"
msgstr "Selecione sua Área de trabalho"

msgid "No organizations for this account, please contact your administrator."
msgstr ""
"Esta conta não possui nenhuma organização, entre em contato com seu "
"administrador."

msgid ""
"Your invitation link is invalid. Please contact your workspace "
"administrator."
msgstr ""
"Seu link de convite é inválido. Por favor entre em contato com o seu "
"administrador da área de trabalho."

#, python-format
msgid "Join %(name)s"
msgstr "Junte-se a %(name)s"

msgid "Join"
msgstr "Junte-se"

msgid ""
"Your invitation link has expired. Please contact your workspace "
"administrator."
msgstr ""
"Seu link de convite expirou. Por favor entre em contato com o seu "
"administrador da área de trabalho."

msgid ""
"Invalid surveyor password, please check with your project leader and try "
"again."
msgstr ""
"Senha do surveyor inválida, verifique com o líder do projeto e tente "
"novamente."

msgid "Welcome!"
msgstr "Bem Vindo!"

msgid "Create Workspace Login"
msgstr "Criar login para Área de trabalho"

msgid "Sign Up"
msgstr "Cadastrar-se"

msgid "Save"
msgstr "Salvar"

msgid "New Event"
msgstr "Evento Novo"

msgid "Agent Name"
msgstr "Nome do Agente"

msgid "Version"
msgstr "Versão"

msgid "Missing data: Agent Name or API Key.Please check them again and retry."
msgstr ""
"Dados ausentes: nome do agente ou chave da API. Verifique-os novamente e "
"repita a operação."

msgid "Your Account"
msgstr "Sua conta"

msgid "Logout"
msgstr "Sair"

msgid "Add Channel"
msgstr "Adicione canal"

msgid "Add Classifier"
msgstr "Adicione Classificador"

msgid "Add Ticketing Service"
msgstr "Adicionar serviço de Ticket"

msgid "Login"
msgstr "Login"

msgid "API Token"
msgstr "Token API"

msgid ""
"Your DT One API key and secret seem invalid. Please check them again and "
"retry."
msgstr ""
"Sua chave de API do DT One e o secret parecem inválidos. Por favor cheque-os"
" novamente e tente novamente."

#, python-format
msgid "Connecting to your DT One account failed with error text: %s"
msgstr ""
"Uma falha ocorreu ao conectar com a sua conta DT One com mensagem de erro: "
"%s"

msgid "Account SID"
msgstr "SID da conta"

msgid "Account Token"
msgstr "Token de conta"

msgid "The slug, or short name for your workspace"
msgstr "O apelido, ou nome curto para  sua área de trabalho"

msgid "From Workspace"
msgstr "Da Área de trabalho"

msgid "Select which workspace to take credits from"
msgstr "Selecione quais áreas de trabalho para obter os créditos"

msgid "To Workspace"
msgstr "Para Área de trabalho"

msgid "Select which workspace to receive the credits"
msgstr "Selecione qual área de trabalho para receber os créditos"

msgid "How many credits to transfer"
msgstr "Quantos créditos para transferir"

#, python-format
msgid ""
"Sorry, %(org_name)s doesn't have enough credits for this transfer. Pick a "
"different workspace to transfer from or reduce the transfer amount."
msgstr ""
"Desculpe, %(org_name)s não possui créditos suficientes para esta "
"transferência. Selecione uma área de trabalho diferente para transferir ou "
"reduza a quantidade à transferir."

msgid "The country used for location values. (optional)"
msgstr "O país usado para valores da localidade. (opcional)"

msgid "Primary Language"
msgstr "Idioma primário"

msgid "Additional Languages"
msgstr "Idiomas adicionais"

msgid "Add any other languages you would like to provide translations for."
msgstr ""
"Adicione outros idiomas para os quais você gostaria de fornecer traduções."

msgid " and "
msgstr "e"

#, python-format
msgid "%(lang1)s and %(lang2)s"
msgstr "%(lang1)s e %(lang2)s"

#, python-format
msgid "Cleared %(name)s cache for this workspace (%(count)d keys)"
msgstr "Apagados %(name)s cache para esta área de trabalho (%(count)d chaves)"

msgid "Privacy Policy"
msgstr "Política de Privacidade"

msgid "Terms of Service"
msgstr "Termos de Serviço"

msgid "Cookie Policy"
msgstr "Políticas de Cookie"

msgid "Choose the type of policy"
msgstr "Escolha o tipo de política"

msgid "Enter the content of the policy (Markdown permitted)"
msgstr "Digite o conteúdo da política (Markdown permitido)"

msgid "Summary of policy changes (Markdown permitted)"
msgstr "Resumo das alterações de política (Markdown permitido)"

msgid "Is Consent Required?"
msgstr "É necessário Consentimento?"

msgid "Your Privacy"
msgstr "Sua Privacidade"

msgid "The name of the video"
msgstr "O nome do vídeo"

msgid "Summary"
msgstr "Resumo"

msgid "A short blurb about the video"
msgstr "Uma sinopse sobre o vídeo"

msgid "Description"
msgstr "Descrição"

msgid "Vimeo ID"
msgstr "ID do Vimeo"

msgid "The id vimeo uses for this video"
msgstr "O ID do vimeo usado para esse video"

msgid "Register for public beta"
msgstr "Registrar para teste beta público"

msgid "Intents Synced"
msgstr "Intenção Sincronizada"

msgid "Classifier Called"
msgstr "Classificador de Chamado"

msgid "Ticketing Service Called"
msgstr "Serviço de Ticket chamado"

msgid "Airtime Transferred"
msgstr "Airtime Transferido"

msgid "WhatsApp Templates Synced"
msgstr "Templates do WhatsApp sincronizados"

msgid "WhatsApp Tokens Synced"
msgstr "Tokens do WhatsApp sincronizados"

msgid "WhatsApp Contacts Refreshed"
msgstr "Contatos do WhatsApp atualizados"

msgid "Recent Classifier Events"
msgstr "Eventos Recentes do Classificador"

msgid "Recent Ticketing Service Events"
msgstr "Eventos recentes do serviço de Tickets"

msgid "Never"
msgstr "Nunca"

msgid "Daily"
msgstr "Diariamente"

msgid "Weekly"
msgstr "Semanalmente"

msgid "Monthly"
msgstr "Mensalmente,"

#, python-format
msgid "in %(timeperiod)s"
msgstr "em %(timeperiod)s"

#, python-format
msgid "each day at %(time)s"
msgstr "cada dia em %(time)s"

#, python-format
msgid "each week on %(daysofweek)s"
msgstr "cada semana em %(daysofweek)s"

#, python-format
msgid "each month on the %(dayofmonth)s"
msgstr "cada mês no %(dayofmonth)s"

#, python-format
msgid "%(day)s is not a valid day of the week"
msgstr "%(day)snão é um dia válido da semana "

msgid "Must specify at least one day of the week"
msgstr "Ao menos um dia da semana deve ser especificado"

msgid "English"
msgstr "Inglês"

msgid "Portuguese"
msgstr "Português"

msgid "French"
msgstr "Francês"

msgid "Spanish"
msgstr "Espanhol"

msgid "Russian"
msgstr "Russo"

msgid ""
"Visually build nationally scalable mobile applications from anywhere in the "
"world."
msgstr ""
"Cria visualmente aplicações de dispositivos móveis nacionalmente escaláveis "
"de qualquer lugar do mundo."

msgid "Copyright &copy; 2012-2017 UNICEF, Nyaruka. All Rights Reserved."
msgstr ""
"Copyright &cópia; 2012-2017 UNICEF, Nyaruka. Todos os Direitos Reservados."

msgid "Open"
msgstr "Aberto"

msgid "Closed"
msgstr "Fechado"

msgid ""
"Connecting an email address will forward all new tickets and their responses"
" to that email address. You will be able to respond to them directly and "
"your replies will be sent to the contact."
msgstr ""
"Conectando um endereço de email irá encaminhar todos os novos tickets e suas"
" respostas para aquele endereço de email. Você será capaz de responder a "
"eles diretamente, e suas respostas serão enviadas ao contato."

msgid "The email address to forward tickets and replies to"
msgstr "O endereço de email para encaminhar os tickets e as respostas"

msgid "The verification code that was sent to your email"
msgstr "O código de verificação que foi enviado para o seu email"

msgid "No verification code found, please start over."
msgstr "Nenhum código de verificação encontrado, por favor tente do início."

msgid "Code does not match, please check your email."
msgstr "Código não corresponde, por favor cheque seu email."

msgid "Verify Email"
msgstr "Verificar Email"

#, python-format
msgid ""
"A verification code was sent to <code>%(address)s</code>. Enter it below to "
"continue adding this ticketing service to your account."
msgstr ""
"Um código de verificação foi enviado para <code>%(address)s</code>. Insira-o"
" abaixo para continuar a adicionar este serviço de tickets para a sua conta."

msgid ""
"New tickets and replies will be sent to the email address that you configure"
" below. You will need to verify it by entering the code sent to you."
msgstr ""
"Novos tickets e respostas serão enviadas para o endereço de email que você "
"configurar abaixo. Você precisará verificar-lo inserindo o código que foi "
"enviado."

msgid "Verify your email address for tickets"
msgstr "Verifique seu endereço de email para os tickets"

msgid ""
"<a href=\"https://www.zendesk.com/\">Zendesk</a> is one of the most popular "
"customer service systems around. You can use it to manage all the tickets "
"created on your account."
msgstr ""
"<a href=\"https://www.zendesk.com/\">Zendesk</a> é um dos mais populares "
"sistemas de serviço ao cliente. Você pode utilizar ele para gerenciar todos "
"os tickets criados na sua conta."

msgid ""
"Enter your Zendesk subdomain. You will be redirected to Zendesk where you "
"need to grant access to this application."
msgstr ""
"Entre o seu subdomínio do Zendesk. Você será redirecionado para o Zendesk "
"onde será necessário garantir acesso a esta aplicação."

msgid "Your subdomain on Zendesk"
msgstr "Seu subdomínio do Zendesk"

msgid "Not a valid subdomain name."
msgstr "Não é um subdomínio válido"

msgid "There is already a ticketing service configured for this subdomain."
msgstr "Já existe um serviço  de tickets configurado para este subdomínio"

msgid "Unable to request OAuth token."
msgstr "Não é possível requisitar o Token de Autenticação"

msgid "Tickets"
msgstr "Tickets"

msgid "The display name of this account"
msgstr "O nome visível desta conta"

msgid "The secret for the ticketer"
msgstr "O secret para o ticketer"

msgid "Secret is incorrect."
msgstr "Secret está incorreto"

msgid "Add"
msgstr "Adicionar"

#, python-format
msgid "Connect %(ticketer)s"
msgstr "Conectar %(ticketer)s"

msgid "Open Tickets"
msgstr "Tickets abertos"

msgid "Closed Tickets"
msgstr "Tickets fechados"

msgid "HTTP Log"
msgstr "Log HTTP"

msgid "Delete Ticketing Service"
msgstr "Deletar serviço de Ticket"

msgid "Your ticketing service has been deleted."
msgstr "Seu serviço de tickets foi deletado."

msgid "Keyword Trigger"
msgstr "Disparador palavra-chave"

msgid "Schedule Trigger"
msgstr "Disparador agendamento"

msgid "Inbound Call Trigger"
msgstr "Disparador de chamada de entrada"

msgid "Missed Call Trigger"
msgstr "Disparador chamada perdida"

msgid "Catch All Trigger"
msgstr "Disparador capturar todas"

msgid "New Conversation Trigger"
msgstr "Novo Disparador de Conversa"

msgid "USSD Pull Session Trigger"
msgstr "USSD Pull Session Trigger"

msgid "Referral Trigger"
msgstr "Disparador de referência"

msgid "Message starts with the keyword"
msgstr "Mensagem começa com uma palavra-chave"

msgid "Message contains only the keyword"
msgstr "Mensagem contém apenas a palavra chave"

msgid "Keyword"
msgstr "Palavra-chave"

msgid "Word to match in the message text"
msgstr "Palavra para corresponder na mensagem de texto"

msgid "Referrer Id"
msgstr "Id do referente"

msgid "The referrer id that triggers us"
msgstr "O id do referente que irá iniciar o fluxo"

msgid "Flow"
msgstr "Fluxo"

msgid "Which flow will be started"
msgstr "Que fluxo será iniciado"

msgid "The groups to broadcast the flow to"
msgstr "Os grupos para os quais distribuir o fluxo"

msgid "Individual contacts to broadcast the flow to"
msgstr "Contatos individuais para os quais distribuir o fluxo"

msgid "Our recurring schedule"
msgstr "Nosso agendamento recorrente"

msgid "Trigger When"
msgstr "Disparar Quando"

msgid "How to match a message with a keyword"
msgstr "Como combinar a mensagem com a palavra-chave"

msgid "The associated channel"
msgstr "O canal associado"

msgid "Keywords must be a single word containing only letter and numbers"
msgstr ""
"Palavra-chave deve ser uma única palavra contendo apenas letras e números"

msgid ""
"An active trigger already exists, triggers must be unique for each group"
msgstr ""
"Um disparador ativo já existe, disparadores devem ser exclusivos para cada "
"grupo"

msgid "Only Groups"
msgstr "Apenas grupos"

msgid ""
"Only apply this trigger to contacts in these groups. (leave empty to apply "
"to all contacts)"
msgstr ""
"Apenas aplique este disparador para contatos nestes grupos. (deixe em branco"
" para aplicar a todos os contatos)"

msgid "The first word of the message text"
msgstr "A primeira palavra do texto de mensagem"

msgid "Group to Join"
msgstr "Grupos para participar"

msgid "The group the contact will join when they send the above keyword"
msgstr ""
"O grupo ao qual o contato irá se juntar ao enviar a palavra-chave acima"

msgid "Response"
msgid_plural "Responses"
msgstr[0] "Resposta"
msgstr[1] "Respostas"

msgid "The message to send in response after they join the group (optional)"
msgstr "A mensagem para enviar em resposta após se juntar ao grupo (opcional)"

msgid "Select a flow"
msgstr "Selecione um fluxo"

msgid "The groups and contacts the flow will be broadcast to"
msgstr "Os grupos e contatos para os quais o fluxo será distribuído"

msgid "Trigger with this Channel already exists."
msgstr "O Gatilho com este Canal já existe."

msgid ""
"The channel to apply this trigger to, leave blank for all Facebook channels"
msgstr ""
"O canal para aplicar esse gatilho,  ou deixe em branco para todos os canais "
"do Facebook"

msgid "The referrer id that will trigger us"
msgstr "O id do referente que iniciara"

msgid "Create Trigger"
msgstr "Criar disparador"

msgid "Active"
msgstr "Ativo"

msgid "Triggers"
msgstr "Disparadores"

msgid "Join Keyword"
msgstr "Juntar palavra-chave"

msgid "The first word of the message"
msgstr "A primeira palavra da mensagem"

msgid "Create Referral Trigger"
msgstr "Criar Disparador de Referência"

msgid "Create Schedule"
msgstr "Criar agendamento"

msgid "Processing"
msgstr "Processando"

msgid "The organization of the user."
msgstr "A organização do usuário."

#, python-format
msgid "%(value)s must be http or https scheme"
msgstr "%(value)s deve ser no esquema http ou https"

#, python-format
msgid "%(value)s host cannot be resolved"
msgstr "%(value)s host não pode ser resolvido"

#, python-format
msgid "%(value)s cannot be localhost"
msgstr "%(value)s não pode ser host local"

msgid "Unique Identifier"
msgstr "Identificador único"

msgid "The unique identifier for this object"
msgstr "O identificador exclusivo para este objeto"

msgid "Whether this row was created by squashing"
msgstr "Se essa linha foi criada por uma formatação"

#, python-format
msgid "%d year"
msgid_plural "%d years"
msgstr[0] "%d ano"
msgstr[1] "%d anos"

#, python-format
msgid "%d month"
msgid_plural "%d months"
msgstr[0] "%d mês"
msgstr[1] "%d meses"

#, python-format
msgid "%d week"
msgid_plural "%d weeks"
msgstr[0] "%d semana"
msgstr[1] "%d semanas"

#, python-format
msgid "%d day"
msgid_plural "%d days"
msgstr[0] "%d dia"
msgstr[1] "%d dias"

#, python-format
msgid "%d hour"
msgid_plural "%d hours"
msgstr[0] "%d hora"
msgstr[1] "%d horas"

#, python-format
msgid "%d minute"
msgid_plural "%d minutes"
msgstr[0] "%d minuto"
msgstr[1] "%d minutos"

#, python-format
msgid "%d second"
msgid_plural "%d seconds"
msgstr[0] "%d segundo"
msgstr[1] "%d segundos"

msgid ", and "
msgstr ", e"

msgid "0 seconds"
msgstr "0 segundos"

msgid ", "
msgstr ", "

msgid "An error occurred while making your changes. Please try again."
msgstr ""
"Um erro ocorreu enquanto realizava suas alterações. Por favor, tente "
"novamente."

msgid "Date & Time"
msgstr "Data & Hora"

msgid "State"
msgstr "Estado"

msgid "District"
msgstr "Distrito"

msgid "Ward"
msgstr "Divisão"

msgid "HTTP Logs"
msgstr "Logs HTTP"

msgid "No Data"
msgstr "Sem dados"

#, python-format
msgid ""
"API v1 has been replaced by <a href=\"%(v2_url)s\">API v2</a>. Please "
"migrate your applications accordingly."
msgstr ""
"API v1 foi substituída pela <a href=\"%(v2_url)s\">API v2</a>. Por favor "
"migre a suas aplicações de acordo."

msgid "Query String Parameters"
msgstr "Parâmetros de Consulta de String"

msgid "Post Body Fields"
msgstr "Campos do Corpo do Post"

msgid "Query String"
msgstr "Consulta String"

msgid "Post Body"
msgstr "Corpo do Post "

msgid "View Full Documentation"
msgstr "Ver documentação completa"

msgid "Recent Webhook Events"
msgstr "Eventos recentes de Webhook"

msgid "Webhook events that have been created recently can be found here."
msgstr "Eventos webhook criados recentemente podem ser encontrados aqui."

msgid "Elapsed"
msgstr "Decorrido"

msgid "Time"
msgstr "Tempo"

msgid "Archives"
msgstr "Arquivos"

#, python-format
msgid "You have %(counter)s archive"
msgid_plural "You have %(counter)s archives"
msgstr[0] "Você possui %(counter)s arquivo"
msgstr[1] "Você possui %(counter)s arquivos"

#, python-format
msgid "containing %(counter)s record."
msgid_plural "containing %(counter)s records."
msgstr[0] "contendo %(counter)s registro"
msgstr[1] "contendo %(counter)s registros."

msgid "You do not have any message or run archives yet."
msgstr "Você não tem nenhuma mensagem ou arquivos executados ainda."

msgid "File"
msgstr "Arquivo"

msgid "Records"
msgstr "Registros"

msgid "Size"
msgstr "Tamanho"

msgid "Period"
msgstr "Período"

msgid ""
"No archives found. Archives are created after 90 days of inactivity for "
"messages and flow runs. Check back later to see a list of all archives."
msgstr ""
"Nenhum arquivo encontrado. Os arquivos são criados após 90 dias de "
"inatividade para mensagens e execuções de fluxo. Volte mais tarde para     "
"ver a lista de todos os arquivos.    "

msgid ""
"Your download should start automatically. If it doesn't start in a few "
"seconds, use the button below to download."
msgstr ""
"Seu download deve começar automaticamente. Se não iniciar em alguns "
"segundos, use o botão abaixo para fazer o download."

msgid "Download Now"
msgstr "Download Agora"

msgid "Campaigns"
msgstr "Campanhas"

msgid "(Archived)"
msgstr "(Arquivado)"

msgid "No group assigned to this campaign"
msgstr "Nenhum grupo atribuído a esta campanha"

msgid "No events in this campaign yet."
msgstr "Ainda não há eventos nesta campanha."

msgid "If the contact is already active in a flow"
msgstr "Se o contato já estava ativo em um fluxo"

msgid "Add Bulk Sender"
msgstr "Adicionar Envio em Massa"

msgid ""
"Bulk senders typically can send a higher volume of messages and in some "
"cases are even cheaper than local messaging rates. If you have an account "
"with a bulk sender, you can use your local Android phone number to receive "
"messages, and use a bulk sender for your outgoing messages."
msgstr ""
" Os remetentes em massa normalmente podem enviar um volume maior de "
"mensagens e, em alguns casos, são ainda mais baratos do que as taxas de "
"mensagens locais. Se você tiver uma conta com um remetente em massa, você "
"pode usar seu número telefone Android local  para receber mensagens e usar "
"um remetente em massa para suas mensagens de saída."

msgid "Connect Nexmo"
msgstr "Conect o Nexmo"

msgid ""
"A great way to connect if you are outside the United States or UK. Connect a"
" Nexmo Account to send messages to over 200 countries worldwide."
msgstr ""
"Uma ótima maneira de se conectar se você estiver fora dos Estados Unidos ou "
"do Reino Unido. Conecte uma conta Nexmo para enviar mensagens para mais de "
"200 países em todo o mundo."

msgid "Send with Nexmo"
msgstr "Envie com Nexmo"

msgid ""
"Instead of using your Android phone to send messages, you can use your <a "
"class='nexmo-account' href='#'>Nexmo Account</a> to send messages to over "
"200 countries."
msgstr ""
"Em vez de usar seu telefone Android para enviar mensagens, você pode usar "
"sua <a class='nexmo-account' href='#'>Conta Nexmo</a> para enviar mensagens "
"para mais de 200 países."

msgid ""
"If you have an external provider you want to use to send messages, you can "
"connect it using our External API."
msgstr ""
"Se você tiver um provedor externo que deseja usar para enviar mensagens, "
"você pode conectá-lo usando nossa API externa."

msgid "Disconnect Nexmo"
msgstr "Desconectar Nexmo"

msgid "Add a Channel"
msgstr "Adicionar um Channel"

#, python-format
msgid ""
"To get started you need to add a channel to your workspace. A channel is a "
"phone number or social network account which %(name)s can use to send and "
"receive messages on your behalf. You can choose to use an Android phone and "
"your own cell phone plan, or we can connect you with a service provider in "
"your country directly."
msgstr ""
"Para começar, você precisa adicionar um canal à sua conta. Um canal é um "
"número de telefone ou uma conta em uma rede social que %(name)s pode usar "
"para enviar e receber mensagens em seu nome. Você pode escolher usar um "
"telefone Android e seu próprio plano de celular, ou podemos conectá-lo com "
"um provedor de serviços em seu país diretamente.    "

msgid "Recommendations"
msgstr "Recomendações"

msgid ""
"We recommend using an Android phone with a local sim card for your country. "
"This phone will send and receive messages for you. You will only need one "
"phone per country depending on message volume. Don't worry! The people you "
"are texting with can still use basic phones."
msgstr ""
"Recomendamos usar um telefone Android com um cartão SIM local para o seu "
"país. Este telefone enviará e receberá mensagens para você. Você só "
"precisará de um telefone por país, dependendo do volume de mensagens. Não se"
" preocupe! As pessoas com as quais você está enviando mensagens de texto "
"ainda podem usar telefones básicos.        "

msgid ""
"Works in any country and uses the cell phone plan you already have. You just"
" need an Android phone to get started."
msgstr ""
"Funciona em qualquer país e usa o plano de celular que você já tem. Você só "
"precisa de um telefone Android para começar.             "

msgid "Phone Channels"
msgstr "Canais de Telefone"

msgid "Social Network Channels"
msgstr "Canais de Redes Sociais"

msgid "API Channels"
msgstr "Canais de API "

msgid "Claim phone number"
msgstr "Número de telefone de requisição"

msgid ""
"Once you claim a number you will immediately be able to send and receive "
"messages. Contacts who send messages to your number will be charged "
"according to their plan."
msgstr ""
"Depois de solicitar um número, você poderá enviar e receber mensagens "
"imediatamente. Usuários que enviarem mensagens para o seu número serão "
"cobrados de acordo com seu plano.      "

msgid "Pattern"
msgstr "Padrão"

msgid "Search"
msgstr "Pesquisar"

msgid "Supported"
msgstr "Suportado"

msgid "Unsupported"
msgstr "Não suportado"

msgid "IP Addresses"
msgstr "Endereços IP"

msgid ""
"Additionally you will need to make sure the following IP addresses are "
"whitelisted"
msgstr ""
"Além disso, você precisará garantir que os seguintes endereços IP estejam na"
" lista de permissões"

msgid "Are you sure you want to remove this number from your workspace?"
msgstr ""
"Tem certeza de que deseja remover esse número da sua área de trabalho?"

msgid "Cancel"
msgstr "Cancelar"

msgid "Remove Phone"
msgstr "Remover telefone"

msgid "Bulk sending enabled"
msgstr "Envio em massa habilitado"

msgid "Voice calls enabled"
msgstr "Chamadas de voz habilitado"

msgid "Channel Log"
msgstr "Log de canais"

msgid "Call Log"
msgstr "Log de chamadas"

msgid "Last synced"
msgstr "Sincronizado por último às"

#, python-format
msgid "%(last_sync)s ago"
msgstr "%(last_sync)s atrás"

msgid "Activated"
msgstr "Ativado"

msgid "unsent message"
msgid_plural "unsent messages"
msgstr[0] "mensagem não enviada"
msgstr[1] "mensagens não enviadas"

msgid "Enable Voice"
msgstr "Ativar voz"

msgid "unsent messages"
msgid_plural "unsent message"
msgstr[0] "mensagens não enviadas"
msgstr[1] "mensagem não enviada"

msgid "Device has not synced yet"
msgstr "Dispositivo não foi sincronizado ainda"

msgid "UNKNOWN"
msgstr "DESCONHECIDO"

msgid "DISCHARGING"
msgstr "DESCARREGADO"

msgid "CHARGING"
msgstr "CARREGANDO"

msgid "FULLY CHARGED"
msgstr "TOTALMENTE CARREGADO"

msgid "ON"
msgstr "LIGADO"

msgid "Messages"
msgstr "Mensagens"

msgid "IVR Messages"
msgstr "Mensagens IVR"

msgid "Recent Errors"
msgstr "Erros Recentes"

msgid "Month"
msgstr "Mês"

msgid "Incoming Text Messages"
msgstr "Mensagens de texto recebidas"

msgid "Outgoing Text Messages"
msgstr "Mensagens de texto de saída"

msgid "Incoming IVR Messages"
msgstr "Mensagens IVR recebidas"

msgid "Outgoing IVR Messages"
msgstr "Mensagens IVR de saída"

msgid "Synced on"
msgstr "Sincronizado em"

msgid "Retry"
msgstr "Tentar novamente"

msgid "Battery"
msgstr "Bateria"

msgid "Network"
msgstr "Rede"

msgid "&nbsp;&nbsp;OTHER"
msgstr "&nbsp;&nbsp;OUTRO"

msgid "Remove Channel"
msgstr "Remover Canal"

msgid "Are you sure you want to remove this channel from your workspace?"
msgstr "Tem certeza de que deseja remover este canal da sua área de trabalho?"

msgid "This channel cannot be removed because it in use."
msgstr "O canal não pode ser removido pois está sendo utilizado."

msgid ""
"Once it is removed, it will be gone forever. There is no way to undo this "
"operation."
msgstr ""
"Uma vez que for removido, ele irá desaparecer para sempre. Não há maneira de"
" desfazer esta operação."

#, python-format
msgid "Used by %(num_flows)s flow:"
msgid_plural "Used by %(num_flows)s flows:"
msgstr[0] "Utilizado por %(num_flows)s fluxo:"
msgstr[1] "Utilizado po %(num_flows)s fluxos:"

msgid "Are you sure you want to remove bulk sending for this number?"
msgstr "Você tem certeza que deseja remover envio em massa para este número?"

msgid "Disable Voice Calls"
msgstr "Desativar chamadas de voz"

msgid "Are you sure you want to remove voice calling for this number?"
msgstr "Você tem certeza que deseja remover chamadas de voz para este número?"

msgid "Ok"
msgstr "Ok"

msgid "Select a Country"
msgstr "Selecione um país"

#, python-format
msgid "Found %(results_count)s call in last 90 days for <i>%(search)s</i>."
msgid_plural ""
"Found %(results_count)s calls in last 90 days for <i>%(search)s</i>."
msgstr[0] ""
"Encontrada %(results_count)s chamada nos últimos 90 dias para "
"<i>%(search)s</i>."
msgstr[1] ""
"Encontradas %(results_count)s chamadas nos últimos 90 dias para "
"<i>%(search)s</i>."

#, python-format
msgid "Outgoing Call (%(duration)s seconds)"
msgstr "Chamada realizada (%(duration)s segundos)"

#, python-format
msgid "Incoming Call (%(duration)s seconds)"
msgstr "Chamada recebida  (%(duration)s segundos)"

msgid "No Matching calls"
msgstr "Nenhuma chamada correspondente"

msgid "Channel Events"
msgstr "Eventos do Canal"

msgid "Other Interactions"
msgstr "Outras Interações"

msgid "Recent Channel Events"
msgstr "Eventos recentes do transmissor"

msgid "Channel: "
msgstr "Canal:"

msgid "phone call"
msgstr "chamada telefónica"

msgid "complete"
msgstr "completo"

msgid "Channel interaction"
msgstr "Interação de Canal"

msgid "Channel Event"
msgstr "Evento do transmissor"

msgid "Message Error"
msgstr "Erro de mensagem"

msgid "Message Log"
msgstr "Log de mensagens"

msgid "Error"
msgstr "Erro"

msgid "Change Alert Settings"
msgstr "Alterar configurações de alerta"

#, python-format
msgid ""
"We've noticed that the Android phone for %(org_name)s has been connected "
"back to internet and has been able to sync with the %(brand)s servers "
"recently at"
msgstr ""
"Nós percebemos que o telefone Android para %(org_name)s foi conectado a "
"internet novamente e está pronto para sincronizar ao servidor %(brand)s em"

msgid ""
"This email is to announce that your android phone connection problem "
"reported last time was resolved."
msgstr ""
"Este e-mail é para informar que o problema com a conexão do seu celular "
"Android, reportado recentemente, foi resolvido. "

#, python-format
msgid ""
"You can check the current status of your %(channel_name)s by visiting its"
msgstr ""
"Você pode verificar o status atual do seu %(channel_name)s visitando seu"

msgid "status page."
msgstr "Página de status"

msgid "Thanks!"
msgstr "Obrigado!"

#, python-format
msgid "The %(brand)s Team"
msgstr "O time %(brand)s"

#, python-format
msgid ""
"\n"
"Hi %(org_name)s,\n"
"\n"
"We've noticed that the Android phone for %(org_name)s has been connected back to internet and has been able to sync with the %(brand)s servers recently at\n"
msgstr ""
"\n"
"Olá %(org_name)s,\n"
"\n"
"Nos percebemos que o telefone Android da %(org_name)s foi conectado novamente a internet e foi capaz de sincronizar com o servidor da %(brand)srecentemente na\n"

#, python-format
msgid ""
"\n"
"   You can check the current status of your %(channel_name)s by visiting its status page at:\n"
msgstr ""
"\n"
"   Você pode verificar o status atual do %(channel_name)s visitando a página de status dele em:\n"

#, python-format
msgid ""
"We've noticed that the Android phone for %(org_name)s hasn't contacted the "
"%(brand)s servers since"
msgstr ""
"Nós percebemos que o telefone Android de %(org_name)s não contactou os "
"servidores de %(brand)s desde"

msgid ""
"This is usually due to your phone being unable to connect to the internet."
msgstr ""
"Isso geralmente se deve a seu celular estar incapaz de se conectar a "
"interntet."

msgid ""
"Please check on your phone to make sure it is connected to a WiFi network or"
" cellular data. If problems persist you may want to try turning the phone "
"off then back on."
msgstr ""
"Por favor, verifique se seu telefone está conectado corretamente à rede Wifi"
" ou Pacote de dados. Se os problemas persistirem, tente reiniciar o "
"telefone."

#, python-format
msgid ""
"You can check the current status of your %(channel.get_name)s by visiting "
"its"
msgstr ""
"Você pode verificar o status atual do seu %(channel.get_name)s visitando seu"

#, python-format
msgid ""
"\n"
"Hi %(org_name)s,\n"
"\n"
"Your Android phone for %(org_name)s hasn't contacted the %(brand)s servers since\n"
msgstr ""
"\n"
"Oi %(org_name)s,\n"
"\n"
"Seu telefone Android para %(org_name)s não entrou em contato com o%(brand)s servidor desde \n"

msgid ""
"\n"
"This is usually an indication that your phone has lost its connection to the internet.\n"
"\n"
"Please check on your phone to make sure it is connected to WiFi or a cellular data network.  If problems persist you may want to try turning the phone off then back on.\n"
msgstr ""
"\n"
"Geralmente, isso indica que seu telefone perdeu a conexão com a Internet.\n"
"\n"
"Verifique seu telefone para garantir que ele esteja conectado ao Wi-Fi ou a uma rede de dados de celular. Se os problemas persistirem, tente desligar o telefone e ligá-lo novamente.\n"

#, python-format
msgid ""
"\n"
"   You can check the current status of %(channel_name)s by visiting its status page at:\n"
msgstr ""
"\n"
"   Você pode verificar o status atual do %(channel_name)s visitando a página de status dele:\n"

msgid "Thanks,"
msgstr "Obrigado,"

#, python-format
msgid ""
"We've noticed that the Android phone for %(org_name)s is getting low on "
"power and isn't plugged in. If it runs out of power then you will stop "
"receiving messages for %(brand)s."
msgstr ""
"Nós percebemos que o telefone Android de %(org_name)s está com pouca bateria"
" e não está conectado. Se ele ficar sem bateria, você não poderá receber "
"mensagens para %(brand)s."

#, python-format
msgid ""
"Please check on your phone to make sure it is plugged into a reliable power "
"source. The current power level is %(power_level)s%%, you will only receive "
"this notification when the power drops below 25%%."
msgstr ""
"Por favor, verifique seu telefone para se certificar de que está ligado a "
"uma fonte de energia confiável.O nível atual de energia é %(power_level)s%%,"
" você só receberá essa notificação quando o nível estiver abaixo de 25%%"

#, python-format
msgid ""
"\n"
"Hi %(org_name)s,\n"
msgstr ""
"\n"
"Olá %(org_name)s,\n"

#, python-format
msgid ""
"\n"
"We've noticed that your Android phone, %(channel_name)s, is getting low on power and isn't plugged in.  If it runs out of power then you will stop receiving messages for %(brand)s.\n"
msgstr ""
"\n"
"Nós percebemos que o telefone Android, %(channel_name)s, está com pouca bateria e não está conectado.  Se ele ficar sem bateria, você não poderá receber mensagens para  %(brand)s.\n"

#, python-format
msgid ""
"\n"
"Please check on your phone to make sure it is plugged into a reliable power source.  You will only receive this notification when the power drops below 25%%.  The current power level is %(power_level)s%%.\n"
msgstr ""
"\n"
"Por favor verifique se seu telefone está ligado a uma fonte de energia confiável. Você só receberá esta notificação qual a sua bateria estiver abaixo de 25%%.  O nível de energia atual é %(power_level)s%%.\n"

#, python-format
msgid ""
"We've noticed that the Android phone for %(org_name)s is now charging the "
"battery."
msgstr ""
"Nós percebemos que o telefone Android de %(org_name)s está carregando a "
"bateria."

msgid ""
"This email is to announce that your android phone battery low reported last "
"time was resolved. Now the battery is charging."
msgstr ""
"Este e-mail é para informar que o último aviso de bateria baixa de seu "
"telefone android foi resolvido. Agora a bateria está carregando."

#, python-format
msgid ""
"\n"
"Hi %(org_name)s,\n"
"\n"
"We've noticed that the Android phone for %(org.name)s is now charging the battery.\n"
"This email is to announce that your android phone battery low reported last time was resolved. Now the battery is charging.\n"
msgstr ""
"\n"
"Oi %(org_name)s,\n"
"\n"
"Nos percebemos que o telefone Android da%(org.name)s está carregando a bateria.\n"
"Este email é para anunciar que a bateria baixa do seu telefone Android relatada pela última vez foi resolvida. Agora a bateria está carregando.\n"

#, python-format
msgid ""
"\n"
"   You can check the current status of your %(channel_name)s by visiting its\n"
msgstr ""
"\n"
"Você pode verificar o status atual do seu %(channel_name)s visitando seu\n"

#, python-format
msgid ""
"We've noticed that the Android phone for %(org_name)s is having trouble "
"sending text messages.  This might be a temporary problem due to your "
"cellular network, or could be an indication that your phone is out of "
"credit."
msgstr ""
"Notamos que o telefone Android phone para %(org_name)s está apresentando "
"problemas para enviar mensagens de texto. Isto pode estar relacionado a um "
"problema temporário na rede de celular, ou pode ser uma indicação que o seu "
"telefone está sem crédito."

#, python-format
msgid ""
"Please check on your phone to make sure it has sufficient credit and can "
"send text messages.  If problems persist you may want to try turning the "
"phone off then back on.  Currently your Android phone has "
"<strong>%(unsent_count)s</strong> messages which haven't sent in over an "
"hour."
msgstr ""
"Verifique seu telefone para garantir que ele tenha crédito suficiente e "
"possa enviar mensagens de texto. Se os problemas persistirem, tente desligar"
" o telefone e ligá-lo novamente. Atualmente, seu telefone Android possui "
"<strong>%(unsent_count)s</strong> mensagens que não foram enviadas durante "
"uma hora."

#, python-format
msgid ""
"We've noticed that the %(channel_type)s for %(org_name)s is having trouble "
"sending text messages.  This might be a temporary problem due to network "
"communication to %(channel_type)s or may indicate a change in configuration "
"which required your action."
msgstr ""
"Notamos que o %(channel_type)s da %(org_name)s está tendo problemas para "
"enviar mensagens. Isto pode ser um problema temporário relacionado a rede de"
" comunicação com%(channel_type)s ou indicar mudança na configuração que "
"exigiu sua ação.      "

#, python-format
msgid ""
"Please check on your %(channel_type)s to make sure it can send text "
"messages.  Currently your %(channel_type)s has "
"<strong>%(unsent_count)s</strong> messages which haven't sent in over an "
"hour."
msgstr ""
"Por favor cheque o seu %(channel_type)s para ter certeza que ele pode enviar"
" mensagens de texto. Atualmente o seu  %(channel_type)s tem %(unsent_count)s"
" mensagens que não foram enviadas em mais de uma hora."

#, python-format
msgid ""
"We've noticed that the %(channel_type)s for %(org_name)s is having trouble "
"sending text messages.  This might be a temporary problem due to network "
"communication to %(channel_type)s, or could be an indication that your "
"%(channel_type)s is out of credit."
msgstr ""
"Notamos que o %(channel_type)s da %(org_name)s está tendo problemas em "
"enviar mensagens de texto. Isto pode estar relacionado a um problema "
"temporário na rede comunicação para%(channel_type)s, ou pode ser um "
"indicativo que o seu %(channel_type)s está sem crédito."

#, python-format
msgid ""
"Please check on your %(channel_type)s to make sure it has sufficient credit "
"and can send text messages.  Currently your %(channel_type)s has "
"<strong>%(unsent_count)s</strong> messages which haven't sent in over an "
"hour."
msgstr ""
"Por favor cheque o seu %(channel_type)s para ter certeza que há crédito "
"suficiente e mensagens de texto podem ser enviadas. Atualmente o seu  "
"%(channel_type)s tem %(unsent_count)s mensagens que não foram enviados "
"durante a última hora."

#, python-format
msgid ""
"\n"
"Hi %(org_name)s,\n"
"\n"
"We've noticed that the Android phone for %(org_name)s is having trouble sending text messages.  This might be a temporary problem due to your cellular network, or could be an indication that your phone is out of credit.\n"
msgstr ""
"\n"
"Oi%(org_name)s,\n"
"\n"
"Notamos que O telefone Android phone para %(org_name)s está apresentando problemas para enviar mensagens de texto. Isto pode estar relacionado a um problema temporário na rede de celular, ou pode ser uma indicação que o seu telefone está sem crédito.\n"

#, python-format
msgid ""
"\n"
"Please check on your phone to make sure it has sufficient credit and can send text messages.  If problems persist you may want to try turning the phone off then back on.  Currently your Android phone has %(unsent_count)s messages which haven't sent in over an hour.\n"
msgstr ""
"\n"
"Verifique seu telefone para garantir que ele tenha crédito suficiente e possa enviar mensagens de texto. Se os problemas persistirem, tente desligar o telefone e ligá-lo novamente. Atualmente, seu telefone Android possui %(unsent_count)s mensagens que não foram enviadas durante uma hora. \n"

#, python-format
msgid ""
"\n"
"Hi %(org_name)s,\n"
"\n"
"We've noticed that the %(channel_type)s for %(org_name)s is having trouble sending text messages.  This might be a temporary problem due to network communication to %(channel_type)s or may indicate a change in configuration which required your action.\n"
msgstr ""
"\n"
"Oi %(org_name)s,\n"
"\n"
"Nos percebemos que o %(channel_type)s da %(org_name)s está apresentando problemas para enviar mensagens de texto. Isto pode ser um problema temporário devido a rede de comunicação para o %(channel_type)s ou pode indicar uma mudança na configuração que exigiu sua ação. \n"

#, python-format
msgid ""
"\n"
"Please check on your %(channel_type)s to make sure it can send text messages. Currently your %(channel_type)s has %(unsent_count)s messages which haven't sent in over an hour.\n"
msgstr ""
"\n"
"Por favor cheque o seu %(channel_type)s para ter certeza que ele pode enviar mensagens de texto. Atualmente o seu  %(channel_type)s tem %(unsent_count)s mensagens que não foram enviadas em mais de uma hora. \n"

#, python-format
msgid ""
"\n"
"Hi %(org_name)s,\n"
"\n"
"We've noticed that the %(channel_type)s for %(org_name)s is having trouble sending text messages.  This might be a temporary problem due to network communication to %(channel_type)s, or could be an indication that your %(channel_type)s is out of credit.\n"
msgstr ""
"\n"
"Oi%(org_name)s,\n"
"\n"
"Notamos que o %(channel_type)s da %(org_name)s está tendo problemas em enviar mensagens de texto. Isto pode estar relacionado a um problema temporário na rede comunicação para%(channel_type)s, ou pode ser um indicativo que o seu %(channel_type)s está sem crédito\n"

#, python-format
msgid ""
"\n"
"Please check on your %(channel_type)s to make sure it has sufficient credit and can send text messages. Currently your %(channel_type)s has %(unsent_count)s messages which haven't sent in over an hour.\n"
msgstr ""
"\n"
"Por favor cheque o seu %(channel_type)s para ter certeza que há crédito suficiente e mensagens de texto podem ser enviadas. Atualmente o seu  %(channel_type)s tem %(unsent_count)s mensagens que não foram enviados durante a última hora. \n"

msgid "Add Phone"
msgstr "Adicionar telefone"

msgid "Connect your Android phone"
msgstr "Conecte seu telefone Android"

#, python-format
msgid ""
"%(brand)s uses your Android phone to send and receive messages on your "
"behalf."
msgstr ""
"%(brand)s utiliza seu telefone Android para enviar e receber mensagens em "
"seu nome.          "

#, python-format
msgid ""
"Due to restrictions Android has on applications that send SMS messages, we "
"cannot distribute the %(brand)s application through the Play Store. You will"
" need to download the application manually and install it using the steps "
"below."
msgstr ""
"Devido a restrições que Android tem com aplicações que enviam mensagens SMS,"
" não podemos distribuir a aplicação %(brand)s através do Play Store. Você "
"precisará baixar a aplicação manualmente e instalá-la seguindo os passos "
"abaixo.        "

msgid "was released on"
msgstr "foi lançado em"

msgid "Download App"
msgstr "Download o App"

msgid ""
"On your Android device, open your browser and download the app by entering "
"the URL:"
msgstr ""
"No seu dispositivo Android, abra o navegador e baixe o aplicativo utilizando"
" a URL:"

#, python-format
msgid "Launch the %(brand)s installer"
msgstr "Inicialize o %(brand)s instalador"

msgid ""
"Open the notifications shade by dragging from the top and select the "
"downloaded file."
msgstr ""
"Abra a aba de notificações, arrastando da parte superior e selecione o "
"arquivo baixado.              "

msgid "Tap Settings"
msgstr "Toque em Configurações"

msgid "You will be taken to a screen with \"allow from this source\" toggle"
msgstr ""
"Você será direcionado a uma tela com \"permitir dessa fonte\" alternância"
"              "

msgid "Toggle allow from this source"
msgstr "Alternar permitir a partir desta fonte"

msgid "Make sure \"allow from this source\" toggle is in the On position."
msgstr ""
"Assegure-se de que \"permitir desta fonte\" alternância está em posição "
"Ativa.              "

msgid "Go Back"
msgstr "Retorne"

msgid "Click Install"
msgstr "Clique em Instalar"

#, python-format
msgid "Open %(brand)s"
msgstr "Abra %(brand)s"

#, python-format
msgid ""
"Once %(brand)s has been installed, open the app drawer and tap on the "
"%(brand)s icon to start the app."
msgstr ""
"Uma vez que o %(brand)s foi instalado, abra a pasta do aplicativo e toque no"
" ícone %(brand)s para iniciar o app.            "

msgid "Enter Claim Code"
msgstr "Insira o seu código de requisição"

#, python-format
msgid ""
"When you first open %(brand)s, the app will register your device with Google"
" and our servers.  Once that is complete, it will display a claim code.  "
"Enter that claim code in the form to the left and click \"Add Phone\" to "
"connect your device."
msgstr ""
"Quando você abre %(brand)s pela primeira vez, o aplicativo vai registrar seu"
" dispositivo com o Google e nossos servidores. Estando essa etapa completa, "
"um código de requisição será exibido. Coloque esse código de requisição no "
"formulário à esquerda e clique \"Adicionar telefone\" para conectar seu "
"dispositivo."

msgid ""
"To connect a <a href=\"http://clickatell.com\">Clickatell</a> number, first "
"create an HTTP integration for a two way number, then enter the number and "
"API key below."
msgstr ""
"Para conectar o número <a href=\"http://clickatell.com\">Clickatell</a>, "
"primeiro você precisará criar uma integração HTTP para um número de duas "
"vias, então inserie o número e a  chave de API abaixo."

#, python-format
msgid ""
"After connecting your service we will provide URLs for the endpoints for "
"Clickatell to call when they want to push a message to %(brand)s."
msgstr ""
"Depois de conectar seu serviço, iremos fornecer as URLs para os endpoints do"
" Clickatell para chamar quando quiserem enviar uma mensagem para %(brand)s."
"    "

#, python-format
msgid ""
"You can connect your <a href=\"http://dmarkmobile.com/\">DMark Mobile</a> "
"number to %(name)s using the fields below. You will first need to create a "
"DMark Mobile account and receive a username and password from them to use "
"below."
msgstr ""
"Você pode conectar o seu número <a href=\"http://dmarkmobile.com/\">DMark "
"Mobile</a> ao %(name)s usando os campos abaixo. Você precisará primeiro "
"crear uma conta no DMark Mobile e receber um usuário e senha deles para usar"
" abaixo.   "

#, python-format
msgid ""
"You can connect an external aggregator or messaging service to %(brand)s "
"using our external API. You can specify parameters to substitute in the URL "
"or body by using these variables:"
msgstr ""
"Você pode conectar um agregador externo ou serviço de mensagens a %(brand)s "
"usando nossa API externa. Você pode especificar parâmetros para substituir "
"na URL ou no corpo usando essas variáveis:    "

msgid "the message of the text being sent"
msgstr "a mensagem do texto que está sendo enviado"

msgid "the phone number or address you have configured for this service"
msgstr "o número de tefone ou endereço que você configurou para esse serviço"

msgid ""
"the phone number or address you have configured for this service, with "
"leading +'s removed"
msgstr ""
"o número de telefone ou endereço que você configurou para esse serviço, com "
"os +'s iniciais removidos"

msgid "the phone number or URN this message is addressed to"
msgstr "o número de telefone ou URN que esta mensagem está endereçada"

msgid ""
"the phone number or URN this message is addressed to, with leading +'s "
"removed"
msgstr ""
"o número de telefone ou URN que esta mensagem está endereçada, com +'s "
"inicias removidos"

msgid "the unique ID of this message"
msgstr "o ID único desta mensagem"

msgid ""
"the quick replies for this message, formatted according to send method and "
"content type"
msgstr ""
"as respostas rápidas para essa mensagem, formatadas de acordo com o método "
"de envio e o tipo Content-Type"

msgid "An example that would substitute variables in the URL:"
msgstr "Um exemplo que poderia substituir variáveis na URL:"

msgid ""
"If using POST or PUT, you can specify the body of the request using the same"
" variables."
msgstr ""
"Se utilizando POST ou PUT, você pode especificar o corpo da request "
"utilizando as mesmas variáveis."

#, python-format
msgid ""
"The %(quick_replies_var)s variable with method GET or content type URL "
"Encoded will be replaced by %(quick_replies_output)s for each quick reply."
msgstr ""
"A variável %(quick_replies_var)s com método GET ou Content-Type URL encoded,"
" será substituido por %(quick_replies_output)s para cada resposta rápida."

#, python-format
msgid ""
"After connecting your service we will provide URLs for the endpoints to call"
" when you want to push a message to %(brand)s or notify %(brand)s of the "
"delivery status of a message."
msgstr ""
"Depois de conectar o seu serviço, nós iremos fornecer URLs para os terminais"
" para ligar quando você desejar publicar uma mensagem para%(brand)s ou "
"notificar %(brand)s sobre o status de entrega de uma mensagem."

msgid ""
"To finish configuring your connection you'll need to set the following "
"callback URLs on your service or aggregator."
msgstr ""
"Para concluir a configuração da sua conexão você precisará definir os "
"seguintes URLs de retorno no seu serviço ou agregador."

msgid "When we need to send an outgoing message it will make a"
msgstr "Quando nós precisarmos enviar uma mensagem de saída, fará um  "

msgid ""
"to this URL with the parameters 'text', 'to', 'from', 'channel' and 'id'"
msgstr ""
"para este URL com os parâmetros 'text', 'to', 'from', 'channel' and 'id'"

msgid "Example"
msgstr "Exemplo"

msgid ""
"When a new message is received by your service, it should notify us with a "
"POST to the following URL, passing the following parameters: 'from' and "
"'text'. Callers can optionally also send a 'date' parameter in ISO-8601 (ex:"
" 2012-04-23T18:25:43.511Z) format to specify the time the message was "
"received."
msgstr ""
"Quando uma nova mensagem é recebida pelo seu serviço, ela deve nos notificar"
" com um POST para o seguinte URL, passando os seguintes parâmetros: 'from' e"
" 'text'. Opcionalmente, os callers também podem enviar um parâmetro 'date' "
"na ISO-8601 (ex: 2012-04-23T18:25:43.511Z) para especificar a hora em que a "
"mensagem foi recebida.    "

msgid ""
"When your service successfully sends a message, it should notify us with a "
"POST to the following URL, passing the id of the message as the parameter "
"'id' (reporting sent messages is optional)"
msgstr ""
"Quando seu serviço envia uma mensagem com êxito, ele deve nos notificar com "
"um POST para o seguinte URL, passando o ID da mensagem como parâmetro 'id' "
"(relatar mensagens enviadas é opcional)  "

msgid ""
"When your service successfully delivers a message, it should notify us with "
"a POST to the following URL, passing the id of the message as the parameter "
"'id' (reporting deliveries is optional)"
msgstr ""
"Quando seu serviço entregar com sucesso uma mensagem, deve nos notificar com"
" um POST para o seguinte URL, passando a identificação da mensagem como o "
"parâmetro 'id' (as entregas de relatórios são opcionais)      "

msgid ""
"If your service fails to send an outgoing message, it should notify us with "
"a POST to the following URL, passing the id of the message as the parameter "
"'id' (reporting failed sends is optional)"
msgstr ""
"Se seu serviço falhar para enviar uma mensagem de saída, ele deve nos "
"notificar com um POST para a seguinte URL, passando o id da mensagem como "
"parâmetro 'id' (reportar envios com falhas é opcional)"

msgid "Contact Opt out/Stopped URL"
msgstr "URL de desativação / parada do contato"

msgid ""
"If this channel provides a way for contacts to opt out and stop receiving "
"messages, the service should notify us with a POST to the following URL, "
"passing the phone number as the parameter \"from\""
msgstr ""
"Se esse canal fornecer uma maneira de os contatos optarem por não receber e "
"deixar de receber mensagens, o serviço deve nos notificar com um POST para o"
" seguinte URL, passando o número de telefone como o parâmetro \"from\"  "

#, python-format
msgid ""
"\n"
"        In order to connect your Facebook page to %(name)s you will need to\n"
"        <a href=\"https://developer.facebook.com/\">create a new Facebook application</a> that\n"
"        has messaging permissions.\n"
"\n"
"      "
msgstr ""
"\n"
"        Para conectar sua página do Facebook a %(name)s você precisará\n"
"        <a href=\"https://developer.facebook.com/\">criar uma nova aplicação do Facebook</a> que\n"
"         tenha permissões de mensagens.\n"
"\n"
"      "

msgid ""
"\n"
"        On the Messenger section of your application, you can create a Page Access Token for the page you wish\n"
"        to connect. Enter that Page Access Token below.\n"
"\n"
"      "
msgstr ""
"\n"
"        Na seção Messenger do seu aplicativo, você pode criar um token de acesso à página para a página que você deseja\n"
"         conectar. Digite o Token de acesso à página abaixo.\n"
"\n"
"      "

msgid ""
"\n"
"        To get your Facebook Page ID, go to your Facebook page and click the About tab in the left column.\n"
"\n"
"      "
msgstr ""
"\n"
"        Para pegar o ID da sua página do Facebook, vá para a sua página do Facebook e clique na aba Sobre na coluna da esquerda.\n"
"\n"
"      "

msgid ""
"\n"
"          Until your Facebook application is approved by Facebook you will only be able to send and receive messages\n"
"          with administrators of your application.\n"
"\n"
"        "
msgstr ""
"\n"
"          Até que seu aplicativo no Facebook seja aprovado pelo Facebook, você só poderá enviar e receber mensagens\n"
"           para os administradores de sua aplicação.\n"
"\n"
"        "

msgid ""
"\n"
"          When submitting your application for approval, make sure to include the <code>pages_messaging</code>\n"
"          and <code>pages_messaging_subscriptions</code> permissions so that you are able to initiate conversations with your contacts.\n"
"\n"
"        "
msgstr ""
"\n"
"          Ao enviar seu pedido para aprovação, certifique-se de incluir as premissões <code>pages_messaging</code>\n"
"          e <code>pages_messaging_subscriptions</code> para que você possa iniciar conversas com seus contatos.\n"
"\n"
"        "

msgid ""
"\n"
"    To finish configuring your Facebook connection, you'll need to enter the following webhook URL and token on your application's\n"
"    Messenger settings page. Make sure to check all boxes within the 'Webhooks' section to subscribe to incoming Facebook events and referral parameters in the following list.\n"
"\n"
"  "
msgstr ""
"\n"
"Para terminar de configurar sua conexão no Facebook, você precisará inserir o seguinte URL e token do webhook no seu aplicativo\n"
"na Página de configurações do Messenger. Certifique-se de selecionar todas as caixas dentro da seção 'Webhooks' para se inscrever em todos os eventos recebidos do Facebook e parâmetros de referência na seguinte lista.      "

msgid ""
"\n"
"      It may take up to ten minutes for a new webhook to take effect after being set on your Facebook application. Remember,\n"
"      until your Facebook application is approved by Facebook you will only be able to send and receive messages\n"
"      with administrators of your application.\n"
"\n"
"    "
msgstr ""
"\n"
"      Pode levar até dez minutos para que um novo webhook entre em vigor após ser definido no aplicativo do Facebook. Lembrar,\n"
"      até que seu aplicativo do Facebook seja aprovado pelo Facebook, você só poderá enviar e receber mensagens\n"
"       com os administradores do seu aplicativo.\n"
"\n"
"    "

msgid ""
"\n"
"      When submitting your application for approval, make sure to include the <code>pages_messaging</code>\n"
"      and <code>pages_messaging_subscriptions</code> permissions so that you are able to initiate conversations with your contacts.\n"
"\n"
"    "
msgstr ""
"\n"
"      Ao enviar sua inscrição para aprovação, inclua as informações de permissão de <code>pages_messaging</code>\n"
"      e <code>pages_messaging_subscriptions</code>assim você poderá iniciar conversar com os seus contatos. \n"
"\n"
"    "

msgid "Verify Token"
msgstr "Verify Token"

msgid "You can connect your Facebook page in just a few simple steps."
msgstr "Você pode conectar a sua página do Facebook em poucos passos simples."

msgid "Click on the button below to get started."
msgstr "Clique no botão abaixo para iniciar."

msgid "Select the user you want to log in as."
msgstr "Selecione o usuário no qual você quer logar como."

msgid "Select all the pages you want to grant us permissions for."
msgstr "Selecione todas as páginas no qual você quer garatir permissão."

msgid ""
"Approve the permissions, these are required for us to send and receive "
"messages on your behalf."
msgstr ""
"Aprove as permissões, isso é necessário para nós enviarmos e recebermos "
"mensagens no seu nome."

msgid "Finally, select the page you want to add as a channel."
msgstr "Finalmente, selecione a página que você quer adicionar como um canal."

msgid "Add Facebook Page"
msgstr "Adicionar página do Facebook"

msgid "Select the page you want to add as a channel:"
msgstr "Selecione a página que você quer adicionar como canal:"

msgid ""
"Error with token, you need to reconnect the Facebook page by clicking the "
"button below"
msgstr ""
"Erro com o Token, é necessário reconectar a página do Facebook clicando no "
"botão abaixo"

msgid "Everything looks good. No need to reconnect"
msgstr "Tudo parece certo. Não há necessidade de reconectar"

msgid "Error reconnecting Facebook page. Please retry"
msgstr "Erro reconectando com a página do Facebook. Por favor tente novamente"

msgid "Reconnect Facebook page"
msgstr "Reconectar a Páginca no Facebook"

#, python-format
msgid ""
"\n"
"        You can to connect using a <a href=\"https://firebase.google.com/docs/cloud-messaging/\">\n"
"        Firebase Cloud Messaging App</a> to your %(name)s workspace to automate sending notifications.\n"
"      "
msgstr ""
"\n"
"        Você pode se conectar usando um <a href=\"https://firebase.google.com/docs/cloud-messaging/\">\n"
"Firebase Cloud Messaging App</a> a sua conta%(name)s para automatizar o envio de notificações.\n"
"      "

msgid ""
"\n"
"        You will need to create a new App on Firebase Console and get its key. To do so:\n"
"\n"
"      "
msgstr ""
"\n"
"        Você precisará criar uma nova Aplicação no Firebase Console e obter sua chave. Para fazer isso:\n"
"\n"
"      "

#, python-format
msgid ""
"\n"
"        You can connect a <a href=\"https://www.freshworks.com/live-chat-software/\">FreshChat</a> Account to your %(name)s account\n"
"        to automate sending and receiving messages via FreshChat. This will also support Apple Business Chat if it's been configured on your FreshChat account.\n"
"      "
msgstr ""
"\n"
"        Você pode conectar uma conta<a href=\"https://www.freshworks.com/live-chat-software/\">FreshChat</a> a sua conta %(name)s\n"
"        para enviar e receber mensagens do FreshChat automaticamente. Isso também vai suportar o Apple Business Chat se ele foi configurado na sua conta FreshChat.      "

msgid ""
"You will need to have a  FreshChat account and get an authentication token "
"and setup a webhook. To do so:"
msgstr ""
"Você precisar ter uma conta do FreshChat e obter um token de autenticação e "
"configurar o webhook. Para fazer isso:"

msgid ""
"In the FreshChat web interface, under Settings, API Tokens, select Generate "
"Token. Once the token is created you'll enter it below."
msgstr ""
"Na interfaçe web do FreshChat, em Configurações, Tokens de API, selecione "
"gerar um Token. Uma vez que o token é criado, você o colocará abaixo."

msgid ""
"Under Settings again, select Webhooks and copy the Public Key and paste it "
"below. This assures all webhook request from FreshChat will be "
"authenticated."
msgstr ""
"Em Configurações novamente, selecione Webhooks e copie a chave pública e "
"cole-a abaixo. Isso garante que todas as chamadas webhook do FreshChat serão"
" autenticadas."

#, python-format
msgid ""
"Lastly, you'll need the UUID of the Agent that %(name)s will use when it "
"sends FreshChat Message. This is available via the <a "
"href=\"https://developers.freshchat.com/api/#agent\">FreshChat API</a>."
msgstr ""
"Por último, você precisará do UUID do Agente que %(name)s vai utilizar "
"quando enviar uma mensagem FreshChat. Isso está disponível pela <a "
"href=\"https://developers.freshchat.com/api/#agent\">API FreshChat</a>."

msgid ""
"Once you press Submit below with all the information configured, the "
"confirmation page will give you the URL to use for the FreshChat Webhooks. "
"Enter this URL on the Settings page, under Webhooks where the Public Key was"
" copied from before."
msgstr ""
"Assim que você pressiovar Enviar abaixo com todas as informações "
"configuradas, a página de confirmação vai te dar uma URL para utilizar para "
"os Webhooks do FreshChat. Coloque essa URL na página de configurações, em "
"Webhooks de onde a chave Pública foi copiada anteriormente."

msgid ""
"Each Message sent to the channel will have a URN that's in the format of "
"<code>channel-uuid/user-uuid</code> where the channel uuid is the FreshChat "
"Message Channels uuid."
msgstr ""
"Cada mensagem enviada para o canal terá a URN que está no formato de <code"
">channel-uuid/user-uuid</code> onde o uuid do canal é o uuid do canal de "
"mensagens FreshChat."

#, python-format
msgid ""
"\n"
"        You can connect your <a href=\"http://www.globelabs.com.ph/\">Globe Labs</a> application to %(name)s using the fields below. You\n"
"        will first need to create a Globe Labs application, then get approval from Globe Labs by sending an email\n"
"        to <a href:\"mailto:api@globelabsbeta.com\">api@globelabsbeta.com</a>.\n"
"\n"
"      "
msgstr ""
"\n"
"        Você pode conectar sua aplicação <a href=\"http://www.globelabs.com.ph/\">Globe Labs</a> para %(name)s usando os campos abaixo. Você\n"
"         primeiro terá que criar uma aplicação Globe Labs, depois obter aprovação da Globe Labs, enviando um e-mail\n"
"         para<a href:\"mailto:api@globelabsbeta.com\">api@globelabsbeta.com</a>.\n"
"\n"
"      "

msgid ""
"\n"
"        With the approval from Globe Labs you will receive the passphrase to use below.\n"
"      "
msgstr ""
"\n"
"        Com a aprovação da Globe Labs, você receberá a frase-senha para usar abaixo.\n"
"      "

msgid ""
"\n"
"        You can connect your <a href=\"http://infobip.com\">Infobip</a> number by entering your number, username and password\n"
"        here.\n"
"\n"
"      "
msgstr ""
"\n"
"Você pode conectar seu número <a href=\"http://infobip.com\">Infobip</a> inserindo aqui o seu número, nome de usuário e senha."

#, python-format
msgid ""
"\n"
"        After connecting your service we will provide URLs for the endpoints for InfoBip to call when they want\n"
"        to push a message to %(brand)s.\n"
"\n"
"      "
msgstr ""
"\n"
"        Depois de conectar seu serviço, iremos fornecer URLs para os endpoints do InfoBip para chamar quando quiserem\n"
"         enviar uma mensagem para %(brand)s.\n"
"\n"
"      "

#, python-format
msgid ""
"\n"
"        You can connect a <a href=\"https://jiochat.com\">JioChat Channel</a> to your %(name)s workspace\n"
"        to automate sending and receiving JioChat messages.\n"
"      "
msgstr ""
"\n"
"        Você pode conectar um canal <a href=\"https://jiochat.com\">JioChat Channel</a> a sua conta %(name)s\n"
"        para enviar e receber mensagens do JioChat automaticamente. \n"
"      "

msgid ""
"\n"
"        To start copy the App ID and App Secret from the Developer Center into the form below and click Submit.\n"
"      "
msgstr ""
"\n"
"     Para iniciar copie o ID do aplicativo e o Segredo do aplicativo do Developer Center no formulário abaixo e clique em Enviar.\n"
"      "

msgid ""
"\n"
"        After entering your endpoint URL below, we'll provide you with the configuration details for your Kannel configuration file.\n"
"\n"
"      "
msgstr ""
"\n"
"        Depois de inserir o URL do endpoint abaixo, forneceremos os detalhes da configuração do seu arquivo de configuração do Kannel.\n"
"\n"
"      "

msgid ""
"\n"
"    As a last step you'll need to configure Kannel to send and receive messages. Here is a stanza you\n"
"    can add to your Kannel configuration to enable sending and receiving.\n"
"\n"
"  "
msgstr ""
"\n"
"  Como último passo, você precisará configurar o Kannel para enviar e receber mensagens. Aqui está uma linha que você\n"
"     pode adicionar à sua configuração do Kannel para permitir o envio e recebimento.\n"
"\n"
"  "

msgid ""
"Make sure to change the forced-smsc and default-smsc values to the "
"appropriate values for your configuration."
msgstr ""
"Certifique-se de alterar os valores forced-smsc e default-smsc para os "
"valores apropriados para sua configuração."

#, python-format
msgid ""
"\n"
"        You can connect a <a href=\"https://developers.line.me/messaging-api/overview\">LINE Bot</a> to your %(name)s workspace\n"
"        to automate sending and receiving LINE messages.\n"
"      "
msgstr ""
"\n"
"        Você pode conectar um <a href=\"https://developers.line.me/messaging-api/overview\">LINE Bot</a> para sua área de trabalho %(name)s\n"
"para automatizar o envio e recebimento de mensagens LINE.\n"
"      "

msgid ""
"\n"
"        To start creating a LINE bot, go to <a href=\"https://developers.line.me/messaging-api/getting-started\">Getting started with the Messaging API</a>.\n"
"\n"
"      "
msgstr ""
"\n"
"        Para começar a criação do LINE bot, vá para <a href=\"https://developers.line.me/messaging-api/getting-started\">Getting started with the Messaging API</a>.\n"
"\n"
"      "

msgid ""
"\n"
"            Access the <a href=\"https://developers.line.me/channels/\">LINE Channels</a> page and add a new Channel.</li>\n"
"\n"
"          "
msgstr ""
"\n"
"            Acesse a página <a href=\"https://developers.line.me/channels/\">LINE Channels</a> e adicione um novo Canal.</li>\n"
"\n"
"          "

msgid ""
"\n"
"            Create a Line account using the application on your smartphone\n"
"\n"
"          "
msgstr ""
"\n"
"            Crie uma conta de linha usando o aplicativo em seu smartphone\n"
"\n"
"          "

msgid ""
"\n"
"            Activate the permission to login via web application in the \"Settings > Account > Allow login\"\n"
"\n"
"          "
msgstr ""
"\n"
"            Ative a permissão para fazer login via aplicativo da Web na \"Configurações> Conta> Permitir login\"\n"
"\n"
"          "

msgid ""
"\n"
"            Register your email and password via the application \"Settings > Account > Email Account\"\n"
"\n"
"          "
msgstr ""
"\n"
"            Registre seu e-mail e senha através da aplicação \"Configurações> Conta> Conta de email\"\n"
"\n"
"          "

msgid ""
"\n"
"            Create a new business account Line (With Messaging API enabled)\n"
"\n"
"          "
msgstr ""
"\n"
"            Criar uma nova conta comercial do Line (com a API de mensagens ativada)\n"
"\n"
"          "

msgid ""
"\n"
"                In <a href=\"https://business.line.me/en/\">LINE Business Center</a>, select \"Messaging API\" in the \"Services\"\n"
"\n"
"              "
msgstr ""
"\n"
"                Em <a href=\"https://business.line.me/en/\">LINE Business Center</a>, selecione \"Messaging API\" em \"Services\"\n"
"\n"
"              "

msgid ""
"\n"
"                Select \"Start using Messaging API\"\n"
"\n"
"              "
msgstr ""
"\n"
"                Selecione \"Start using Messaging API\"\n"
"\n"
"              "

msgid ""
"\n"
"                Enter your credentials created through the application and wait for the confirmation code in it.\n"
"\n"
"              "
msgstr ""
"\n"
"                Digite suas credenciais criadas através do aplicativo e aguarde o código de confirmação nele.\n"
"\n"
"              "

msgid ""
"\n"
"                    Note: At this time you must create a LINE business account and some information, for example, address, phone, etc., will be requested.\n"
"\n"
"                  "
msgstr ""
"\n"
"                    Nota: Neste momento, você deve criar uma conta comercial LINE e algumas informações, por exemplo, endereço, telefone, etc. serão solicitadas.\n"
"\n"
"                  "

msgid ""
"\n"
"                After the creation process of the LINE business account, you will see the page to add a new channel of communication \"Messaging API.\" Enter the name and select the appropriate category and click OK.\n"
"\n"
"              "
msgstr ""
"\n"
"                Após o processo de criação da conta comercial LINE, você verá a página para adicionar um novo canal de comunicação \"Messaging API\". Digite o nome e selecione a categoria apropriada e clique em OK.\n"
"\n"
"              "

msgid ""
"\n"
"                In the next step, click the \"LINE @ Manager\" and it will redirect you to the API activation page.\n"
"\n"
"              "
msgstr ""
"\n"
"                No próximo passo, clique em \"LINE @ Manager\" e ele irá redirecioná-lo para a página de ativação da API.\n"
"\n"
"              "

msgid ""
"\n"
"                Click \"Enable API\" and confirm. (By doing so, the status of your API will be \"Valid\")\n"
"\n"
"              "
msgstr ""
"\n"
"                Clique em \"Enable API\" e confirme. (Ao fazê-lo, o status de sua API será \"Valid\")\n"
"\n"
"              "

msgid ""
"\n"
"                Enable the option to allow the use of Webhooks and click \"Save.\"\n"
"\n"
"              "
msgstr ""
"\n"
"                Ative a opção para permitir o uso de Webhooks e clique em \"Save\".\n"
"              "

msgid ""
"\n"
"            Set your bot:\n"
"\n"
"          "
msgstr ""
"\n"
"            Defina seu bot:\n"
"\n"
"          "

msgid ""
"\n"
"                Click on the menu \"Accounts\" at the top of the page at the link <a href=\"https://business.line.me\">https://business.line.me</a>\n"
"\n"
"              "
msgstr ""
"\n"
"                Clique no menu \"Accounts\" na parte superior da página no link <a href=\"https://business.line.me\">https://business.line.me</a>\n"
"\n"
"              "

msgid ""
"\n"
"                In the communication channel of your choice, click on the \"LINE Developers\" button, accept the terms, and it will direct you to a page with the information needed to fill out in the form below (Channel ID, Channel Name, Channel Secret and Channel Access Token).\n"
"\n"
"              "
msgstr ""
"\n"
"             No canal de comunicação de sua escolha, clique no botão \"LINE Developers\", aceite os termos e ele o levará a uma página com as informações necessárias para preencher o formulário abaixo (ID do canal, nome do canal, segredo do canal e Token de acesso ao canal).\n"
"\n"
"              "

msgid ""
"\n"
"                  Note: To generate the Channel Access Token click on \"Issue\" button\n"
"\n"
"                "
msgstr ""
"\n"
"                  Nota: Para gerar o Token de Acesso ao Canal, clique no botão \"Issue\"\n"
"\n"
"                "

msgid ""
"\n"
"        To finish the configuration of Line channel you'll need to set the following callback URL in the Line Bot settings page, following the steps below:\n"
"\n"
"      "
msgstr ""
"\n"
"        Para terminar a configuração do canal Line, você precisará definir o seguinte URL de retorno de chamada na página de configurações do Line Bot, seguindo as etapas abaixo:\n"
"\n"
"      "

msgid ""
"\n"
"              Configure \"Callback URL\" in the channel page (the same page which get the information Channel Secret and Channel Access Token) by clicking on the \"Edit\" button, filling the field \"webhook URL\" and pressing on the \"Save\" button.\n"
"\n"
"            "
msgstr ""
"\n"
"              Configure \"URL de Callback\" na página do canal (a mesma página que obtém o Sinal de canal de informações e o token de acesso de canal), clicando no botão \"Editar\", preenchendo o campo \"Webhook URL\" e pressionando o botão \"Salvar\".\n"
"\n"
"            "

msgid ""
"\n"
"              Fill the IP addresses in the \"Server IP Whitelist\" with the list of addresses displayed below.\n"
"\n"
"            "
msgstr ""
"\n"
"              Preencha os endereços IP na \"Whitelist IP do servidor\" com a lista de endereços exibidos abaixo.\n"
"\n"
"            "

msgid ""
"\n"
"        You can connect your number by entering your credentials here.\n"
"\n"
"      "
msgstr ""
"\n"
"        Você pode conectar seu número inserindo suas credenciais aqui.\n"
"\n"
"      "

msgid ""
"\n"
"    To finish configuring your Novo connection you'll need to set the following callback URLs on your\n"
"    Novo account.\n"
"\n"
"  "
msgstr ""
"\n"
"    Para concluir a configuração da sua conexão Novo, você precisará definir os seguintes URLs de retorno de chamada no seu\n"
"    conta Novo.\n"
"\n"
"  "

msgid ""
"\n"
"      When a new message is received by your service, it should notify us with a POST to the following URL, passing\n"
"      the following parameters: 'from' and 'text'.\n"
"    "
msgstr ""
"\n"
"Quando uma nova mensagem é recebida pelo seu serviço, ela deve nos notificar com um POST para o seguinte URL, passando\n"
"       os seguintes parâmetros: 'from' e 'text'\n"
"    "

msgid ""
"\n"
"      Use this Token as Authorization when sending incoming messages\n"
"    "
msgstr ""
"\n"
"    Use este Token como autorização ao enviar mensagens recebidas\n"
"    "

#, python-format
msgid ""
"\n"
"        You can connect a <a href=\"https://core.telegram.org/bots\">Telegram Bot</a> to your %(name)s workspace\n"
"        to automate sending and receiving Telegram messages.\n"
"      "
msgstr ""
"\n"
"        Você pode conectar um <a href=\"https://core.telegram.org/bots\">Telegram Bot</a> para a sua conta %(name)s \n"
"        para automatizar o envio e recebimento de mensagens do Telegram.\n"
" "

msgid ""
"\n"
"        You will need to <a href=\"https://core.telegram.org/bots#create-a-new-bot\">create a new Telegram bot</a> and\n"
"        get its Authentication Token. To do so:\n"
"\n"
"      "
msgstr ""
"\n"
"        Você precisará criar um novo <a href=\"https://core.telegram.org/bots#create-a-new-bot\"> Telegram bot</a> e\n"
"         obter o seu Token de autenticação. Para fazer isso:\n"
"\n"
"      "

msgid ""
"\n"
"            Start a new chat with the <a href=\"https://telegram.me/botfather\">BotFather</a>. You can do so on your\n"
"            device by searching for \"botfather\" and starting a new chat.</li>\n"
"\n"
"          "
msgstr ""
"\n"
"            Comece um novo chat com o <a href=\"https://telegram.me/botfather\">BotFather</a>. Você pode fazê-lo em seu\n"
"             dispositivo procurando por \"botfather\" e iniciando um novo chat.</li>\n"
"\n"
"          "

msgid ""
"\n"
"            In your @botfather chat, type in the command <code>/newbot</code>. Follow the instructions to name your bot and\n"
"            choose a username for it.\n"
"\n"
"          "
msgstr ""
"\n"
"            No chat com o @botfather, digite o comando <code>/newbot</code>. Siga as instruções para nomear seu bot e\n"
"             escolher um nome de usuário para ele.\n"
"\n"
"          "

msgid ""
"\n"
"            Once you have created your bot, @botfather will provide you with the authentication token to use your bot.\n"
"            Enter that token below.\n"
"\n"
"          "
msgstr ""
"\n"
"            Após a criação  do seu bot, @botfather irá fornecer-lhe o token de autenticação para usar seu bot.\n"
"             Digite esse token abaixo.\n"
"\n"
"          "

msgid ""
"\n"
"        You have connected a Twilio Trial Account which has some restrictions.\n"
"      "
msgstr ""
"\n"
"        Você conectou uma conta de avaliação do Twilio que possui algumas restrições.\n"
"      "

msgid "Read more about the limits placed on Twilio's Free Trial numbers."
msgstr "Leia mais sobre os limites colocados nos números gratuitos do Twilio."

msgid ""
"\n"
"        You can add your Twilio Messaging SID as a channel. You can get your messaging Service SID\n"
"        or create a new messaging service from <a href=\"https://www.twilio.com/user/account/messaging/services\">Twilio Console</a>.\n"
"\n"
"      "
msgstr ""
"\n"
"        Você pode adicionar o seu SID Twilight Messaging como um canal. Você pode obter o seu SID de serviço de mensagens\n"
"         ou criar um novo serviço de mensagens no <a href=\"https://www.twilio.com/user/account/messaging/services\">Twilio Console</a>.\n"
"\n"
"      "

#, python-format
msgid ""
"\n"
"        After adding your Twilio Messaging Service SID we will provide you with the URL endpoint for Twilio to call\n"
"        when they want to push a message to %(brand)s.\n"
"\n"
"      "
msgstr ""
"\n"
"      Após adicionar o SID do Serviço de Mensagens da Twilio, forneceremos o ponto endpoint da URL para o Twilio chamar\n"
"quando ele quiser enviar a mensagem para %(brand)s.\n"
"\n"
"      "

msgid "You have connected a Twilio Trial Account which has some restrictions."
msgstr ""
"Você conectou uma conta de avaliação do Twilio que possui algumas "
"restrições.      "

msgid ""
"Once you claim a number you will immediately be able to send and receive "
"WhatsApp messages."
msgstr ""
"Depois de solicitar um número, você poderá enviar e receber mensagens do "
"WhatsApp imediatamente."

msgid ""
"You do not have any number on your Twilio Account. Please make sure you have"
" a number and that it has access to Twilio WhatsApp."
msgstr ""
"Você não possui nenhum número na sua conta Twilio. Por favor tenha certeza "
"que você possui um número que possui acesso ao Twilio WhatsApp"

msgid "To request access to Twilio WhatsApp"
msgstr "Para requisitar acesso ao Twilio WhatsApp"

msgid ""
"\n"
"        You can add a TwiML REST API as a channel using your TwiML instance.\n"
"\n"
"      "
msgstr ""
"\n"
"        Você pode adicionar um API da TwiML REST como um canal usando a sua instância TwiML\n"
"\n"
"      "

#, python-format
msgid ""
"\n"
"        After connecting your account, any incoming direct messages will automatically be read by %(name)s,\n"
"        you'll also be able to send direct messages to contacts you know using their twitter handle.\n"
"      "
msgstr ""
"\n"
"      Depois de conectar sua conta, todas as mensagens diretas recebidas serão automaticamente lidas pelo %(name)s,\n"
"        você também poderá enviar mensagens diretas para contatos que você conhece usando seu identificador do Twitter.\n"
"      "

msgid ""
"\n"
"        Note that Twitter places a limit of 250 direct messages sent or received per day, so if you expect to exceed\n"
"        this number you'll want to contact Twitter directly to task for them to lift the limits on your account.\n"
"\n"
"      "
msgstr ""
"\n"
"        Observe que o Twitter coloca um limite de 250 mensagens diretas enviadas ou recebidas por dia, então, se você espera exceder\n"
"         este número, você vai ter que entrar em contato com o Twitter diretamente para solicitar para eles o aumento dos limites em sua conta.\n"
"\n"
"      "

msgid ""
"\n"
"          In order to receive direct messages from new followers, you'll need to update your Twitter account to enable\n"
"          the option to <b>Receive Direct Messages from anyone</b>. You can do so from your <a href=\"https://twitter.com/settings/security\">\n"
"          Twitter Security Settings</a>.\n"
"\n"
"        "
msgstr ""
"\n"
"          Para receber mensagens diretas de novos seguidores, você precisará atualizar sua conta do Twitter para habilitar\n"
"        a opção de <b>Receber Direct de qualquer pessoa</b>. Você pode fazer isso nas  <a href=\"https://twitter.com/settings/security\">\n"
"          Configurações de Segurança do Twitter</a>.\n"
"\n"
"        "

msgid ""
"\n"
"          Check the box (as seen below) then click \"Save Changes\".\n"
"\n"
"        "
msgstr ""
"\n"
"          Marque a caixa (como visto abaixo) e clique em \"Salvar alterações\".\n"
"\n"
"        "

msgid ""
"\n"
"        You can connect your <a href=\"http://verboice.instedd.org/\">Verboice</a> number by entering your credentials here.\n"
"\n"
"      "
msgstr ""
"\n"
"        Você pode conectar seu número <a href=\"http://verboice.instedd.org/\">Verboice</a> entrando com suas credenciais aqui\n"
"\n"
"      "

#, python-format
msgid ""
"\n"
"        In order to connect your public Viber page to %(brand_name)s you will need to create a public channel and follow the steps\n"
"        necessary to get an authentication token. Please consult the\n"
"        <a href=\"https://developers.viber.com/?b_id=15145\">Viber developers documentation</a> on how to create your own\n"
"        public account.\n"
"\n"
"      "
msgstr ""
"\n"
"        Para conectar sua página pública do Viber a %(brand_name)s você precisará criar um canal público e seguir os passos\n"
"         necessários para obter um token de autenticação. Por favor, consulte a\n"
"        <a href=\"https://developers.viber.com/?b_id=15145\">documentação para desenvolvedores Viber</a> sobre como criar o seu próprio\n"
"         Conta pública.\n"
"\n"
"      "

#, python-format
msgid ""
"\n"
"        Once you have your authentication token, enter it below to connect your public channel to %(brand_name)s\n"
"\n"
"\n"
"      "
msgstr ""
"\n"
"        Depois de ter seu token de autenticação, insira-o abaixo para conectar seu canal público a %(brand_name)s\n"
"\n"
"\n"
"      "

msgid ""
"To connect your VK community to RapidPro, you will need to create a "
"community token with messaging permissions."
msgstr ""
"Para conectar a sua comunidade VK com o Rapidpro, você vai precisar criar um"
" token de comunidade com permissões de mensagens."

msgid ""
"To obtain the name of your community, access it and enter the exact name "
"below."
msgstr ""
"Para obter o nome da sua comunidade, acesse ela e insira o nome exato "
"abaixo."

msgid ""
"To get your community id, go to Manage > API Usage > Callback API > Server "
"Settings. Copy the whole number you have right after the group_id present in"
" the example json present in the part regarding the verification of the "
"request."
msgstr ""
"Para obter o seu id de comunidade, vá para Gerenciar > Uso de API > API de "
"Callback > Configurações de Servidor. Copie o número completo que você "
"possui logo após o group_id presente no json de exemplo presente na parte em"
" relação a verificação da requisição."

msgid ""
"To obtain the verification string, go to the Manage > API Usage > Callback "
"API > Server Settings section. You will find the verification string in an "
"excerpt similar to: String to be returned: <code>4412dd18</code>, copy the "
"string and inform below."
msgstr ""
"Para obter o token de verificação, vá para Gerenciar > Uso de API > API de "
"Callback > Configurações de Servidor. Você irá encontrar o token de "
"verificação em um fragmento similar com: `String a ser retornada: "
"<code>4412dd18</code>, copie a string e infor-a abaixo."

msgid ""
"The API Version of the configured server must be <code>5.103</code>. To "
"configure this, go to Manage > API Usage > Callback API > Server Settings."
msgstr ""
"A versão de API configurada deve ser <code>5.103</code>. Para configurá-la, "
"vá para Gerenciar > API Usage > API de Callback > Configurações do Servidor."

msgid ""
"To complete the configuration of your VK connection, you will need to enter "
"the Webhook URL in the URL field in the Manage > API Usage > Callback API > "
"Server Settings section. And the Verify Token in the Secret Key field "
"present in the API Usage > Callback API > Server Settings section. After "
"this part, go to Manage > API Usage > Callback API > Event Types and check "
"the option: <code>Message received</code>"
msgstr ""
"Para completar a configuração da sua conexão VK, você vai precisar inserir a"
" URL do Webhook no campo de URL em Gerenciar > Uso de API > API de Callback "
"> Configurações do Servidor. E então verificar o Token no campo de chave "
"secreta presente em Uso de API > API de Callback > Configurações do "
"Servidor. Após esta parte, vá para Gerenciar > Uso de API > API de Callback "
"> Tipos de Eventos e marque a opção: <code>Mensagem Recebida</code>"

msgid ""
"\n"
"    Your WhatsApp channel is now connected, you should be able to send and receive messages as normal.\n"
"\n"
"  "
msgstr ""
"\n"
"    Seu canal de WhatsApp está agora conectado, você poderá ser capaz de enviar e receber mensagens normalmente. \n"
"\n"
"  "

msgid ""
"\n"
"    In the case of a new WhatsApp install or replacement of an existing WhatsApp channel you may need to refresh\n"
"    the contacts on the WhatsApp application. This may take a few minutes.\n"
"\n"
"  "
msgstr ""
"\n"
"No caso de uma nova instalação do WhatsApp ou substituição de um canal existente do WhatsApp, pode ser necessário atualizar\n"
"   os contatos no aplicativo WhatsApp. Isso pode levar alguns minutos.\n"
"\n"
"  "

msgid "WhatsApp Templates Events"
msgstr "Templates de eventos do WhatsApp"

msgid "Templates"
msgstr "Templates"

msgid "Templates are synced from your WhatsApp account every 15 minutes."
msgstr ""
"Templates são sincronizados da sua conta do WhatsApp a cada 15 minutos."

msgid "No synced templates at this time."
msgstr "Sem templates sincronizados neste momento."

msgid "Connect a Classifier"
msgstr "Conecte um Classificador"

msgid ""
"\n"
"            Classifiers let you interpret words and phrases into intents you can act on. Various services let you\n"
"            train your own classifier which you can then use in your flows to draw meaning from the unstructured text your\n"
"            contacts send you.\n"
"\n"
"          "
msgstr ""
"\n"
"          Os classificadores permitem interpretar palavras e frases em intenções nas quais você pode agir. Vários serviços permitem\n"
"           treine seu próprio classificador, que você poderá usar em seus fluxos para extrair significado do texto não estruturado\n"
"             contatos enviam você.\n"
"          "

msgid ""
"\n"
"            Select your provider below to get started.\n"
"\n"
"          "
msgstr ""
"\n"
"      Selecione seu provedor abaixo para começar.\n"
"\n"
"          "

msgid "Classifier"
msgstr "Classificador"

msgid "Classifier Log"
msgstr "Log Classificador"

msgid "Intents are synced automatically every 5 minutes"
msgstr "Itenções são sincronizadas automaticamente a cada 5 minutos"

msgid "Active Intents"
msgstr "Intenções Ativas"

msgid "No synced intents at this time."
msgstr "Não há intenções sincronizadas no momento."

msgid "Are you sure you want to remove this classifier from your account?"
msgstr ""
"Você tem certeza de que deseja remover este classificador de sua conta?"

msgid "This classifier cannot be removed because it in use."
msgstr "O classificador não pode ser removido pois está em uso."

msgid "Hold up!"
msgstr "Segure-se!"

msgid ""
"\n"
"      We noticed your file contains some extra columns to import, you can add these as custom fields on\n"
"      your contact by selecting them below.\n"
"    "
msgstr ""
"\n"
"  Percebemos que seu arquivo contém algumas colunas extras para importar. Você pode adicioná-las como campos personalizados em\n"
"seu contato selecionando-os abaixo.\n"
"    "

msgid "column as"
msgstr "coluna como"

msgid ""
"\n"
"                      of type\n"
"                    "
msgstr ""
"\n"
"                      do tipo\n"
"                    "

msgid "Dynamic group based on:"
msgstr "Grupo dinâmico baseado em:"

msgid "Update Contact Group"
msgstr "Atualizar grupo de contato"

#, python-format
msgid ""
"\n"
"              Transferred <b>%(amount)s</b> <b>%(currency)s</b> of airtime\n"
"            "
msgstr ""
"\n"
"              Transferido<b>%(amount)s</b> <b>%(currency)s</b> de airtime\n"
"            "

msgid "Airtime transfer failed"
msgstr "Transferência de Airtime falhou"

msgid "Call Started"
msgstr "Chamada Iniciada"

msgid "Missed outgoing call"
msgstr "Chamada realizada não atendida"

msgid "Missed incoming call"
msgstr "Chamada perdida"

msgid "Started Conversation"
msgstr "Conversa Iniciada"

msgid "Welcome Message Sent"
msgstr "Mensagem de boas-vindas enviada"

msgid "Referred"
msgstr "Referidas"

msgid "Followed"
msgstr "Seguida"

msgid "Outgoing Phone Call"
msgstr "Chamada telefônica efetuada"

msgid "Incoming Phone call"
msgstr "Tefelonema Recebido"

msgid "Unknown/Unsupported"
msgstr "Desconhecido/Não suportado"

#, python-format
msgid ""
"\n"
"            Field <b>%(name)s</b> updated to <b>%(value)s</b>\n"
"          "
msgstr ""
"\n"
"            Campo <b>%(name)s</b> atualizado para  <b>%(value)s</b>\n"
"          "

#, python-format
msgid ""
"\n"
"            Field <b>%(name)s</b> cleared\n"
"\n"
"          "
msgstr ""
"\n"
"            Campo <b>%(name)s</b> limpo\n"
"\n"
"          "

msgid "Added to groups"
msgstr "Adicionado aos grupos"

msgid "Removed from groups"
msgstr "Removido dos grupos"

#, python-format
msgid ""
"\n"
"            Language updated to <b>%(language)s</b>\n"
"          "
msgstr ""
"\n"
"            Idioma atualizado para <b>%(language)s</b>\n"
"          "

msgid "Language cleared"
msgstr "Idioma Limpo"

#, python-format
msgid ""
"\n"
"            Name updated to <b>%(name)s</b>\n"
"          "
msgstr ""
"\n"
"          Nome atualizado para <b>%(name)s</b>\n"
"          "

msgid "Name cleared"
msgstr "Nome limpo"

msgid "URNs updated to"
msgstr "URNs atualizadas para"

#, python-format
msgid ""
"\n"
"          Email sent with subject <b>%(subject)s</b>\n"
"\n"
"        "
msgstr ""
"\n"
"          Email enviado com assunto <b>%(subject)s</b>\n"
"\n"
"        "

msgid "Email sent to"
msgstr "Email para enviar"

msgid "with subject"
msgstr "com assunto"

msgid "Started"
msgstr "Iniciado"

msgid "Message labelled as"
msgstr "Mensagem rotulada como"

#, python-format
msgid ""
"\n"
"          Run result <b>%(name)s</b> updated to <b>%(value)s</b> with category <b>%(category)s</b>\n"
"\n"
"        "
msgstr ""
"\n"
"       Executar resultado <b>%(name)s</b> atualizado para  <b>%(value)s</b> com categoria  <b>%(category)s</b>\n"
"\n"
"        "

#, python-format
msgid ""
"Opened ticket on <a href=\"%(ticketer_url)s\">%(ticketer)s</a> with subject "
"<b>%(subject)s</b>"
msgstr ""
"Ticket aberto em <a href=\"%(ticketer_url)s\">%(ticketer)s</a> com assunto "
"<b>%(subject)s</b>"

msgid "Successfully called"
msgstr "Chamado com sucesso"

msgid "Failed to call"
msgstr "Falha ao ligar"

#, python-format
msgid ""
"\n"
"          Any messages prior to %(start)s can be found in your\n"
"        "
msgstr ""
"\n"
"          Qualquer mensagem anterior a %(start)s pode ser encontrada no seu\n"
"        "

msgid "archive"
msgstr "arquivo"

msgid "You can import your contacts from an XLS file you create in Excel."
msgstr "Você pode importar seus contatos de um arquivo XLS criado no Excel."

msgid ""
"Each row should have the phone number as <i>URN:tel</i> (including country "
"code) and the name of the contact if available."
msgstr ""
"Cada linha deve ter o número de telefone como <i>URN:tel</i> (incluindo o "
"código do país) e o nome do contato, se disponível."

msgid ""
"You can also include custom contact fields values in XLS file for columns "
"with the prefix <i>Field:</i>, for example: <i>Field:Team</i>."
msgstr ""
"Você também pode incluir valores de campos de contato personalizados no "
"arquivo XLS para colunas com o prefixo <i>Field:</i>, por exemplo: "
"<i>Field:Team</i>."

msgid "URN:Tel"
msgstr "URN: Telefone"

msgid "Field:Team"
msgstr "Campo: Time"

msgid "+250788123123"
msgstr "+250788123123"

msgid "John Doe"
msgstr "John Doe"

msgid "Managers"
msgstr "Gerentes"

msgid "+250788111222"
msgstr "+250788111222"

msgid "Jane Doe"
msgstr "Jane Doe"

msgid "Advisors"
msgstr "Assessores"

msgid "Supported fields, all other columns are ignored."
msgstr "Campos suportados, todas as outras colunas são ignoradas."

msgid "Column Header"
msgstr "Cabeçalho da Coluna"

msgid "Imported as"
msgstr "Importado como"

msgid "Details"
msgstr "Detalhes"

msgid "Contact name"
msgstr "Nome do contato"

msgid "Contact language"
msgstr "Idioma do contato"

msgid "Only valid ISO639-3 codes supportted"
msgstr "Apenas códigos ISO639-3 válidos suportados"

msgid ""
"\n"
"                  You will have the option to choose the columns to import and to which field to import them.\n"
"\n"
"                "
msgstr ""
"\n"
"                Você terá a opção de escolher as colunas a serem importadas e para qual campo importá-las.\n"
"\n"
"                "

msgid "IGNORED"
msgstr "IGNORADO"

#, python-format
msgid ""
"\n"
"                          Created %(create_count)s new contact\n"
"                          "
msgid_plural ""
"\n"
"                            Created %(create_count)s new contacts\n"
"\n"
"                        "
msgstr[0] ""
"\n"
"                          Criado%(create_count)s novo contato\n"
"                          "
msgstr[1] ""
"\n"
"                            Criados%(create_count)s novos contatos\n"
"\n"
"                        "

#, python-format
msgid ""
"\n"
"                          Updated %(update_count)s contact with an existing phone number\n"
"                          "
msgid_plural ""
"\n"
"                            Updated %(update_count)s contacts with existing phone numbers\n"
"\n"
"                        "
msgstr[0] ""
"\n"
"                          Atuailzado %(update_count)s contato com um número de telefone existente\n"
"                          "
msgstr[1] ""
"\n"
"                            Contatos atualizados %(update_count)s com números de telefone existentes\n"
"                        "

msgid ""
"\n"
"                        Added all contacts to the new\n"
"                      "
msgstr ""
"\n"
"                        Todos os contatos foram adicionados a nova\n"
"                      "

msgid ""
"\n"
"                              Some rows were not imported\n"
"                            "
msgstr ""
"\n"
"                              Algumas linhas não foram importadas\n"
"                            "

msgid ""
"\n"
"                              Errors description\n"
"                            "
msgstr ""
"\n"
"                              Descrição de erros\n"
"                            "

#, python-format
msgid ""
"\n"
"                        Failed to import %(error_count)s contact due to missing or invalid phone number\n"
"                        "
msgid_plural ""
"\n"
"                          Failed to import %(error_count)s contacts due to missing or invalid phone numbers\n"
"\n"
"                      "
msgstr[0] ""
"\n"
"                        Falha ao importar %(error_count)s contato devido a números de telefone ausente ou inválido\n"
"                        "
msgstr[1] ""
"\n"
"                          Falha ao importar %(error_count)s contatos devido a números de telefone ausentes ou inválidos\n"
"\n"
"                      "

msgid ""
"\n"
"                            Errors description\n"
"\n"
"                          "
msgstr ""
"\n"
"                           Descrição de erros\n"
"\n"
"                          "

msgid ""
"\n"
"                        No contacts imported, please make sure your have a channel connected.\n"
"\n"
"                      "
msgstr ""
"\n"
"                       Nenhum contato importado, certifique-se de ter um canal conectado.\n"
"\n"
"                      "

#, python-format
msgid ""
"\n"
"                  You can download\n"
"                  <a href='%(STATIC_URL)sexamples/contacts.xls'>this Excel template</a>\n"
"                  as a sample.\n"
"                "
msgstr ""
"\n"
"Você pode fazer o download <a href='%(STATIC_URL)sexamples/contacts.xls'> deste template do Excel</a>\n"
"como uma amostra."

msgid "Choose File"
msgstr "Escolher arquivo"

msgid "Import Contacts"
msgstr "Importar contatos"

msgid "Create Contact"
msgstr "Criar Contatos"

msgid "Create Group"
msgstr "Criar Grupo"

msgid "Remove from Group"
msgstr "Remover do grupo"

msgid "New Group..."
msgstr "Novo Grupo..."

#, python-format
msgid ""
"\n"
"                    Found %(results_count)s contact matching <i>%(search)s</i>.\n"
"                    "
msgid_plural ""
"\n"
"                      Found %(results_count)s contacts matching <i>%(search)s</i>.\n"
"\n"
"                  "
msgstr[0] ""
"\n"
"                    Encontrado %(results_count)s contato correspondente <i>%(search)s</i>.\n"
"                    "
msgstr[1] ""
"\n"
"                      Encontrado %(results_count)s contatos correspondentes <i>%(search)s</i>.\n"
"\n"
"                  "

msgid "No matching contacts."
msgstr "Nenhum contato correspondente"

msgid ""
"Search browsing is limited to 10k results. If you want to browse through all"
" of the results, please save this search as a group."
msgstr ""
"A navegação na pesquisa é limitada a 10 mil resultados. Se você deseja "
"navegar por todos os resultados, salve esta pesquisa como um grupo."

msgid "Delete Contacts"
msgstr "Deletar contatos"

msgid "Are you sure you want to delete these contacts?"
msgstr "Tem certeza de que deseja excluir esses contatos?"

msgid ""
"Once they are deleted, they will be gone forever. There is no way to undo "
"this operation."
msgstr ""
"Uma vez que eles forem excluídos, eles se irão para sempre. Não há como "
"desfazer esta operação."

msgid "Create Contact Group"
msgstr "Criar grupo de contatos"

msgid "Save Search as Group"
msgstr "Salvar Pesquisa como Grupo"

msgid "Unable to create a dynamic group"
msgstr "Incapaz de criar grupo dinâmico"

msgid ""
"You cannot create a dynamic group based on <strong>id</strong> or "
"<strong>group</strong>."
msgstr ""
"Você não pode criar um grupo dinâmico baseado em <strong>id</strong> ou "
"<strong>grupo</strong>"

msgid "Export Contacts"
msgstr "Exportar Contatos"

msgid "Start Export"
msgstr "Iniciar Exportação"

msgid "blocked"
msgstr "bloqueado"

msgid "stopped"
msgstr "paralizado"

msgid "Upcoming"
msgstr "Próximos"

msgid "Start"
msgstr "Começar"

msgid "repeats daily"
msgstr "repetir diariamente"

msgid "repeats weekly"
msgstr "repetir semanalmente"

msgid "History"
msgstr "Histórico"

msgid "Full"
msgstr "Cheio"

msgid "Delete Contact"
msgstr "Deletar Contato"

msgid "Are you sure you want to delete this contact?"
msgstr "Tem certeza de que deseja excluir esse contato?"

msgid "Update Contact"
msgstr "Atualizar contato"

msgid ""
"These contacts have opted out and you can no longer send them messages, they"
" have been removed from all groups."
msgstr ""
"Esses contatos foram excluídos e você não pode mais enviar mensagens, eles "
"foram removidos de todos os grupos."

msgid "cannot be deleted because it is in use. Usage summary:"
msgstr "não pode ser deletado porque está em uso. Sumário de uso:"

msgid "Flows:"
msgstr "Fluxos:"

msgid "Campaign events:"
msgstr "Eventos de campanha:"

msgid "Contact groups:"
msgstr "Grupos de contato:"

msgid "Are you sure you want to delete this field?"
msgstr "Você tem certeza que deseja deletar esse campo?"

msgid ""
"Once deleted, field will be gone forever. There is no way to undo this "
"operation."
msgstr ""
"Uma vez que for removido, ele irá desaparecer para sempre. Não há maneira de"
" desfazer esta operação."

msgid "No related flows."
msgstr "Nenhum fluxo relacionado."

msgid "No related campaigns."
msgstr "Sem campanhas relacionadas."

msgid "No related contact groups."
msgstr "Sem grupos de contato relacionados."

#, python-format
msgid ""
"You have reached the limit of %(limit)s fields per workspace. Please remove "
"fields that you are no longer using."
msgstr ""
"Você atingiu o limite de %(limit)s campos por área de trabalho. Por favor "
"remova campos que não estão mais sendo utilizados."

#, python-format
msgid ""
"You are approaching the limit of %(limit)s fields per workspace. You should "
"remove fields that you are no longer using."
msgstr ""
"Você está chegando no limite de %(limit)s campos por área de trabalho. Você "
"deve remover campos que não estão mais sendo utilizados."

msgid "Create Field"
msgstr "Campo Criado"

msgid "Contact Fields"
msgstr "Campos de Contato."

msgid "Types"
msgstr "Tipos."

msgid "Featured"
msgstr "Destaque"

#, python-format
msgid "%(counter)s Use"
msgid_plural "%(counter)s Uses"
msgstr[0] "%(counter)s uso"
msgstr[1] "%(counter)s usos"

msgid "No fields"
msgstr "Sem campos"

msgid "Create Contact Field"
msgstr "Criar Campos de Contato"

msgid "Update Contact Field"
msgstr "Atualizar Campo de Contato"

msgid "Delete Contact Field"
msgstr "Deletar Campo de Contato"

msgid "Uses"
msgstr "Uso"

#, python-format
msgid "Sorry, %(group_name)s cannot be deleted quite yet."
msgstr "Desculpe, %(group_name)s não pode ser deletado ainda"

#, python-format
msgid ""
"This group is used by an <a href=\"%(triggers_url)s\">active trigger</a>. In"
" order to delete it, first remove the trigger."
msgid_plural ""
"This group is used by <a href=\"%(triggers_url)s\">%(counter)s triggers<a>. "
"In order to delete it, first remove the triggers."
msgstr[0] ""
"Este grupo é utilizado por uma <a href=\"%(triggers_url)s\">palavra-chave "
"ativa</a>. Para que possa deletar, primeiro remova a palavra-chave."
msgstr[1] ""
"Este grupo é usado por <a href=\"%(triggers_url)s\">%(counter)s palavras-"
"chaves<a>. Para que possa deletar, primeiro remova as palavras-chaves."

#, python-format
msgid ""
"There is an active flow using this group. It cannot be deleted until it is "
"removed from the"
msgid_plural ""
"There are %(counter)s flows using this group. It cannot be deleted until it "
"is removed from the"
msgstr[0] ""
"Existe um fluxo ativo utilizando este grupo. Não pode ser deletado enquanto "
"não for removido de"
msgstr[1] ""
"Existem %(counter)s fluxos utilizando este grupo. Não pode ser deletado "
"enquanto não for removido de"

msgid "flow."
msgid_plural "flows."
msgstr[0] "fluxo."
msgstr[1] "fluxos."

#, python-format
msgid ""
"There is an active campaign using this group. It cannot be deleted until it "
"is removed from the"
msgid_plural ""
"There are %(counter)s campaigns using this group. It cannot be deleted until"
" it is removed from the"
msgstr[0] ""
"Existe uma campanha ativa utilizando este grupo. Não pode ser deletado "
"enquanto não for removido de"
msgstr[1] ""
"Existem %(counter)s campanhas utilizando este grupo. Não pode ser deletado "
"enquanto não for removido de"

msgid "campaign."
msgid_plural "campaigns."
msgstr[0] "campanha."
msgstr[1] "campanhas."

#, python-format
msgid ""
"You are about to delete <span class='group_name'> %(object)s. </span> No "
"contacts will be deleted but the group itself will be deleted. There is no "
"way to undo this. Are you sure?"
msgstr ""
"Você está prestes a deletar <span class='group_name'>%(object)s.</span> "
"Nenhum contato será deletado mas o grupo em si será apagado. Não tem como "
"defazer esta operação. Voce tem certeza?"

msgid "Show Contacts"
msgstr "Mostrar contatos"

msgid "Hi there!"
msgstr "Olá!"

msgid "Your contacts export is ready."
msgstr "Sua exportação de contatos está pronta."

msgid "Download your Excel file here:"
msgstr "Baixe seu arquivo do Excel aqui:"

#, python-format
msgid "The %(brand)s Team "
msgstr "O time %(brand)s "

#, python-format
msgid ""
"\n"
"Hi there!\n"
"\n"
"You can download your %(brand)s contacts export by clicking on the following link:\n"
msgstr ""
"\n"
"Olá!\n"
"\n"
"Você pode baixar seus contatos exportados %(brand)s clicando no seguinte link:\n"

msgid "Your Contacts"
msgstr "Seus contatos"

#, python-format
msgid ""
"\n"
"      Contacts will automatically be added here as you communicate with them using %(name)s.\n"
"      From here you can change a contact's name, organize them into groups and see the communication you've had with each.\n"
"\n"
"    "
msgstr ""
"\n"
"Contatos serão automaticamente adicionados aqui, conforme você se comunica com eles usando %(name)s. A partir daí você pode alterar o nome de um contato, organizá-los em grupos e ver a comunicação que você teve com cada um."

#, python-format
msgid ""
"\n"
"      To get started you can\n"
"        <a href='%(contact_import_url)s'>import contacts</a>\n"
"      from a file you create in Excel.\n"
"    "
msgstr ""
"\n"
"      Para começar você pode\n"
"        <a href='%(contact_import_url)s'>importar contatos</a>\n"
"      de um arquivo Excel.\n"
"    "

msgid "Are you sure you want to remove"
msgstr "Você tem certeza que deseja excluir"

msgid "Once it is removed, it will be gone forever."
msgstr "Assim que for removido, será removido para sempre."

msgid "Your export for the following flows is ready."
msgstr "Está pronta a exportação para os seguintes fluxos"

#, python-format
msgid ""
"\n"
"Hi there!\n"
"\n"
"You can download your %(brand)s flow results by clicking on the following link:\n"
msgstr ""
"\n"
"Olá!\n"
"\n"
"Você pode baixar seus resultados de fluxo %(brand)s clicando no seguinte link:\n"

msgid "What is a Flow?"
msgstr "O que é um fluxo?"

msgid ""
"\n"
"        Flows let you easily pose a set of questions to a group of users. When you send people through a flow over SMS,\n"
"        it is natural just like any other conversation.\n"
"      "
msgstr ""
"\n"
"Fluxos te permitem facilmente representar um conjunto de perguntas a um grupo de usuários. Quando você envia SMS para as pessoas por meio de um fluxo, é tão natural como qualquer outra conversa. "

#, python-format
msgid ""
"\n"
"        A flow gives you the power to model complex interactions by simply drawing a flowchart. With %(brand)s's drag-and-drop\n"
"        interface, you can easily build branches based on how people respond to your messages. This means it's easy to\n"
"        create highly personal and engaging experiences for your users.\n"
"\n"
"      "
msgstr ""
"\n"
"       Um fluxo fornece o poder de modelar interações complexas simplesmente criando um fluxograma. Com %(brand)sum arrastar e soltar\n"
"         na interface, você pode facilmente criar ramos com base em como as pessoas respondem às suas mensagens. Isso significa que é fácil\n"
"         criar experiências altamente pessoais e envolventes para seus usuários\n"
"\n"
"      "

msgid "Create Flow"
msgstr "Criar fluxo"

msgid "No results yet"
msgstr "Ainda sem resultados"

msgid "Completion"
msgstr "Conclusão"

msgid "Day of Week"
msgstr "Dia da Semana"

msgid "Time of Day"
msgstr "Tempo do Dia"

#, python-format
msgid ""
"\n"
"      To get started you need to add a channel to your workspace. A channel is a phone number or social network\n"
"      account which %(name)s can use to send and receive messages on your behalf. You can choose to use an\n"
"      Android phone and your own cell phone plan, or we can connect you with a service provider in your country\n"
"      directly.\n"
"    "
msgstr ""
"\n"
"     Para começar, você precisa adicionar um canal à sua conta. Um canal é um número de telefone ou uma conta em uma rede social\n"
"        que %(name)s pode usar para enviar e receber mensagens em seu nome. Você pode escolher usar um\n"
"        telefone Android e seu próprio plano de celular, ou podemos conectá-lo com um provedor de serviços em seu país\n"
"        diretamente.\n"
"    "

msgid "You can always test your flow using the simulator, click"
msgstr "Você sempre pode testar o seu fluxo utilizando o simulador, clique em"

msgid "on the right to open it."
msgstr "à direita para abri-lo."

#, python-format
msgid ""
"\n"
"        To get started you need to add a voice-enabled channel to your workspace. A voice-enabled channel is a\n"
"        phone number which %(name)s can use to make and receive phone calls on your behalf. For example, Twilio\n"
"        is a service which provides voice-enabled numbers which you can add as channels in your %(name)s workspace.\n"
"\n"
"      "
msgstr ""
"\n"
"       Para começar, você precisa adicionar um canal habilitado para voz à sua conta. Um canal habilitado para voz é um\n"
"       número de telefone que %(name)s você pode usar para fazer e receber chamadas telefônicas em seu nome. Por exemplo, Twilio\n"
"       é um serviço que fornece números habilitados para voz que você pode adicionar como canais na sua área de trabalho %(name)s.\n"
"\n"
"      "

msgid "Restart contacts who have already entered this flow"
msgstr "Reiniciar contatos que já entraram neste fluxo. "

msgid "Interrupt contacts currently active in flows"
msgstr "Interromper contatos atualmente ativos em fluxos."

msgid "This flow has never been started."
msgstr "Esse fluxo nunca foi iniciado."

msgid "This flow has been started once."
msgstr "Este fluxo foi iniciado uma vez."

msgid "This flow has been started {{ run_count }} times."
msgstr "Este fluxo foi iniciado {{ run_count }} vezes."

msgid "It has been completed"
msgstr "Concluído"

msgid "Once."
msgstr "Uma vez."

msgid "{{ complete_count }} times."
msgstr "{{ complete_count }} vezes"

#, python-format
msgid ""
"\n"
"                There is an active flow using this flow. It cannot be deleted until it is removed from the\n"
"\n"
"            "
msgid_plural ""
"\n"
"                There are %(counter)s flows using this flow. It cannot be deleted until it is removed from the\n"
"\n"
"            "
msgstr[0] ""
"\n"
"                Há um fluxo ativo usando este fluxo. Este não poderá ser deletado até que seja removido do\n"
"\n"
"            "
msgstr[1] ""
"\n"
"             Há  %(counter)s fluxos usando este fluxo. Este não poderá ser deletado até que seja removido de \n"
"\n"
"            "

msgid ""
"\n"
"                flow.\n"
"            "
msgid_plural ""
"\n"
"                flows.\n"
"\n"
"            "
msgstr[0] ""
"\n"
"                fluxo\n"
"            "
msgstr[1] ""
"\n"
"                fluxos\n"
"\n"
"            "

#, python-format
msgid ""
"\n"
"                You are about to delete\n"
"                <span class='name'>\n"
"                  %(object)s.\n"
"                </span>\n"
"                There is no way to undo this. Are you sure?\n"
"\n"
"            "
msgstr ""
"\n"
"                Você está prestes a deletar\n"
"                <span class='name'>\n"
"                  %(object)s.\n"
"                </span>\n"
"                Não há como desfazer isto. Você está seguro?\n"
"\n"
"            "

msgid "Delete Flow"
msgstr "Deletar Fluxo"

msgid "Update Flow"
msgstr "Atualizar Fluxo"

msgid ""
"The new editor provides powerful new features and better performance, but "
"please note that this cannot be undone."
msgstr ""
"O novo editor possui poderosas novas features e melhor performance, mas por "
"favor note que isso não pode ser desfeito."

msgid "To make your next connection,"
msgstr "Para fazer a sua próxima conexão,"

msgid "drag"
msgstr "arrastar"

msgid "the red box."
msgstr "a caixa vermelha"

msgid "Run in"
msgstr "Executar em"

msgid "Simulator"
msgstr "Simulador"

msgid ""
"\n"
"            This flow is in the process of being sent, this message will disappear once all contacts have been added to the flow.\n"
"\n"
"          "
msgstr ""
"\n"
"            Este fluxo está em processo de envio, esta mensagem desaparecerá uma vez que todos os contatos tenham sido adicionados ao fluxo.\n"
"\n"
"          "

msgid "Error Contacting Server. Changes may not be saved."
msgstr "Erro ao Contactar o Servidor. As mudanças podem não ser salvas."

msgid "Let's get started"
msgstr "Vamos começar"

msgid ""
"\n"
"                It's a good idea to start your call off by saying something first. You'll probably want to\n"
"                introduce yourself and ask them a question. Just type the message for now, you'll be able to\n"
"                add a voice recording of your message later.\n"
"              "
msgstr ""
"\n"
"                É uma boa idéia começar sua chamada dizendo algo primeiro. Você provavelmente vai querer\n"
"                 apresentar-se e fazer-lhes uma pergunta. Basta digitar a mensagem por enquanto, você poderá\n"
"                 adicionar uma gravação de voz na sua mensagem mais tarde.\n"
"              "

msgid ""
"\n"
"                Welcome to a USSD flow. USSD is a session based communication type. We recommend starting your flow\n"
"                by sending a USSD message. This message will be sent to anybody right after they join the flow.\n"
"                This is your chance to send a single message or menu.\n"
"              "
msgstr ""
"\n"
"                Bem-vindo a um fluxo USSD. USSD é um tipo de comunicação baseado em sessão. Recomendamos iniciar o seu fluxo\n"
"                 enviando uma mensagem USSD. Esta mensagem será enviada a qualquer pessoa logo após se juntarem ao fluxo.\n"
"                 Esta é a sua chance de enviar uma única mensagem ou menu.\n"
"              "

msgid ""
"\n"
"                We recommend starting your flow by sending a message. This message will be sent to anybody right\n"
"                after they join the flow. This is your chance to send a single message or ask them a question.\n"
"\n"
"              "
msgstr ""
"\n"
"                Recomendamos iniciar o seu fluxo enviando uma mensagem. Esta mensagem será enviada para qualquer um logo\n"
"                 após de se juntarem ao fluxo. Esta é a sua chance de enviar uma mensagem ou fazer uma pergunta.\n"
"\n"
"              "

msgid "Receive a Message First"
msgstr "Receba uma Mensagem Primeiro"

msgid ""
"\n"
"              A more advanced flow might start by receiving a message first. This lets you do different things\n"
"              based on how the flow was triggered.\n"
"            "
msgstr ""
"\n"
"              Um fluxo mais avançado pode começar recebendo uma mensagem primeiro. Isso permite que você faça coisas diferentes\n"
"               com base na forma como o fluxo foi desencadeado.\n"
"            "

msgid "Flow Start"
msgstr "Início do fluxo"

msgid "Click here to add a message"
msgstr "Clique aqui para adicionar uma mensagem"

msgid "Remove from all groups"
msgstr "Remover de todos os grupos"

msgid "Recent Messages"
msgstr "Mensagens Recentes"

msgid "No recent messages to show"
msgstr "Nenhuma mensagem recente para exibir"

msgid "Wait for "
msgstr "Espere por"

msgid "Wait for USSD Menu"
msgstr "Aguarde o menu USSD"

msgid "Wait for USSD Response"
msgstr "Aguarde a Resposta da USSD"

msgid "Wait for Menu"
msgstr "Aguarde o menu"

msgid "Wait for Digits"
msgstr "Aguarde pelos Digitos"

msgid "Random Split"
msgstr "Dividir Aleatoriamente"

msgid "Split on "
msgstr "Dividir em"

msgid "Split on field in "
msgstr "Divida no campo em"

msgid "Call Webhook"
msgstr "Chamar Webhook"

msgid "Call Zapier"
msgstr "Chame o Zapier"

msgid "Split by Expression"
msgstr "Divida por Expressão"

msgid "Transfer Airtime"
msgstr "Tempo de transferência da transmissão"

msgid "Split on Group"
msgstr "Dividir por Grupo"

msgid "Run Flow"
msgstr "Executar o Fluxo"

msgid "Run flow "
msgstr "Executar o fluxo"

msgid "Change Language"
msgstr "Alterar idioma"

msgid ""
"This flow is in the process of being sent, this message will disappear once "
"all contacts have been added to the flow."
msgstr ""
"Este fluxo está no processo de ser enviado, essa mensagem irá desaparecer "
"assim que todos os contatos forem adicionados ao fluxo."

#, python-format
msgid ""
"This will change the default language of the flow to <b>%(language)s</b>. "
"This means that by default the flow will be appear in that language and can "
"be translated into other languages. Also if a contact is in this flow and no"
" translation exists for their language or the default language of the "
"workspace, communication with that contact will default to "
"<b>%(language)s</b>."
msgstr ""
"Isso irá alterar o idioma padrão do fluxo para <b>%(language)s</b>. Isso "
"significa que por padrão o fluxo irá aparecer naquele idiona e pode ser "
"traduzido para outras linguagens. Também, se um contato está nesse fluxo e "
"nenhuma tradução exite para o seu idioma ou o idioma padrão da área de "
"trabalho, a comunicação com aquele contato será padronizada para "
"<b>%(language)s</b>."

msgid ""
"\n"
"      Sorry, this flow cannot be exported because it references another flow. To export it, please remove any\n"
"      actions that reference other flows and try again.\n"
"\n"
"    "
msgstr ""
"\n"
"      Desculpe, esse fluxo não pode ser exportado porque ele faz referência a outro fluxo. Para exportá-lo, remova qualquer\n"
"       ações que fazem referência a outros fluxos e tente novamente.\n"
"\n"
"    "

msgid "Back to Flow"
msgstr "Voltar ao Fluxo"

msgid ""
"Extracts a <a href=\"https://en.wikipedia.org/wiki/Gettext\">gettext</a> PO "
"file from the flow which can later be re-imported with updated translations."
msgstr ""
"Extrai um <a href=\"https://en.wikipedia.org/wiki/Gettext\">gettext</a> "
"arquivo PO do fluxo que pode ser, posteriormente, re-importado com traduções"
" atualizadas."

msgid "Remove Label"
msgstr "Remover rótulo"

msgid "Are you sure you want to remove this label?"
msgstr "Você tem certeza que deseja remover esse rótulo?"

msgid ""
"You cannot remove a label which has child labels. Please remove all children"
" first."
msgstr ""
"Você não pode remover uma label que possui labels filhas.  Remova todas as "
"labels filhas primeiro. "

msgid ""
"Importing a PO file will replace all matching translations in the flow for "
"the selected language."
msgstr ""
"Importar um arquivo PO irá substituir todas as traduções correspondentes no "
"fluxo para o idioma especificado."

msgid "Selected Flow"
msgstr "Fluxo selecionado"

msgid "Base Language"
msgstr "Idioma base"

msgid "Uploaded PO File"
msgstr "Arquivo PO enviado"

msgid "Number of entries"
msgstr "Número de entradas"

msgid "Number of translations"
msgstr "Número de traduções"

msgid "Upload"
msgstr "Enviar"

msgid "Back"
msgstr "Voltar"

msgid "Webhook Call Log"
msgstr "Log de chamadas do Webhook"

msgid "Unlabel"
msgstr "Remover rótulo"

msgid "Add Label"
msgstr "Adicionar rótulo"

msgid "Download Results"
msgstr "Download dos Resultados"

msgid "No runs"
msgstr "Nenhuma execução"

#, python-format
msgid ""
"\n"
"                              %(run_count)s run\n"
"                            "
msgid_plural ""
"\n"
"                              %(run_count)s runs\n"
"                            "
msgstr[0] ""
"\n"
"                              %(run_count)s execução\n"
"                            "
msgstr[1] ""
"\n"
"                              %(run_count)s execuções\n"
"                            "

#, python-format
msgid ""
"\n"
"                            %(completed_percentage)s%% completion\n"
"                          "
msgstr ""
"\n"
"                            %(completed_percentage)s%% completado\n"
"                          "

msgid "No matching flows."
msgstr "Não há fluxos correspondentes"

msgid "Export Flow Results"
msgstr "Exportar Resultados do Fluxo "

msgid "Create Label"
msgstr "Criar rótulo"

msgid "Create a message keyword to allow people to join a group."
msgstr ""
"Crie uma palavra-chave para permitir que as pessoas se juntem a um grupo."

msgid "Overview"
msgstr "Visão global"

msgid "Analytics"
msgstr "Análises"

msgid "Runs"
msgstr "Execuções"

msgid "Responded"
msgstr "Respondido"

msgid "Last Activity"
msgstr "Última Atividade"

#, python-format
msgid ""
"\n"
"            Any runs prior to %(start)s can be found in your\n"
"          "
msgstr ""
"\n"
"            Qualquer execução anterior a %(start)s pode ser encontrada no seu\n"
"          "

msgid "Ask a series of questions to collect data from your contacts."
msgstr ""
"Fazer uma série de perguntas para coletar informações de seus contatos."

#, python-format
msgid "was started by %(user)s for"
msgstr "foi iniciado por %(user)s para"

msgid "was started by Zapier for"
msgstr "foi iniciado pelo Zapier para"

msgid "was started by an API call for"
msgstr "foi iniciado por uma chamada de API para"

msgid "all contacts"
msgstr "todos os contatos"

msgid "contacts not in other flows"
msgstr "contatos que não estão em outros fluxos"

msgid "contacts not in other flows who haven't already been through this flow"
msgstr ""
"contatos que não estão em outros fluxo que ainda não passaram neste fluxo"

msgid "contacts who haven't already been through this flow"
msgstr "contatos que ainda não passaram por este fluxo"

#, python-format
msgid "<b>%(count)s</b> run"
msgid_plural "<b>%(count)s</b> runs"
msgstr[0] "<b>%(count)s</b> execução"
msgstr[1] "<b>%(count)s</b> execuções"

msgid "Are you sure you want to delete this global?"
msgstr "Você tem certeza que deseja deletar esse global?"

msgid ""
"Once deleted, this global will be gone forever. There is no way to undo this"
" operation."
msgstr ""
"Uma vez deletado, esse global irá desaparecer para sempre. Não é possível "
"desfazer a operação."

#, python-format
msgid "You have <b>%(counter)s global</b> configured"
msgid_plural "You have <b>%(counter)s globals</b> configured"
msgstr[0] "Você possui <b>%(counter)s global</b> configurada"
msgstr[1] "Você possui <b>%(counter)s globais</b> configuradas"

msgid "You do not have any globals configured."
msgstr "Você não possui nenhuma global configurada."

msgid "Create Global"
msgstr "Criar global"

msgid "Globals"
msgstr "Globais"

msgid "No globals"
msgstr "Nenhuma global"

msgid "Update Global"
msgstr "Atualizar global"

msgid "Delete Global"
msgstr "Deletar global"

msgid "messages"
msgstr "mensagens"

msgid "contacts"
msgstr "contatos"

msgid "flows"
msgstr "fluxos"

msgid "campaigns"
msgstr "campanhas"

msgid "triggers"
msgstr "disparadores"

msgid "tickets"
msgstr "tickets"

msgid "channels"
msgstr "canais"

msgid "users"
msgstr "usuários"

msgid "workspaces"
msgstr "áreas de trabalho"

msgid "android"
msgstr "Android"

msgid "dashboard"
msgstr "Painel de controle"

msgid "orgs"
msgstr "organizações"

msgid "end"
msgstr "fim"

msgid "logout"
msgstr "sair"

msgid "sign in"
msgstr "entrar"

msgid "You are out of credits, add more to resume your service"
msgstr "Você está sem créditos, adicione mais para retomar seu serviço"

#, python-format
msgid ""
"You have %(credits)s credit remaining, add credits to prevent interruption"
msgid_plural ""
"You have %(credits)s credits remaining, add credits to prevent interruption"
msgstr[0] ""
"Você tem %(credits)s crédito restante, adicione créditos para evitar "
"interrupção"
msgstr[1] ""
"Você tem %(credits)s créditos restantes, adicione créditos para evitar "
"interrupção"

msgid ""
"Your active credits will expire soon, add credits to prevent interruption."
msgstr ""
"Seus créditos ativos irão expirar breviamente, adicione créditos para "
"prevenir interrupção."

msgid "Your phone is having difficulty relaying messages"
msgstr "Seu telefone está tendo dificuldade em retransmitir mensagens"

#, python-format
msgid ""
"\n"
"          Aliases for %(name)s\n"
"        "
msgstr ""
"\n"
"          Aliases para%(name)s\n"
"        "

#, python-format
msgid ""
"\n"
"          Often certain regions are known by more than one name. In %(brand)s, we call these alternate names for\n"
"          regions, aliases.\n"
"\n"
"        "
msgstr ""
"\n"
"          Frequentemente algumas regiões são conhecidas por mais de um nome. Em %(brand)s, nós chamamos esses nomes alternativos de\n"
" regiões, aliases. \n"
"        \n"
"        "

#, python-format
msgid ""
"\n"
"                  %(count_comma)s recipient\n"
"                  "
msgid_plural ""
"\n"
"                    %(count_comma)s recipients\n"
"                "
msgstr[0] ""
"\n"
"%(count_comma)s destinatário"
msgstr[1] ""
"\n"
"%(count_comma)s destinatários"

#, python-format
msgid ""
"\n"
"                  %(group_count)s groups, %(contact_count)s contacts, %(urn_count)s urns\n"
"\n"
"                "
msgstr ""
"\n"
"                %(group_count)s grupos, %(contact_count)s contatos,\n"
"%(urn_count)s urns\n"
"                "

msgid "No Matching schedules"
msgstr "Nenhum agendamento correspondente"

msgid "Send History"
msgstr "Enviar Histórico"

#, python-format
msgid ""
"\n"
"                        %(count_comma)s recipient\n"
"                        "
msgid_plural ""
"\n"
"                          %(count_comma)s recipients\n"
"                      "
msgstr[0] ""
"\n"
"                      %(count_comma)s destinatário\n"
"                    "
msgstr[1] ""
"\n"
"                      %(count_comma)s destinatários\n"
"                    "

#, python-format
msgid ""
"\n"
"                        %(group_count)s groups, %(contact_count)s contacts, %(urn_count)s urns\n"
"                      "
msgstr ""
"\n"
"                %(group_count)s grupos, %(contact_count)s contatos,\n"
"%(urn_count)s urns\n"
" "

#, python-format
msgid "%(recipients)s recipient currently at this step in the flow"
msgid_plural "%(recipients)s recipients currently at this step in the flow"
msgstr[0] "%(recipients)s destinatário atualmente nesse passo do fluxo"
msgstr[1] "%(recipients)s destinatários atualmente nesse passo do fluxo"

msgid "Write the message that will get sent when the scheduled time arrives"
msgstr "Escrever a mensagem que será enviada quando chegar o momento agendado"

#, python-format
msgid ""
"\n"
"        The message will be sent to\n"
"        <span class='attn'>\n"
"          %(count_comma)s recipients\n"
"        </span>\n"
"        "
msgid_plural ""
"\n"
"          The message will be sent to\n"
"          <span class='attn'>\n"
"            %(count_comma)s recipients\n"
"          </span>\n"
"      "
msgstr[0] ""
"\n"
"        A mensagem será enviada para\n"
"        <span class='attn'>\n"
"          %(count_comma)s destinatários\n"
"        </span>\n"
"    "
msgstr[1] ""
"\n"
"        A mensagem será enviada para\n"
"        <span class='attn'>\n"
"          %(count_comma)s destinatários\n"
"        </span>\n"
"    "

#, python-format
msgid ""
"\n"
"        The message will be sent to\n"
"        <span class='attn'>\n"
"          %(group_count)s groups, %(contact_count)s contacts, %(urn_count)s urns\n"
"\n"
"        </span>\n"
"      "
msgstr ""
"\n"
"A mensagem será enviada para \n"
"<span class='attn'>\n"
"%(group_count)s grupos, %(contact_count)s conatos, %(urn_count)s urns\n"
"\n"
"</span>"

msgid "Your message export is ready."
msgstr "Sua exportação de mensagem está pronta."

#, python-format
msgid ""
"\n"
"Hi there!\n"
"\n"
"You can download your %(brand)s message export by clicking on the following link:\n"
msgstr ""
"\n"
"Olá!\n"
"\n"
"Você pode baixar sua mensagem %(brand)s exportada  clicando no seguinte link:\n"

msgid "Your Message Hub"
msgstr "Seu depósito de mensagens"

#, python-format
msgid ""
"\n"
"        This message pane lets you keep track of everything coming in and out of %(name)s.  As you send and receive messages, they will be listed here.\n"
"\n"
"      "
msgstr ""
"\n"
"Este painel de mensagens permite manter o registro de tudo que entra e sai do %(name)s. Todas as mensagens enviadas e recebidas serão listadas aqui. "

#, python-format
msgid ""
"\n"
"        Just like your email, %(name)s lets you view, label and archive messages as you receive them.  %(name)s uses labels to classify responses, so you can view and manage those messages here.  You can also create your own labels to keep track of topical messages as you receive them.\n"
"\n"
"      "
msgstr ""
"\n"
"O %(name)s possibilita visualizar, classificar e arquivar mensagens recebidas, assim como um e-mail. O %(name)s usa rótulos para classificar mensagens, você pode ver e gerenciar estas mensagens aqui. Você também pode criar seus próprios rótulos para manter o registro das mensagens por tópico."

#, python-format
msgid ""
"\n"
"        %(name)s also keeps track of calls that are received on your channel so you can return any calls which may have been made to it.\n"
"      "
msgstr ""
"\n"
"        %(name)s também acompanha as chamadas recebidas no seu canal para que você possa retornar todas as chamadas que possam ter sido feitas para ele.\n"
"      "

msgid "Numeric Value:"
msgstr "Valor numérico:"

msgid "Create Folder"
msgstr "Criar Pasta"

#, python-format
msgid ""
"Found %(results_count)s message in last 90 days matching <i>%(search)s</i>."
msgid_plural ""
"Found %(results_count)s messages in last 90 days matching <i>%(search)s</i>."
msgstr[0] ""
"Encontrada %(results_count)s mensagem nos últimos 90 dias para "
"<i>%(search)s</i>."
msgstr[1] ""
"Encontradas %(results_count)s mensagens nos últimos 90 dias para "
"<i>%(search)s</i>."

#, python-format
msgid "%(results_count)s message since %(start_date)s."
msgid_plural "%(results_count)s messages since %(start_date)s."
msgstr[0] "%(results_count)s mensagem desde %(start_date)s."
msgstr[1] "%(results_count)s mensagens desde %(start_date)s."

msgid "Unarchive"
msgstr "Desarquivar"

msgid "Resend"
msgstr "Re-enviar"

msgid "New Label..."
msgstr "Novo Rótulo..."

msgid "No matching messages."
msgstr "Nenhuma mensagem correspondente."

msgid "Export Messages"
msgstr "Exportar Mensagens"

msgid "Remove Folder"
msgstr "Remover Pasta"

msgid ""
"Are you sure you want to remove this folder? This will also delete any "
"labels contained in this folder."
msgstr ""
"Tem certeza de que deseja remover esta pasta? Isso também excluirá todas as "
"etiquetas contidas nesta pasta."

msgid "This label cannot be removed because it in use."
msgstr "Esta label não pode ser removida pois está em uso."

#, python-format
msgid ""
"\n"
"              Used by %(num_flows)s flow:\n"
"              "
msgid_plural ""
"\n"
"              Used by %(num_flows)s flows:\n"
"              "
msgstr[0] ""
"\n"
"              Usado por %(num_flows)s fluxo\n"
"              "
msgstr[1] ""
"\n"
"              Usado por %(num_flows)s fluxos:\n"
"              "

#, python-format
msgid ""
"\n"
"                    1 recipient\n"
"                    "
msgid_plural ""
"\n"
"                      %(counter)s recipients\n"
"                  "
msgstr[0] ""
"\n"
"                      1 destinatário\n"
"                    "
msgstr[1] ""
"\n"
"                      %(counter)s destinatários\n"
"                    "

#, python-format
msgid ""
"\n"
"                    %(recipient_counts.groups)s groups, %(recipient_counts.contacts)s contacts, %(recipient_counts.urns)s urns\n"
"\n"
"                  "
msgstr ""
"\n"
"%(recipient_counts.groups)s grupos, %(recipient_counts.contacts)s contatos, %(recipient_counts.urns)s urns \n"
" "

msgid "(sending)"
msgstr "(enviando)"

#, python-format
msgid ""
"\n"
"        To get started you need to add a channel to your workspace. A channel is a phone number or social network\n"
"        account which %(name)s can use to send and receive messages on your behalf. You can choose to use an\n"
"        Android phone and your own cell phone plan, or we can connect you with a service provider in your country\n"
"        directly.\n"
"\n"
"      "
msgstr ""
"\n"
"     Para começar, você precisa adicionar um canal à sua conta. Um canal é um número de telefone ou uma conta em uma rede social\n"
"        que %(name)s pode usar para enviar e receber mensagens em seu nome. Você pode escolher usar um\n"
"        telefone Android e seu próprio plano de celular, ou podemos conectá-lo com um provedor de serviços em seu país\n"
"        diretamente.\n"
"\n"
"    "

msgid "Loading recipients.."
msgstr "Carregando destinatários.."

msgid "recipients at this point in the flow"
msgstr "destinatários neste ponto do fluxo"

msgid "Sending.."
msgstr "Enviando.."

#, python-format
msgid ""
"\n"
"\n"
"<br/>\n"
"Hi %(customer)s,\n"
"\n"
"<br/>\n"
msgstr ""
"\n"
"\n"
"<br/>\n"
"Oi %(customer)s,\n"
"\n"
"<br/>\n"

#, python-format
msgid ""
"\n"
"\n"
"Your %(brand)s workspace for %(org)s is out of credit. You will no longer be able to send messages and users will no longer be able to interact in flows.\n"
"\n"
msgstr ""
"\n"
"\n"
"Sua área de trabalho do %(brand)s para %(org)s está sem crédito. Você não poderá mais enviar mensagens e os usuários não poderão mais interagir com fluxos.\n"
"\n"

msgid ""
"\n"
"    To resume your service please visit your workspace page to purchase a top up.\n"
"    "
msgstr ""
"\n"
"    Para retomar o seu serviço, visite a página da sua área de trabalho para comprar mais créditos\n"
"    "

msgid ""
"\n"
"    To resume your service, please contact your account manager.\n"
"    "
msgstr ""
"\n"
"    Para retomar seu serviço, entre em contato com o gerente da sua conta.    "

#, python-format
msgid ""
"\n"
"\n"
"Your %(brand)s workspace for %(org)s has expiring credits in less than one month.\n"
msgstr ""
"\n"
"\n"
"Sua %(brand)s área de trabalho para %(org)s tem créditos a vencer em menos de um mês.\n"

msgid ""
"\n"
"      Messages will no longer be sent when your credits expire, to prevent an interruption in your service visit your workspace page to purchase a top up.\n"
"    "
msgstr ""
"\n"
"      As mensagens não serão mais enviadas quando seus créditos expirarem, para evitar uma interrupção no seu serviço, visite a página da sua área de trabalho para comprar mais créditos.\n"
"    "

msgid ""
"\n"
"      Messages will no longer be sent when your credits expire, to prevent an interruption in your service, please contact your account manager.\n"
"    "
msgstr ""
"\n"
"      As mensagens não serão mais enviadas quando seus créditos expirarem, para evitar uma interrupção no seu serviço, entre em contato com o gerente da sua conta.\n"
"    "

#, python-format
msgid ""
"\n"
"Your %(brand)s workspace for %(org)s is running low on credits, you currently only have %(remaining)s credits remaining.\n"
msgstr ""
"\n"
"Sua área de trabalho do %(brand)s para %(org)s está com poucos créditos, atualmente você só possui %(remaining)s créditos restantes.\n"

msgid ""
"\n"
"      Messages will no longer be sent when your credits reach zero, to prevent an interruption in your service visit your workspace page to purchase a top up.\n"
"    "
msgstr ""
"\n"
"      As mensagens não serão mais enviadas quando seus créditos chegarem a zero, para evitar uma interrupção no seu serviço, visite a página da sua área de trabalho para comprar mais créditos.\n"
"    "

msgid ""
"\n"
"      Messages will no longer be sent when your credits reach zero, to prevent an interruption in your service, please contact your account manager.\n"
"\n"
"    "
msgstr ""
"\n"
"      As mensagens não serão mais enviadas quando seus créditos chegarem a zero, para evitar uma interrupção no seu serviço, entre em contato com o gerente da sua conta.\n"
"\n"
"    "

#, python-format
msgid ""
"\n"
"\n"
"<br/>\n"
"Thanks!\n"
"<br/>\n"
"The %(brand)s Team\n"
"<br/>\n"
msgstr ""
"\n"
"\n"
"<br/>\n"
"Obrigado!\n"
"<br/>\n"
"Equipe %(brand)s\n"
"<br/>\n"

#, python-format
msgid ""
"\n"
"\n"
"Hi %(customer)s,\n"
"\n"
msgstr ""
"\n"
"\n"
"Olá %(customer)s,\n"
"\n"

msgid ""
"\n"
"To resume your service please visit your workspace page to purchase a top up.\n"
msgstr ""
"\n"
"Para retomar o seu serviço, visite a página da sua área de trabalho para comprar mais créditos\n"

msgid ""
"\n"
"To resume your service, please contact your account manager.\n"
msgstr ""
"\n"
"Para retomar seu serviço, entre em contato com o gerente da sua conta.\n"

#, python-format
msgid ""
"\n"
"\n"
"Your %(brand)s workspace for %(org)s has expiring credits in less than one month.\n"
"\n"
msgstr ""
"\n"
"\n"
"Sua %(brand)s área de trabalho para %(org)s tem créditos a vencer em menos de um mês.\n"
"\n"

msgid ""
"\n"
"Messages will no longer be sent when your credits expire, to prevent an interruption in your service visit your workspace page to purchase a top up.\n"
msgstr ""
"\n"
"As mensagens não serão mais enviadas quando seus créditos expirarem, para evitar uma interrupção no seu serviço, visite a página da sua área de trabalho para comprar mais créditos. \n"

msgid ""
"\n"
"Messages will no longer be sent when your credits expire, to prevent an interruption in your service, please contact your account manager.\n"
msgstr ""
"\n"
"Suas mensagens não serão mais enviadas quando os seus créditos expiraram, para prevenir uma interrupção no seu serviço, por favor entre em contato com o gerente da sua conta.\n"

#, python-format
msgid ""
"\n"
"\n"
"Your %(brand)s workspace for %(org)s is running low on credits, you currently only have %(remaining)s credits remaining.\n"
"\n"
msgstr ""
"\n"
"\n"
"Sua área de trabalho do %(brand)s para %(org)s está com poucos créditos, atualmente você só possui %(remaining)s créditos restantes.\n"
"\n"

msgid ""
"\n"
"Messages will no longer be sent when your credits reach zero, to prevent an interruption in your service visit your workspace page to purchase a top up.\n"
msgstr ""
"\n"
"As mensagens não serão mais enviadas quando seus créditos chegarem a zero, para evitar uma interrupção no seu serviço, visite a página da sua área de trabalho para comprar mais créditos.\n"

msgid ""
"\n"
"Messages will no longer be sent when your credits reach zero, to prevent an interruption in your service, please contact your account manager.\n"
msgstr ""
"\n"
"As mensagens não serão mais enviadas quando seus créditos chegarem a zero. Para evitar uma interrupção no seu serviço, entre em contato com o gerente da conta.\n"

#, python-format
msgid ""
"\n"
"Thanks!\n"
"\n"
"The %(brand)s Team\n"
"\n"
msgstr ""
"\n"
"Obrigado!\n"
"\n"
"O %(brand)s Time\n"
"\n"

#, python-format
msgid ""
"\n"
"      You've been invited to join %(brand)s as a member of %(org)s.\n"
"      <br/>\n"
"      To accept the invitation, <a href='%(link)s/org/join/%(secret)s/'>click here</a>.\n"
"  "
msgstr ""
"\n"
"      Você foi convidado para se juntar a %(brand)s como membro da %(org)s.\n"
"      <br/>\n"
"      Para aceitar o convite, <a href='%(link)s/org/join/%(secret)s/'>clique aqui</a>.\n"
"  "

#, python-format
msgid ""
"\n"
"You've been invited to join %(org)s on %(brand)s\n"
msgstr ""
"\n"
"Você foi convidado para se juntar %(org)s em %(brand)s\n"

msgid "Click this link to join"
msgstr "Clique nesse link para participar"

#, python-format
msgid ""
"\n"
"\n"
"<br/>\n"
"Hi %(customer)s,\n"
"<br/>\n"
"<br/>\n"
"This is a receipt for your %(brand_name)s purchase for %(credits)s credits.  This is only a receipt, no payment is due. If you have any questions, please contact us anytime at %(brand_support)s.  You can view your top ups at any time by visiting your top up page.\n"
"<br/>\n"
"Thanks again for your support!\n"
"<br/>\n"
"<br/>\n"
"-----------------------------------------------------------------------------------------------\n"
"%(brand_name)s Receipt\n"
"-----------------------------------------------------------------------------------------------\n"
"<br/>\n"
"Invoice Details\n"
"<br/>\n"
"Id: %(charge_id)s\n"
"<br/>\n"
"Date: %(charge_date)s\n"
"<br/>\n"
"Workspace: %(org)s\n"
"<br/>\n"
"Description: %(description)s\n"
"<br/>\n"
"Credits: %(credits)s\n"
"<br/>\n"
"Amount: USD $%(amount)s\n"
"<br/>\n"
"<br/>\n"
"Charge Details\n"
"<br/>\n"
"Name: %(cc_name)s\n"
"<br/>\n"
"Credit Card: %(cc_type)s X%(cc_last4)s\n"
"<br/>\n"
"<br/>\n"
msgstr ""
"\n"
"\n"
"<br/>\n"
"Olá %(customer)s,\n"
"<br/>\n"
"<br/>\n"
"Este é um recibo para a sua compra no %(brand_name)s de %(credits)s créditos.   Este é apenas um recibo, nenhum pagamento é devido. Se você tiver alguma dúvida, entre em contato conosco a qualquer momento em %(brand_support)s.  Você pode visualizar seu saldo a qualquer momento visitando sua página de preenchimento.\n"
"<br/>\n"
"Obrigado novamente pelo seu apoio!!\n"
"<br/>\n"
"<br/>\n"
"-----------------------------------------------------------------------------------------------\n"
"%(brand_name)s Receipt\n"
"-----------------------------------------------------------------------------------------------\n"
"<br/>\n"
"Detalhes da fatura\n"
"<br/>\n"
"Id: %(charge_id)s\n"
"<br/>\n"
"Data: %(charge_date)s\n"
"<br/>\n"
"Área de trabalho: %(org)s\n"
"<br/>\n"
"Descrição: %(description)s\n"
"<br/>\n"
"Créditos: %(credits)s\n"
"<br/>\n"
"Valor: USD $%(amount)s\n"
"<br/>\n"
"<br/>\n"
"Detalhes da cobrança\n"
"<br/>\n"
"Nome: %(cc_name)s\n"
"<br/>\n"
"Cartão de Crédito: %(cc_type)s X%(cc_last4)s\n"
"<br/>\n"
"<br/>\n"

#, python-format
msgid ""
"\n"
"\n"
"Hi %(customer)s,\n"
"\n"
"This is a receipt for your %(brand_name)s purchase for %(credits)s credits.  This is only a receipt, no payment is due. If you have any questions, please contact us anytime at %(brand_support)s.  You can view your top ups at any time by visiting your top up page.\n"
"\n"
"Thanks again for your support!\n"
"\n"
"-----------------------------------------------------------------------------------------------\n"
"%(brand_name)s Receipt\n"
"-----------------------------------------------------------------------------------------------\n"
"\n"
"Invoice Details\n"
"Id: %(charge_id)s\n"
"Date: %(charge_date)s\n"
"Workspace: %(org)s\n"
"Description: %(description)s\n"
"Credits: %(credits)s\n"
"Amount: USD $%(amount)s\n"
"\n"
"Charge Details\n"
"Name: %(cc_name)s\n"
"Credit Card: %(cc_type)s X%(cc_last4)s\n"
"\n"
msgstr ""
"\n"
"\n"
"Oi %(customer)s,\n"
"\n"
"Este é um recibo da sua compra%(brand_name)s  de %(credits)s créditos.  Isto é apenas um recibo, nenhum pagamento é devido. Se você tiver qualquer dúvida, por favor entre em contato conosco a qualquer momento atravé do %(brand_support)s.  Você pode visualizar suas recargas a qualquer momento visitando sua página de recarga.\n"
"\n"
"Obrigada pelo suporte!\n"
"\n"
"-----------------------------------------------------------------------------------------------\n"
"%(brand_name)s Recibo\n"
"-----------------------------------------------------------------------------------------------\n"
"\n"
"Detalhes da fatura\n"
"Id: %(charge_id)s\n"
"Data: %(charge_date)s\n"
"Área de trabalho: %(org)s\n"
"Descrição: %(description)s\n"
"Créditos %(credits)s\n"
"Quantidade: USD $%(amount)s\n"
"\n"
"Detalhes da cobrança\n"
"Nome: %(cc_name)s\n"
"Cartão de crédito: %(cc_type)s X%(cc_last4)s\n"
"\n"

msgid ""
"\n"
"    Your workspace can have logins with various roles. You can use the Manage Logins page\n"
"    to view all existing logins or to add new logins to your workspace.\n"
"\n"
"  "
msgstr ""
"\n"
"    Sua área de trabalho pode ter logins com várias funções. Você pode usar a página Gerenciar Logins\n"
"    para ver todas os logins existentes ou adicionar novos logins para sua área de trabalho.\n"
"\n"
"  "

msgid "Manage Logins"
msgstr "Gerenciar Logins"

#, python-format
msgid ""
"\n"
"    If you use the %(brand)s Surveyor application to run flows offline, we recommend enabling\n"
"    users to create accounts from within the Android application. Setting a Surveyor password will\n"
"    allow anybody with that password to join %(org)s as a surveyor.\n"
"\n"
"  "
msgstr ""
"\n"
"    Se você usar o aplicativo Surveyor %(brand)s para executar fluxos offline, recomendamos habilitar\n"
"     os usuários para criar contas a partir do aplicativo Android. Definir uma senha do Surveyor\n"
"     permitirá que qualquer pessoa com essa senha entre %(org)s como um surveyor.\n"
"\n"
"  "

msgid "has"
msgstr "tem"

#, python-format
msgid ""
"\n"
"    %(accounts)s Administrator,\n"
"    "
msgid_plural ""
"\n"
"      %(accounts)s Administrators,\n"
"\n"
"  "
msgstr[0] ""
"\n"
"    %(accounts)s Administrador,\n"
"    "
msgstr[1] ""
"\n"
"      %(accounts)s Administradores,\n"
"\n"
"  "

#, python-format
msgid ""
"\n"
"    %(accounts)s Editor,\n"
"    "
msgid_plural ""
"\n"
"      %(accounts)s Editors,\n"
"\n"
"  "
msgstr[0] ""
"\n"
"    %(accounts)s Editor,\n"
"    "
msgstr[1] ""
"\n"
"      %(accounts)s Editores,\n"
"\n"
"  "

#, python-format
msgid ""
"\n"
"    %(accounts)s Viewer,\n"
"    "
msgid_plural ""
"\n"
"      %(accounts)s Viewers,\n"
"\n"
"  "
msgstr[0] ""
"\n"
"    %(accounts)s Viewer,\n"
"    "
msgstr[1] ""
"\n"
"      %(accounts)s Viewers,\n"
"\n"
"  "

#, python-format
msgid ""
"\n"
"    %(accounts)s Surveyor.\n"
"    "
msgid_plural ""
"\n"
"      %(accounts)s Surveyors.\n"
"  "
msgstr[0] ""
"\n"
"    %(accounts)s Surveyor.\n"
"    "
msgstr[1] ""
"\n"
"      %(accounts)s Surveyors.\n"
"  "

msgid "Chatbase Account"
msgstr "Conta do Chatbase"

msgid "Connected to Chatbase Account"
msgstr "Conecte com uma conta Chatbase"

msgid "Connect your Chatbase account"
msgstr "Conecte sua conta do Chatbase"

msgid ""
"\n"
"      Connecting your Chatbase account will allow you to monitor your bot, fix broken experiences\n"
"      and better understand your users.\n"
"      To signup for an account, visit\n"
"    "
msgstr ""
"\n"
"      Conectando sua conta Chatbase permitirá que você monitore o seu bot, conserte experiências quebradas\n"
"      e entenda melhor seus usuários.\n"
"      Para cadastrar uma conta, visite\n"
"    "

msgid "Your Chatbase account is connected to the Agent"
msgstr "Sua conta do Chatbase está conectada ao Agente"

msgid "If you no longer want it connected, you can"
msgstr "Se você não quiser mais ele conectado, você pode"

msgid "disconnect"
msgstr "desconectar"

msgid ""
"your Chatbase account. Doing so will interrupt the data sent to your "
"Chatbase console."
msgstr ""
"sua conta do Chatbase. Isso interromperá os dados enviados ao seu console do"
" Chatbase."

msgid "Disconnect Chatbase"
msgstr "Desconectar o Chatbase"

msgid ""
"\n"
"          This will disconnect your Chatbase account. Are you sure you want to proceed?\n"
"        "
msgstr ""
"\n"
"        Isso desconectará sua conta do Chatbase. Tem certeza de que deseja continuar?\n"
"        "

msgid ""
"Your login is not associated with any workspace. Please contact your "
"administrator to receive an invitation to a workspace."
msgstr ""
"Seu login não está associada a nenhuma área de trabalho. Entre em contato "
"com seu administrador para receber um convite para uma área de trabalho."

#, python-format
msgid ""
"\n"
"      Responses to location questions must be in <span class='attn'>%(country)s</span>.\n"
"\n"
"    "
msgstr ""
"\n"
"      As respostas sobre questões de localização devem estar em <span class='attn'>%(country)s</span>.\n"
"\n"
"    "

msgid "Choose a country to enable location support in your flows."
msgstr ""
"Escolha um país para habilitar o suporte de localização em seus fluxos."

msgid "Edit Aliases"
msgstr "Editar Apedilos"

msgid "Create new login"
msgstr "Criar um novo login"

msgid "Sign in"
msgstr "Entrar"

msgid "Add Credits"
msgstr "Adicionar créditos"

msgid "You have"
msgstr "Você tem"

msgid "credits remaining."
msgstr "créditos restantes."

msgid "You have used"
msgstr "Você usou"

msgid "credits since signing up."
msgstr "créditos desde que você se cadastrou"

msgid ""
"\n"
"      Your download should start automatically. If it doesn't start in a few seconds, use the button below to download.\n"
"    "
msgstr ""
"\n"
"      Seu download deve começar automaticamente. Se não iniciar em alguns segundos, use o botão abaixo para fazer o download.\n"
"    "

msgid "DT One Account"
msgstr "Conta DT One"

#, python-format
msgid ""
"\n"
"      Connected to DT One account <b>%(login)s</b>.\n"
"    "
msgstr ""
"\n"
"    Conectado com a conta DT ONE <b>%(login)s</b>."

msgid "No DT One account connected."
msgstr "Nenhuma conta DT One conectada."

msgid ""
"\n"
"      Adding a DT One account will allow you to send airtime credit for 400+ operators in over 100 countries. Once connected\n"
"      you can transfer airtime credit within your Flows. To signup for an account, visit\n"
"    "
msgstr ""
"\n"
"      Adicionando uma conta DT One permitirá que você envie créditos do airtime para mais de 400 operadoras em mais de 100 países. Uma vez conectada\n"
"      você poderá transferir créditos dentro de fluxos. Para cadastrar uma conta, visite\n"
"    "

msgid "Transfer Log"
msgstr "Transfer Log"

msgid "Your account is connected to a DT One account"
msgstr "Sua conta está conectada a uma conta DT One"

msgid ""
"your DT One account. Doing so will cause the payment actions in your flows "
"to no longer be processed."
msgstr ""
"Sua conta DT One.  Fazer isso fará com que as ações de pagamento em seus "
"fluxos não sejam mais processadas."

msgid "Disconnect DT One"
msgstr "Desconectar DT One"

msgid ""
"\n"
"          This will disconnect your DT One account. Payment actions will no longer be processed. Are you sure you want to proceed?\n"
"        "
msgstr ""
"\n"
"          Isso desconectará sua conta do DT One. As ações de pagamento não serão mais processadas. Tem certeza de que deseja prosseguir?\n"
"        "

msgid "You can find your API Token by clicking on "
msgstr "Você pode encontrar o seu Token da API clicando em"

msgid " on the DT One site."
msgstr "no site do DT One."

#, python-format
msgid ""
"\n"
"    Your workspace is <span class='attn'>%(org)s</span>\n"
"\n"
"  "
msgstr ""
"\n"
"Sua área de trabalho é <span class='attn'>%(org)s</span>"

#, python-format
msgid ""
"\n"
"    which is in the <span class='attn'>%(timezone)s</span> timezone.\n"
"\n"
"  "
msgstr ""
"\n"
"    Que está no fuso horário <span class='attn'>%(timezone)s</span>.\n"
"\n"
"  "

#, python-format
msgid ""
"\n"
"      You have <span class='attn'>%(org_count)s</span> child workspaces.\n"
"      "
msgid_plural ""
"\n"
"      You have <span class='attn'>%(org_count)s</span> child workspaces.\n"
"    "
msgstr[0] ""
"\n"
"      Você tem <span class='attn'>%(org_count)s</span> áreas de trabalho \"filhas\".\n"
"    "
msgstr[1] ""
"\n"
"      Você tem <span class='attn'>%(org_count)s</span> áreas de trabalho \"filhas\".\n"
"    "

msgid "Show Archived"
msgstr "Mostrar Arquivado"

msgid "Hide Archived"
msgstr "Esconder Arquivado"

msgid ""
"\n"
"    Select all of the items below that you would like to include in your export. We've grouped them\n"
"    together based on which flows and campaigns work with each other. Any related triggers will automatically\n"
"    be included in the export.\n"
"\n"
"  "
msgstr ""
"\n"
"    Selecione todos os itens abaixo que você gostaria de incluir na sua exportação. Agrupamos\n"
"     juntos, com base em quais fluxos e campanhas eles funcionam entre si. Qualquer gatilho relacionado será incluido automaticamente\n"
"     na exportação.\n"
"\n"
"  "

msgid "Group"
msgstr "Grupo"

msgid "Select Group"
msgstr "Selecionar Grupo"

msgid "Everything Else"
msgstr "Todo o resto"

msgid "Flows and Campaigns"
msgstr "Fluxos e Campanhas"

msgid "Select Everthing Else"
msgstr "Selecione Todo o Resto"

msgid "Select All"
msgstr "Selecionar Tudo"

msgid "Workspace Settings"
msgstr "Configurações da Área de trabalho"

msgid "Import Flows and Campaigns"
msgstr "Importar Fluxos e Campanhas"

msgid ""
"If you have an export file with flows and or campaigns, select it below to "
"import it into your workspace."
msgstr ""
"Se você tem um arquivo de exportação com fluxos e campanhas, selecione-o "
"abaixo para importá-lo para sua área de trabalho."

msgid "Warning!"
msgstr "Atenção!"

msgid ""
"If you have flows or campaigns with the same names or UUIDs as the ones you "
"are importing they will be replaced and all history for them will be lost."
msgstr ""
"Se você tiver fluxos ou campanhas com o mesmo nome que os que você está "
"importando, eles serão substituídos e todo o histórico deles será perdido."

msgid ""
"Do not proceed unless you are willing to replace your existing flows and "
"campaigns."
msgstr ""
"Não continue a menos que você esteja disposto a substituir seus fluxos e "
"campanhas existentes."

msgid "Add guest viewers to"
msgstr "Adicionar visualizadores convidados a"

msgid "Enter emails of people to invite"
msgstr "Digite os e-mails das pessoas que deseja convidar"

msgid "You have been invited to join"
msgstr "Você foi convidado a se juntar"

msgid "Please click Join to accept the invitation."
msgstr "Por favor, clique em Juntar-se para aceitar o convite."

#, python-format
msgid ""
"\n"
"      The primary language is <span class='attn'>%(lang)s</span>.\n"
"    "
msgstr ""
"\n"
"      O idioma principal é <span class='attn'>%(lang)s</span>.\n"
"    "

#, python-format
msgid ""
"\n"
"        Translations are provided in <span class='attn'>%(lang)s</span>.\n"
"      "
msgstr ""
"\n"
"        As traduções são fornecidas em <span class='attn'>%(lang)s</span>.\n"
"      "

msgid "Your workspace is configured to use a single language."
msgstr "Sua área de trabalho está configurada para usar um único idioma."

msgid "Logins"
msgstr "Logins"

msgid "Admins"
msgstr "Administradores"

msgid "You must have at least one administator"
msgstr "Você deve ter pelo menos um administator"

msgid "Invites"
msgstr "Convites"

msgid ","
msgstr ","

msgid "No Administrator"
msgstr "Nenhum administrador"

msgid "No Editors"
msgstr "Nenhum Editor"

msgid "and"
msgstr "e"

msgid "No Viewers"
msgstr "Nenhum Viewer"

msgid "Surveyor."
msgstr "Surveyor."

msgid "No Surveyors."
msgstr "Nenhum Surveyors."

msgid "Surveyors."
msgstr "Surveyors."

msgid ""
"\n"
"          Disconnecting your Nexmo account will also remove any Nexmo channels connected to it. Are you sure you want to proceed?\n"
"        "
msgstr ""
"\n"
"          Desconectar sua conta Nexmo também removerá todos os canais Nexmo conectados a ele. Tem certeza de que deseja prosseguir?\n"
"        "

msgid ""
"To connect your Nexmo Account you will need to provide us your Nexmo API key"
" and secret."
msgstr ""
"Para se conectar a sua conta Nexmo você deverá nos fornecer a sua chave da "
"API e segredo Nexmo."

msgid "Both values can be found on your"
msgstr "Ambos os valores podem ser encontrados em seu"

msgid "Nexmo Settings Page"
msgstr "Nexmo Settings Page"

msgid "in the API Settings section."
msgstr "Na seção Configurações da API (API Settings)."

msgid "Connect Plivo"
msgstr "Connect Plivo"

msgid ""
"To connect your Plivo Account you will need to provide us your Plivo AUTH ID"
" and AUTH TOKEN."
msgstr ""
"Para conectar sua Conta Plivo você precisará fornecer-nos o seu Plivo AUTH "
"ID e AUTH TOKEN."

msgid "Plivo Dashboard"
msgstr "Plivo Dashboard"

#, python-format
msgid ""
"You can monitor contact group counts and channel message counts on your "
"workspace using your %(prometheus)s endpoint. This will let you monitor "
"usage over time using graphs and alerts in a dashboard such as %(grafana)s."
msgstr ""
"Você pode monitor o contator de grupo de contatos e o contador de mensagens "
"do canal na sua área de trabalho utilizando o seu endpoint %(prometheus)s. "
"Ele permite monitorar com o tempo utilizando gráficos e alertas em um painel"
" de controle como o do %(grafana)s."

msgid "Endpoint"
msgstr "Endpoint"

msgid "Disable Prometheus"
msgstr "Desabilitar Prometheus"

msgid "Enable Prometheus"
msgstr "Habilitar Prometheus"

#, python-format
msgid "You are monitoring your workspace using %(prometheus)s."
msgstr ""
"Você está monitorando a sua área de trabalho utilizando %(prometheus)s."

#, python-format
msgid "You have not enabled %(prometheus)s monitoring on your workspace."
msgstr ""
"Você não habilitou o %(prometheus)s para monitorar a sua área de trabalho."

msgid ""
"\n"
"    You can create flow events which external services can subscribe to. For example, Zapier can subscribe\n"
"    to flow events you create and trigger any number of Zapier integrations when they occur in your flows.\n"
"\n"
"  "
msgstr ""
"\n"
"    Você pode criar eventos de fluxo aos quais os serviços externos podem se inscrever. Por exemplo, o Zapier pode se inscrever\n"
"     para gerar eventos que você cria e desencadeia qualquer número de integrações do Zapier quando aparecem em seus fluxos.\n"
"\n"
"  "

msgid "no flow events"
msgstr "sem eventos de fluxo"

msgid "one flow event"
msgstr "um evento de fluxo"

msgid "flow events"
msgstr "eventos de fluxo"

msgid "configured."
msgstr "configurado"

msgid "We found some problems, please correct them before continuing."
msgstr ""
"Encontramos alguns problemas, por favor, corrija-os antes de continuar."

msgid ""
"Start by telling us a little about yourself. This will only take a minute."
msgstr ""
"Comece dizendo-nos um pouco sobre você. Isso vai levar apenas um minuto."

msgid "First Name"
msgstr "Primeiro nome"

msgid "Last Name"
msgstr "Último nome"

msgid "E-mail address"
msgstr "Endereço de e-mail"

msgid "Continue"
msgstr "Continuar"

msgid "Great, just a couple more questions and we are ready to roll."
msgstr "Ótimo, apenas mais algumas perguntas e estamos prontos para começar."

msgid "Ben"
msgstr "Ben"

msgid "Haggerty"
msgstr "Haggerty"

msgid "Which workspace is this login for?"
msgstr "Este login é para qual Área de trabalho?"

msgid "name@domain.com"
msgstr "name@domain.com"

msgid "Please enter at least 8 characters"
msgstr "Por favor, insira pelo menos 8 caracteres"

msgid "Remove SMTP configuration"
msgstr "Remova a configuração SMTP"

#, python-format
msgid ""
"\n"
"      Emails sent from flows will come from <b>%(from_email)s</b>.\n"
"\n"
"    "
msgstr ""
"\n"
"      Os e-mails enviados a partir dos fluxos virão de <b>%(from_email)s</b>.\n"
"\n"
"    "

#, python-format
msgid ""
"\n"
"      You can configure %(brand)s to send emails generated within flows from an email address of your choosing. <br/>\n"
"      This will let you receive replies from your recipients.\n"
"\n"
"    "
msgstr ""
"\n"
"      Você pode configurar o %(brand)s para enviar e-mails gerados em fluxos a partir de um endereço de e-mail de sua escolha. <br/>\n"
"        Isso permitirá que você receba as respostas dos seus destinatários.\n"
"\n"
"    "

#, python-format
msgid ""
"\n"
"        If you no longer want to use %(from_email)s to send emails, you can <a href='javascript:confirmSMTPRemove();'>remove your SMTP configuration</a>.\n"
"\n"
"      "
msgstr ""
"\n"
"       Se você não deseja mais usar %(from_email)s para enviar e-mails, você pode  <a href='javascript:confirmSMTPRemove();'>remover sua configuração SMTP</a>.\n"
"\n"
"      "

#, python-format
msgid ""
"\n"
"          Removing your SMTP configuration will result in emails being delivered from %(brand)s that cannot be replied to. Are you sure you want to continue?\n"
"        "
msgstr ""
"\n"
"          A remoção da sua configuração SMTP resultará em e-mails enviados do %(brand)sque não poderão ser respondidos. Você tem certeza que quer continuar?\n"
"        "

msgid "Manage Workspaces"
msgstr "Gerenciar Áreas de trabalho"

msgid "Add Workspace"
msgstr "Adicionar Área de trabalho"

#, python-format
msgid ""
"\n"
"      To get started submitting surveys for %(org)s, download the %(brandname)s Surveyor app from\n"
"      Google Play. After you install the Surveyor app on your Android phone, simply login with the same\n"
"      email address you use to login to %(brandname)s.\n"
"\n"
"    "
msgstr ""
"\n"
"     Para começar a enviar pesquisas para %(org)s, baixe o aplicativo Surveyor %(brandname)s na\n"
"      Google Play. Depois de instalar o aplicativo Surveyor no seu telefone Android, basta iniciar sessão com o mesmo \n"
"      endereço de email utilizado para entrar %(brandname)s.\n"
"\n"
"    "

msgid ""
"\n"
"            Enter the password you were provided to continue. If you don't have one, request\n"
"            one from your project leader.\n"
"          "
msgstr ""
"\n"
"            Digite a senha que foi fornecida para continuar. Se você não possui uma, solicite\n"
"             do seu líder de projeto.\n"
"          "

msgid ""
"\n"
"            You have been invited to be a surveyor for\n"
"\n"
"          "
msgstr ""
"\n"
"            Você foi convidado a ser um surveyor para\n"
"\n"
"          "

msgid ""
"\n"
"            Enter your details below to create your login.\n"
"            This is the email address you will use to login to Surveyor.\n"
"\n"
"          "
msgstr ""
"\n"
"            Digite seus detalhes abaixo para criar seu login.\n"
"             Este é o endereço de e-mail que você usará para fazer o login no Surveyor.\n"
"\n"
"          "

msgid "API Docs"
msgstr "Documentos da API"

msgid "API Explorer"
msgstr "Explorador da API"

#, python-format
msgid "Your API Token is <span class=\"attn\">%(token)s</span>."
msgstr "Seu token de API é <span class=\"attn\">%(token)s</span>."

msgid "Disconnect Twilio"
msgstr "Desconectar Twilio "

msgid ""
"\n"
"          Disconnecting your Twilio account will also remove any Twilio channels connected to it. Are you sure you want to proceed?\n"
"        "
msgstr ""
"\n"
"          Desligar sua conta Twilio também removerá qualquer canal Twilio conectado a ele. Tem certeza de que deseja prosseguir?\n"
"        "

msgid ""
"To enable two factor authentication, use a one time password application "
"such as"
msgstr ""
"Para habilitar a autenticação de dois fatores, utilize uma senha de "
"aplicação única como"

msgid ""
"Backup tokens can be used if you no longer have access to the authentication"
" application configured for your account."
msgstr ""
"Realizar backup de tokens pode ser utilizado se você não possui mais aceeso "
"à aplicação de autenticação configurada para a sua conta."

msgid ""
"These backup tokens can be used if you lose access to your authentication "
"application, store them in a safe place. Any tokens you may have previously "
"generated are invalid."
msgstr ""
"Estes tokens de backup podem ser utilizados se você perder acesso para a sua"
" aplicação de autenticação, guarde-os em um lugar seguro. Quaisquer tokens "
"gerados anteriormente são inválidos."

msgid "Generate Backup Tokens"
msgstr "Gerar Backup de Tokens"

msgid "Disable Two Factor"
msgstr "Desabilitar dois fatores"

msgid "This workspace has been suspended"
msgstr "Essa área de trabalho foi suspensa"

msgid "This workspace has been flagged for possible spamming"
msgstr "Essa área de trabalho foi sinalizada por um possível spamming"

msgid "This workspace has been verified"
msgstr "Essa área de trabalho foi verificada"

msgid "This workspace has been scheduled for deletion"
msgstr "Essa área de trabalho foi agendada para ser apagada"

msgid "Whoa, whoa, whoa!"
msgstr "Wow wow, wow!"

#, python-format
msgid ""
"\n"
"        Are you sure you want to delete everything for %(name)s? Everything will be gone and there is no going back.\n"
"        This includes all flows, contacts, messages, etc.\n"
"\n"
"      "
msgstr ""
"\n"
"        Você tem certeza que deseja deletar tudo para %(name)s? Tudo será perdido e não haverá retorno. \n"
"        Isto inclue todos os fluxos, contatos, mensagens, etc.\n"
"\n"
"      "

msgid ""
"\n"
"          Also, any logins will be deleted if they don't belong to another workspace.\n"
"\n"
"        "
msgstr ""
"\n"
"          Também, qualquer login será deletado se estes não pertercerem a outra área de trabalho. \n"
"\n"
"        "

msgid "Top Ups"
msgstr "Recargas"

msgid "Your service is interrupted. You have"
msgstr "O seu serviço foi interrompido. Você tem"

msgid "credits and must add more to resume your service."
msgstr "créditos e deve adicionar mais para retomar seu serviço."

msgid ""
"credits remaining. Top up early to prevent any disruption in your service."
msgstr ""
"créditos restantes. Recarregue cedo para evitar qualquer interrupção no seu "
"serviço."

msgid "of"
msgstr "de"

msgid "Credits Used"
msgstr "Créditos Usados"

msgid "Expired on "
msgstr "Expirou em"

msgid "Expires on "
msgstr "Expira em"

#, python-format
msgid ""
"\n"
"              Thank you for supporting %(brand)s.\n"
"\n"
"            "
msgstr ""
"\n"
"              Obrigado pelo seu suporte %(brand)s.\n"
"\n"
"            "

#, python-format
msgid ""
"\n"
"              Complementary credits, thanks for trying %(brand)s.\n"
"\n"
"            "
msgstr ""
"\n"
"              Créditos complementares, obrigado por usar %(brand)s.\n"
"\n"
"            "

msgid "Added on"
msgstr "Adicionado em"

msgid " by "
msgstr "por"

#, python-format
msgid ""
"\n"
"    Your email address is <span class='attn'>%(email)s</span>.\n"
"\n"
"  "
msgstr ""
"\n"
"    Seu e-mail é <span class='attn'>%(email)s</span>.\n"
"\n"
"  "

msgid ""
"\n"
"      When somebody arrives at this point in your flow\n"
"    "
msgstr ""
"\n"
"      Quando alguém chegar neste ponto em seu fluxo\n"
"    "

msgid "Quick Replies"
msgstr "Respostas rápidas"

msgid "Add reply"
msgstr "Adicionar resposta"

msgid ""
"\n"
"          Choose the preferred channel for this contact.\n"
"        "
msgstr ""
"\n"
"          Escolha o canal preferido para este contato.\n"
"        "

msgid ""
"\n"
"          Choose one or more labels below.\n"
"        "
msgstr ""
"\n"
"          Escolha um ou mais rótulos abaixo.\n"
"        "

msgid ""
"\n"
"          Choose one or more groups below.\n"
"        "
msgstr ""
"\n"
"          Escolha um ou mais grupos abaixo.\n"
"        "

msgid ""
"\n"
"          <input name='all_groups' type='checkbox' ng-model='checked' ng-checked='checked' ng-init='checked=action.groups.length == 0 && config.type == \"del_group\"' id='all_groups'>\n"
"          <label for='all_groups'>Remove from All Groups</label>\n"
"        "
msgstr ""
"\n"
"          <input name='all_groups' type='checkbox' ng-model='checked' ng-checked='checked' ng-init='checked=action.groups.length == 0 && config.type == \"del_group\"' id='all_groups'>\n"
"          <label for='all_groups'>Remover de Todos os Grupos</label>\n"
"        "

msgid ""
"\n"
"          Set the preferred language for the contact.\n"
"\n"
"        "
msgstr ""
"\n"
"          Defina o idioma preferido para o contato.\n"
"\n"
"        "

msgid "Save to field"
msgstr "Salvar para o campo"

msgid ""
"\n"
"          Select an existing field, or type a name to create a new field.\n"
"        "
msgstr ""
"\n"
"          Selecione um campo existente ou digite um nome para criar um novo campo.\n"
"        "

msgid "Value"
msgstr "Valor"

msgid ""
"\n"
"          The value to store can be any text you like. You can also reference other\n"
"          values that have been collected up to this point by typing @flow.\n"
"        "
msgstr ""
"\n"
"          O valor para armazenar pode ser qualquer texto que você queira. Você também pode fazer referência a outros\n"
"           valores que foram coletados até este momento digitando @flow.\n"
"        "

msgid "To"
msgstr "Para"

msgid "Subject"
msgstr "Assunto"

msgid ""
"\n"
"          This action starts the contacts you specify down a flow.\n"
"          The flow variables collected up to this point will be available in @parent.\n"
"        "
msgstr ""
"\n"
"          Esta ação insere os contatos que você especificar em um fluxo.\n"
"          As variáveis do fluxo reunidas até esse ponto estarão disponíveis em @parent.\n"
"        "

msgid ""
"\n"
"          This action redirects contacts to a new flow. When they start that flow, they will exit this one.\n"
"        "
msgstr ""
"\n"
"           Essa ação redireciona os contatos para um novo fluxo. Quando eles entrarem no novo fluxo, eles vão sair deste.\n"
"        "

msgid ""
"\n"
"          Using a Webhook you can fetch data from an external\n"
"          database and use it in this flow.\n"
"          Enter the URL to call out to at this point in the flow.\n"
"        "
msgstr ""
"\n"
"          Usando um Webhook você pode buscar dados de um banco de dados externo\n"
" e usar neste fluxo\n"
"Digite o URL para chamar neste ponto do fluxo.\n"
"        "

msgid "Additional options"
msgstr "Opções adicionais"

msgid "Header Name"
msgstr "Nome do Cabeçalho"

msgid "Header Value"
msgstr "Valor do Cabeçalho"

msgid "Add header"
msgstr "Adicione cabeçalho"

msgid ""
"\n"
"            This step will be identified as [[actionset.uuid]]\n"
"\n"
"          "
msgstr ""
"\n"
"            Este passo será identificado como [[actionset.uuid]]\n"
"\n"
"          "

msgid ""
"\n"
"            If your server responds with JSON, each property will be added\n"
"            to the flow.\n"
"\n"
"          "
msgstr ""
"\n"
"            Se o seu servidor responder com um JSON, cada propriedade será adicionada\n"
"            no fluxo.\n"
"\n"
"          "

msgid ""
"\n"
"            In this example @extra.product and @extra.stock_level would be\n"
"            added for all future steps\n"
"\n"
"          "
msgstr ""
"\n"
"            Neste exemplo @extra.product  e @extra.stock_level poderá ser \n"
"            adicionado para todos os passos futuros. \n"
"\n"
"          "

msgid "Send to all contact addresses"
msgstr "Enviar para todos os endereços de contato"

msgid "Help"
msgstr "Ajuda"

msgid ""
"\n"
"            When somebody arrives at this point in your flow\n"
"          "
msgstr ""
"\n"
"            Quando alguém chega neste ponto do fluxo\n"
"          "

msgid "Save result as"
msgstr "Salvar resultado como"

msgid "The response name must consist of only letters and numbers."
msgstr "O nome da resposta deve consistir apenas de letras e números."

msgid "If the message response..."
msgstr "Se a mensagem da resposta..."

msgid ""
"\n"
"            Call out to another flow and return the results to this flow in the @child variable.\n"
"          "
msgstr ""
"\n"
"            Chame outro fluxo e retorne os resultados para esse fluxo na variável @child.\n"
"          "

msgid "If the expression "
msgstr "se a expressão"

msgid "If the flow field "
msgstr "se o campo de fluxo"

msgid "If the"
msgstr "se o"

msgid "field in"
msgstr "campo em"

msgid "delimited by a"
msgstr "delimitado por um"

msgid "If the contact field "
msgstr "se o campo de contato"

msgid "If the keypad entry before the # symbol.."
msgstr "se a entrada do teclado for antes do símbolo #..."

msgid "Split them randomly into"
msgstr "Dividir randomicamente em"

msgid "even buckets"
msgstr "buckets"

msgid "Select all the groups you would like to split by below"
msgstr "Selecione todos os grupos que você gostaria de dividir abaixo"

msgid ""
"\n"
"            You can configure the amount of the airtime in local currency to send\n"
"            for each country you have a channel for.\n"
"\n"
"          "
msgstr ""
"\n"
"            Você pode configurar o valor em moeda local para enviar\n"
"             Para cada país, você tem um canal para.\n"
"          "

msgid ""
"\n"
"            Select which flow event you want to notify Zapier of below. You can configure your flow events\n"
"            on your account page.\n"
"\n"
"          "
msgstr ""
"\n"
"            Selecione qual evento de fluxo abaixo você deseja notificar o Zapier. Você pode configurar seus eventos de fluxo\n"
"             na página da sua conta.\n"
"\n"
"          "

msgid ""
"\n"
"            Using a Webhook you can fetch data from an external database\n"
"            and use it in this flow.\n"
"            Enter the URL to call out to at this point in the flow.\n"
"\n"
"          "
msgstr ""
"\n"
"            Usando um Webhook você pode buscar dados de um banco de dados externo\n"
"             e usar neste fluxo.\n"
"             Digite o URL a ser chamada neste ponto do fluxo.\n"
"\n"
"          "

msgid ""
"\n"
"              This step will be identified as [[ruleset.uuid]]\n"
"\n"
"            "
msgstr ""
"\n"
"              Esta etapa será identificada como [[ruleset.uuid]]\n"
"\n"
"            "

msgid ""
"\n"
"              If your server responds with JSON, each property will be added\n"
"              to the flow.\n"
"\n"
"            "
msgstr ""
"\n"
"              Se seu servidor responder com JSON, cada propriedade será adicionada\n"
"              tao fluxo. \n"
"\n"
"            "

msgid ""
"\n"
"              In this example @extra.product and @extra.stock_level would be\n"
"              added for all future steps.\n"
"\n"
"            "
msgstr ""
"\n"
"              Neste exemplo, @extra.product e @extra.stock_level podem ser\n"
"              adicionados a todos os passos futuros.\n"
"\n"
"            "

msgid "today +"
msgstr "hoje +"

msgid "categorize as"
msgstr "classificar como"

msgid ""
"\n"
"                  Invalid range, [[inner.min.$viewValue]] is not less than [[rule.test.max]]\n"
"                "
msgstr ""
"\n"
"                  Intervalo inválido, [[inner.min.$viewValue]] não é inferior a [[rule.test.max]]\n"
"                "

msgid "Enter a valid number of days."
msgstr "Digite um número de dias válido."

msgid "Please enter a value for evaluating this rule."
msgstr "Digite um valor para avaliar esta regra."

msgid "Please enter a category name."
msgstr "Digite um nome para a categoria."

msgid "[[language.name]] Translation"
msgstr "[[language.name]] Tradução"

msgid "Translate rules and category names to [[language.name]]"
msgstr "Traduzir nomes de regras e categorias para [[language.name]]"

msgid "refer to as"
msgstr "consulte como"

msgid "Translation"
msgstr "Tradução"

msgid "[[language.name]] [[translation.name]]"
msgstr "[[linguagem.nome]] [[tradução.nome]]"

msgid "Add text:"
msgstr "Adicionar texto:"

msgid "Add menu:"
msgstr "Adicionar menu:"

msgid "New Policy"
msgstr "Nova Política"

msgid "edit"
msgstr "editar"

msgid "Previous Policies"
msgstr "Políticas antigas"

msgid "Created"
msgstr "Criado"

msgid "view"
msgstr "visualizar"

#, python-format
msgid ""
"\n"
"    %(name)s cares deeply about your privacy. We've designed this privacy page to help guide you through what kind of\n"
"    data we collect and what we do with it. Please take the time to review the following policies\n"
"    as your consent is required to continue to use %(name)s.\n"
"\n"
"  "
msgstr ""
"\n"
"    %(name)s se preocupa profundamente com sua privacidade. Criamos esta página de privacidade para ajudar a orientá-lo sobre que tipo de\n"
"    dados que coletamos e o que fazemos com eles. Reserve um tempo para revisar as seguintes políticas\n"
"   pois é necessário o seu consentimento para continuar usando%(name)s.\n"
"\n"
"  "

#, python-format
msgid ""
"\n"
"            Ahoy! We've updated our policies. Before you continue to use %(name)s you will first need to agree to\n"
"            the updated policies below. Don't worry, you can revoke your consent at any time.\n"
"\n"
"          "
msgstr ""
"\n"
"            Atenção! Atualizamos nossas políticas. Antes de continuar a usar, %(name)s você primeiro precisará concordar com\n"
"as políticas atualizadas abaixo. Não se preocupe, você pode revogar seu consentimento a qualquer momento\n"
"\n"
"          "

msgid "Revoke"
msgstr "Revogar"

#, python-format
msgid ""
"\n"
"            You agreed to the these policies on %(day)s\n"
"\n"
"          "
msgstr ""
"\n"
"            Você concordou com essas políticas em %(day)s\n"
"\n"
"          "

msgid "I agree to the above policies"
msgstr "Eu concordo com as políticas acima"

msgid "Updated"
msgstr "Atualizar"

msgid "Privacy Center"
msgstr "Centro de Privacidade"

#, python-format
msgid ""
"\n"
"        To use an Android phone with your %(brand)s workspace to send messages you need to download the %(brand)s relayer app\n"
"\n"
"      "
msgstr ""
"\n"
"        Para usar um telefone Android com sua área de trabalho %(brand)spara enviar mensagens você precisa baixar o  %(brand)s APP transmissor\n"
"\n"
"      "

msgid "Latest released on"
msgstr "Lançado pela última vez em"

msgid "Download Relayer"
msgstr "Baixe Transmissor"

#, python-format
msgid ""
"\n"
"      No Android app available yet. Please contact %(email)s and report that.\n"
"\n"
"    "
msgstr ""
"\n"
"      Ainda não existe uma aplicação Android disponível. Por favor entre em contato %(email)s e reporte isto.\n"
"\n"
"    "

#, python-format
msgid ""
"\n"
"        To increase the capacity of messages your phone can send in an hour we recommend you install each of the following %(brand)s message packs as well.\n"
"\n"
"      "
msgstr ""
"\n"
"       Para aumentar a capacidade das mensagens que seu telefone pode enviar em uma hora,  recomendamos que você instale cada um dos seguintes %(brand)s pacotes de mensagens também.\n"
"\n"
"      "

#, python-format
msgid ""
"\n"
"            Download Message pack %(counter)s\n"
"\n"
"\n"
"          "
msgstr ""
"\n"
"            Download pacote de Mensagem %(counter)s\n"
"\n"
"\n"
"          "

msgid "Using a Local Number"
msgstr "Use um número local"

#, python-format
msgid ""
"\n"
"    No matter where you are in the world, there's a way for you to use %(name)s with a local number.\n"
"\n"
"  "
msgstr ""
"\n"
"Não importa onde você esteja no mundo, há uma maneira para você usar %(name)s com um número local."

#, python-format
msgid ""
"\n"
"          Using %(name)s with an Android Phone\n"
"\n"
"        "
msgstr ""
"\n"
"Use %(name)s com um telefone Android"

#, python-format
msgid ""
"\n"
"          The easiest and most popular way to deploy %(name)s is by using a cheap Android phone along with a local sim card. It's quite\n"
"          simple in principal. When your %(name)s workspace sends a message, it notifies your Android phone. The phone will then\n"
"          send the message out from your local number on your behalf. If somebody responds to that message, the phone will then\n"
"          relay that message to your %(name)s workspace.\n"
"\n"
"        "
msgstr ""
"\n"
"A maneira mais fácil e mais popular para implantar %(name)s é usando um telefone Android barato, juntamente com um cartão SIM local. A princípio é muito simples. Quando a sua área de trabalho %(name)s envia uma mensagem, ele notifica o seu telefone Android. O telefone irá então \n"
"enviar a mensagem a partir do seu número local em seu nome. Se alguém responde a mensagem, o telefone em seguida retransmiti essa mensagem para sua área de trabalho %(name)s. "

msgid "Buy an Android phone"
msgstr "Compre um telefone Android"

#, python-format
msgid ""
"\n"
"        We always recommend that the phone you use for %(name)s be dedicated for that purpose. The good news\n"
"        is that Android phones are very inexpensive and getting more capable every day. We recommend using a\n"
"        current version of an inexpensive phone such as the Moto G.\n"
"\n"
"      "
msgstr ""
"\n"
"        Sempre recomendamos que o telefone que você usa para  %(name)s seja dedicado a este propósito. The good news\n"
"        é que os telefones Android são muito baratos e se tornam mais capazes a cada dia. Recomendamos o uso de um\n"
"       versão atual de um telefone barato, como o Moto G.\n"
"\n"
"      "

msgid "Get a local sim card"
msgstr "Obter um cartão SIM local"

msgid ""
"\n"
"        You might already have a local number to use, if so, just pop it in your android phone.\n"
"        Otherwise, you will want to aquire a sim card from your local carrier of choice. We recommend setting the account\n"
"        up to be data enabled. However, if you feel comfortable relying on your Wi-Fi connection, that's okay too. We also\n"
"        encourage that the account be on a post-paid plan so you don't have to worry about the phone running out of credit.\n"
"\n"
"      "
msgstr ""
"\n"
"Talvez você já tenha um número local para usar, então basta colocá-lo em seu telefone Android. Caso contrário, você vai querer adquirir um cartão SIM de uma operadora local a sua escolha. Recomendamos configurar a conta para habilitar dados. No entanto, se você se sente confortável em utilizar em sua conexão Wi-Fi, tudo bem. Prefira utilizar uma conta com um plano pós-pago, assim você não precisa se preocupar em ficar sem crédito no telefone."

#, python-format
msgid ""
"\n"
"          Install the %(name)s app\n"
"\n"
"        "
msgstr ""
"\n"
"Instalar o %(name)s app"

msgid "Reverse Billing"
msgstr "Faturamento reverso"

msgid ""
"\n"
"          In some countries it's even possible have sim cards set up to be what is commonly known as <i>reverse billed</i>.\n"
"          When accounts are reverse billed, it's free\n"
"          for anyone to send messages to that number and you pay for both incoming and outgoing messages. This\n"
"          configuration is especially useful for programs working with populations that\n"
"          don't have the financial means to interact with the service.\n"
"\n"
"\n"
"        "
msgstr ""
"\n"
"Em alguns países é possível ter cartões SIM configurados para o que normalmente é conhecido como <i> faturamento reverso </ i>. Quando as contas são cobradas reversamente, é grátis para enviar mensagens para este número, você paga por ambas, as mensagens recebidas e enviadas. Esta configuração é especialmente útil para programas que trabalham com populações que não têm os meios financeiros para interagir com o serviço."

msgid "You can download the free Android app from"
msgstr "Você pode baixar o aplicativo Android gratuitamente de"

msgid ""
"Once the app is installed it will give you a 6 digit claim code that you "
"then"
msgstr ""
"Assim que o aplicativo for instalado, ele lhe dará um código de requisição "
"de 6 dígitos, em seguida você,"

#, python-format
msgid ""
"\n"
"        And that's all there is to it. From then on, that phone will handle sending all the messages for your %(name)s workspace.\n"
"\n"
"      "
msgstr ""
"\n"
"        E isso é tudo aí. A partir daí, esse telefone tratará de enviar todas as mensagens para a sua área de trabalho %(name)s.\n"
"\n"
"      "

msgid "Give the phone a good home"
msgstr "Dê ao telefone um bom lar"

msgid ""
"\n"
"        Android phones are great because they can be used in even the most challenging environments. You only need to locate\n"
"        one place in the country where you will have the most reliable power and good phone signal. You will\n"
"        need either a Wi-Fi or GSM data connection, but if you can get both, even better. The phone will be smart\n"
"        about which network to use if one connection isn't working well.\n"
"\n"
"\n"
"      "
msgstr ""
"\n"
"Celulares com Android são ótimos, porque eles podem ser usados ​​mesmo nos ambientes mais difíceis. Você só precisa localizar um lugar no país em que você vai ter bateria e sinal telefônico bom. Você vai precisar de uma conexão de dados Wi-Fi ou GSM, mas se você tiver ambos, melhor ainda. Se uma conexão não está funcionando bem, o telefone escolherá de forma inteligente a rede que irá utilizar."

#, python-format
msgid ""
"\n"
"          %(name)s with Android FAQ\n"
"\n"
"        "
msgstr ""
"\n"
"%(name)s com Android FAQ"

msgid "What if I need to send a lot of messages?"
msgstr "E se eu precisar de enviar muitas mensagens?"

#, python-format
msgid ""
"\n"
"          We encourage people to validate their ideas and experiment before focusing on scaling. Starting with Android\n"
"          phones is a logical starting point for most projects and you'll have no problem sending up to around 1,000 messages per hour.\n"
"          If you do outgrow that, we can help you connect your %(name)s workspace\n"
"          with a local aggregator or even a direct connection with the carriers themselves.\n"
"\n"
"        "
msgstr ""
"\n"
"Encorajamos as pessoas a validar as suas ideias e experimentar antes de se concentrar em escala. Começar com telefones Android é um ponto de partida lógico para a maioria dos projetos, e você não terá nenhum problema ao enviar até cerca de 1.000 mensagens por hora. \n"
"Se você passar disso, nós podemos ajudá-lo a conectar sua área de trabalho %(name)s com um agregador local, ou mesmo uma conexão direta com as próprias operadoras."

msgid "What happens if the battery dies?"
msgstr "O que acontece se a bateria acabar?"

#, python-format
msgid ""
"\n"
"          Android phones are great because they have redundant network connections and a backup battery. So, if the office\n"
"          where it is located loses power or the network goes down, the %(name)s app will continue to relay messages. In most\n"
"          cases, using an Android phone with %(name)s means you can just <i>set it and forget it</i>.\n"
"\n"
"          We'll notify you automatically if the phone is running low on battery, out of credit, or if it doesn't have\n"
"          network connectivity so someone can check up on it.\n"
"\n"
"        "
msgstr ""
"\n"
"Celulares com Android são ótimos, porque eles têm conexões de rede redundantes e uma bateria de backup. Assim, se o escritório \n"
"onde está localizado ficar sem energia ou a rede cair, a aplicação do %(name)s continuará a transmitir mensagens. Na maioria dos \n"
"casos, usar um telefone Android com %(name)s significa que você pode simplesmente <i> configurá-lo e esquecê-lo </ i>.  \n"
"Vamos notificá-lo automaticamente se o telefone estiver com pouca bateria, sem crédito, ou se ele não tem  \n"
"conectividade de rede para que alguém possa contactá-lo."

msgid "Can I use a short code? What about reverse billing?"
msgstr "Posso usar um número curto? E faturamento reverso?"

msgid ""
"\n"
"          While these features are generally viewed as unique to SMPP accounts, in some countries the carriers will allow short codes\n"
"          to point to sim accounts. This means texting or calling that short code would route to your Android phone. In\n"
"          some cases these sim-based accounts can also be reverse-billed.\n"
"\n"
"        "
msgstr ""
"\n"
"Embora essas funcionalidades são geralmente vistas como exclusivas para contas SMPP, em alguns países as operadoras permitirão números curtos  \n"
"para apontar para contas SIM. Isso significa que mensagens ou ligações para o número curto se destinam ao seu telefone Android. Em  \n"
"alguns casos, essas contas baseadas em SIM também podem ter o faturamento reverso."

#, python-format
msgid ""
"\n"
"          Does the fee I pay to %(name)s include messaging fees?\n"
"        "
msgstr ""
"\n"
"Será que a taxa que eu pago para o %(name)s incluem taxas de mensagens?"

#, python-format
msgid ""
"\n"
"          No, the fee covers the use of the %(name)s platform. Any messaging rates imposed by your carrier apply.\n"
"\n"
"        "
msgstr ""
"\n"
"Não, a taxa cobre o uso da plataforma %(name)s. Outras taxas de mensagens impostas por sua operadora se aplicam."

#, python-format
msgid ""
"\n"
"          Will %(name)s work for my remote ICT4D project?\n"
"        "
msgstr ""
"\n"
"Será que o %(name)s irá funcionar para o meu projeto remoto ICT4D?"

#, python-format
msgid ""
"\n"
"          We understand that deploying SMS applications has traditionally been one of the trickiest parts when launching ICT4D projects.\n"
"          In fact, it's the primary thing that drove us to create %(name)s in the first place. We try hard to make it as easy as possible\n"
"          but we realize that you probably have questions on what this all means for your\n"
"          specific project. Please\n"
"        "
msgstr ""
"\n"
"Entendemos que a implantação de aplicações SMS tem sido, tradicionalmente, uma das partes mais difíceis ao lançar projetos ICT4D. \n"
"De fato foi, em primeiro lugar, o que nos levou a criar o %(name)s. Nós nos esforçamos para torná-lo o mais fácil possível, mas entendemos que você provavelmente tem perguntas sobre o que tudo isso significa para o seu projeto específico. Por favor "

msgid ""
"\n"
"          with <i>any questions</i> and we'll help you work through your options.\n"
"\n"
"        "
msgstr ""
"\n"
"com <i> quaisquer perguntas </ i> e nós vamos ajudá-lo a resolver suas escolhas. "

msgid "Connecting to Carriers"
msgstr "Conectando-se as Operadoras"

#, python-format
msgid ""
"\n"
"        For projects that need to send more than a few thousand messages an hour, it may be worth looking\n"
"        into a direct connection with the local carriers. When your project is ready for it, your %(name)s workspace can be\n"
"        coverted over to an SMPP connection. Integrating with each carrier is generally expensive and time consuming,\n"
"        so it's not something that should be considered until it is absolutely necessary.\n"
"\n"
"      "
msgstr ""
"\n"
"Para os projetos que precisam enviar em escala maior que alguns milhares de mensagens por hora, pode valer a pena \n"
"uma conexão direta com as operadoras locais. Quando o seu projeto estiver pronto para isso, sua área de trabalho %(name)s pode ser convertida para uma conexão SMPP. Integrar-se com cada operadora geralmente consome muito tempo e tem alto custo, \n"
"por isso não é algo que deve ser considerado, a não ser que seja absolutamente necessário. "

msgid "Local Aggregators"
msgstr "Facilitadores locais"

msgid ""
"\n"
"        Using a local aggregator is much like connecting with a carrier except that it usually is less expensive and\n"
"        much, much quicker to setup. Additionally they generally work across all carriers in the country, so that means less\n"
"        trouble for you.\n"
"\n"
"        In countries where we have agreements in place, you can elect to use one\n"
"        of these aggregators. For example, for US, Canada or UK numbers, you can use <a href=\"http://www.twilio.com\">Twilio</a>.\n"
"        For Kenyan numbers, you can use <a href=\"http://www.africastalking.com\">Africa's Talking</a>.\n"
"\n"
"      "
msgstr ""
"\n"
"Usando um facilitador local será muito parecido com uma operadora telefônica com exceção de que é geralmente mais barato e muito, muito mais rápido de configurar. Além disso, eles geralmente trabalham em todas as operadoras do país, o que significa menos \n"
"problemas para você. \n"
"Em países onde temos contratos no lugar, você pode optar por usar um \n"
"destes facilitadores. Por exemplo, para os EUA, Canadá ou números do Reino Unido, você pode usar <a href=\"http://www.twilio.com\"> Twilio </ a> . \n"
"Para números do Quênia, você pode usar <a href=\"http://www.africastalking.com\"> África's Talking </ a>. "

msgid "Non-Profit discount"
msgstr "Desconto sem fins lucrativos"

#, python-format
msgid ""
"\n"
"        One of the biggest aggregators in the world, Twilio, recently announced <a href=\"http://twilio.org\">twilio.org</a> which promises a 25%% discount on messaging and voice\n"
"        fees for qualified non-profits. They'll even grant you a $500 credit to get started. These non-profit Twilio accounts\n"
"        can be connected easily to %(name)s. We'd be happy to help you get started with this great program.\n"
"\n"
"      "
msgstr ""
"\n"
"Um dos maiores facilitadores do mundo, Twilio, anunciou recentemente <a href=\"http://twilio.org\"> twilio.org </ a>, que promete dar 25%% de desconto nas taxas de mensagens e voz \n"
"para organizações sem fins lucrativos qualificadas. Eles ainda vão conceder-lhe um crédito de US $ 500 para começar. Estas contas Twilio sem fins lucrativos\n"
"podem ser ligadas facilmente ao %(name)s. Nós ficaremos felizes em ajudar você a começar com este ótimo programa."

msgid "Adding more aggregators"
msgstr "Adicionando mais facilitadores"

#, python-format
msgid ""
"\n"
"      We're always extending our network of local aggregators. If you don't see an option for your country,\n"
"      <a href='javascript:void(0);' class='launch-support-widget'>let us know</a>. We'd be happy to help source a\n"
"      local aggregator that we can integrate with %(name)s for your country.\n"
"    "
msgstr ""
"\n"
"      Estamos sempre ampliando nossa rede de agregadores locais.  Se você não encontrar uma opção para o seu país,\n"
"      <a href='javascript:void(0);' class='launch-support-widget'> nos informe</a>. Ficaremos felizes em ajudar a       encontrar um agregador local que possa integrar com o  %(name)s para o seu país.\n"
"    "

#, python-format
msgid ""
"\n"
"    %(name)s - Welcome\n"
"\n"
"  "
msgstr ""
"\n"
"%(name)s - Bem vindo"

msgid "Your channel is now connected."
msgstr "O seu canal está agora conectado."

#, python-format
msgid ""
"\n"
"            You can now start flows through %(name)s.\n"
"          "
msgstr ""
"\n"
"            Agora você pode executar fluxos através do %(name)s.\n"
"          "

msgid "Getting Started"
msgstr "Introduzindo"

msgid "FLOWS"
msgstr "FLUXOS"

msgid ""
"\n"
"          Using a simple drag-and-drop interface, anybody can design a custom SMS application\n"
"          that is tailored to their needs. Design a flow in minutes and start getting responses\n"
"          instantly. Once people start interacting with your flow, use real-time analytics to\n"
"          see how things are going.\n"
"        "
msgstr ""
"\n"
"Usando uma simples interface arrasta-e-solta, qualquer um pode criar uma aplicação SMS personalizada que seja adaptado às suas necessidades, projetar um fluxo em minutos e começar a receber respostas instantaneamente. Uma vez que as pessoas começarem a interagir com o seu fluxo, use análises em tempo real para ver como as coisas estão indo. "

msgid "To learn more about flows, visit the"
msgstr "Para saber mais sobre fluxos, visite o"

msgid "learning center"
msgstr "Centro de aprendizado"

msgid "View Sample Flows"
msgstr "Visualizar exemplos de fluxos"

msgid "How to Build Flows"
msgstr "Como construir fluxos"

msgid "GET CONNECTED"
msgstr "Conecte-se"

#, python-format
msgid ""
"\n"
"            No matter where you are in the world, it's easy to configure %(name)s to work on real phones without delay.\n"
"            Whether you want to use a Twilio number, a direct connection with your local carriers, or even the SIM card\n"
"            you already have, we've got you covered.\n"
"\n"
"          "
msgstr ""
"\n"
"Não importa onde você esteja no mundo, é fácil de configurar o %(name)s para trabalhar em telefones reais sem demora.  \n"
"Independente se você quiser usar um número Twilio, uma conexão direta com sua operadora local, ou até mesmo o cartão SIM, garantimos que você terá nossa cobertura."

msgid ""
"\n"
"            You can also use our flow simulator if you don't want to setup a number right away.\n"
"\n"
"          "
msgstr ""
"\n"
"Você também pode usar nosso simulador de fluxo, se você não quiser configurar um número de imediato. "

msgid "Add Number"
msgstr "Adicionar números"

msgid "CONTACTS"
msgstr "CONTATOS"

#, python-format
msgid ""
"\n"
"          Before you do anything else in %(name)s, it is helpful to have a list of contacts. This will make it easy to send a message or survey out\n"
"          to a wide distribution list.\n"
"\n"
"          For example, you might have groups\n"
"          called <i>Field Staff</i>, <i>Office Managers</i>, or <i>Trainees</i>. You can import these groups into\n"
"          %(name)s by uploading an Excel file using our\n"
"          <a href='%(STATIC_URL)s/examples/contacts.xls'>\n"
"            template\n"
"          </a>\n"
"          as a guide. We'll create a group for you automatically for each file you upload. Don't worry, it's easy to add or\n"
"          remove people from groups later if you need to tweak things.\n"
"        "
msgstr ""
"\n"
"Antes de fazer qualquer outra coisa no %(name)s, é útil ter uma lista de contatos. Isto tornará mais fácil para enviar uma mensagem ou pesquisa \n"
"para uma ampla lista de distribuição.  \n"
"Por exemplo, você pode ter grupos  \n"
"chamados <i> Equipe de Campo </ i>, <i> Gerentes </ i>, ou <i> Trainees </ i>. Você pode importar esses grupos para o  \n"
"%(name)s fazendo o upload de um arquivo em Excel usando o nosso  \n"
"<a href='%(STATIC_URL)s/examples/contacts.xls'>  \n"
"template\n"
"</ a>  \n"
"como um guia. Para cada arquivo que você fizer upload, vamos criar um grupo automaticamente. Não se preocupe, é fácil adicionar ou  \n"
"remover pessoas dos grupos mais tarde, se você precisar."

msgid ""
"\n"
"          If you want anybody to be able to join a group using SMS, you can set a <i>join keyword</i>. Anybody who\n"
"          texts with that keyword will automatically be registered into the group.\n"
"\n"
"        "
msgstr ""
"\n"
"Se você quiser que qualquer um seja capaz de se juntar a um grupo usando o SMS, você pode definir uma <i>palavra-chave </ i>. Qualquer um que enviar mensagem com a palavra-chave será automaticamente registrado no grupo. "

msgid "MESSAGES"
msgstr "MENSAGENS"

#, python-format
msgid ""
"\n"
"          If you use e-mail, reading and writing messages in %(name)s should already be familiar to you. Just like e-mail, you have an Inbox and it's easy to label\n"
"          messages so you can follow up with them later. %(name)s also allows you to schedule a message to be sent later or even as a reminder\n"
"          on a regular schedule.\n"
"\n"
"        "
msgstr ""
"\n"
"Se você é usuário de e-mail, ler e escrever mensagens no %(name)s já será familiar para você. Assim como no e-mail, você tem uma caixa de entrada e é fácil classificar mensagens para que você possa acompanha-las mais tarde. %(name)s também permite que você agende uma mensagem para ser enviada posteriormente ou até mesmo como um lembrete em uma programação regular. "

#, python-format
msgid ""
"\n"
"          For example you might have %(name)s send a message every Friday reminding people in the <i>Field Staff</i> group to complete their weekly report.\n"
"          If anybody joins the <i>Field Staff</i> group later, they will automatically start receiving the weekly reminder.\n"
"\n"
"        "
msgstr ""
"\n"
"Por exemplo, você pode usar o %(name)s para enviar uma mensagem toda sexta-feira lembrando as pessoas do grupo <i> Equipe de Campo </ i> de completar o seu relatório semanal. \n"
"Se alguém se juntar ao grupo <i> Equipe de Campo </ i> mais tarde, vão começar a receber automaticamente o lembrete semanal."

msgid "WORKSPACE"
msgstr "ÁREA DE TRABALHO"

msgid "Visit your workspace page to add credits at any time"
msgstr ""
"Visite a página da sua área de trabalho para adicionar cŕeditos a qualquer "
"momento"

#, python-format
msgid ""
"\n"
"          %(name)s also offers a robust REST API to add SMS features to your own website. Have a look through the\n"
"          <a href='%(api_url)s'>\n"
"            API documentation\n"
"          </a>\n"
"          to learn more.\n"
"\n"
"        "
msgstr ""
"\n"
"%(name)s também oferece uma API REST robusta para adicionar funcionalidades SMS para seu próprio site. Dê uma olhada através do  \n"
"<a href='%(api_url)s'>  \n"
"Documentação da API \n"
"</ a> \n"
"para saber mais. "

msgid "Add Web Hook"
msgstr "Adicionar Web Hook"

msgid "API Documentation"
msgstr "Documentação da API"

msgid "Create a Flow"
msgstr "Criar um fluxo"

#, python-format
msgid ""
"\n"
"    Learn %(brand)s - SMS Application Videos and Tutorials\n"
"\n"
"  "
msgstr ""
"\n"
"    Aprenda %(brand)s - Vídeos e Tutoriais de Aplicações SMS\n"
"  "

#, python-format
msgid ""
"\n"
"    Start building SMS applications by watching these short two minutes videos on various %(brand)s features.\n"
"\n"
"  "
msgstr ""
"\n"
"    Comece a criar aplicativos de SMS observando esses curtos vídeos de dois minutos com vários recursos de %(brand)s.\n"
"\n"
"  "

msgid "Mastering Flows"
msgstr "Gerenciar fluxos"

msgid "Add Video"
msgstr "Adicionar video"

#, python-format
msgid ""
"\n"
"      To make sure you get the most out of %(brand)s, we've put together a bunch of short videos to guide you through\n"
"      some of the most powerful features. Each of these videos are only a couple minutes, but they will help you\n"
"      build complex flows without a lot of effort.\n"
"\n"
"    "
msgstr ""
"\n"
"      Para ter certeza de obter o máximo do %(brand)s, juntamos um monte de vídeos curtos para guiá-lo através de\n"
"       alguns dos recursos mais poderosos. Cada um desses vídeos são de apenas alguns minutos, mas eles irão ajudá-lo\n"
"       construir fluxos complexos sem muito esforço.\n"
"\n"
"    "

msgid ""
"\n"
"      You don't have to, but it's best if these are watched in order since they build on each other as you go.\n"
"\n"
"    "
msgstr ""
"\n"
"Não é necessário, mas é melhor se você assisti-los em ordem, uma vez que construirão sobre os outros à medida que você avançar."

msgid "More"
msgstr "Mais"

#, python-format
msgid ""
"\n"
"    Learn - %(video_name)s\n"
"\n"
"  "
msgstr ""
"\n"
"    Aprenda - %(video_name)s\n"
"\n"
"  "

msgid "More Videos"
msgstr "Mais vídeos"

msgid "From"
msgstr "De"

msgid "Request time:"
msgstr "Tempo de requisição:"

msgid "Classifier Event"
msgstr "Classificar Evento"

msgid "Connection Error"
msgstr "Erro de Conexão"

msgid "Leave unscheduled"
msgstr "Deixar sem agendamento"

msgid "Cancel schedule"
msgstr "Cancelar agendamento"

msgid "Mon"
msgstr "Segunda-feira"

msgid "Tue"
msgstr "Terça-feira"

msgid "Wed"
msgstr "Quarta-feira"

msgid "Thu"
msgstr "Quinta-feira"

msgid "Fri"
msgstr "Sexta-feira"

msgid "Sat"
msgstr "Sábado"

msgid "Sun"
msgstr "Domingo"

msgid "The next message will be sent on"
msgstr "As próximas mensagens serão enviadas no"

msgid "It will repeat every"
msgstr "Se repetirá a cada"

msgid "at around the same time."
msgstr "em torno da mesma hora"

msgid "on the"
msgstr "no"

msgid "It will repeat"
msgstr "Isto irá repetir"

msgid "It will "
msgstr "Isto irá"

msgid "not repeat"
msgstr "não repetir"

msgid "Not scheduled"
msgstr "Não agendado."

msgid "Delete "
msgstr "Delete"

msgid "Delete Workspace"
msgstr "Deletar Área de trabalho"

msgid "Delete Login"
msgstr "Deletar login"

msgid "By deleting this login,"
msgstr "Ao deletar este login, "

msgid ""
"\n"
"                  will also be deleted. All workspace data will be deleted and there is no\n"
"                  going back. This includes all flows, contacts, messages, etc.\n"
"                "
msgstr ""
"\n"
"                  Também será deletado.  Todos os dados da área de trabalho serão deletadso e não há como.\n"
"                  voltar atrás. Isto inclui todos os fluxos, contatos, mensagens, etc.\n"
"                "

#, python-format
msgid ""
"\n"
"              Are you sure you want to delete the login %(name)s?\n"
"\n"
"            "
msgstr ""
"\n"
"              Você tem certeza que deseja deletar o login %(name)s?\n"
"\n"
"            "

msgid "Ticketing Service"
msgstr "Serviço de Ticket"

msgid ""
"This will close all tickets that were created with this service. Once it is "
"removed, it will be gone forever. There is no way to undo this operation."
msgstr ""
"Isso irá fechar todos os tickets que foram criados com esse serviço. Uma vez"
" removido, será perdido para sempre, não há como desfazer essa operação."

msgid "Warning"
msgstr "Aviso"

msgid "Unable to delete service still being used by the following flows"
msgstr ""
"Não foi possível deletar o serviço pois ainda está sendo utilizado pelos "
"seguintes fluxos:"

msgid "Services"
msgstr "Serviços"

msgid "Close"
msgstr "Fechar"

msgid "Reopen"
msgstr "Reabrir"

msgid "No tickets."
msgstr "Nenhum ticket."

msgid "Through"
msgstr "Através"

msgid "Body"
msgstr "Corpo"

msgid "Opened On"
msgstr "Aberto em"

msgid "Close Ticket"
msgstr "Fechar Ticket"

msgid "Are you sure you want to close this ticket?"
msgstr "Você tem certeza que deseja fechar o ticket?"

msgid "Connect a Ticketing Service"
msgstr "Conecte um Serviço de Ticket"

msgid ""
"Ticketing Services let a human agent take over communication for a contact. "
"In a flow you can open a new ticket for a contact and from that point until "
"the ticket is closed all incoming messages from the contact will be "
"forwarded to the service and all replies from the service will be sent back "
"to the contact."
msgstr ""
"Serviço de Tickets permitem um agente humano tomar controle da comunicação "
"com um contato. Em um fluxo voc6e pode abrir um novo ticket para o contato e"
" até que o ticket seja fechado o contato será encaminhado para o serviço e "
"todas as respostas do serviço serão enviadas de volta para o contato."

msgid "Select the ticketing service you want to connect below to get started."
msgstr ""
"Selecione o serviço de ticket que você deseja conectar abaixo para iniciar."

msgid "No ticketing services are available."
msgstr "Nenhum serviço de tickets disponível."

#, python-format
msgid ""
"Your verification code is <b>%(code)s</b> to continue adding an email-based "
"ticketing service."
msgstr ""
"Seu código de verificação é <b>%(code)s</b> para continuar adicionando um "
"serviço de ticket baseado em email."

#, python-format
msgid ""
"Your verification code is %(code)s to continue adding an email-based "
"ticketing service."
msgstr ""
"Seu código de verificação é %(code)s para continuar adicionando um serviço "
"de ticket baseado em email."

msgid ""
"This will connect your account to Zendesk allowing you to open tickets in "
"flows."
msgstr ""
"Isso irá conectar a sua conta com Zendesk, permitindo que você abra tickets "
"em fluxos."

msgid ""
"To complete connecting your account here to your Zendesk account you need to"
" complete the following steps."
msgstr ""
"Para completar a conexão da sua conta aqui com a sua conta do Zendesk você "
"precisaŕa seguir os próximos passos."

#, python-format
msgid ""
"Install the %(brand)s app into your Zendesk account from the <a "
"href=\"%(market_url)s\">marketplace</a>."
msgstr ""
"Instale o %(brand)s aplicativo na sua conta Zendesk pelo <a "
"href=\"%(market_url)s\">marketplace</a>."

#, python-format
msgid ""
"Go to <a href=\"%(channels_url)s\">channel integrations</a> where you will "
"see a new %(brand)s channel service."
msgstr ""
"Vá para <a href=\"%(channels_url)s\">integrações de canal</a> onde você irá "
"ver um novo %(brand)s serviço de canal."

#, python-format
msgid ""
"Add account for the channel and enter <code>%(secret)s</code> as the secret."
msgstr ""
"Adicione uma conta para o canal e insira <code>%(secret)s</code> como o "
"secret."

msgid "Trigger a Flow"
msgstr "Disparar um fluxo"

msgid ""
"\n"
"        Triggers let users initiate flows by sending in a message. You can configure triggers to start flows based on keywords\n"
"        users send.  A keyword is the first word in a message, think of it as a command name for the message.\n"
"\n"
"      "
msgstr ""
"\n"
"        Os disparadores permitem que os usuários iniciem fluxos enviando uma mensagem. Você pode configurar disparadores para iniciar fluxos com base em palavras-chave\n"
"         enviadas pelos usuários. Uma palavra-chave é a primeira palavra em uma mensagem, pense nela como um nome de comando para a mensagem.\n"
"\n"
"      "

msgid "You can configure triggers to start flows or add contacts to groups."
msgstr ""
"Você pode configurar os disparadores para iniciar fluxos ou adicionar "
"contatos ao grupos."

msgid "Start a flow after receiving a message not handled elsewhere."
msgstr ""
"Iniciar um fluxo após detectar uma mensagem não tratada em outro local."

msgid "Flow to start"
msgstr "Fluxo para iniciar"

msgid ""
"Triggers allow users to start flows based on user actions or schedules."
msgstr ""
"Disparadores permitem aos usuários iniciar fluxos com base nas ações dos "
"usuários ou agendamento."

msgid "Start a flow after receiving a call."
msgstr "Comece um fluxo depois de receber uma chamada."

msgid "Create a message keyword that launches a flow."
msgstr "Crie uma palavra-chave que inicia um fluxo."

msgid "The keyword"
msgstr "A palavra-chave"

msgid "missed call"
msgstr "Chamadas perdidas"

msgid "uncaught message"
msgstr "mensagem não capturada"

msgid "inbound call"
msgstr "Chamada de entrada"

msgid "conversation"
msgstr "conversação"

msgid "The"
msgstr "O"

msgid "starts the"
msgstr "inicia o"

msgid "flow"
msgstr "fluxo"

msgid "is"
msgstr "é"

msgid "not scheduled"
msgstr "Não agendado"

msgid "No matching triggers."
msgstr "Nenhum disparador correspondente"

msgid "Update Trigger"
msgstr "Atualizar disparador"

msgid "Start a flow after a missed call."
msgstr "Comece um fluxo após uma chamada perdida."

msgid "Start a flow when a conversation is started by a contact."
msgstr "Comece um fluxo quando uma conversa é iniciada por um contato."

msgid "Social media channel"
msgstr "Canal de mídia social"

msgid "Start a flow when Facebook refers a contact."
msgstr "Comece um fluxo quando o Facebook enviar um contato."

msgid "Restrict to channel"
msgstr "Restringir ao canal"

msgid "Group to join"
msgstr "Grupo para participar"

msgid "Add Group: "
msgstr "Adicionar grupo"

msgid "Create a message keyword that allows people to join a group."
msgstr ""
"Crie uma palavra-chave que permita que as pessoas se juntem a um grupo."

msgid "Select a date"
msgstr "Selecionar uma data"

msgid "Start a flow in the future or on a schedule."
msgstr "Iniciar um fluxo futuramente ou segundo agendamento."

msgid "Missed call trigger activated. Change flow that starts on missed call."
msgstr ""
"Disparador ativado para chamadas perdidas. Mudar o fluxo que se inicia ao "
"identificar uma chamada perdida."

msgid "Catch all trigger activated. Change flow that catches all messages."
msgstr ""
"Disparador ativado para capturar todas as mensagens. Mudar fluxo que captura"
" todas as mensagens."

msgid "The next time the flow will be started is"
msgstr "A próxima vez que este fluxo será iniciado é"

msgid "month"
msgstr "mês"

#, python-format
msgid ""
"\n"
"          on the %(repeat_day_of_month)s\n"
"\n"
"        "
msgstr ""
"\n"
"no %(repeat_day_of_month)s"

#, python-format
msgid ""
"\n"
"          It will repeat <span class='attn'>%(repeat_period_display)s</span> at around the same time.\n"
"\n"
"        "
msgstr ""
"\n"
"Se repetirá <span class='attn'>%(repeat_period_display)s</span> em torno da mesma hora."

msgid ""
"\n"
"        It will <span class='attn'>not repeat</span>.\n"
"\n"
"      "
msgstr ""
"\n"
"Não <span class='attn'>repetirá</span>."

msgid "Choose when you would like the flow to start."
msgstr "Escolha quando você gostaria de iniciar o fluxo."

msgid "Facebook Channel"
msgstr "Canal do Facebook "

msgid "Enter a query"
msgstr "Adicione uma dúvida"

#, python-brace-format
msgid "Found ${count} for ${query}"
msgstr "Encontrado ${count} para ${query}"<|MERGE_RESOLUTION|>--- conflicted
+++ resolved
@@ -955,63 +955,6 @@
 "Número de telefone inválido, por favor inclua o código do país. "
 "ex:+250788123123"
 
-<<<<<<< HEAD
-#, fuzzy, python-format
-msgid "If you are based in Malawi or Ghana you can purchase a number from %(link)s and connect it in a few simple steps."
-msgstr ""
-"\n"
-"Se sua base estiver no Quênia, você pode comprar um número curto da %(link_start)s Africa's Talking %(link_end)s e\n"
-"conectá-lo ao Textit em poucos e simples passos."
-
-#, fuzzy
-#| msgid ""
-#| "\n"
-#| "        To finish configuring your Hub9 connection you'll need to provide them with the following details.\n"
-#| "\n"
-#| "      "
-msgid "To finish configuring your channel you need to configure Click Mobile to send new messages to the URL below."
-msgstr ""
-"\n"
-"Para finalizar a configuração da sua conexão com o Hub9, você terá que fornece-los com os seguintes detalhes."
-
-#, fuzzy
-#| msgid "The phone number or short code you are connecting with country code. ex: +250788123124"
-msgid "The Click Mobile phone number or short code you are connecting with country code. ex: +250788123124"
-msgstr "Número de telefone ou número curto com o qual você esta se conectando, com o código do país. Ex:+250788123124"
-
-msgid "Ghana"
-msgstr ""
-
-#, fuzzy
-#| msgid "Your username on Africa's Talking"
-msgid "Your username on Click Mobile"
-msgstr "O seu nome de usuário do Africa's Talking"
-
-#, fuzzy
-#| msgid "Your short code on Africa's Talking"
-msgid "Your password on Click Mobile"
-msgstr "O seu número curto do Africa's Talking"
-
-msgid "App ID"
-msgstr ""
-
-#, fuzzy
-#| msgid "Your username on Africa's Talking"
-msgid "Your app_id on Click Mobile"
-msgstr "O seu nome de usuário do Africa's Talking"
-
-msgid "Org ID"
-msgstr ""
-
-#, fuzzy
-#| msgid "Your short code on Africa's Talking"
-msgid "Your org_id on Click Mobile"
-msgstr "O seu número curto do Africa's Talking"
-
-#, fuzzy
-#| msgid "Username"
-=======
->>>>>>> 4c679782
 msgid "API Username"
 msgstr "Nome de usuário da API"
 
@@ -2942,14 +2885,9 @@
 msgid "The name of your LUIS app"
 msgstr "O nome do seu aplicativo LUIS"
 
-<<<<<<< HEAD
-#, fuzzy
-#| msgid "The name of your organization"
-=======
 msgid "App ID"
 msgstr "ID do App"
 
->>>>>>> 4c679782
 msgid "The ID for your LUIS app"
 msgstr "O ID para a sua aplicação LUIS"
 
