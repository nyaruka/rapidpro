--- conflicted
+++ resolved
@@ -17,11 +17,7 @@
 msgstr ""
 "Project-Id-Version: PACKAGE VERSION\n"
 "Report-Msgid-Bugs-To: \n"
-<<<<<<< HEAD
-"POT-Creation-Date: 2021-06-16 19:18+0000\n"
-=======
-"POT-Creation-Date: 2021-06-16 20:15+0000\n"
->>>>>>> 6baa2e72
+"POT-Creation-Date: 2021-06-16 21:12+0000\n"
 "PO-Revision-Date: 2019-05-13 20:14+0000\n"
 "Last-Translator: Ilhasoft <contato@ilhasoft.com.br>, 2021\n"
 "Language-Team: Portuguese (Brazil) (https://www.transifex.com/rapidpro/teams/226/pt_BR/)\n"
@@ -7906,11 +7902,6 @@
 msgid "No synced templates at this time."
 msgstr "Sem templates sincronizados neste momento."
 
-#, fuzzy
-#~| msgid "Unable to check WhatsApp enterprise account, please check username and password"
-#~ msgid "Unable to check Zenvia account, please check the API token"
-#~ msgstr "Não foi possível checar a conta empresarial do Whatsapp, por favor verifique nome do usuário e senha"
-
 #~ msgid "Primary Language"
 #~ msgstr "Idioma primário"
 
