# SOME DESCRIPTIVE TITLE.
# Copyright (C) YEAR THE PACKAGE'S COPYRIGHT HOLDER
# This file is distributed under the same license as the PACKAGE package.
# FIRST AUTHOR <EMAIL@ADDRESS>, YEAR.
#
#, fuzzy
msgid ""
msgstr ""
"Project-Id-Version: PACKAGE VERSION\n"
"Report-Msgid-Bugs-To: \n"
<<<<<<< HEAD
"POT-Creation-Date: 2020-08-28 17:20+0000\n"
=======
"POT-Creation-Date: 2020-08-31 00:44+0000\n"
>>>>>>> a399ebfe
"PO-Revision-Date: YEAR-MO-DA HO:MI+ZONE\n"
"Last-Translator: FULL NAME <EMAIL@ADDRESS>\n"
"Language-Team: LANGUAGE <LL@li.org>\n"
"Language: \n"
"MIME-Version: 1.0\n"
"Content-Type: text/plain; charset=UTF-8\n"
"Content-Transfer-Encoding: 8bit\n"

msgid "Recent Airtime Transfers"
msgstr ""

msgid "Airtime Transfer Details"
msgstr ""

msgid "The organization this resthook belongs to"
msgstr ""

msgid "A simple label for this event"
msgstr ""

msgid "The resthook being subscribed to"
msgstr ""

msgid "The URL that we will call when our ruleset is reached"
msgstr ""

msgid "Administrator"
msgstr ""

msgid "Editor"
msgstr ""

msgid "Surveyor"
msgstr ""

msgid "Webhook Log"
msgstr ""

msgid "Flows"
msgstr ""

msgid "Relayer Application APK"
msgstr ""

msgid "Message Pack Application APK"
msgstr ""

msgid "Message"
msgstr ""

msgid "Run"
msgstr ""

msgid "Archive"
msgstr ""

msgid "File not found"
msgstr ""

msgid "You do not have permission to access this file"
msgstr ""

msgid "The name of this campaign"
msgstr ""

msgid "The group this campaign operates on"
msgstr ""

msgid "Minutes"
msgstr ""

msgid "Hours"
msgstr ""

msgid "Days"
msgstr ""

msgid "Weeks"
msgstr ""

msgid "Select a group to base the campaign on"
msgstr ""

msgid "Export"
msgstr ""

msgid "Add Event"
msgstr ""

msgid "Edit"
msgstr ""

msgid "Update Campaign"
msgstr ""

msgid "Service"
msgstr ""

msgid "Campaign archived"
msgstr ""

msgid "Campaign activated"
msgstr ""

msgid "Select the event type"
msgstr ""

msgid "Relative date direction"
msgstr ""

msgid "Select a unit"
msgstr ""

msgid "Select a flow to start"
msgstr ""

msgid "Select a date field to base this event on"
msgstr ""

msgid "Select hour for delivery"
msgstr ""

msgid "Stop it and start this event"
msgstr ""

msgid "Skip this event"
msgstr ""

msgid "Stop it and send the message"
msgstr ""

msgid "Skip this message"
msgstr ""

msgid "Message sending rules"
msgstr ""

#, python-format
msgid "A message is required for '%s'"
msgstr ""

#, python-format
msgid "Translation for '%(language)s' exceeds the %(limit)d character limit."
msgstr ""

msgid "Hi @contact.name! This is just a friendly reminder to apply your fertilizer."
msgstr ""

msgid "Default"
msgstr ""

msgid "Update Event"
msgstr ""

msgid "Delete Event"
msgstr ""

msgid "Delete"
msgstr ""

msgid "Default Encoding"
msgstr ""

msgid "Smart Encoding"
msgstr ""

msgid "Unicode Encoding"
msgstr ""

msgid "URL Encoded - application/x-www-form-urlencoded"
msgstr ""

msgid "JSON - application/json"
msgstr ""

msgid "XML - text/xml; charset=utf-8"
msgstr ""

msgid "Channel Type"
msgstr ""

msgid "Name"
msgstr ""

msgid "Descriptive label for this channel"
msgstr ""

msgid "Address"
msgstr ""

msgid "Address with which this channel communicates"
msgstr ""

msgid "Country"
msgstr ""

msgid "Country which this channel is for"
msgstr ""

msgid "Org"
msgstr ""

msgid "Organization using this channel"
msgstr ""

msgid "Claim Code"
msgstr ""

msgid "The token the user will us to claim this channel"
msgstr ""

msgid "Secret"
msgstr ""

msgid "The secret token this channel should use when signing requests"
msgstr ""

msgid "Last Seen"
msgstr ""

msgid "The last time this channel contacted the server"
msgstr ""

msgid "Device"
msgstr ""

msgid "The type of Android device this channel is running on"
msgstr ""

msgid "OS"
msgstr ""

msgid "What Android OS version this channel is running on"
msgstr ""

msgid "Alert Email"
msgstr ""

msgid "We will send email alerts to this address if experiencing issues sending"
msgstr ""

msgid "Config"
msgstr ""

msgid "Any channel specific configuration, used for the various aggregators"
msgstr ""

msgid "The URN schemes this channel supports"
msgstr ""

msgid "The roles this channel can fulfill"
msgstr ""

msgid "The channel this channel is working on behalf of"
msgstr ""

msgid "Optional Data"
msgstr ""

msgid "Any channel specific state data"
msgstr ""

msgid "Maximum Transactions per Second"
msgstr ""

msgid "The max number of messages that will be sent per second"
msgstr ""

msgid "Android Phone"
msgstr ""

#, python-format
msgid "%s Channel"
msgstr ""

msgid "Incoming Message"
msgstr ""

msgid "Outgoing Message"
msgstr ""

msgid "Incoming Voice"
msgstr ""

msgid "Outgoing Voice"
msgstr ""

msgid "Success Log Record"
msgstr ""

msgid "Error Log Record"
msgstr ""

msgid "The channel this is a daily summary count for"
msgstr ""

msgid "What type of message this row is counting"
msgstr ""

msgid "The day this count is for"
msgstr ""

msgid "The count of messages on this day and type"
msgstr ""

msgid "Unknown Call Type"
msgstr ""

msgid "Outgoing Call"
msgstr ""

msgid "Missed Outgoing Call"
msgstr ""

msgid "Incoming Call"
msgstr ""

msgid "Missed Incoming Call"
msgstr ""

msgid "Stop Contact"
msgstr ""

msgid "New Conversation"
msgstr ""

msgid "Referral"
msgstr ""

msgid "Welcome Message"
msgstr ""

msgid "The org this event is connected to"
msgstr ""

msgid "Channel"
msgstr ""

msgid "The channel on which this event took place"
msgstr ""

msgid "Event Type"
msgstr ""

msgid "The type of event"
msgstr ""

msgid "Contact"
msgstr ""

msgid "The contact associated with this event"
msgstr ""

msgid "URN"
msgstr ""

msgid "The contact URN associated with this event"
msgstr ""

msgid "Extra"
msgstr ""

msgid "Any extra properties on this event as JSON"
msgstr ""

msgid "Occurred On"
msgstr ""

msgid "When this event took place"
msgstr ""

msgid "Created On"
msgstr ""

msgid "When this event was created"
msgstr ""

msgid "The channel the message was sent on"
msgstr ""

msgid "The message that was sent"
msgstr ""

msgid "The channel session for this log"
msgstr ""

msgid "A description of the status of this message send"
msgstr ""

msgid "Whether an error was encountered when sending the message"
msgstr ""

msgid "The URL used when sending the message"
msgstr ""

msgid "The HTTP method used when sending the message"
msgstr ""

msgid "The body of the request used when sending the message"
msgstr ""

msgid "The body of the response received when sending the message"
msgstr ""

msgid "The response code received when sending the message"
msgstr ""

msgid "When this log message was logged"
msgstr ""

msgid "Time it took to process this request"
msgstr ""

msgid "The channel that synced to the server"
msgstr ""

msgid "Power Source"
msgstr ""

msgid "The power source the device is using"
msgstr ""

msgid "Power Status"
msgstr ""

msgid "The power status. eg: Charging, Full or Discharging"
msgstr ""

msgid "Power Level"
msgstr ""

msgid "The power level of the battery"
msgstr ""

msgid "Network Type"
msgstr ""

msgid "The data network type to which the channel is connected"
msgstr ""

msgid "Lifetime"
msgstr ""

msgid "Pending Messages Count"
msgstr ""

msgid "The number of messages on the channel in PENDING state"
msgstr ""

msgid "Retry Message Count"
msgstr ""

msgid "The number of messages on the channel in RETRY state"
msgstr ""

msgid "Incoming Command Count"
msgstr ""

msgid "The number of commands that the channel gave us"
msgstr ""

msgid "Outgoing Command Count"
msgstr ""

msgid "The number of commands that we gave the channel"
msgstr ""

msgid "Power"
msgstr ""

msgid "Disconnected"
msgstr ""

msgid "SMS"
msgstr ""

msgid "The channel that this alert is for"
msgstr ""

msgid "Sync Event"
msgstr ""

msgid "The sync event that caused this alert to be sent (if any)"
msgstr ""

msgid "Alert Type"
msgstr ""

msgid "The type of alert the channel is sending"
msgstr ""

msgid "Ended On"
msgstr ""

#, python-format
msgid "Unknown alert type: %(alert)s"
msgstr ""

msgid "Retry Count"
msgstr ""

msgid "Error Count"
msgstr ""

msgid "Next Attempt"
msgstr ""

msgid ""
"\n"
"        You can purchase a short code from <a href=\"http://africastalking.com\">Africa's Talking</a>\n"
"        and connect it in a few simple steps.\n"
"        "
msgstr ""

msgid ""
"\n"
"        To finish configuring your Africa's Talking connection you'll need to set the following callback URLs\n"
"        on the Africa's Talking website under your account.\n"
"        "
msgstr ""

msgid "Callback URL"
msgstr ""

msgid ""
"\n"
"                You can set the callback URL on your Africa's Talking account by visiting the SMS Dashboard page,\n"
"                then clicking on Callback URL.\n"
"                "
msgstr ""

msgid "Delivery URL"
msgstr ""

msgid ""
"\n"
"                You can set the delivery URL on your Africa's Talking account by visiting the SMS Dashboard page,\n"
"                then clicking on Delivery Reports.\n"
"                "
msgstr ""

msgid "Your short code on Africa's Talking"
msgstr ""

msgid "Burkina Faso"
msgstr ""

msgid "Côte d'Ivoire"
msgstr ""

msgid "Ethiopia"
msgstr ""

msgid "Kenya"
msgstr ""

msgid "Malawi"
msgstr ""

msgid "Nigeria"
msgstr ""

msgid "Rwanda"
msgstr ""

msgid "Tanzania"
msgstr ""

msgid "Uganda"
msgstr ""

msgid "South Africa"
msgstr ""

msgid "Zambia"
msgstr ""

msgid "Whether this short code is shared with others"
msgstr ""

msgid "Your username on Africa's Talking"
msgstr ""

msgid "Your api key, should be 64 characters"
msgstr ""

msgid "No org for this user, cannot claim"
msgstr ""

msgid "The claim code from your Android phone"
msgstr ""

msgid "The phone number of the phone"
msgstr ""

msgid "Invalid claim code, please check and try again."
msgstr ""

msgid "Invalid phone number, try again."
msgstr ""

msgid "Another channel has this number. Please remove that channel first."
msgstr ""

msgid "Connect Android Channel"
msgstr ""

msgid "Phone number of this device"
msgstr ""

msgid ""
"\n"
"        If you have an <a href=\"https://www.arabiacell.com/\">ArabiaCell</a> number,\n"
"        you can quickly connect it using their APIs.\n"
"        "
msgstr ""

msgid ""
"\n"
"        To finish connecting your channel, you need to have ArabiaCell configure the URL below for your shortcode.\n"
"        "
msgstr ""

msgid "Receive URL"
msgstr ""

msgid "This URL should be called by ArabiaCell when new messages are received."
msgstr ""

msgid "The country this channel will be used in"
msgstr ""

msgid "Short Code"
msgstr ""

msgid "The short code you are connecting"
msgstr ""

msgid "Service ID"
msgstr ""

msgid "The service ID as provided by ArabiaCell"
msgstr ""

msgid "Free"
msgstr ""

msgid "Billed"
msgstr ""

msgid "The charging level for your account"
msgstr ""

msgid "Username"
msgstr ""

msgid "The username for your API account"
msgstr ""

msgid "Password"
msgstr ""

msgid "The password for your API account"
msgstr ""

msgid "Easily add a two way number you have configured with <a href=\"http://blackmyna.com\">Blackmyna</a> using their APIs."
msgstr ""

msgid ""
"\n"
"        To finish configuring your Blackmyna connection you'll need to notify Blackmyna of the following URLs.\n"
"        "
msgstr ""

msgid "Inbound URL"
msgstr ""

msgid "This endpoint should be called by Blackmyna when new messages are received to your number."
msgstr ""

msgid "DLR URL"
msgstr ""

msgid "This endpoint should be called by Blackmyna when the message status changes. (delivery reports)"
msgstr ""

msgid ""
"\n"
"        If you have an <a href=\"https://www.bongolive.co.tz/\">Bongo Live</a> number,\n"
"        you can quickly connect it using their APIs.\n"
"        "
msgstr ""

msgid ""
"\n"
"        To finish connecting your channel, you need to have Bongo Live configure the URLs below for your shortcode.\n"
"        "
msgstr ""

msgid "This URL should be called by Bongo Live when new messages are received or to report DLR status."
msgstr ""

msgid "Number"
msgstr ""

msgid "The number you are connecting."
msgstr ""

msgid "The username for your Bongo Live account"
msgstr ""

msgid "The password for your Bongo Live account"
msgstr ""

msgid "API Key"
msgstr ""

msgid "The API key as found on your settings page"
msgstr ""

msgid "API Secret"
msgstr ""

msgid "The API secret as found on your settings page"
msgstr ""

msgid "You can connect your BurstSMS number by entering the settings below."
msgstr ""

msgid ""
"\n"
"        If you have a <a href=\"https://www.burstsms.com.au/\">BurstSMS</a> number,\n"
"        you can quickly connect it using their APIs.\n"
"        "
msgstr ""

msgid ""
"\n"
"        To finish connecting your channel, you need to set your callback URLs below for your number.\n"
"        "
msgstr ""

msgid "This URL should be called by BurstSMS when new messages are received.You must set this for your number under the 'Inbound Settings' options.Select 'Yes' to the 'Forward to URL' option and enter this URL."
msgstr ""

msgid "DLR callback URL"
msgstr ""

msgid "This URL should be called by BurstSMS when the status of an outgoing message is updated.You can set it on your settings page."
msgstr ""

msgid "Reply callback URL"
msgstr ""

msgid "This URL should be called by BurstSMS when messages are replied to.You can set it on your settings page."
msgstr ""

msgid ""
"If you are based in the Phillipines, you can integrate with Chikka to send\n"
"                       and receive messages on your shortcode."
msgstr ""

msgid ""
"\n"
"        To finish configuring your Chikka connection you need to set the following URLs in your Chikka account API settings.\n"
"        "
msgstr ""

msgid "Notification Receiver URL"
msgstr ""

msgid "Message Receiver URL"
msgstr ""

msgid "The country this phone number is used in"
msgstr ""

msgid "The short code you are connecting."
msgstr ""

msgid "Client Id"
msgstr ""

msgid "The Client Id found on your Chikka API credentials page"
msgstr ""

msgid "Secret Key"
msgstr ""

msgid "The Secret Key found on your Chikka API credentials page"
msgstr ""

msgid ""
"Connect your <a href=\"http://clickatell.com/\">Clickatell</a> number, we'll walk you\n"
"                           through the steps necessary to get your Clickatell connection working in a few minutes."
msgstr ""

msgid ""
"\n"
"        To finish configuring your Clickatell connection you'll need to set the following callback URLs on the\n"
"        Clickatell website for your integration.\n"
"        "
msgstr ""

msgid "Reply Callback"
msgstr ""

msgid ""
"\n"
"                You can set the callback URL on your Clickatell account by managing your integration, then setting your reply\n"
"                callback under \"Two Way Settings\" to HTTP POST and your target address to the URL below. (leave username and password blank)\n"
"                "
msgstr ""

msgid "Delivery Notifications"
msgstr ""

msgid ""
"\n"
"                You can set the delivery notification URL on your Clickatell account by managing your integration, then setting your\n"
"                delivery notification URL under \"Settings\" to HTTP POST and your target address to the URL below. (leave username and password blank)\n"
"                "
msgstr ""

msgid "The phone number with country code or short code you are connecting. ex: +250788123124 or 15543"
msgstr ""

msgid "The API key for your integration as provided by Clickatell"
msgstr ""

msgid "Invalid phone number, please include the country code. ex: +250788123123"
msgstr ""

#, python-format
msgid "If you are based in Malawi or Ghana you can purchase a number from %(link)s and connect it in a few simple steps."
msgstr ""

msgid "To finish configuring your channel you need to configure Click Mobile to send new messages to the URL below."
msgstr ""

msgid "The Click Mobile phone number or short code you are connecting with country code. ex: +250788123124"
msgstr ""

msgid "Ghana"
msgstr ""

msgid "User ID"
msgstr ""

msgid "Your user_id on Click Mobile"
msgstr ""

msgid "Your password on Click Mobile"
msgstr ""

msgid "App ID"
msgstr ""

msgid "Your app_id on Click Mobile"
msgstr ""

msgid "Org ID"
msgstr ""

msgid "Your org_id on Click Mobile"
msgstr ""

msgid "API Username"
msgstr ""

msgid "Your API Username"
msgstr ""

msgid "API Password"
msgstr ""

msgid "Your API Password"
msgstr ""

msgid "You can connect your ClickSend number by entering the settings below."
msgstr ""

msgid ""
"\n"
"        If you have a <a href=\"https://www.clicksend.com/\">ClickSend</a> number,\n"
"        you can quickly connect it using their APIs.\n"
"        "
msgstr ""

msgid ""
"\n"
"        To finish connecting your channel, you need to set your inbound SMS URL below for your number.\n"
"        "
msgstr ""

msgid "This URL should be called by ClickSend when new messages are received.On your ClickSend dashboard, you can set this URL by going to SMS, then Settings, then the Inbound SMS Settings menu.Add a new rule, select action URL, and use the URL above, then click save."
msgstr ""

msgid "Easily add a two way number you have configured with <a href=\"http://dartmedia.biz/\">Dart Media</a> in Indonesia."
msgstr ""

msgid ""
"\n"
"        To finish configuring your Dart Media connection you'll need to provide them with the following details.\n"
"        "
msgstr ""

msgid "Received URL"
msgstr ""

msgid ""
"\n"
"                This endpoint should be called by Dart Media when new messages are received to your number.\n"
"                You can set the receive URL on your Dart Media account by contacting your sales agent.\n"
"                "
msgstr ""

msgid "Delivered URL"
msgstr ""

msgid ""
"\n"
"                This endpoint should be called by Dart Media when a message has been to the final recipient. (delivery reports)\n"
"                You can set the delivery callback URL on your Dart Media account by contacting your sales agent.\n"
"                "
msgstr ""

msgid ""
"If you are based in Uganda or DRC you can purchase a short\n"
"    code from <a href=\"http://dmarkmobile.com/\">DMark Mobile</a> and connect it\n"
"    in a few simple steps."
msgstr ""

msgid ""
"\n"
"        To finish configuring your DMark channel you need to set DMark to send MO messages to the URL below.\n"
"        "
msgstr ""

msgid "Your short code on DMark Mobile"
msgstr ""

msgid "DRC"
msgstr ""

msgid "Your username on DMark Mobile"
msgstr ""

msgid "Your password on DMark Mobile"
msgstr ""

msgid "Use our pluggable API to connect an external service you already have."
msgstr ""

msgid "URN Type"
msgstr ""

msgid "The type of URNs handled by this channel"
msgstr ""

msgid "The phone number or that this channel will send from"
msgstr ""

msgid "Handle"
msgstr ""

msgid "The Twitter handle that this channel will send from"
msgstr ""

msgid "The external address that this channel will send from"
msgstr ""

msgid "What HTTP method to use when calling the URL"
msgstr ""

msgid "Encoding"
msgstr ""

msgid "What encoding to use for outgoing messages"
msgstr ""

msgid "The content type used when sending the request"
msgstr ""

msgid "The maximum length of any single message on this channel. (longer messages will be split)"
msgstr ""

msgid "Authorization Header Value"
msgstr ""

msgid "The Authorization header value added when calling the URL (if any)"
msgstr ""

msgid "Send URL"
msgstr ""

msgid "The URL we will call when sending messages, with variable substitutions"
msgstr ""

msgid "Request Body"
msgstr ""

msgid "The request body if any, with variable substitutions (only used for PUT or POST)"
msgstr ""

msgid "MT Response check"
msgstr ""

msgid "The content that must be in the response to consider the request successful"
msgstr ""

msgid "The URL we will POST to when sending messages, with variable substitutions"
msgstr ""

msgid ""
"Add a <a href=\"http://facebook.com\">Facebook</a> bot to send and receive messages on behalf\n"
"    of one of your Facebook pages for free. You will need to create a Facebook application on their\n"
"    <a href=\"http://developers.facebook.com\">developers</a> site first."
msgstr ""

#, python-format
msgid "Unable to update call to action: %s"
msgstr ""

msgid "The Page Access Token for your Application"
msgstr ""

msgid "The name of the Facebook page"
msgstr ""

msgid "Reconnect Facebook Page"
msgstr ""

msgid ""
"Add a <a href=\"http://facebook.com\">Facebook</a> bot to send and receive messages on behalf\n"
"    of one of your Facebook pages for free. You will need to connect your page by logging into your Facebook and checking the Facebook page to connect"
msgstr ""

msgid "The User Access Token"
msgstr ""

msgid "The Facebook User ID of the admin that connected the channel"
msgstr ""

msgid "Sorry your Facebook channel could not be connected. Please try again"
msgstr ""

msgid ""
"Add a <a href=\"https://firebase.google.com/docs/cloud-messaging/\"> Firebase Cloud\n"
"    Messaging Channel</a> to send and receive messages. Your users will need an App to send and receive messages."
msgstr ""

msgid ""
"\n"
"        To use your Firebase Cloud Messaging channel you'll have to POST to the following URLs with the parameters below.\n"
"        "
msgstr ""

msgid "Contact Register"
msgstr ""

msgid "To register contacts, POST to the following URL with the parameters urn, fcm_token and optionally name."
msgstr ""

msgid "To handle incoming messages, POST to the following URL with the parameters from, msg and fcm_token."
msgstr ""

msgid "Notification Title"
msgstr ""

msgid "FCM Key"
msgstr ""

msgid "The key provided on the the Firebase Console when you created your app."
msgstr ""

msgid "Send notification"
msgstr ""

msgid "Check if you want this channel to send notifications to contacts."
msgstr ""

msgid "Connect your approved <a href=\"https://www.freshworks.com/live-chat-software/\">FreshChat</a> Channel"
msgstr ""

msgid ""
"\n"
"        To use your FreshChat channel you'll have to configure the FreshChat server to direct messages to the url below.\n"
"        "
msgstr ""

msgid "POST FreshChat trigger to this address."
msgstr ""

msgid "FreshChat Environment Title"
msgstr ""

msgid "The name of your environment"
msgstr ""

msgid "FreshChat Webhook Public Key"
msgstr ""

msgid "Webhook Public Key used to verify signatures"
msgstr ""

msgid "FreshChat Agent ID"
msgstr ""

msgid "The UUID of the Agent you want RP to Use."
msgstr ""

msgid "FreshChat API Auth Token"
msgstr ""

msgid "The API auth token- leave out the bearer"
msgstr ""

msgid ""
"If you are based in the Phillipines, you can integrate {{ brand.name }} with Globe Labs to send\n"
"                       and receive messages on your shortcode."
msgstr ""

msgid ""
"\n"
"        To finish configuring your Globe Labs connection you'll need to set the following notify URI for SMS on your application configuration page.\n"
"        "
msgstr ""

msgid "Notify URI"
msgstr ""

msgid "The shortcode you have been assigned by Globe Labs ex: 15543"
msgstr ""

msgid "Application Id"
msgstr ""

msgid "The id of your Globe Labs application"
msgstr ""

msgid "Application Secret"
msgstr ""

msgid "The secret assigned to your Globe Labs application"
msgstr ""

msgid "Passphrase"
msgstr ""

msgid "The passphrase assigned to you by Globe Labs to support sending"
msgstr ""

msgid ""
"If you are based in France, you can purchase a number from High Connexion\n"
"                  <a href=\"http://www.highconnexion.com/en/\">High Connection</a> and connect it in a few simple steps."
msgstr ""

msgid ""
"\n"
"        To finish configuring your connection you'll need to notify HighConnection of the following URL for incoming (MO) messages\n"
"        "
msgstr ""

msgid ""
"If you are based in Somalia, you can get a number from\n"
"        <a href=\"http://www.hormuud.com/\">Hormuud</a> and connect it in a few simple steps."
msgstr ""

msgid ""
"\n"
"        To finish configuring your connection you'll need to notify Hormuud of the following URL for incoming (MO) messages\n"
"        "
msgstr ""

msgid "Easily add a two way number you have configured with Hub9 in Indonesia."
msgstr ""

msgid ""
"\n"
"        To finish configuring your Hub9 connection you'll need to provide them with the following details.\n"
"        "
msgstr ""

msgid ""
"\n"
"                This endpoint should be called by Hub9 when new messages are received to your number.\n"
"                You can set the receive URL on your Hub9 account by contacting your sales agent.\n"
"                "
msgstr ""

msgid ""
"\n"
"                This endpoint should be called by Hub9 when a message has been to the final recipient. (delivery reports)\n"
"                You can set the delivery callback URL on your Hub9 account by contacting your sales agent.\n"
"                "
msgstr ""

msgid ""
"If you have a long number or shortcode with <a href=\"https://www.i2sms.com/\">I2SMS</a> you can connect it in a few\n"
"        easy steps."
msgstr ""

msgid ""
"\n"
"        To finish configuring your I2SMS channel you'll need to set the message URL for the `DEFAULT` keyword as\n"
"        below.\n"
"        "
msgstr ""

msgid "Message URL"
msgstr ""

msgid ""
"\n"
"                You can set your message URL by visiting the <a href=\"https://mx.i2sms.net/\">I2SMS Dashboard</a>,\n"
"                creating a DEFAULT keyword and using this URL as your message URL. Select POST HTTP Variables\n"
"                and check the box for \"No URL Output\".\n"
"                "
msgstr ""

msgid "The hash of your i2SMS channel"
msgstr ""

msgid "Your i2SMS username"
msgstr ""

msgid "Your i2SMS password"
msgstr ""

msgid "Easily add a two way number you have configured with <a href=\"http://infobip.com\">Infobip</a> using their APIs."
msgstr ""

msgid ""
"\n"
"        To finish configuring your Infobip connection you'll need to set the following callback URLs on the Infobip website under your account.\n"
"        "
msgstr ""

msgid ""
"\n"
"                This endpoint should be called with a POST by Infobip when new messages are received to your number.\n"
"                You can set the receive URL on your Infobip account by contacting your sales agent.\n"
"                "
msgstr ""

msgid ""
"\n"
"                This endpoint should be called with a POST by Infobip when a message has been to the final recipient. (delivery reports)\n"
"                You can set the delivery callback URL on your Infobip account by contacting your sales agent.\n"
"                "
msgstr ""

msgid ""
"Connect your <a href=\"http://www.jasminsms.com/\">Jasmin</a> instance that you have\n"
"                       already connected to an SMSC."
msgstr ""

msgid ""
"\n"
"        As a last step you'll need to configure Jasmin to call the following URL for MO (incoming) messages.\n"
"        "
msgstr ""

msgid "Push Message URL"
msgstr ""

msgid "    This endpoint will be called by Jasmin when new messages are received to your number, it must be configured to be called as a POST"
msgstr ""

msgid "The short code or phone number you are connecting."
msgstr ""

msgid "URL"
msgstr ""

msgid "The URL for the Jasmin server send path. ex: https://jasmin.gateway.io/send"
msgstr ""

msgid "The username to be used to authenticate to Jasmin"
msgstr ""

msgid "The password to be used to authenticate to Jasmin"
msgstr ""

msgid ""
"Add a <a href=\"https://jiochat.me\">JioChat</a> bot to send and receive messages to JioChat users\n"
"                for free. Your users will need an Android, Windows or iOS device and a JioChat account to send\n"
"                and receive messages."
msgstr ""

msgid ""
"\n"
"        To finish configuring your JioChat connection, you'll need to enter the following webhook URL and token on JioChat Developer Center configuration\n"
"        "
msgstr ""

msgid "Webhook URL"
msgstr ""

msgid "Token"
msgstr ""

msgid "The JioChat App ID"
msgstr ""

msgid "The JioChat App secret"
msgstr ""

msgid "Connect your <a href=\"https://junebug.praekelt.org/\">Junebug</a> instance that you have already set up and configured."
msgstr ""

msgid ""
"\n"
"        As a last step you'll need to configure Junebug to call the following URL for MO (incoming) messages.\n"
"        "
msgstr ""

msgid "This endpoint will be called by Junebug when new messages are received to your number, it must be configured to be called as a POST"
msgstr ""

msgid "The URL for the Junebug channel. ex: https://junebug.praekelt.org/jb/channels/3853bb51-d38a-4bca-b332-8a57c00f2a48/messages.json"
msgstr ""

msgid "The username to be used to authenticate to Junebug"
msgstr ""

msgid "The password to be used to authenticate to Junebug"
msgstr ""

msgid "The token Junebug should use to authenticate"
msgstr ""

msgid ""
"Connect your <a href=\"http://www.kannel.org/\">Kannel</a> instance, we'll walk you through\n"
"                       the steps necessary to get your SMSC connection working in a few minutes."
msgstr ""

msgid "The phone number or short code you are connecting"
msgstr ""

msgid "The publicly accessible URL for your Kannel instance for sending. ex: https://kannel.macklemore.co/cgi-bin/sendsms"
msgstr ""

msgid "The username to use to authenticate to Kannel, if left blank we will generate one for you"
msgstr ""

msgid "The password to use to authenticate to Kannel, if left blank we will generate one for you"
msgstr ""

msgid "Verify SSL"
msgstr ""

msgid "Whether to verify the SSL connection (recommended)"
msgstr ""

msgid "Use National Numbers"
msgstr ""

msgid "Use only the national number (no country code) when sending (not recommended)"
msgstr ""

msgid ""
"Add a <a href=\"https://line.me\">LINE</a> bot to send and receive messages to LINE users\n"
"                for free. Your users will need an Android, Windows or iOS device and a LINE account to send\n"
"                and receive messages."
msgstr ""

msgid "Channel ID"
msgstr ""

msgid "The Channel ID of the LINE channel for the Bot"
msgstr ""

msgid "The Name of the Bot"
msgstr ""

msgid "Access Token"
msgstr ""

msgid "The Access Token of the LINE Bot"
msgstr ""

msgid "The Secret of the LINE Bot"
msgstr ""

msgid "A channel with this configuration already exists."
msgstr ""

msgid "Easily add a two way number you have configured with <a href=\"http://m3techservice.com\">M3 Tech</a> using their APIs."
msgstr ""

msgid ""
"\n"
"        To finish configuring your connection you'll need to notify M3Tech of the following callback URLs:\n"
"        "
msgstr ""

msgid "Sent URL"
msgstr ""

msgid "Failed URL"
msgstr ""

msgid "Easily add a two way number you have configured with <a href=\"http://macrokiosk.com/\">Macrokiosk</a> using their APIs."
msgstr ""

msgid ""
"\n"
"        To finish configuring your MACROKIOSK connection you'll need to notify MACROKIOSK of the following URLs.\n"
"        "
msgstr ""

msgid "This endpoint should be called by MACROKIOSK when new messages are received to your number."
msgstr ""

msgid "This endpoint should be called by MACROKIOSK when the message status changes. (delivery reports)"
msgstr ""

msgid "The phone number or short code you are connecting with country code. ex: +250788123124"
msgstr ""

msgid "Sender ID"
msgstr ""

msgid "The sender ID provided by Macrokiosk to use their API"
msgstr ""

msgid "The username provided by Macrokiosk to use their API"
msgstr ""

msgid "The password provided by Macrokiosk to use their API"
msgstr ""

msgid "The Service ID provided by Macrokiosk to use their API"
msgstr ""

msgid "Easily add a two way number you have configured with <a href=\"https://www.mblox.com/\">Mblox</a> using their APIs."
msgstr ""

msgid ""
"\n"
"        As a last step you'll need to set the following callback URL on your Mblox account:\n"
"        "
msgstr ""

msgid "This endpoint will be called by Mblox when new messages are received to your number and for delivery reports."
msgstr ""

msgid "If you are based in Jamaica, you can purchase a short code from <a href=\"http://www.messangi.com/\">Messangi</a> and connect it in a few simple steps."
msgstr ""

msgid ""
"\n"
"        To finish configuring your Messangi connection you'll need to set the following callback URLs on your Messangi account.\n"
"        "
msgstr ""

msgid "To receive incoming messages, you need to set the receive URL for your Messangi account."
msgstr ""

msgid "The Messangi short code"
msgstr ""

msgid "Carrier Id"
msgstr ""

msgid "The carrier id for the Shortcode"
msgstr ""

msgid "Public Key"
msgstr ""

msgid "The public key provided by Messangi"
msgstr ""

msgid "Private Key"
msgstr ""

msgid "The private key provided by Messangi"
msgstr ""

msgid "Instance Id"
msgstr ""

msgid "The instance id provided by Messangi"
msgstr ""

msgid ""
"\n"
"        If you have an <a href=\"https://www.mtarget.fr/\">Mtarget</a> account,\n"
"        you can quickly connect it using their APIs.\n"
"        "
msgstr ""

msgid ""
"\n"
"        To finish connecting your channel, you need to have Mtarget configure the URLs below for your Service ID.\n"
"        "
msgstr ""

msgid "Status URL"
msgstr ""

msgid "The service ID as provided by Mtarget"
msgstr ""

msgid "Easily add a two way number you have configured with <a href=\"https://www.nexmo.com/\">Nexmo</a> using their APIs."
msgstr ""

msgid ""
"\n"
"        Your Nexmo configuration URLs are as follows. These should have been set up automatically when claiming your number, but if not you can set them from your Nexmo dashboard.\n"
"        "
msgstr ""

msgid "Callback URL for Inbound Messages"
msgstr ""

msgid "The callback URL is called by Nexmo when you receive new incoming messages."
msgstr ""

msgid "Callback URL for Delivery Receipt"
msgstr ""

msgid "The delivery URL is called by Nexmo when a message is successfully delivered to a recipient."
msgstr ""

msgid "Callback URL for Incoming Call"
msgstr ""

msgid "The callback URL is called by Nexmo when you receive an incoming call."
msgstr ""

msgid "The phone number being added"
msgstr ""

msgid "That number is not currently supported."
msgstr ""

msgid "There was a problem claiming that number, please check the balance on your account. Note that you can only claim numbers after adding credit to your Nexmo account."
msgstr ""

msgid "There was a problem claiming that number, please check the balance on your account."
msgstr ""

msgid "If you are based in Trinidad & Tobago, you can purchase a short code from <a href=\"http://www.novotechnologyinc.com/\">Novo</a> and connect it in a few simple steps."
msgstr ""

msgid "To receive incoming messages, you need to set the receive URL for your Novo account."
msgstr ""

msgid "The Novo short code"
msgstr ""

msgid "Merchant ID"
msgstr ""

msgid "The merchant id to compose your Merchant URL provided by Novo"
msgstr ""

msgid "Merchant Secret"
msgstr ""

msgid "The merchant secret provided by Novo"
msgstr ""

msgid "If you are based in Uzbekistan, you can purchase a short code from <a href=\"http://playmobile.uz/\">Play Mobile</a> and connect it in a few simple steps."
msgstr ""

msgid ""
"\n"
"        To finish configuring your Play Mobile connection you'll need to notify Play Mobile of the following URL.\n"
"        "
msgstr ""

msgid "To receive incoming messages, you need to set the receive URL for your Play Mobile account."
msgstr ""

msgid "Base URL"
msgstr ""

msgid "The base URL for PlayMobile"
msgstr ""

msgid "Shortcode"
msgstr ""

msgid "Easily add a two way number you have configured with <a href=\"https://www.plivo.com/\">Plivo</a> using their APIs."
msgstr ""

msgid "There was a problem updating that number, please try again."
msgstr ""

msgid "Easily add a two way number you have configured with <a href=\"http://www.redrabbitsms.com/\">Red Rabbit</a> using their APIs."
msgstr ""

msgid ""
"If you are based in Somalia, you can integrate with Shaqodoon to send\n"
"                       and receive messages on your shortcode."
msgstr ""

msgid ""
"\n"
"        To finish configuring your Shaqodoon connection you'll need to provide Shaqodoon with the following delivery\n"
"        URL for incoming messages to {{ channel.address }}.\n"
"        "
msgstr ""

msgid "The short code you are connecting with."
msgstr ""

msgid "The url provided to deliver messages"
msgstr ""

msgid "The username provided to use their API"
msgstr ""

msgid "The password provided to use their API"
msgstr ""

msgid "Easily add a two way number you have with <a href=\"http://www.signalwire.com/\">SignalWire</a> using their APIs."
msgstr ""

msgid ""
"\n"
"        Your SignalWire channel is now connected.\n"
"        "
msgstr ""

msgid "This endpoint will be called by SignalWire when new messages are received to your number."
msgstr ""

msgid "The phone number or short code you are connecting."
msgstr ""

msgid "Domain"
msgstr ""

msgid "The domain for your account ex: rapid.signalwire.com"
msgstr ""

msgid "Project Key"
msgstr ""

msgid "The key for your project ex: 990c5c10-bf8f-4156-b014-44282e60b3a1"
msgstr ""

msgid "The API token to use to authenticate ex: FPd199eb93e878f8a3tw9ttna313914tnauwy"
msgstr ""

msgid "Easily add a two way number you have configured with <a href=\"http://smscentral.com.np/\">SMSCentral</a> using their APIs."
msgstr ""

msgid ""
"\n"
"        To finish configuring your SMSCentral connection you'll need to notify SMSCentral of the following URL.\n"
"        "
msgstr ""

msgid "This endpoint should be called by SMSCentral when new messages are received to your number."
msgstr ""

msgid "Easily add a two way number you have configured with <a href=\"https://bulk.startmobile.ua/\">Start Mobile</a> using their APIs."
msgstr ""

msgid ""
"\n"
"        To finish configuring your Start connection you'll need to notify Start of the following receiving URL.\n"
"        "
msgstr ""

msgid "This endpoint should be called by Start when new messages are received to your number."
msgstr ""

msgid ""
"Add a <a href=\"https://telegram.org\">Telegram</a> bot to send and receive messages to Telegram\n"
"    users for free. Your users will need an Android, Windows or iOS device and a Telegram account to send and receive\n"
"    messages."
msgstr ""

msgid "Authentication Token"
msgstr ""

msgid "The Authentication token for your Telegram Bot"
msgstr ""

msgid "A telegram channel for this bot already exists on your account."
msgstr ""

msgid "Your authentication token is invalid, please check and try again"
msgstr ""

msgid "If you are based in Somalia, you can integrate with Telesom to send and receive messages on your shortcode."
msgstr ""

msgid "To finish configuring your Telesom connection you'll need to provide Telesom with the following delivery URL for incoming messages to {{ channel.address }}."
msgstr ""

msgid "The private key provided to use their API"
msgstr ""

msgid ""
"If you have a number with <a href=\"https://thinq.com\">ThinQ</a> you can connect it in a few easy steps to\n"
"        automate your SMS numbers."
msgstr ""

msgid ""
"\n"
"        To finish configuring your ThinQ connection you'll need to set the following callback URLs\n"
"        on the ThinQ website on the SMS -> SMS Configuration page.\n"
"        "
msgstr ""

msgid "Inbound SMS Configuration"
msgstr ""

msgid ""
"\n"
"                Set your Inbound SMS Configuration URL to the above, making sure you select \"URL\" for Attachment Type.\n"
"                "
msgstr ""

msgid "Outbound SMS Configuration"
msgstr ""

msgid ""
"\n"
"                Set your Delivery Confirmation URL to the above, making sure you select \"Form-Data\" as the Delivery\n"
"                Notification Format.\n"
"                "
msgstr ""

msgid "Your ThinQ account id"
msgstr ""

msgid "The ThinQ number you want to connect"
msgstr ""

msgid "United States"
msgstr ""

msgid "The user name for you API token"
msgstr ""

msgid "Your API token"
msgstr ""

msgid "Invalid phone number, please include the country code. ex: +12065551212"
msgstr ""

msgid "Easily add a two way number you have configured with <a href=\"https://www.twilio.com/\">Twilio</a> using their APIs."
msgstr ""

msgid "Short code not found on your Twilio Account. Please check you own the short code and Try again"
msgstr ""

msgid ""
"\n"
"        You can connect a messaging service from your Twilio account to benefit from <a href=\"https://www.twilio.com/copilot\">Twilio Copilot features</a></br>\n"
"        "
msgstr ""

msgid ""
"\n"
"        To finish configuring your Twilio Messaging Service connection you'll need to add the following URL in your Messaging Service Inbound Settings.\n"
"        "
msgstr ""

msgid "Request URL"
msgstr ""

msgid "This endpoint should be called by Twilio when new messages are received by your Messaging Service."
msgstr ""

msgid "Messaging Service SID"
msgstr ""

msgid "The Twilio Messaging Service SID"
msgstr ""

msgid "If you have a Twilio for WhatsApp number, you can connect it to communicate with your WhatsApp contacts. <a href=\"https://www.twilio.com/whatsapp/\">Learn more about Twilio WhatsApp</a>"
msgstr ""

msgid ""
"\n"
"        To finish configuring your Twilio WhatsApp connection you'll need to add the following URL in your Twilio Inbound Settings.\n"
"        Check the Twilio WhatsApp documentation for more information.\n"
"        "
msgstr ""

msgid "This endpoint should be called by Twilio when new messages are received by your Twilio WhatsApp number."
msgstr ""

msgid "Only existing Twilio WhatsApp number are supported"
msgstr ""

msgid ""
"\n"
"        Connect to a service that speaks TwiML. You can use this to connect to TwiML compatible services outside of Twilio.\n"
"        "
msgstr ""

msgid ""
"\n"
"        To finish configuring your TwiML REST API channel you'll need to add the following URL in your TwiML REST API instance.\n"
"        "
msgstr ""

msgid "TwiML REST API Host"
msgstr ""

msgid "The endpoint which will receive Twilio API requests for this channel"
msgstr ""

msgid "Incoming messages for this channel will be sent to this endpoint."
msgstr ""

msgid "Messaging"
msgstr ""

msgid "Voice"
msgstr ""

msgid "Both"
msgstr ""

msgid "The phone number without country code or short code you are connecting."
msgstr ""

msgid "The publicly accessible URL for your TwiML REST API instance ex: https://api.twilio.com"
msgstr ""

msgid "Role"
msgstr ""

msgid "Choose the role that this channel supports"
msgstr ""

msgid "The Account SID to use to authenticate to the TwiML REST API"
msgstr ""

msgid "The Account Token to use to authenticate to the TwiML REST API"
msgstr ""

msgid "Max active calls at the same time"
msgstr ""

msgid ""
"Send and receive messages on Twitter using their\n"
"        <a href=\"https://developer.twitter.com/en/docs/accounts-and-users/subscribe-account-activity/overview\">\n"
"        Twitter Activity API.</a> You will have to apply for Twitter API access and create a Twitter application."
msgstr ""

msgid "Consumer API Key"
msgstr ""

msgid "Consumer API Secret Key"
msgstr ""

msgid "Access Token Secret"
msgstr ""

msgid "Environment Name"
msgstr ""

msgid "The provided Twitter credentials do not appear to be valid."
msgstr ""

msgid "Twitter handle of this channel"
msgstr ""

msgid "Use a <a href=\"http://verboice.instedd.org\">Verboice</a> connection to leverage in-country SIP connections for building voice (IVR) flows."
msgstr ""

msgid ""
"\n"
"        To finish configuring your connection you'll need to set the following status callback URL for your Verboice project\n"
"        "
msgstr ""

msgid "Status Callback URL"
msgstr ""

msgid "The username provided by the provider to use their API"
msgstr ""

msgid "The password provided by the provider to use their API"
msgstr ""

msgid "Channel Name"
msgstr ""

msgid "The Verboice channel that will be handling your calls"
msgstr ""

msgid ""
"\n"
"        Connect a <a href=\"http://viber.com/en/\">Viber</a> public channel to send and receive messages to\n"
"        Viber users for free. Your users will need an Android, Windows or iOS device and a Viber account to send and receive\n"
"        messages.\n"
"        "
msgstr ""

msgid ""
"\n"
"        Your Viber channel is connected. If needed the webhook endpoints are listed below.\n"
"        "
msgstr ""

msgid "The authentication token provided by Viber"
msgstr ""

msgid "The message send to user who have not yet subscribed to the channel, changes may take up to 30 seconds to take effect"
msgstr ""

msgid ""
"Add a <a href=\"https://vk.com/\">VK</a> bot to send and receive messages on behalf of a VK community\n"
"        for free. You will need to create an access token for your community first.\n"
"        "
msgstr ""

msgid "The Community Access Token"
msgstr ""

msgid "The name of the Community"
msgstr ""

msgid "The Community ID"
msgstr ""

msgid "The callback verification string"
msgstr ""

msgid ""
"\n"
"        If you have an <a href=\"https://wavy.global/en/\">Movile/Wavy</a> number,\n"
"        you can quickly connect it using their APIs.\n"
"        "
msgstr ""

msgid ""
"\n"
"        To finish connecting your channel, you need to have Movile/Wavy configure the URL below for your number.\n"
"        "
msgstr ""

msgid "This URL should be called by Movile/Wavy when new messages are received."
msgstr ""

msgid "To receive the acknowledgement of sent messages, you need to set the Sent URL for your Movile/Wavy account."
msgstr ""

msgid "To receive delivery of delivered messages, you need to set the Delivered URL for your Movile/Wavy account."
msgstr ""

msgid "The username for your Movile/Wavy account"
msgstr ""

msgid "The Authentication Token for your Movile/Wavy account"
msgstr ""

msgid ""
"Add a <a href=\"https://wechat.com\">WeChat</a> bot to send and receive messages to WeChat users\n"
"                for free. Your users will need an Android, Windows or iOS device and a WeChat account to send\n"
"                and receive messages."
msgstr ""

msgid ""
"\n"
"        To finish configuring your WeChat connection, you'll need to enter the following webhook URL and token on WeChat Official Accounts Platform\n"
"        "
msgstr ""

msgid "The WeChat App ID"
msgstr ""

msgid "The WeChat App secret"
msgstr ""

msgid "Message Templates"
msgstr ""

msgid "If you have an enterprise WhatsApp account, you can connect it to communicate with your contacts"
msgstr ""

#, python-format
msgid "Unable to register callbacks: %s"
msgstr ""

#, python-format
msgid "Unable to configure channel: %s"
msgstr ""

msgid "Contacts refresh begun, it may take a few minutes to complete."
msgstr ""

msgid "Sync Logs"
msgstr ""

msgid "Your enterprise WhatsApp number"
msgstr ""

msgid "The base URL for your WhatsApp enterprise installation"
msgstr ""

msgid "The username to access your WhatsApp enterprise account"
msgstr ""

msgid "The password to access your WhatsApp enterprise account"
msgstr ""

msgid "Templates Domain"
msgstr ""

msgid "Which domain to retrieve the message templates from"
msgstr ""

msgid "The Facebook waba-id that will be used for template syncing"
msgstr ""

msgid "The Facebook access token that will be used for syncing"
msgstr ""

msgid "The namespace for your WhatsApp templates"
msgstr ""

msgid "Please enter a valid phone number"
msgstr ""

msgid "Unable to check WhatsApp enterprise account, please check username and password"
msgstr ""

msgid "Unable to access Facebook templates, please check user id and access token and make sure the whatsapp_business_management permission is enabled"
msgstr ""

msgid ""
"\n"
"        If you are based in Uganda, you can integrate with <a href=\"http://www.yo.co.ug/\">Yo!</a> to send\n"
"        and receive messages on your shortcode.\n"
"        "
msgstr ""

msgid ""
"\n"
"        To finish configuring your Yo! connection you'll need to notify Yo! of the following inbound SMS URL.\n"
"        "
msgstr ""

msgid "Inbound SMS URL"
msgstr ""

msgid "This URL should be called with a GET by Yo! when new incoming messages are received on your shortcode."
msgstr ""

msgid "Account Number"
msgstr ""

msgid "Your Yo! account YBS account number"
msgstr ""

msgid "Gateway Password"
msgstr ""

msgid "Your Yo! SMS Gateway password"
msgstr ""

msgid "If you are based in Brazil, you can purchase a short code from <a href=\"http://www.zenvia.com.br/\">Zenvia</a> and connect it in a few simple steps."
msgstr ""

msgid ""
"\n"
"        To finish configuring your Zenvia connection you'll need to set the following callback URLs on your Zenvia account.\n"
"        "
msgstr ""

msgid "To receive delivery and acknowledgement of sent messages, you need to set the status URL for your Zenvia account."
msgstr ""

msgid "To receive incoming messages, you need to set the receive URL for your Zenvia account."
msgstr ""

msgid "The Zenvia short code"
msgstr ""

msgid "The account username provided by Zenvia"
msgstr ""

msgid "The account password provided by Zenvia"
msgstr ""

msgid "United Kingdom"
msgstr ""

msgid "Scension Island"
msgstr ""

msgid "Kosovo"
msgstr ""

msgid "POST Required"
msgstr ""

#, python-format
msgid "Connect %(channel_type)s"
msgstr ""

msgid "You can connect your number by entering your credentials here."
msgstr ""

msgid "Sorry, you need to have a workspace to add numbers. You can still test things out for free using an Android phone."
msgstr ""

msgid "Sorry, the number you chose is not supported. You can still deploy in any country using your own SIM card and an Android phone."
msgstr ""

#, python-format
msgid "That number is already connected (%s)"
msgstr ""

#, python-format
msgid "That number is already connected to another account - %(org)s (%(user)s)"
msgstr ""

msgid "An error occurred connecting your Twilio number, try removing your Twilio account, reconnecting it and trying again."
msgstr ""

msgid "Allow international sending"
msgstr ""

msgid "Phone number of this channel"
msgstr ""

msgid "Android Channel"
msgstr ""

msgid "Settings"
msgstr ""

msgid "Channel Log"
msgstr ""

msgid "Call Log"
msgstr ""

msgid "Edit Channel"
msgstr ""

msgid "Disable Bulk Sending"
msgstr ""

msgid "Enable Bulk Sending"
msgstr ""

msgid "Disable Voice Calling"
msgstr ""

msgid "Enable Voice Calling"
msgstr ""

msgid "Delete Channel"
msgstr ""

msgid "Whitelist Domain"
msgstr ""

msgid "Incoming Text"
msgstr ""

msgid "Outgoing Text"
msgstr ""

msgid "Incoming IVR"
msgstr ""

msgid "Outgoing IVR"
msgstr ""

msgid "An error occured contacting the Facebook API"
msgstr ""

msgid "Remove Android"
msgstr ""

msgid "We have disconnected your Twilio number. If you do not need this number you can delete it from the Twilio website."
msgstr ""

msgid "Your channel has been removed."
msgstr ""

#, python-format
msgid "Twilio reported an error removing your channel (Twilio error %s). Please try again later."
msgstr ""

msgid "We encountered an error removing your channel, please try again later."
msgstr ""

msgid "Save Changes"
msgstr ""

msgid "or"
msgstr ""

msgid "A connection to a Nexmo account is required"
msgstr ""

msgid "A connection to a Twilio account is required"
msgstr ""

msgid "A caller cannot be added for that number"
msgstr ""

msgid "A caller has already been added for that number"
msgstr ""

msgid "Channels"
msgstr ""

msgid "Unknown"
msgstr ""

msgid "The area code you want to search for a new number in"
msgstr ""

msgid "Sorry, no numbers found, please enter another area code and try again."
msgstr ""

msgid "Sorry, no numbers found, please enter another pattern and try again."
msgstr ""

msgid "Calls"
msgstr ""

msgid "Messages"
msgstr ""

msgid "Other Interactions"
msgstr ""

msgid "The name of your bot"
msgstr ""

msgid "Access token for your bot, leave out leading Bearer"
msgstr ""

msgid "Unable to access bothub with credentials, please check and try again"
msgstr ""

msgid "The name of your LUIS app"
msgstr ""

msgid "The ID for your LUIS app"
msgstr ""

msgid "The name of the version of your LUIS app to use"
msgstr ""

msgid "The primary key for your LUIS app"
msgstr ""

msgid "The endpoint URL for your LUIS app"
msgstr ""

msgid "Unable to get intents for your app, please check credentials and try again"
msgstr ""

msgid "Your app's name"
msgstr ""

msgid "Your app's ID"
msgstr ""

msgid "Your app's server access token"
msgstr ""

msgid "Unable to access wit.ai with credentials, please check and try again"
msgstr ""

msgid "Connect"
msgstr ""

msgid "Delete Classifier"
msgstr ""

msgid "Your classifier has been deleted."
msgstr ""

msgid "Log"
msgstr ""

msgid "Sync"
msgstr ""

msgid "Your classifier has been synched."
msgstr ""

msgid "Unable to sync classifier. See the log for details."
msgstr ""

msgid "Phone number"
msgstr ""

msgid "Facebook identifier"
msgstr ""

msgid "Twitter handle"
msgstr ""

msgid "Twitter ID"
msgstr ""

msgid "Viber identifier"
msgstr ""

msgid "LINE identifier"
msgstr ""

msgid "Telegram identifier"
msgstr ""

msgid "Email address"
msgstr ""

msgid "External identifier"
msgstr ""

msgid "JioChat identifier"
msgstr ""

msgid "WeChat identifier"
msgstr ""

msgid "Firebase Cloud Messaging identifier"
msgstr ""

msgid "WhatsApp identifier"
msgstr ""

msgid "Freshchat identifier"
msgstr ""

msgid "VK identifier"
msgstr ""

msgid "Label"
msgstr ""

msgid "Key"
msgstr ""

msgid "Shown in Tables"
msgstr ""

msgid "Featured field"
msgstr ""

msgid "The name of this contact"
msgstr ""

msgid "Language"
msgstr ""

msgid "The preferred language for this contact"
msgstr ""

msgid "Provided URNs belong to different existing contacts"
msgstr ""

#, python-brace-format
msgid "The provided file has unrecognized headers. Columns \"{joined_unsupported_headers}\" should be removed or prepended with the prefix \"Field:\"."
msgstr ""

#, python-brace-format
msgid "The file you provided is missing a required header. At least one of \"{joined_possible_headers}\" or \"Contact UUID\" should be included."
msgstr ""

msgid "The file you provided is missing a required header called \"Name\"."
msgstr ""

msgid "Any authentication information needed by this URN"
msgstr ""

msgid "Initializing"
msgstr ""

msgid "Evaluating"
msgstr ""

msgid "Ready"
msgstr ""

msgid "The name of this contact group"
msgstr ""

msgid "What type of group it is, either user defined or one of our system groups"
msgstr ""

msgid "Contacts"
msgstr ""

msgid "The organization this group is part of"
msgstr ""

msgid "The membership query for this group"
msgstr ""

msgid "Query Fields"
msgstr ""

msgid "The unique group to export"
msgstr ""

msgid "The search query"
msgstr ""

#, python-format
msgid "Invalid query syntax at '%(token)s'"
msgstr ""

#, python-format
msgid "Unable to convert '%(value)s' to a number"
msgstr ""

#, python-format
msgid "Unable to convert '%(value)s' to a date"
msgstr ""

#, python-format
msgid "'%(value)s' is not a valid language code"
msgstr ""

#, python-format
msgid "'%(value)s' is not a valid group name"
msgstr ""

#, python-format
msgid "Using ~ with name requires token of at least %(min_token_length)s characters"
msgstr ""

#, python-format
msgid "Using ~ with URN requires value of at least %(min_value_length)s characters"
msgstr ""

msgid "Can only use ~ with name or URN values"
msgstr ""

#, python-format
msgid "Can only use %(operator)s with number or date values"
msgstr ""

#, python-format
msgid "Can't check whether '%(property)s' is set or not set"
msgstr ""

#, python-format
msgid "Can't resolve '%(property)s' to a field or URN scheme"
msgstr ""

msgid "Can't query on URNs in an anonymous workspace"
msgstr ""

msgid "day"
msgstr ""

msgid "minute"
msgstr ""

msgid "hour"
msgstr ""

msgid "days"
msgstr ""

msgid "minutes"
msgstr ""

msgid "hours"
msgstr ""

msgid "Name is used by another group"
msgstr ""

msgid "Group name must not be blank or begin with + or -"
msgstr ""

#, python-format
msgid "This org has %(count)d groups and the limit is %(limit)d. You must delete existing ones before you can create new ones."
msgstr ""

msgid "You cannot create a dynamic group based on \"id\" or \"group\"."
msgstr ""

msgid "You cannot update the query of a group that is evaluating."
msgstr ""

msgid "Activate"
msgstr ""

msgid "Active"
msgstr ""

msgid "Blocked"
msgstr ""

msgid "Stopped"
msgstr ""

msgid "Archived"
msgstr ""

#, python-brace-format
msgid "{label} for this contact"
msgstr ""

msgid "Used by another contact"
msgstr ""

msgid "Invalid number. Ensure number includes country code, e.g. +1-541-754-3010"
msgstr ""

msgid "Invalid format"
msgstr ""

msgid "Invalid input"
msgstr ""

msgid "Groups"
msgstr ""

msgid "Select groups for this contact"
msgstr ""

#, python-format
msgid "%s (Missing)"
msgstr ""

msgid "The groups which this contact belongs to"
msgstr ""

msgid "Group Memberships for"
msgstr ""

msgid "Optional: Choose groups to show in your export"
msgstr ""

msgid "Include group membership only for these groups. (Leave blank to ignore group memberships)."
msgstr ""

#, python-format
msgid "There is already an export in progress, started by %s. You must wait for that export to complete before starting another."
msgstr ""

#, python-format
msgid "We are preparing your export. We will e-mail you at %s when it is ready."
msgstr ""

#, python-format
msgid "Export complete, you can find it here: %s (production users will get an email)"
msgstr ""

msgid "Can only contain letters, numbers and hypens."
msgstr ""

#, python-format
msgid "%s is an invalid name or is a reserved name for contact fields, field names should start with a letter."
msgstr ""

#, python-format
msgid "%s should be used once"
msgstr ""

#, python-format
msgid "'%(label)s' contact field has '%(key)s' key which is reserved name. Column cannot be imported"
msgstr ""

msgid "Send Message"
msgstr ""

msgid "Edit Contact"
msgstr ""

msgid "Custom Fields"
msgstr ""

msgid "Block"
msgstr ""

msgid "Save as Group"
msgstr ""

msgid "Manage Fields"
msgstr ""

msgid "Export Contacts"
msgstr ""

msgid "Blocked Contacts"
msgstr ""

msgid "Stopped Contacts"
msgstr ""

msgid "Archived Contacts"
msgstr ""

msgid "Delete All"
msgstr ""

msgid "Edit Group"
msgstr ""

msgid "Delete Group"
msgstr ""

msgid "Create"
msgstr ""

msgid "An error occurred updating your contact. Please try again later."
msgstr ""

msgid "Select a field to update"
msgstr ""

msgid "Must be unique."
msgstr ""

msgid "Can't be a reserved word"
msgstr ""

#, python-format
msgid "Cannot create a new field as limit is %(limit)s."
msgstr ""

msgid "Field Name"
msgstr ""

msgid "Manage Contact Fields"
msgstr ""

msgid "Featured"
msgstr ""

msgid "Update"
msgstr ""

msgid "Contact field uses"
msgstr ""

msgid "Message flow"
msgstr ""

msgid "Phone call flow"
msgstr ""

msgid "Surveyor flow"
msgstr ""

msgid "USSD flow"
msgstr ""

msgid "The name for this flow"
msgstr ""

msgid "Labels"
msgstr ""

msgid "Any labels on this flow"
msgstr ""

msgid "The type of node this flow starts with"
msgstr ""

msgid "Whether this flow is archived"
msgstr ""

msgid "Whether this is a system created flow"
msgstr ""

msgid "The type of this flow"
msgstr ""

msgid "Minutes of inactivity that will cause expiration from flow"
msgstr ""

msgid "Ignore keyword triggers while in this flow"
msgstr ""

msgid "When this item was saved"
msgstr ""

msgid "The user which last saved this flow"
msgstr ""

msgid "The authoring language, additional languages can be added later"
msgstr ""

msgid "The flow version this definition is in"
msgstr ""

msgid "Completed"
msgstr ""

msgid "Interrupted"
msgstr ""

msgid "Expired"
msgstr ""

msgid "Archive delete"
msgstr ""

msgid "User delete"
msgstr ""

msgid "The label for this field"
msgstr ""

msgid "The value that rules will be run against, if None defaults to @step.value"
msgstr ""

msgid "The URL that will be called with the user's response before we run our rules"
msgstr ""

msgid "How the webhook should be executed"
msgstr ""

msgid "The JSON encoded actions for this action set"
msgstr ""

msgid "Ruleset Configuration"
msgstr ""

msgid "RuleSet type specific configuration"
msgstr ""

msgid "When this ruleset was originally created"
msgstr ""

msgid "When this ruleset was last modified"
msgstr ""

msgid "When this action was originally created"
msgstr ""

msgid "When this action was last modified"
msgstr ""

msgid "The JSON flow definition"
msgstr ""

msgid "Revision number for this definition"
msgstr ""

msgid "Unsupported flow type"
msgstr ""

msgid "Malformed flow, encountered non-localized definition"
msgstr ""

msgid "The flows to export"
msgstr ""

msgid "Any configuration options for this flow export"
msgstr ""

msgid "Pending"
msgstr ""

msgid "Starting"
msgstr ""

msgid "Complete"
msgstr ""

msgid "Failed"
msgstr ""

msgid "The name of this flow label"
msgstr ""

msgid "Parent"
msgstr ""

msgid "After 5 minutes"
msgstr ""

msgid "After 10 minutes"
msgstr ""

msgid "After 15 minutes"
msgstr ""

msgid "After 30 minutes"
msgstr ""

msgid "After 1 hour"
msgstr ""

msgid "After 3 hours"
msgstr ""

msgid "After 6 hours"
msgstr ""

msgid "After 12 hours"
msgstr ""

msgid "After 18 hours"
msgstr ""

msgid "After 1 day"
msgstr ""

msgid "After 2 days"
msgstr ""

msgid "After 3 days"
msgstr ""

msgid "After 1 week"
msgstr ""

msgid "After 2 weeks"
msgstr ""

msgid "After 30 days"
msgstr ""

#, python-format
msgid "\"%(keyword)s\" must be a single word, less than %(limit)d characters, containing only letter and numbers"
msgstr ""

#, python-format
msgid "The keywords \"%s\" are already used for another flow"
msgstr ""

#, python-format
msgid "The keyword \"%s\" is already used for another flow"
msgstr ""

msgid "You don't have permission to edit this flow"
msgstr ""

msgid "Your flow failed validation. Please refresh your browser."
msgstr ""

msgid "Your flow has been upgraded to the latest version. In order to continue editing, please refresh your browser."
msgstr ""

#, python-format
msgid "%s is currently editing this Flow. Your changes will not be saved until you refresh your browser."
msgstr ""

msgid "Your flow could not be saved. Please refresh your browser."
msgstr ""

msgid "Global keyword triggers"
msgstr ""

msgid "When a user sends any of these keywords they will begin this flow"
msgstr ""

msgid "Select keywords to trigger this flow"
msgstr ""

msgid "Type"
msgstr ""

msgid "Choose the method for your flow"
msgstr ""

msgid "Choose a name to describe this flow, e.g. Demographic Survey"
msgstr ""

msgid "Expire inactive contacts"
msgstr ""

msgid "When inactive contacts should be removed from the flow"
msgstr ""

msgid "Create a contact "
msgstr ""

msgid "Whether surveyor logins should be used as the contact for each run"
msgstr ""

msgid "For each run"
msgstr ""

msgid "For each login"
msgstr ""

msgid "Retry call if unable to connect"
msgstr ""

msgid "Retries call three times for the chosen interval"
msgstr ""

#, python-format
msgid "The following flows are still used by campaigns so could not be archived: %(flows)s"
msgstr ""

msgid "Edit Label"
msgstr ""

msgid "Remove"
msgstr ""

msgid "Contact Name"
msgstr ""

msgid "Contact Creation Date"
msgstr ""

msgid "Contact First Name"
msgstr ""

msgid "Contact Groups"
msgstr ""

msgid "Contact Language"
msgstr ""

msgid "Contact Email Address"
msgstr ""

msgid "Contact Phone"
msgstr ""

msgid "Contact Phone - E164"
msgstr ""

msgid "Contact UUID"
msgstr ""

msgid "New Contact"
msgstr ""

#, python-format
msgid "Contact %s"
msgstr ""

msgid "Current Date and Time"
msgstr ""

msgid "Current Date"
msgstr ""

msgid "Tomorrow's Date"
msgstr ""

msgid "Yesterday's Date"
msgstr ""

msgid "Sent to"
msgstr ""

msgid "Sent to URN display"
msgstr ""

msgid "Sent to URN path"
msgstr ""

msgid "Sent to URN type"
msgstr ""

msgid "Sent to URN"
msgstr ""

msgid "All flow variables"
msgstr ""

msgid "Start Flow"
msgstr ""

msgid "Results"
msgstr ""

msgid "Edit Flow"
msgstr ""

msgid "Copy"
msgstr ""

msgid "Revision History"
msgstr ""

msgid "Delete Flow"
msgstr ""

msgid "New Editor"
msgstr ""

msgid "Export Definition"
msgstr ""

msgid "Export Translation"
msgstr ""

msgid "Import Translation"
msgstr ""

msgid "Not a valid language."
msgstr ""

msgid "Include translations in this language."
msgstr ""

msgid "Include Arguments"
msgstr ""

msgid "Include arguments to tests on splits"
msgstr ""

msgid "PO translation file"
msgstr ""

msgid "File doesn't appear to be a valid PO file."
msgstr ""

#, python-format
msgid "Contains translations in %(lang)s which is the base language of this flow."
msgstr ""

#, python-format
msgid "Contains translations in %(lang)s which is not a supported translation language."
msgstr ""

msgid "Replace flow translations in this language."
msgstr ""

msgid "Import"
msgstr ""

msgid "Optional: Group memberships"
msgstr ""

msgid "Optional: Fields to include"
msgstr ""

msgid "URNs"
msgstr ""

msgid "Optional: URNs in addition to the one used in the flow"
msgstr ""

msgid "Responded Only"
msgstr ""

msgid "Only export results for contacts which responded"
msgstr ""

msgid "Include Messages"
msgstr ""

msgid "Export all messages sent and received in this flow"
msgstr ""

#, python-brace-format
msgid "You can only include up to {ExportFlowResultsTask.MAX_CONTACT_FIELDS_COLS} contact fields in your export"
msgstr ""

#, python-brace-format
msgid "You can only include up to {ExportFlowResultsTask.MAX_GROUP_MEMBERSHIPS_COLS} groups for group memberships in your export"
msgstr ""

msgid "Download Results"
msgstr ""

msgid "Sunday"
msgstr ""

msgid "Monday"
msgstr ""

msgid "Tuesday"
msgstr ""

msgid "Wednesday"
msgstr ""

msgid "Thursday"
msgstr ""

msgid "Friday"
msgstr ""

msgid "Saturday"
msgstr ""

msgid "Download"
msgstr ""

msgid "Download Flow Results"
msgstr ""

msgid "Your flow contains an invalid loop. Please refresh your browser."
msgstr ""

msgid "Contacts & Groups"
msgstr ""

msgid "These contacts will be added to the flow, sending the first message if appropriate."
msgstr ""

msgid "Recipients, enter contacts or groups"
msgstr ""

msgid "Restart Participants"
msgstr ""

msgid "Restart any contacts already participating in this flow"
msgstr ""

msgid "Include Active Contacts"
msgstr ""

msgid "Include contacts currently active in a flow"
msgstr ""

msgid "Select contacts or groups to start in the flow"
msgstr ""

msgid "Enter contacts and groups to start below"
msgstr ""

msgid "Search for contacts to start"
msgstr ""

msgid "Enter contact query"
msgstr ""

msgid "Contact query is required"
msgstr ""

msgid "You must specify at least one contact or one group to start a flow."
msgstr ""

msgid "This flow is already being started, please wait until that process is complete before starting more contacts."
msgstr ""

msgid "Sorry, your account is currently suspended. To enable starting flows, please contact support."
msgstr ""

msgid "Sorry, your account is currently flagged. To enable starting flows, please contact support."
msgstr ""

msgid "This flow does not specify a Facebook topic. You may still start this flow but Facebook contacts who have not sent an incoming message in the last 24 hours may not receive it."
msgstr ""

msgid "This flow does not use message templates. You may still start this flow but WhatsApp contacts who have not sent an incoming message in the last 24 hours may not receive it."
msgstr ""

msgid "The message template {ref['name']} does not exist on your account and cannot be sent."
msgstr ""

#, python-brace-format
msgid "Your message template {template.name} is not approved and cannot be sent."
msgstr ""

msgid "Optional: Select parent label"
msgstr ""

msgid "Name already used"
msgstr ""

msgid "Flow Start Log"
msgstr ""

#, python-format
msgid "Cannot create a new global as limit is %(limit)s."
msgstr ""

msgid "Isn't a valid name"
msgstr ""

msgid "Value"
msgstr ""

msgid "Manage Globals"
msgstr ""

msgid "All"
msgstr ""

msgid "Unused"
msgstr ""

msgid "After 1 minute"
msgstr ""

msgid "After 2 minutes"
msgstr ""

msgid "After 3 minutes"
msgstr ""

msgid "After 4 minutes"
msgstr ""

msgid "Home"
msgstr ""

msgid "You must select a country for your workspace."
msgstr ""

msgid "Queued"
msgstr ""

msgid "Wired"
msgstr ""

msgid "Sent"
msgstr ""

msgid "Delivered"
msgstr ""

msgid "Handled"
msgstr ""

msgid "Error Sending"
msgstr ""

msgid "Failed Sending"
msgstr ""

msgid "Resent message"
msgstr ""

msgid "The org this broadcast is connected to"
msgstr ""

msgid "The groups to send the message to"
msgstr ""

msgid "Individual contacts included in this message"
msgstr ""

msgid "Individual URNs included in this message"
msgstr ""

msgid "Channel to use for message sending"
msgstr ""

msgid "Status"
msgstr ""

msgid "The current status for this broadcast"
msgstr ""

msgid "Schedule"
msgstr ""

msgid "Our recurring schedule if we have one"
msgstr ""

msgid "Translations"
msgstr ""

msgid "The localized versions of the message text"
msgstr ""

msgid "The language used to send this to contacts without a language"
msgstr ""

msgid "When this broadcast was created"
msgstr ""

msgid "Media"
msgstr ""

msgid "The localized versions of the media"
msgstr ""

msgid "The metadata for messages of this broadcast"
msgstr ""

msgid "Visible"
msgstr ""

msgid "Deleted"
msgstr ""

msgid "Incoming"
msgstr ""

msgid "Outgoing"
msgstr ""

msgid "Inbox Message"
msgstr ""

msgid "Flow Message"
msgstr ""

msgid "IVR Message"
msgstr ""

msgid "USSD Message"
msgstr ""

msgid "The UUID for this message"
msgstr ""

msgid "The org this message is connected to"
msgstr ""

msgid "The channel object that this message is associated with"
msgstr ""

msgid "The contact this message is communicating with"
msgstr ""

msgid "Contact URN"
msgstr ""

msgid "The URN this message is communicating with"
msgstr ""

msgid "Broadcast"
msgstr ""

msgid "If this message was sent to more than one recipient"
msgstr ""

msgid "Text"
msgstr ""

msgid "The actual message content that was sent"
msgstr ""

msgid "Give this message higher priority than other messages"
msgstr ""

msgid "When this message was created"
msgstr ""

msgid "Modified On"
msgstr ""

msgid "When this message was last modified"
msgstr ""

msgid "Sent On"
msgstr ""

msgid "When this message was sent to the endpoint"
msgstr ""

msgid "Queued On"
msgstr ""

msgid "When this message was queued to be sent or handled."
msgstr ""

msgid "Direction"
msgstr ""

msgid "The direction for this message, either incoming or outgoing"
msgstr ""

msgid "The current status for this message"
msgstr ""

msgid "Response To"
msgstr ""

msgid "The message that this message is in reply to"
msgstr ""

msgid "Any labels on this message"
msgstr ""

msgid "Visibility"
msgstr ""

msgid "The current visibility of this message, either visible, archived or deleted"
msgstr ""

msgid "Message Type"
msgstr ""

msgid "The type of this message"
msgstr ""

msgid "Message Count"
msgstr ""

msgid "The number of messages that were used to send this message, calculated on Twilio channels"
msgstr ""

msgid "The number of times this message has errored"
msgstr ""

msgid "When we should next attempt to deliver this message"
msgstr ""

msgid "External ID"
msgstr ""

msgid "External id used for integrating with callbacks from other APIs"
msgstr ""

msgid "The media attachments on this message if any"
msgstr ""

msgid "The session this message was a part of if any"
msgstr ""

msgid "The metadata for this msg"
msgstr ""

msgid "Why the message is being deleted"
msgstr ""

msgid "Whether this count is for archived messages"
msgstr ""

msgid "Number of items with this system label"
msgstr ""

msgid "Choose a name for your label"
msgstr ""

msgid "Folder"
msgstr ""

msgid "The date for the oldest message to export"
msgstr ""

msgid "The date for the newest message to export"
msgstr ""

#, python-format
msgid "Contact Field: %(label)s"
msgstr ""

msgid "Recipients"
msgstr ""

msgid "The contacts to send the message to"
msgstr ""

msgid "Hi @contact.name!"
msgstr ""

msgid "Schedule for later"
msgstr ""

msgid "At least one recipient is required"
msgstr ""

msgid "Sorry, your account is currently suspended. To enable sending messages, please contact support."
msgstr ""

msgid "Sorry, your account is currently flagged. To enable sending messages, please contact support."
msgstr ""

msgid "Inbox"
msgstr ""

msgid "Outbox"
msgstr ""

msgid "Schedules"
msgstr ""

msgid "Export Messages"
msgstr ""

msgid "Schedule Message"
msgstr ""

msgid "Scheduled Message"
msgstr ""

msgid "Scheduled Messages"
msgstr ""

msgid "You must add a phone number before sending messages"
msgstr ""

msgid "Which channel will deliver the message"
msgstr ""

msgid "The URN of the contact delivering this message"
msgstr ""

msgid "The message that is being delivered"
msgstr ""

msgid "Just this label"
msgstr ""

msgid "All messages"
msgstr ""

msgid "Just this folder"
msgstr ""

msgid "Selection"
msgstr ""

msgid "Leave blank for the oldest message"
msgstr ""

msgid "Start Date"
msgstr ""

msgid "Leave blank for the latest message"
msgstr ""

msgid "End Date"
msgstr ""

msgid "Export only messages from these contact groups. (Leave blank to export all messages)."
msgstr ""

msgid "Start date can't be in the future."
msgstr ""

msgid "End date can't be before start date"
msgstr ""

msgid "Flow Messages"
msgstr ""

msgid "Outbox Messages"
msgstr ""

msgid "Sent Messages"
msgstr ""

msgid "Failed Outgoing Messages"
msgstr ""

msgid "Edit Folder"
msgstr ""

msgid "Send All"
msgstr ""

msgid "Delete Label"
msgstr ""

msgid "Name must not be blank or begin with punctuation"
msgstr ""

msgid "Name must be unique"
msgstr ""

#, python-format
msgid "This org has %(count)d labels and the limit is %(limit)d. You must delete existing ones before you can create new ones."
msgstr ""

msgid "Optional: Parent Folder"
msgstr ""

msgid "Choose a name for your folder"
msgstr ""

msgid "Update Folder"
msgstr ""

msgid "Update Label"
msgstr ""

msgid "Campaigns"
msgstr ""

msgid "Triggers"
msgstr ""

msgid "Users"
msgstr ""

msgid "Orgs"
msgstr ""

msgid "Dashboard"
msgstr ""

msgid "Android"
msgstr ""

msgid "Sign in"
msgstr ""

msgid "Sign out"
msgstr ""

msgid "Plan"
msgstr ""

msgid "What plan your organization is on"
msgstr ""

msgid "Stripe Customer"
msgstr ""

msgid "Our Stripe customer id for your organization"
msgstr ""

msgid "Administrators"
msgstr ""

msgid "The administrators in your organization"
msgstr ""

msgid "Viewers"
msgstr ""

msgid "The viewers in your organization"
msgstr ""

msgid "Editors"
msgstr ""

msgid "The editors in your organization"
msgstr ""

msgid "Surveyors"
msgstr ""

msgid "The users can login via Android for your organization"
msgstr ""

msgid "The main language used by this organization"
msgstr ""

msgid "Timezone"
msgstr ""

msgid "Date Format"
msgstr ""

msgid "Whether day comes first or month comes first in dates"
msgstr ""

msgid "Configuration"
msgstr ""

msgid "More Organization specific configuration"
msgstr ""

msgid "Slug"
msgstr ""

msgid "This slug is not available"
msgstr ""

msgid "Whether this organization anonymizes the phone numbers of contacts within it"
msgstr ""

msgid "Whether this organization is currently flagged."
msgstr ""

msgid "Whether this organization is currently suspended."
msgstr ""

msgid "Whether this organization uses topups."
msgstr ""

msgid "Whether this organization can have child workspaces"
msgstr ""

msgid "Whether this organization can have multiple logins"
msgstr ""

msgid "The primary language will be used for contacts with no language preference."
msgstr ""

msgid "Brand"
msgstr ""

msgid "The brand used in emails"
msgstr ""

msgid "A password that allows users to register as surveyors"
msgstr ""

msgid "The parent org that manages this org"
msgstr ""

#, python-format
msgid "Invalid bundle: %s, cannot upgrade."
msgstr ""

#, python-format
msgid "%(name)s Receipt"
msgstr ""

msgid "Sorry, your card was declined, please contact your provider or try another card."
msgstr ""

msgid "Sorry, we were unable to process your payment, please try again later or contact us."
msgstr ""

msgid "Viewer"
msgstr ""

msgid "The organization to which the account is invited to view"
msgstr ""

msgid "Email"
msgstr ""

msgid "The email to which we send the invitation of the viewer"
msgstr ""

msgid "a unique code associated with this invitation"
msgstr ""

msgid "User Role"
msgstr ""

#, python-format
msgid "%(name)s Invitation"
msgstr ""

msgid "Your preferred language"
msgstr ""

msgid "Phone Number"
msgstr ""

msgid "Phone number for testing and recording voice flows"
msgstr ""

msgid "OTP Secret"
msgstr ""

msgid "Two Factor Enabled"
msgstr ""

msgid "Price Paid"
msgstr ""

msgid "The price paid for the messages in this top up (in cents)"
msgstr ""

msgid "Number of Credits"
msgstr ""

msgid "The number of credits bought in this top up"
msgstr ""

msgid "Expiration Date"
msgstr ""

msgid "The date that this top up will expire"
msgstr ""

msgid "Stripe Charge Id"
msgstr ""

msgid "The Stripe charge id for this charge"
msgstr ""

#, python-format
msgid "Transfer from %s"
msgstr ""

msgid "Purchased Credits"
msgstr ""

msgid "Complimentary Credits"
msgstr ""

msgid "Credits"
msgstr ""

#, python-format
msgid "Transfer to %(org)s"
msgstr ""

msgid "Messaging credits used"
msgstr ""

msgid "Expired credits"
msgstr ""

msgid "The topup these credits are applied against"
msgstr ""

msgid "How many credits were debited"
msgstr ""

msgid "Optional topup that was allocated with these credits"
msgstr ""

msgid "What caused this debit"
msgstr ""

msgid "The topup these credits are being used against"
msgstr ""

msgid "How many credits were used, can be negative"
msgstr ""

msgid "Credits Over"
msgstr ""

msgid "Low Credits"
msgstr ""

msgid "Credits expiring soon"
msgstr ""

#, python-format
msgid "%(name)s Credits Alert"
msgstr ""

msgid "Used"
msgstr ""

msgid "First name"
msgstr ""

msgid "Last name"
msgstr ""

msgid "name@domain.com"
msgstr ""

msgid "The timezone for your workspace"
msgstr ""

msgid "Workspace"
msgstr ""

msgid "A workspace is usually the name of a company or project"
msgstr ""

msgid "My Company, Inc."
msgstr ""

msgid "That email address is already used"
msgstr ""

msgid "Passwords must contain at least 8 letters."
msgstr ""

msgid "The first name of the workspace administrator"
msgstr ""

msgid "Your last name of the workspace administrator"
msgstr ""

msgid "Their email address"
msgstr ""

msgid "The timezone for the workspace"
msgstr ""

msgid "Their password, at least eight letters please. (leave blank for existing users)"
msgstr ""

msgid "The name of the new workspace"
msgstr ""

msgid "The initial number of credits granted to this workspace"
msgstr ""

msgid "Login already exists, please do not include password."
msgstr ""

msgid "Password must be at least 8 characters long"
msgstr ""

#, python-brace-format
msgid "Deleted user {username}"
msgstr ""

msgid "First Name"
msgstr ""

msgid "Required"
msgstr ""

msgid "Last Name"
msgstr ""

msgid "Current Password"
msgstr ""

msgid "New Password"
msgstr ""

msgid "Optional"
msgstr ""

msgid "Website Language"
msgstr ""

msgid "Passwords must have at least 8 letters."
msgstr ""

msgid "Please enter your password to save changes."
msgstr ""

msgid "Sorry, that email address is already taken."
msgstr ""

msgid "Start Call"
msgstr ""

msgid "The import file"
msgstr ""

msgid "Update all flows and campaigns"
msgstr ""

msgid "This file is not a valid flow definition file."
msgstr ""

msgid "This file is no longer valid. Please export a new version and try again."
msgstr ""

msgid "Import successful"
msgstr ""

msgid "Sorry, your import file is invalid."
msgstr ""

msgid "Your Twilio Account SID"
msgstr ""

msgid "Your Twilio Account Token"
msgstr ""

msgid "You must enter your Twilio Account SID"
msgstr ""

msgid "You must enter your Twilio Account Token"
msgstr ""

msgid "The Twilio account SID and Token seem invalid. Please check them again and retry."
msgstr ""

msgid "You must enter your Nexmo Account API Key"
msgstr ""

msgid "You must enter your Nexmo Account API Secret"
msgstr ""

msgid "Your Nexmo API key and secret seem invalid. Please check them again and retry."
msgstr ""

msgid "Your Nexmo API key"
msgstr ""

msgid "Your Nexmo API secret"
msgstr ""

msgid "Your Plivo AUTH ID"
msgstr ""

msgid "Your Plivo AUTH TOKEN"
msgstr ""

msgid "Your Plivo AUTH ID and AUTH TOKEN seem invalid. Please check them again and retry."
msgstr ""

msgid "Email Address"
msgstr ""

msgid "The from email address, can contain a name: ex: Jane Doe <jane@example.org>"
msgstr ""

msgid "SMTP Host"
msgstr ""

msgid "Leave blank to keep the existing set password if one exists"
msgstr ""

msgid "Port"
msgstr ""

msgid "You must enter a from email"
msgstr ""

msgid "Please enter a valid email address"
msgstr ""

msgid "You must enter the SMTP host"
msgstr ""

msgid "You must enter the SMTP username"
msgstr ""

msgid "You must enter the SMTP password"
msgstr ""

msgid "You must enter the SMTP port"
msgstr ""

#, python-format
msgid "%(name)s SMTP configuration test"
msgstr ""

#, python-format
msgid "This email is a test to confirm the custom SMTP server configuration added to your %(name)s account."
msgstr ""

#, python-format
msgid "Failed to send email with STMP server configuration with error '%s'"
msgstr ""

msgid "Failed to send email with STMP server configuration"
msgstr ""

msgid "Workspaces"
msgstr ""

msgid "Topups"
msgstr ""

msgid "Unflag"
msgstr ""

msgid "Flag"
msgstr ""

msgid "Verify"
msgstr ""

msgid "This password is not valid. Choose a new password and try again."
msgstr ""

msgid "One of the emails you entered is invalid."
msgstr ""

msgid "Enter the code from your authentication application"
msgstr ""

msgid "Invalid MFA token. Please try again."
msgstr ""

msgid "Two Factor Authentication"
msgstr ""

msgid "New Workspace"
msgstr ""

msgid "Transfer Credits"
msgstr ""

msgid "The name of your workspace"
msgstr ""

msgid "Select your Workspace"
msgstr ""

msgid "No organizations for this account, please contact your administrator."
msgstr ""

msgid "Your invitation link is invalid. Please contact your workspace administrator."
msgstr ""

#, python-format
msgid "Join %(name)s"
msgstr ""

msgid "Join"
msgstr ""

msgid "Your invitation link has expired. Please contact your workspace administrator."
msgstr ""

msgid "Invalid surveyor password, please check with your project leader and try again."
msgstr ""

msgid "Your first name"
msgstr ""

msgid "Your last name"
msgstr ""

msgid "Your email address"
msgstr ""

msgid "Your password, at least eight letters please"
msgstr ""

msgid "Welcome!"
msgstr ""

msgid "Create Workspace Account"
msgstr ""

msgid "Sign Up"
msgstr ""

msgid "Save"
msgstr ""

msgid "New Event"
msgstr ""

msgid "Agent Name"
msgstr ""

msgid "Version"
msgstr ""

msgid "Missing data: Agent Name or API Key.Please check them again and retry."
msgstr ""

msgid "Your Account"
msgstr ""

msgid "Add Channel"
msgstr ""

msgid "Add Classifier"
msgstr ""

msgid "Add Ticketing Service"
msgstr ""

msgid "Help"
msgstr ""

msgid "Sign Out"
msgstr ""

msgid "Login"
msgstr ""

msgid "API Token"
msgstr ""

msgid "Your DT One API key and secret seem invalid. Please check them again and retry."
msgstr ""

#, python-format
msgid "Connecting to your DT One account failed with error text: %s"
msgstr ""

msgid "Account SID"
msgstr ""

msgid "Account Token"
msgstr ""

msgid "Workspace Name"
msgstr ""

msgid "From Workspace"
msgstr ""

msgid "Select which workspace to take credits from"
msgstr ""

msgid "To Workspace"
msgstr ""

msgid "Select which workspace to receive the credits"
msgstr ""

msgid "How many credits to transfer"
msgstr ""

#, python-format
msgid "Sorry, %(org_name)s doesn't have enough credits for this transfer. Pick a different workspace to transfer from or reduce the transfer amount."
msgstr ""

msgid "The country used for location values. (optional)"
msgstr ""

msgid "Primary Language"
msgstr ""

msgid "Select the primary language for contacts with no language preference"
msgstr ""

msgid "Additional Languages"
msgstr ""

msgid "Additional languages you would like to provid translations for"
msgstr ""

msgid " and "
msgstr ""

#, python-format
msgid "%(lang1)s and %(lang2)s"
msgstr ""

#, python-format
msgid "Cleared %(name)s cache for this workspace (%(count)d keys)"
msgstr ""

msgid "Privacy Policy"
msgstr ""

msgid "Terms of Service"
msgstr ""

msgid "Cookie Policy"
msgstr ""

msgid "Choose the type of policy"
msgstr ""

msgid "Enter the content of the policy (Markdown permitted)"
msgstr ""

msgid "Summary of policy changes (Markdown permitted)"
msgstr ""

msgid "Is Consent Required?"
msgstr ""

msgid "New Policy"
msgstr ""

msgid "Your Privacy"
msgstr ""

msgid "The name of the video"
msgstr ""

msgid "Summary"
msgstr ""

msgid "A short blurb about the video"
msgstr ""

msgid "Description"
msgstr ""

msgid "Vimeo ID"
msgstr ""

msgid "The id vimeo uses for this video"
msgstr ""

msgid "Register for public beta"
msgstr ""

msgid "Intents Synced"
msgstr ""

msgid "Classifier Called"
msgstr ""

msgid "Ticketing Service Called"
msgstr ""

msgid "Airtime Transferred"
msgstr ""

msgid "WhatsApp Templates Synced"
msgstr ""

msgid "WhatsApp Tokens Synced"
msgstr ""

msgid "WhatsApp Contacts Refreshed"
msgstr ""

msgid "Recent Classifier Events"
msgstr ""

msgid "Recent Ticketing Service Events"
msgstr ""

msgid "Classifier Log"
msgstr ""

msgid "Never"
msgstr ""

msgid "Daily"
msgstr ""

msgid "Weekly"
msgstr ""

msgid "Monthly"
msgstr ""

#, python-format
msgid "in %(timeperiod)s"
msgstr ""

#, python-format
msgid "each day at %(time)s"
msgstr ""

#, python-format
msgid "each week on %(daysofweek)s"
msgstr ""

#, python-format
msgid "each month on the %(dayofmonth)s"
msgstr ""

#, python-format
msgid "%(day)s is not a valid day of the week"
msgstr ""

msgid "Must specify at least one day of the week"
msgstr ""

msgid "Select days to repeat on"
msgstr ""

msgid " "
msgstr ""

#, python-format
msgid "%s Time Zone"
msgstr ""

msgid "English"
msgstr ""

msgid "Portuguese"
msgstr ""

msgid "French"
msgstr ""

msgid "Spanish"
msgstr ""

msgid "Russian"
msgstr ""

msgid "Visually build nationally scalable mobile applications from anywhere in the world."
msgstr ""

msgid "Copyright &copy; 2012-2017 UNICEF, Nyaruka. All Rights Reserved."
msgstr ""

msgid "Open"
msgstr ""

msgid "Closed"
msgstr ""

msgid "Connecting an email address will forward all new tickets and their responses to that email address. You will be able to respond to them directly and your replies will be sent to the contact."
msgstr ""

msgid "The email address to forward tickets and replies to"
msgstr ""

msgid "The verification code that was sent to your email"
msgstr ""

msgid "No verification code found, please start over."
msgstr ""

msgid "Code does not match, please check your email."
msgstr ""

msgid "Verify Email"
msgstr ""

#, python-format
msgid "A verification code was sent to <code>%(address)s</code>. Enter it below to continue adding this ticketing service to your account."
msgstr ""

msgid "New tickets and replies will be sent to the email address that you configure below. You will need to verify it by entering the code sent to you."
msgstr ""

msgid "Verify your email address for tickets"
msgstr ""

msgid "<a href=\"https://www.zendesk.com/\">Zendesk</a> is one of the most popular customer service systems around. You can use it to manage all the tickets created on your account."
msgstr ""

msgid "Enter your Zendesk subdomain. You will be redirected to Zendesk where you need to grant access to this application."
msgstr ""

msgid "Your subdomain on Zendesk"
msgstr ""

msgid "Not a valid subdomain name."
msgstr ""

msgid "There is already a ticketing service configured for this subdomain."
msgstr ""

msgid "Unable to request OAuth token."
msgstr ""

msgid "Tickets"
msgstr ""

msgid "The display name of this account"
msgstr ""

msgid "The secret for the ticketer"
msgstr ""

msgid "Secret is incorrect."
msgstr ""

msgid "Add"
msgstr ""

#, python-format
msgid "Connect %(ticketer)s"
msgstr ""

msgid "Open Tickets"
msgstr ""

msgid "Closed Tickets"
msgstr ""

msgid "Delete Ticket Service"
msgstr ""

msgid "HTTP Log"
msgstr ""

msgid "Delete Ticketing Service"
msgstr ""

msgid "Your ticketing service has been deleted."
msgstr ""

msgid "Keyword Trigger"
msgstr ""

msgid "Schedule Trigger"
msgstr ""

msgid "Inbound Call Trigger"
msgstr ""

msgid "Missed Call Trigger"
msgstr ""

msgid "Catch All Trigger"
msgstr ""

msgid "New Conversation Trigger"
msgstr ""

msgid "USSD Pull Session Trigger"
msgstr ""

msgid "Referral Trigger"
msgstr ""

msgid "Message starts with the keyword"
msgstr ""

msgid "Message contains only the keyword"
msgstr ""

msgid "Keyword"
msgstr ""

msgid "Word to match in the message text"
msgstr ""

msgid "Referrer Id"
msgstr ""

msgid "The referrer id that triggers us"
msgstr ""

msgid "Flow"
msgstr ""

msgid "Which flow will be started"
msgstr ""

msgid "The groups to broadcast the flow to"
msgstr ""

msgid "Individual contacts to broadcast the flow to"
msgstr ""

msgid "Our recurring schedule"
msgstr ""

msgid "Trigger When"
msgstr ""

msgid "How to match a message with a keyword"
msgstr ""

msgid "The associated channel"
msgstr ""

msgid "Select a flow"
msgstr ""

msgid "Keywords must be a single word containing only letter and numbers"
msgstr ""

msgid "An active trigger already exists, triggers must be unique for each group"
msgstr ""

msgid "Optional: Trigger only applies to these groups"
msgstr ""

msgid "The first word of the message text"
msgstr ""

msgid "Group to Join"
msgstr ""

msgid "The group the contact will join when they send the above keyword"
msgstr ""

msgid "Response"
msgid_plural "Responses"
msgstr[0] ""
msgstr[1] ""

msgid "The message to send in response after they join the group (optional)"
msgstr ""

msgid "Start Time"
msgstr ""

msgid "The groups and contacts the flow will be broadcast to"
msgstr ""

msgid "Trigger with this Channel already exists."
msgstr ""

msgid "The channel to apply this trigger to, leave blank for all Facebook channels"
msgstr ""

msgid "The referrer id that will trigger us"
msgstr ""

msgid "Create Trigger"
msgstr ""

msgid "Join Keyword"
msgstr ""

msgid "The first word of the message"
msgstr ""

msgid "Create Referral Trigger"
msgstr ""

msgid "Create Schedule"
msgstr ""

msgid "Processing"
msgstr ""

msgid "The organization of the user."
msgstr ""

#, python-format
msgid "%(value)s must be http or https scheme"
msgstr ""

#, python-format
msgid "%(value)s host cannot be resolved"
msgstr ""

#, python-format
msgid "%(value)s cannot be localhost"
msgstr ""

msgid "Unique Identifier"
msgstr ""

msgid "The unique identifier for this object"
msgstr ""

msgid "Whether this row was created by squashing"
msgstr ""

#, python-format
msgid "%d year"
msgid_plural "%d years"
msgstr[0] ""
msgstr[1] ""

#, python-format
msgid "%d month"
msgid_plural "%d months"
msgstr[0] ""
msgstr[1] ""

#, python-format
msgid "%d week"
msgid_plural "%d weeks"
msgstr[0] ""
msgstr[1] ""

#, python-format
msgid "%d day"
msgid_plural "%d days"
msgstr[0] ""
msgstr[1] ""

#, python-format
msgid "%d hour"
msgid_plural "%d hours"
msgstr[0] ""
msgstr[1] ""

#, python-format
msgid "%d minute"
msgid_plural "%d minutes"
msgstr[0] ""
msgstr[1] ""

#, python-format
msgid "%d second"
msgid_plural "%d seconds"
msgstr[0] ""
msgstr[1] ""

msgid ", and "
msgstr ""

msgid "0 seconds"
msgstr ""

msgid ", "
msgstr ""

msgid "An error occurred while making your changes. Please try again."
msgstr ""

msgid "Date & Time"
msgstr ""

msgid "State"
msgstr ""

msgid "District"
msgstr ""

msgid "Ward"
msgstr ""

msgid "HTTP Logs"
msgstr ""

msgid "No Data"
msgstr ""

#, python-format
msgid "API v1 has been replaced by <a href=\"%(v2_url)s\">API v2</a>. Please migrate your applications accordingly."
msgstr ""

msgid "Query String Parameters"
msgstr ""

msgid "Post Body Fields"
msgstr ""

msgid "Query String"
msgstr ""

msgid "Post Body"
msgstr ""

msgid "View Full Documentation"
msgstr ""

msgid "Webhook Calls"
msgstr ""

msgid "Elapsed"
msgstr ""

msgid "Time"
msgstr ""

msgid "Webhook Event"
msgstr ""

msgid "Request Time"
msgstr ""

msgid "Took"
msgstr ""

msgid "Archives"
msgstr ""

#, python-format
msgid "You have %(counter)s archive"
msgid_plural "You have %(counter)s archives"
msgstr[0] ""
msgstr[1] ""

#, python-format
msgid "containing %(counter)s record."
msgid_plural "containing %(counter)s records."
msgstr[0] ""
msgstr[1] ""

msgid "You do not have any message or run archives yet."
msgstr ""

msgid "File"
msgstr ""

msgid "Records"
msgstr ""

msgid "Size"
msgstr ""

msgid "Period"
msgstr ""

msgid "No archives found. Archives are created after 90 days of inactivity for messages and flow runs. Check back later to see a list of all archives."
msgstr ""

msgid "Your download should start automatically. If it doesn't start in a few seconds, use the button below to download."
msgstr ""

msgid "Download Now"
msgstr ""

msgid "Create Campaign"
msgstr ""

msgid "Search"
msgstr ""

msgid "No matching campaigns"
msgstr ""

msgid "(Archived)"
msgstr ""

msgid "No group assigned to this campaign"
msgstr ""

msgid "No events in this campaign yet."
msgstr ""

msgid "before"
msgstr ""

msgid "after"
msgstr ""

msgid "You are about to delete this event. There is no way to undo this. Are you sure?"
msgstr ""

msgid "Start the"
msgstr ""

msgid "Upcoming Events"
msgstr ""

msgid "No events scheduled"
msgstr ""

msgid "Recent Events"
msgstr ""

msgid "If the contact is already active in a flow"
msgstr ""

msgid "Add Bulk Sender"
msgstr ""

msgid "Bulk senders typically can send a higher volume of messages and in some cases are even cheaper than local messaging rates. If you have an account with a bulk sender, you can use your local Android phone number to receive messages, and use a bulk sender for your outgoing messages."
msgstr ""

msgid "Connect Nexmo"
msgstr ""

msgid "A great way to connect if you are outside the United States or UK. Connect a Nexmo Account to send messages to over 200 countries worldwide."
msgstr ""

msgid "Send with Nexmo"
msgstr ""

msgid "Instead of using your Android phone to send messages, you can use your <a class='nexmo-account' href='#'>Nexmo Account</a> to send messages to over 200 countries."
msgstr ""

msgid "If you have an external provider you want to use to send messages, you can connect it using our External API."
msgstr ""

msgid "Disconnect Nexmo"
msgstr ""

msgid "Add a Channel"
msgstr ""

#, python-format
msgid "To get started you need to add a channel to your workspace. A channel is a phone number or social network account which %(name)s can use to send and receive messages on your behalf. You can choose to use an Android phone and your own cell phone plan, or we can connect you with a service provider in your country directly."
msgstr ""

msgid "Recommendations"
msgstr ""

msgid "We recommend using an Android phone with a local sim card for your country. This phone will send and receive messages for you. You will only need one phone per country depending on message volume. Don't worry! The people you are texting with can still use basic phones."
msgstr ""

msgid "Social Network Channels"
msgstr ""

msgid "SMS and Voice Channels"
msgstr ""

msgid "Works in any country and uses the cell phone plan you already have. You just need an Android phone to get started."
msgstr ""

msgid "API Channels"
msgstr ""

msgid "Connect a Phone Number"
msgstr ""

msgid "Once you connect a number you will immediately be able to send and receive messages. Contacts who send messages to your number will be charged according to their plan."
msgstr ""

msgid "Pattern"
msgstr ""

msgid "Existing Numbers"
msgstr ""

msgid "Select a number you already own to connect it to your account."
msgstr ""

msgid "(Unsupported)"
msgstr ""

msgid "IP Addresses"
msgstr ""

msgid "Additionally you will need to make sure the following IP addresses are whitelisted"
msgstr ""

#, python-format
msgid "You are about to disable bulk sending for <span class='font-normal'> %(object)s. </span> There is no way to undo this. Are you sure?"
msgstr ""

msgid "Bulk sending"
msgstr ""

msgid "Voice calls"
msgstr ""

msgid "Last synced"
msgstr ""

#, python-format
msgid "%(last_sync)s ago"
msgstr ""

msgid "Not synced yet"
msgstr ""

msgid "unsent message"
msgid_plural "unsent messages"
msgstr[0] ""
msgstr[1] ""

msgid "Activated"
msgstr ""

msgid "Device has not synced yet"
msgstr ""

msgid "ON"
msgstr ""

msgid "UNKNOWN"
msgstr ""

msgid "DISCHARGING"
msgstr ""

msgid "CHARGING"
msgstr ""

msgid "FULLY CHARGED"
msgstr ""

msgid "IVR Messages"
msgstr ""

msgid "Recent Errors"
msgstr ""

msgid "Month"
msgstr ""

msgid "Incoming Text Messages"
msgstr ""

msgid "Outgoing Text Messages"
msgstr ""

msgid "Incoming IVR Messages"
msgstr ""

msgid "Outgoing IVR Messages"
msgstr ""

msgid "Synced on"
msgstr ""

msgid "Retry"
msgstr ""

msgid "Battery"
msgstr ""

msgid "Network"
msgstr ""

msgid "&nbsp;&nbsp;OTHER"
msgstr ""

msgid "Cancel"
msgstr ""

#, python-format
msgid "Found %(results_count)s call in last 90 days for <i>%(search)s</i>."
msgid_plural "Found %(results_count)s calls in last 90 days for <i>%(search)s</i>."
msgstr[0] ""
msgstr[1] ""

#, python-format
msgid "Outgoing Call (%(duration)s seconds)"
msgstr ""

#, python-format
msgid "Incoming Call (%(duration)s seconds)"
msgstr ""

msgid "No Matching calls"
msgstr ""

msgid "Channel Events"
msgstr ""

msgid "Interactions"
msgstr ""

msgid "phone call"
msgstr ""

msgid "complete"
msgstr ""

msgid "Channel interaction"
msgstr ""

msgid "Channel Event"
msgstr ""

msgid "Message Error"
msgstr ""

msgid "Message Log"
msgstr ""

msgid "Recipient"
msgstr ""

msgid "Date"
msgstr ""

msgid "Duration"
msgstr ""

msgid "Error"
msgstr ""

msgid "Change Alert Settings"
msgstr ""

#, python-format
msgid "We've noticed that the Android phone for %(org_name)s has been connected back to internet and has been able to sync with the %(brand)s servers recently at"
msgstr ""

msgid "This email is to announce that your android phone connection problem reported last time was resolved."
msgstr ""

#, python-format
msgid "You can check the current status of your %(channel_name)s by visiting its"
msgstr ""

msgid "status page."
msgstr ""

msgid "Thanks!"
msgstr ""

#, python-format
msgid "The %(brand)s Team"
msgstr ""

#, python-format
msgid ""
"\n"
"Hi %(org_name)s,\n"
"\n"
"We've noticed that the Android phone for %(org_name)s has been connected back to internet and has been able to sync with the %(brand)s servers recently at\n"
msgstr ""

#, python-format
msgid ""
"\n"
"   You can check the current status of your %(channel_name)s by visiting its status page at:\n"
msgstr ""

#, python-format
msgid "We've noticed that the Android phone for %(org_name)s hasn't contacted the %(brand)s servers since"
msgstr ""

msgid "This is usually due to your phone being unable to connect to the internet."
msgstr ""

msgid "Please check on your phone to make sure it is connected to a WiFi network or cellular data. If problems persist you may want to try turning the phone off then back on."
msgstr ""

#, python-format
msgid "You can check the current status of your %(channel.get_name)s by visiting its"
msgstr ""

#, python-format
msgid ""
"\n"
"Hi %(org_name)s,\n"
"\n"
"Your Android phone for %(org_name)s hasn't contacted the %(brand)s servers since\n"
msgstr ""

msgid ""
"\n"
"This is usually an indication that your phone has lost its connection to the internet.\n"
"\n"
"Please check on your phone to make sure it is connected to WiFi or a cellular data network.  If problems persist you may want to try turning the phone off then back on.\n"
msgstr ""

#, python-format
msgid ""
"\n"
"   You can check the current status of %(channel_name)s by visiting its status page at:\n"
msgstr ""

msgid "Thanks,"
msgstr ""

#, python-format
msgid "We've noticed that the Android phone for %(org_name)s is getting low on power and isn't plugged in. If it runs out of power then you will stop receiving messages for %(brand)s."
msgstr ""

#, python-format
msgid "Please check on your phone to make sure it is plugged into a reliable power source. The current power level is %(power_level)s%%, you will only receive this notification when the power drops below 25%%."
msgstr ""

#, python-format
msgid ""
"\n"
"Hi %(org_name)s,\n"
msgstr ""

#, python-format
msgid ""
"\n"
"We've noticed that your Android phone, %(channel_name)s, is getting low on power and isn't plugged in.  If it runs out of power then you will stop receiving messages for %(brand)s.\n"
msgstr ""

#, python-format
msgid ""
"\n"
"Please check on your phone to make sure it is plugged into a reliable power source.  You will only receive this notification when the power drops below 25%%.  The current power level is %(power_level)s%%.\n"
msgstr ""

#, python-format
msgid "We've noticed that the Android phone for %(org_name)s is now charging the battery."
msgstr ""

msgid "This email is to announce that your android phone battery low reported last time was resolved. Now the battery is charging."
msgstr ""

#, python-format
msgid ""
"\n"
"Hi %(org_name)s,\n"
"\n"
"We've noticed that the Android phone for %(org.name)s is now charging the battery.\n"
"This email is to announce that your android phone battery low reported last time was resolved. Now the battery is charging.\n"
msgstr ""

#, python-format
msgid ""
"\n"
"   You can check the current status of your %(channel_name)s by visiting its\n"
msgstr ""

#, python-format
msgid "We've noticed that the Android phone for %(org_name)s is having trouble sending text messages.  This might be a temporary problem due to your cellular network, or could be an indication that your phone is out of credit."
msgstr ""

#, python-format
msgid "Please check on your phone to make sure it has sufficient credit and can send text messages.  If problems persist you may want to try turning the phone off then back on.  Currently your Android phone has <strong>%(unsent_count)s</strong> messages which haven't sent in over an hour."
msgstr ""

#, python-format
msgid "We've noticed that the %(channel_type)s for %(org_name)s is having trouble sending text messages.  This might be a temporary problem due to network communication to %(channel_type)s or may indicate a change in configuration which required your action."
msgstr ""

#, python-format
msgid "Please check on your %(channel_type)s to make sure it can send text messages.  Currently your %(channel_type)s has <strong>%(unsent_count)s</strong> messages which haven't sent in over an hour."
msgstr ""

#, python-format
msgid "We've noticed that the %(channel_type)s for %(org_name)s is having trouble sending text messages.  This might be a temporary problem due to network communication to %(channel_type)s, or could be an indication that your %(channel_type)s is out of credit."
msgstr ""

#, python-format
msgid "Please check on your %(channel_type)s to make sure it has sufficient credit and can send text messages.  Currently your %(channel_type)s has <strong>%(unsent_count)s</strong> messages which haven't sent in over an hour."
msgstr ""

#, python-format
msgid ""
"\n"
"Hi %(org_name)s,\n"
"\n"
"We've noticed that the Android phone for %(org_name)s is having trouble sending text messages.  This might be a temporary problem due to your cellular network, or could be an indication that your phone is out of credit.\n"
msgstr ""

#, python-format
msgid ""
"\n"
"Please check on your phone to make sure it has sufficient credit and can send text messages.  If problems persist you may want to try turning the phone off then back on.  Currently your Android phone has %(unsent_count)s messages which haven't sent in over an hour.\n"
msgstr ""

#, python-format
msgid ""
"\n"
"Hi %(org_name)s,\n"
"\n"
"We've noticed that the %(channel_type)s for %(org_name)s is having trouble sending text messages.  This might be a temporary problem due to network communication to %(channel_type)s or may indicate a change in configuration which required your action.\n"
msgstr ""

#, python-format
msgid ""
"\n"
"Please check on your %(channel_type)s to make sure it can send text messages. Currently your %(channel_type)s has %(unsent_count)s messages which haven't sent in over an hour.\n"
msgstr ""

#, python-format
msgid ""
"\n"
"Hi %(org_name)s,\n"
"\n"
"We've noticed that the %(channel_type)s for %(org_name)s is having trouble sending text messages.  This might be a temporary problem due to network communication to %(channel_type)s, or could be an indication that your %(channel_type)s is out of credit.\n"
msgstr ""

#, python-format
msgid ""
"\n"
"Please check on your %(channel_type)s to make sure it has sufficient credit and can send text messages. Currently your %(channel_type)s has %(unsent_count)s messages which haven't sent in over an hour.\n"
msgstr ""

msgid "Connect your Android phone"
msgstr ""

msgid "Add Android Channel"
msgstr ""

#, python-format
msgid "%(brand)s can use your Android phone to send and receive messages on your behalf."
msgstr ""

#, python-format
msgid "Due to restrictions Android has on applications that send SMS messages, we cannot distribute the %(brand)s application through the Play Store. You will need to download the application manually and install it using the steps below."
msgstr ""

msgid "was released on"
msgstr ""

msgid "Download App"
msgstr ""

msgid "On your Android device, open your browser and download the app by entering the URL:"
msgstr ""

#, python-format
msgid "Launch the %(brand)s installer"
msgstr ""

msgid "Open the notifications shade by dragging from the top and select the downloaded file."
msgstr ""

msgid "Tap Settings"
msgstr ""

msgid "You will be taken to a screen with \"allow from this source\" toggle"
msgstr ""

msgid "Toggle allow from this source"
msgstr ""

msgid "Make sure \"allow from this source\" toggle is in the On position."
msgstr ""

msgid "Go Back"
msgstr ""

msgid "Click Install"
msgstr ""

#, python-format
msgid "Open %(brand)s"
msgstr ""

#, python-format
msgid "Once %(brand)s has been installed, open the app drawer and tap on the %(brand)s icon to start the app."
msgstr ""

msgid "Enter Claim Code"
msgstr ""

#, python-format
msgid "When you first open %(brand)s, the app will register your device with Google and our servers.  Once that is complete, it will display a claim code.  Enter that claim code in the form to the left and click \"Add Phone\" to connect your device."
msgstr ""

msgid "To connect a <a href=\"http://clickatell.com\">Clickatell</a> number, first create an HTTP integration for a two way number, then enter the number and API key below."
msgstr ""

#, python-format
msgid "After connecting your service we will provide URLs for the endpoints for Clickatell to call when they want to push a message to %(brand)s."
msgstr ""

#, python-format
msgid "You can connect your <a href=\"http://dmarkmobile.com/\">DMark Mobile</a> number to %(name)s using the fields below. You will first need to create a DMark Mobile account and receive a username and password from them to use below."
msgstr ""

#, python-format
msgid "You can connect an external aggregator or messaging service to %(brand)s using our external API. You can specify parameters to substitute in the URL or body by using these variables:"
msgstr ""

msgid "the message of the text being sent"
msgstr ""

msgid "the phone number or address you have configured for this service"
msgstr ""

msgid "the phone number or address you have configured for this service, with leading +'s removed"
msgstr ""

msgid "the phone number or URN this message is addressed to"
msgstr ""

msgid "the phone number or URN this message is addressed to, with leading +'s removed"
msgstr ""

msgid "the unique ID of this message"
msgstr ""

msgid "the quick replies for this message, formatted according to send method and content type"
msgstr ""

msgid "An example that would substitute variables in the URL:"
msgstr ""

msgid "If using POST or PUT, you can specify the body of the request using the same variables."
msgstr ""

#, python-format
msgid "The %(quick_replies_var)s variable with method GET or content type URL Encoded will be replaced by %(quick_replies_output)s for each quick reply."
msgstr ""

#, python-format
msgid "After connecting your service we will provide URLs for the endpoints to call when you want to push a message to %(brand)s or notify %(brand)s of the delivery status of a message."
msgstr ""

msgid "To finish configuring your connection you'll need to set the following callback URLs on your service or aggregator."
msgstr ""

msgid "When we need to send an outgoing message it will make a"
msgstr ""

msgid "to this URL with the parameters 'text', 'to', 'from', 'channel' and 'id'"
msgstr ""

msgid "Example"
msgstr ""

msgid "When a new message is received by your service, it should notify us with a POST to the following URL, passing the following parameters: 'from' and 'text'. Callers can optionally also send a 'date' parameter in ISO-8601 (ex: 2012-04-23T18:25:43.511Z) format to specify the time the message was received."
msgstr ""

msgid "When your service successfully sends a message, it should notify us with a POST to the following URL, passing the id of the message as the parameter 'id' (reporting sent messages is optional)"
msgstr ""

msgid "When your service successfully delivers a message, it should notify us with a POST to the following URL, passing the id of the message as the parameter 'id' (reporting deliveries is optional)"
msgstr ""

msgid "If your service fails to send an outgoing message, it should notify us with a POST to the following URL, passing the id of the message as the parameter 'id' (reporting failed sends is optional)"
msgstr ""

msgid "Contact Opt out/Stopped URL"
msgstr ""

msgid "If this channel provides a way for contacts to opt out and stop receiving messages, the service should notify us with a POST to the following URL, passing the phone number as the parameter \"from\""
msgstr ""

#, python-format
msgid ""
"\n"
"      In order to connect your Facebook page to %(name)s you will need to\n"
"      <a href=\"https://developer.facebook.com/\">create a new Facebook application</a> that\n"
"      has messaging permissions.\n"
"\n"
"    "
msgstr ""

msgid ""
"\n"
"        On the Messenger section of your application, you can create a Page Access Token for the page you wish\n"
"        to connect. Enter that Page Access Token below.\n"
"      "
msgstr ""

msgid ""
"\n"
"        To get your Facebook Page ID, go to your Facebook page and click the About tab in the left column.\n"
"      "
msgstr ""

msgid ""
"\n"
"        Until your Facebook application is approved by Facebook you will only be able to send and receive messages\n"
"        with administrators of your application.\n"
"\n"
"      "
msgstr ""

#, python-format
msgid ""
"\n"
"        When submitting your application for approval, make sure to include the %(messaging)s\n"
"        and %(subscriptions)s permissions so that you are able to initiate conversations with your contacts.\n"
"\n"
"      "
msgstr ""

msgid ""
"\n"
"    To finish configuring your Facebook connection, you'll need to enter the following webhook URL and token on your application's\n"
"    Messenger settings page. Make sure to check all boxes within the 'Webhooks' section to subscribe to incoming Facebook events and referral parameters in the following list.\n"
"\n"
"  "
msgstr ""

msgid "Referral Parmeters"
msgstr ""

msgid "Permissions"
msgstr ""

#, python-format
msgid ""
"\n"
"      When submitting your application for approval, make sure to include the %(messaging)s\n"
"      and %(subscriptions)s permissions so that you are able to initiate conversations with your contacts.\n"
"\n"
"    "
msgstr ""

msgid "Verify Token"
msgstr ""

msgid ""
"\n"
"      It may take up to ten minutes for a new webhook to take effect after being set on your Facebook application. Remember,\n"
"      until your Facebook application is approved by Facebook you will only be able to send and receive messages\n"
"      with administrators of your application.\n"
"\n"
"\n"
"\n"
"    "
msgstr ""

msgid "You can connect your Facebook page's Messenger account, click below to get started."
msgstr ""

msgid "Add Facebook Page"
msgstr ""

msgid "Select the page you want to add as a channel:"
msgstr ""

msgid "Error with token, you need to reconnect the Facebook page by clicking the button below"
msgstr ""

msgid "Everything looks good. No need to reconnect"
msgstr ""

msgid "Error reconnecting Facebook page. Please retry"
msgstr ""

msgid "Reconnect Facebook page"
msgstr ""

#, python-format
msgid ""
"\n"
"    You can to connect using a <a href=\"https://firebase.google.com/docs/cloud-messaging/\">\n"
"    Firebase Cloud Messaging App</a> to your %(name)s workspace to automate sending notifications.\n"
"  "
msgstr ""

msgid ""
"\n"
"    You will need to create a new App on Firebase Console and get its key. To do so:\n"
"  "
msgstr ""

#, python-format
msgid ""
"\n"
"      You can connect a <a href=\"https://www.freshworks.com/live-chat-software/\">FreshChat</a> Account to your %(name)s account\n"
"      to automate sending and receiving messages via FreshChat. This will also support Apple Business Chat if it's been configured on your FreshChat account.\n"
"\n"
"    "
msgstr ""

msgid "You will need to have a  FreshChat account and get an authentication token and setup a webhook."
msgstr ""

msgid "In the FreshChat web interface, under Settings, API Tokens, select Generate Token. Once the token is created you'll enter it below."
msgstr ""

msgid "Under Settings again, select Webhooks and copy the Public Key and paste it below. This assures all webhook request from FreshChat will be authenticated."
msgstr ""

#, python-format
msgid "Lastly, you'll need the UUID of the Agent that %(name)s will use when it sends FreshChat Message. This is available via the <a href=\"https://developers.freshchat.com/api/#agent\">FreshChat API</a>."
msgstr ""

msgid "Once you press Submit below with all the information configured, the confirmation page will give you the URL to use for the FreshChat Webhooks. Enter this URL on the Settings page, under Webhooks where the Public Key was copied from before."
msgstr ""

#, python-format
msgid "Each Message sent to the channel will have a URN that's in the format of %(uuid)s where the channel uuid is the FreshChat Message Channels uuid."
msgstr ""

#, python-format
msgid ""
"\n"
"    You can connect your <a href=\"http://www.globelabs.com.ph/\">Globe Labs</a> application to %(name)s using the fields below. You\n"
"    will first need to create a Globe Labs application, then get approval from Globe Labs by sending an email\n"
"    to <a href:\"mailto:api@globelabsbeta.com\">api@globelabsbeta.com</a>.\n"
"\n"
"  "
msgstr ""

msgid ""
"\n"
"      With the approval from Globe Labs you will receive the passphrase to use below.\n"
"    "
msgstr ""

msgid ""
"\n"
"    You can connect your <a href=\"http://infobip.com\">Infobip</a> number by entering your number, username and password\n"
"    here.\n"
"\n"
"  "
msgstr ""

#, python-format
msgid ""
"\n"
"      After connecting your service we will provide URLs for the endpoints for InfoBip to call when they want\n"
"      to push a message to %(brand)s.\n"
"\n"
"    "
msgstr ""

#, python-format
msgid ""
"\n"
"    You can connect a <a href=\"https://jiochat.com\">JioChat Channel</a> to your %(name)s workspace\n"
"    to automate sending and receiving JioChat messages.\n"
"  "
msgstr ""

msgid ""
"\n"
"      To start copy the App ID and App Secret from the Developer Center into the form below and click Submit.\n"
"    "
msgstr ""

msgid ""
"\n"
"    After entering your endpoint URL below, we'll provide you with the configuration details for your Kannel configuration file.\n"
"  "
msgstr ""

msgid ""
"\n"
"    As a last step you'll need to configure Kannel to send and receive messages. Here is a stanza you\n"
"    can add to your Kannel configuration to enable sending and receiving.\n"
"\n"
"  "
msgstr ""

msgid "Make sure to change the forced-smsc and default-smsc values to the appropriate values for your configuration."
msgstr ""

#, python-format
msgid ""
"\n"
"    You can connect a <a href=\"https://developers.line.me/messaging-api/overview\">LINE Bot</a> to your %(name)s workspace\n"
"    to automate sending and receiving LINE messages.\n"
"  "
msgstr ""

msgid ""
"\n"
"    To start creating a LINE bot, go to <a href=\"https://developers.line.me/messaging-api/getting-started\">Getting started with the Messaging API</a>.\n"
"\n"
"  "
msgstr ""

msgid ""
"\n"
"        Access the <a href=\"https://developers.line.me/channels/\">LINE Channels</a> page and add a new Channel.</li>\n"
"\n"
"      "
msgstr ""

msgid ""
"\n"
"        Create a Line account using the application on your smartphone\n"
"\n"
"      "
msgstr ""

msgid ""
"\n"
"        Activate the permission to login via web application in the \"Settings > Account > Allow login\"\n"
"\n"
"      "
msgstr ""

msgid ""
"\n"
"        Register your email and password via the application \"Settings > Account > Email Account\"\n"
"\n"
"      "
msgstr ""

msgid ""
"\n"
"        Create a new business account Line (With Messaging API enabled)\n"
"\n"
"      "
msgstr ""

msgid ""
"\n"
"            In <a href=\"https://business.line.me/en/\">LINE Business Center</a>, select \"Messaging API\" in the \"Services\"\n"
"\n"
"          "
msgstr ""

msgid ""
"\n"
"            Select \"Start using Messaging API\"\n"
"\n"
"          "
msgstr ""

msgid ""
"\n"
"            Enter your credentials created through the application and wait for the confirmation code in it.\n"
"\n"
"          "
msgstr ""

msgid ""
"\n"
"                Note: At this time you must create a LINE business account and some information, for example, address, phone, etc., will be requested.\n"
"\n"
"              "
msgstr ""

msgid ""
"\n"
"            After the creation process of the LINE business account, you will see the page to add a new channel of communication \"Messaging API.\" Enter the name and select the appropriate category and click OK.\n"
"\n"
"          "
msgstr ""

msgid ""
"\n"
"            In the next step, click the \"LINE @ Manager\" and it will redirect you to the API activation page.\n"
"\n"
"          "
msgstr ""

msgid ""
"\n"
"            Click \"Enable API\" and confirm. (By doing so, the status of your API will be \"Valid\")\n"
"\n"
"          "
msgstr ""

msgid ""
"\n"
"            Enable the option to allow the use of Webhooks and click \"Save.\"\n"
"\n"
"          "
msgstr ""

msgid ""
"\n"
"        Set your bot:\n"
"\n"
"      "
msgstr ""

msgid ""
"\n"
"            Click on the menu \"Accounts\" at the top of the page at the link <a href=\"https://business.line.me\">https://business.line.me</a>\n"
"\n"
"          "
msgstr ""

msgid ""
"\n"
"            In the communication channel of your choice, click on the \"LINE Developers\" button, accept the terms, and it will direct you to a page with the information needed to fill out in the form below (Channel ID, Channel Name, Channel Secret and Channel Access Token).\n"
"\n"
"          "
msgstr ""

msgid ""
"\n"
"              Note: To generate the Channel Access Token click on \"Issue\" button\n"
"\n"
"            "
msgstr ""

msgid ""
"\n"
"      To finish the configuration of Line channel you'll need to set the following callback URL in the Line Bot settings page, following the steps below:\n"
"\n"
"    "
msgstr ""

msgid "Step One"
msgstr ""

msgid ""
"\n"
"        Configure \"Callback URL\" in the channel page (the same page which get the information Channel Secret and Channel Access Token) by clicking on the \"Edit\" button, filling the field \"webhook URL\" and pressing on the \"Save\" button.\n"
"\n"
"      "
msgstr ""

msgid "Step Two"
msgstr ""

msgid ""
"\n"
"        Fill the IP addresses in the \"Server IP Whitelist\" with the list of addresses displayed below.\n"
"\n"
"      "
msgstr ""

msgid ""
"\n"
"    You can connect your number by entering your credentials here.\n"
"  "
msgstr ""

msgid ""
"\n"
"  To finish configuring your Novo connection you'll need to set the following callback URLs on your\n"
"  Novo account.\n"
"\n"
"\n"
msgstr ""

msgid ""
"\n"
"      When a new message is received by your service, it should notify us with a POST to the following URL, passing\n"
"      the following parameters: 'from' and 'text'.\n"
"\n"
"    "
msgstr ""

msgid ""
"\n"
"      Use this Token as Authorization when sending incoming messages\n"
"    "
msgstr ""

#, python-format
msgid ""
"\n"
"    You can connect a <a href=\"https://core.telegram.org/bots\">Telegram Bot</a> to your %(name)s workspace\n"
"    to automate sending and receiving Telegram messages.\n"
"\n"
"  "
msgstr ""

msgid ""
"\n"
"    You will need to <a href=\"https://core.telegram.org/bots#create-a-new-bot\">create a new Telegram bot</a> and\n"
"    get its Authentication Token. To do so:\n"
"\n"
"  "
msgstr ""

msgid ""
"\n"
"        Start a new chat with the <a href=\"https://telegram.me/botfather\">BotFather</a>. You can do so on your\n"
"        device by searching for \"botfather\" and starting a new chat.</li>\n"
"\n"
"      "
msgstr ""

msgid ""
"\n"
"        In your @botfather chat, type in the command <code>/newbot</code>. Follow the instructions to name your bot and\n"
"        choose a username for it.\n"
"\n"
"      "
msgstr ""

msgid ""
"\n"
"        Once you have created your bot, @botfather will provide you with the authentication token to use your bot.\n"
"        Enter that token below.\n"
"\n"
"      "
msgstr ""

msgid ""
"\n"
"        You have connected a Twilio Trial Account which has some restrictions.\n"
"      "
msgstr ""

msgid "Read more about the limits placed on Twilio's Free Trial numbers."
msgstr ""

msgid ""
"\n"
"    You can add your Twilio Messaging SID as a channel. You can get your messaging Service SID\n"
"    or create a new messaging service from <a href=\"https://www.twilio.com/user/account/messaging/services\">Twilio Console</a>.\n"
"\n"
"  "
msgstr ""

#, python-format
msgid ""
"\n"
"      After adding your Twilio Messaging Service SID we will provide you with the URL endpoint for Twilio to call\n"
"      when they want to push a message to %(brand)s.\n"
"    "
msgstr ""

msgid "You have connected a Twilio Trial Account which has some restrictions."
msgstr ""

msgid "Once you connect a number you will immediately be able to send and receive WhatsApp messages."
msgstr ""

msgid "You do not have any number on your Twilio Account. Please make sure you have a number and that it has access to Twilio WhatsApp."
msgstr ""

msgid "To request access to Twilio WhatsApp"
msgstr ""

msgid ""
"\n"
"    You can add a TwiML REST API as a channel using your TwiML instance.\n"
"  "
msgstr ""

#, python-format
msgid ""
"\n"
"        After connecting your account, any incoming direct messages will automatically be read by %(name)s,\n"
"        you'll also be able to send direct messages to contacts you know using their twitter handle.\n"
"\n"
"      "
msgstr ""

msgid ""
"\n"
"        Note that Twitter places a limit of 250 direct messages sent or received per day, so if you expect to exceed\n"
"        this number you'll want to contact Twitter directly to task for them to lift the limits on your account.\n"
"\n"
"      "
msgstr ""

msgid ""
"\n"
"        In order to receive direct messages from new followers, you'll need to update your Twitter account to enable\n"
"        the option to <b>Receive Direct Messages from anyone</b>. You can do so from your <a href=\"https://twitter.com/settings/security\">\n"
"        Twitter Security Settings</a>.\n"
"\n"
"      "
msgstr ""

msgid ""
"\n"
"          Check the box (as seen below) then click \"Save Changes\".\n"
"\n"
"        "
msgstr ""

msgid ""
"\n"
"    You can connect your <a href=\"http://verboice.instedd.org/\">Verboice</a> number by entering your credentials here.\n"
"  "
msgstr ""

#, python-format
msgid ""
"\n"
"    In order to connect your public Viber page to %(brand_name)s you will need to create a public channel and follow the steps\n"
"    necessary to get an authentication token. Please consult the\n"
"    <a href=\"https://developers.viber.com/?b_id=15145\">Viber developers documentation</a> on how to create your own\n"
"    public account.\n"
"\n"
"  "
msgstr ""

#, python-format
msgid ""
"\n"
"    Once you have your authentication token, enter it below to connect your public channel to %(brand_name)s\n"
"  "
msgstr ""

msgid "To connect your VK community to RapidPro, you will need to create a community token with messaging permissions."
msgstr ""

msgid "To obtain the name of your community, access it and enter the exact name below."
msgstr ""

msgid "To get your community id, go to Manage > API Usage > Callback API > Server Settings. Copy the whole number you have right after the group_id present in the example json present in the part regarding the verification of the request."
msgstr ""

msgid "To obtain the verification string, go to the Manage > API Usage > Callback API > Server Settings section. You will find the verification string in an excerpt similar to: String to be returned: <code>4412dd18</code>, copy the string and inform below."
msgstr ""

msgid "The API Version of the configured server must be <code>5.103</code>. To configure this, go to Manage > API Usage > Callback API > Server Settings."
msgstr ""

msgid "To complete the configuration you will need to enter a few things on your VK account."
msgstr ""

#, python-format
msgid "<div class='code mt-4'> Manage > API Usage > Callback API > Server Settings </div> <div class='mt-2'> Enter the Webhook URL below for the <div class='code inline py-1'>URL</div> field and the Verify Token in the <div class='code inline py-1'>Secret Key</div> field. </div> <div class='code mt-6'> Manage > API Usage > Callback API > Event Types </div> <div class='mt-2'> Check the option %(option)s </div>"
msgstr ""

msgid ""
"\n"
"    Your WhatsApp channel is now connected, you should be able to send and receive messages as normal.\n"
"\n"
"  "
msgstr ""

msgid ""
"\n"
"    In the case of a new WhatsApp install or replacement of an existing WhatsApp channel you may need to refresh\n"
"    the contacts on the WhatsApp application. This may take a few minutes.\n"
"\n"
"  "
msgstr ""

msgid "WhatsApp Templates Events"
msgstr ""

msgid "Templates"
msgstr ""

msgid "Templates are synced from your WhatsApp account every 15 minutes."
msgstr ""

msgid "No synced templates at this time."
msgstr ""

msgid "Connect a Classifier"
msgstr ""

msgid ""
"\n"
"    Classifiers let you interpret words and phrases into intents you can act on. Various services let you\n"
"    train your own classifier which you can then use in your flows to draw meaning from the unstructured text your\n"
"    contacts send you.\n"
"\n"
"  "
msgstr ""

msgid ""
"\n"
"      Select your provider below to get started.\n"
"\n"
"    "
msgstr ""

msgid "Classifier"
msgstr ""

msgid "Intent"
msgstr ""

msgid "No synced intents at this time."
msgstr ""

msgid "Intents are synced automatically every 5 minutes"
msgstr ""

msgid "Are you sure you want to remove this classifier from your account?"
msgstr ""

msgid "This classifier cannot be removed because it in use."
msgstr ""

msgid "Once it is removed, it will be gone forever. There is no way to undo this operation."
msgstr ""

#, python-format
msgid "Used by %(num_flows)s flow:"
msgid_plural "Used by %(num_flows)s flows:"
msgstr[0] ""
msgstr[1] ""

msgid "Ok"
msgstr ""

msgid "These contacts have been removed from all groups and can be deleted permanently."
msgstr ""

msgid "Delete Selected Contacts"
msgstr ""

msgid "Are you sure you want to delete these contacts? This cannot be undone."
msgstr ""

msgid "Delete All Contacts"
msgstr ""

#, python-format
msgid "Are you sure you want to delete all %(count)s archived contacts? This cannot be undone."
<<<<<<< HEAD
=======
msgstr ""

msgid "This operation can take a while to complete. Contacts may remain in this view during the process."
msgstr ""

msgid "Hold up!"
>>>>>>> a399ebfe
msgstr ""

msgid ""
"\n"
"    We noticed your file contains some extra columns to import, you can add these as custom fields on\n"
"    your contact by selecting them below.\n"
"\n"
"  "
msgstr ""

msgid "column as"
msgstr ""

msgid ""
"\n"
"                      of type\n"
"                    "
msgstr ""

#, python-format
msgid "You are about to delete <span class='font-normal'> %(object)s. </span> There is no way to undo this. Are you sure?"
msgstr ""

msgid "Smart Group"
msgstr ""

#, python-format
msgid ""
"\n"
"              Transferred <b>%(amount)s</b> <b>%(currency)s</b> of airtime\n"
"            "
msgstr ""

msgid "Airtime transfer failed"
msgstr ""

msgid "Call Started"
msgstr ""

msgid "Missed outgoing call"
msgstr ""

msgid "Missed incoming call"
msgstr ""

msgid "Started Conversation"
msgstr ""

msgid "Welcome Message Sent"
msgstr ""

msgid "Referred"
msgstr ""

msgid "Followed"
msgstr ""

msgid "Outgoing Phone Call"
msgstr ""

msgid "Incoming Phone call"
msgstr ""

msgid "Unknown/Unsupported"
msgstr ""

#, python-format
msgid ""
"\n"
"            Field <b>%(name)s</b> updated to <b>%(value)s</b>\n"
"          "
msgstr ""

#, python-format
msgid ""
"\n"
"            Field <b>%(name)s</b> cleared\n"
"\n"
"          "
msgstr ""

msgid "Added to groups"
msgstr ""

msgid "Removed from groups"
msgstr ""

#, python-format
msgid ""
"\n"
"            Language updated to <b>%(language)s</b>\n"
"          "
msgstr ""

msgid "Language cleared"
msgstr ""

#, python-format
msgid ""
"\n"
"            Name updated to <b>%(name)s</b>\n"
"          "
msgstr ""

msgid "Name cleared"
msgstr ""

msgid "URNs updated to"
msgstr ""

#, python-format
msgid ""
"\n"
"          Email sent with subject <b>%(subject)s</b>\n"
"\n"
"        "
msgstr ""

msgid "Email sent to"
msgstr ""

msgid "with subject"
msgstr ""

msgid "Started"
msgstr ""

msgid "Message labelled as"
msgstr ""

#, python-format
msgid ""
"\n"
"          Run result <b>%(name)s</b> updated to <b>%(value)s</b> with category <b>%(category)s</b>\n"
"\n"
"        "
msgstr ""

#, python-format
msgid "Opened ticket on <a href=\"%(ticketer_url)s\">%(ticketer)s</a> with subject <b>%(subject)s</b>"
msgstr ""

msgid "Successfully called"
msgstr ""

msgid "Failed to call"
msgstr ""

#, python-format
msgid ""
"\n"
"          Any messages prior to %(start)s can be found in your\n"
"        "
msgstr ""

msgid "archive"
msgstr ""

msgid "Import Contacts"
msgstr ""

msgid "You can import your contacts from an XLS file you create in Excel."
msgstr ""

msgid "URN:Tel"
msgstr ""

msgid "Field:Team"
msgstr ""

msgid "+250788123123"
msgstr ""

msgid "John Doe"
msgstr ""

msgid "Managers"
msgstr ""

msgid "+250788111222"
msgstr ""

msgid "Jane Doe"
msgstr ""

msgid "Advisors"
msgstr ""

msgid "Supported Fields"
msgstr ""

msgid "Any columns that do not match the following table will be ignored."
msgstr ""

msgid "Column Header"
msgstr ""

msgid "Imported as"
msgstr ""

msgid "Details"
msgstr ""

msgid "Contact name"
msgstr ""

msgid "Contact language"
msgstr ""

msgid "Only valid ISO639-3 codes supportted"
msgstr ""

msgid "You will have the option to choose the columns to import and to which field to import them."
msgstr ""

msgid "IGNORED"
msgstr ""

#, python-format
msgid "Created %(create_count)s new contact"
msgid_plural "Created %(create_count)s new contacts"
msgstr[0] ""
msgstr[1] ""

#, python-format
msgid "Updated %(update_count)s contact with an existing phone number"
msgid_plural "Updated %(update_count)s contacts with existing phone numbers"
msgstr[0] ""
msgstr[1] ""

msgid "Added all contacts to the new"
msgstr ""

msgid "Some rows were not imported"
msgstr ""

msgid "Errors description"
msgstr ""

#, python-format
msgid "Failed to import %(error_count)s contact due to missing or invalid phone number"
msgid_plural "Failed to import %(error_count)s contacts due to missing or invalid phone numbers"
msgstr[0] ""
msgstr[1] ""

msgid "No contacts imported, please make sure your have a channel connected."
msgstr ""

#, python-format
msgid "You can download <a href='%(STATIC_URL)sexamples/contacts.xls'>this Excel template</a> as a sample."
msgstr ""

msgid "Choose File"
msgstr ""

msgid "Smart Groups"
msgstr ""

msgid "Create Contact"
msgstr ""

msgid "Create Group"
msgstr ""

msgid "Remove From Group"
msgstr ""

msgid "New Group..."
msgstr ""

#, python-format
msgid ""
"\n"
"                    Found %(results_count)s contact matching <i>%(search)s</i>.\n"
"                    "
msgid_plural ""
"\n"
"                      Found %(results_count)s contacts matching <i>%(search)s</i>.\n"
"\n"
"                  "
msgstr[0] ""
msgstr[1] ""

msgid "No matching contacts."
msgstr ""

msgid "To view more than 10,000 search results, save it as a group."
msgstr ""

msgid "Search browsing is limited to 10k results. If you want to browse through all of the results, please save this search as a group."
msgstr ""

msgid "Contact Id"
msgstr ""

msgid "Upcoming"
msgstr ""

msgid "Start"
msgstr ""

msgid "repeats daily"
msgstr ""

msgid "repeats weekly"
msgstr ""

msgid "History"
msgstr ""

msgid "Full"
msgstr ""

msgid "These contacts have opted out and you can no longer send them messages, they have been removed from all groups."
msgstr ""

#, python-format
msgid "<b>%(name)s</b> cannot be deleted since it is currently in use."
msgstr ""

#, python-format
msgid "Are you sure you want to delete <b>%(name)s</b>? This cannot be undone."
msgstr ""

msgid "Used in the flow"
msgid_plural "Used in the flows"
msgstr[0] ""
msgstr[1] ""

msgid "Used in the campaign event"
msgid_plural "Used in the campaign events"
msgstr[0] ""
msgstr[1] ""

msgid "Used in the group"
msgid_plural "Used in the groups"
msgstr[0] ""
msgstr[1] ""

#, python-format
msgid "You have reached the limit of %(limit)s fields per workspace. Please remove fields that you are no longer using."
msgstr ""

#, python-format
msgid "You are approaching the limit of %(limit)s fields per workspace. You should remove fields that you are no longer using."
msgstr ""

msgid "Create Field"
msgstr ""

msgid "Featured Fields"
msgstr ""

msgid "Featured fields are shown prominently on contact pages. Drag to reorder the fields that you would most like to see at glance."
msgstr ""

msgid "Update Field"
msgstr ""

msgid "Delete Field"
msgstr ""

msgid "Field Details"
msgstr ""

#, python-format
msgid "%(counter)s Use"
msgid_plural "%(counter)s Uses"
msgstr[0] ""
msgstr[1] ""

msgid "No fields"
msgstr ""

#, python-format
msgid "Sorry, <span class=\"named\">%(group_name)s</span> cannot be deleted yet."
msgstr ""

#, python-format
msgid "This group is used by an <a href=\"%(triggers_url)s\">active trigger</a>. In order to delete it, first remove the trigger."
msgid_plural "This group is used by <a href=\"%(triggers_url)s\">%(counter)s triggers<a>. In order to delete it, first remove the triggers."
msgstr[0] ""
msgstr[1] ""

#, python-format
msgid "There is an active flow using this group. It cannot be deleted until it is removed from the"
msgid_plural "There are %(counter)s flows using this group. It cannot be deleted until it is removed from the"
msgstr[0] ""
msgstr[1] ""

msgid "flow."
msgid_plural "flows."
msgstr[0] ""
msgstr[1] ""

#, python-format
msgid "There is an active campaign using this group. It cannot be deleted until it is removed from the"
msgid_plural "There are %(counter)s campaigns using this group. It cannot be deleted until it is removed from the"
msgstr[0] ""
msgstr[1] ""

msgid "campaign."
msgid_plural "campaigns."
msgstr[0] ""
msgstr[1] ""

#, python-format
msgid "<div class='mb-2'> You are about to delete <span class='named'> %(object)s. </span> </div> No contacts will be deleted but the group itself will be deleted. There is no way to undo this. Are you sure?"
msgstr ""

msgid "Show Contacts"
msgstr ""

msgid "Hi there!"
msgstr ""

msgid "Your contacts export is ready."
msgstr ""

msgid "Download your Excel file here:"
msgstr ""

#, python-format
msgid "The %(brand)s Team "
msgstr ""

#, python-format
msgid ""
"\n"
"Hi there!\n"
"\n"
"You can download your %(brand)s contacts export by clicking on the following link:\n"
msgstr ""

#, python-format
msgid ""
"\n"
"      Contacts will automatically be added here as you communicate with them using %(name)s.\n"
"      From here you can change a contact's name, organize them into groups and see the communication you've had with each.\n"
"\n"
"    "
msgstr ""

#, python-format
msgid ""
"\n"
"      To get started you can\n"
"        <a href='%(contact_import_url)s'>import contacts</a>\n"
"      from a file you create in Excel.\n"
"    "
msgstr ""

msgid "Are you sure you want to remove"
msgstr ""

msgid "Once it is removed, it will be gone forever."
msgstr ""

msgid "Your export for the following flows is ready."
msgstr ""

#, python-format
msgid ""
"\n"
"Hi there!\n"
"\n"
"You can download your %(brand)s flow results by clicking on the following link:\n"
msgstr ""

msgid "What is a Flow?"
msgstr ""

msgid ""
"\n"
"        Flows let you easily pose a set of questions to a group of users. When you send people through a flow over SMS,\n"
"        it is natural just like any other conversation.\n"
"      "
msgstr ""

#, python-format
msgid ""
"\n"
"        A flow gives you the power to model complex interactions by simply drawing a flowchart. With %(brand)s's drag-and-drop\n"
"        interface, you can easily build branches based on how people respond to your messages. This means it's easy to\n"
"        create highly personal and engaging experiences for your users.\n"
"\n"
"      "
msgstr ""

msgid "Create Flow"
msgstr ""

msgid "No results yet"
msgstr ""

msgid "Completion"
msgstr ""

msgid "Day of Week"
msgstr ""

msgid "Time of Day"
msgstr ""

#, python-format
msgid ""
"\n"
"      To get started you need to add a channel to your workspace. A channel is a phone number or social network\n"
"      account which %(name)s can use to send and receive messages on your behalf. You can choose to use an\n"
"      Android phone and your own cell phone plan, or we can connect you with a service provider in your country\n"
"      directly.\n"
"    "
msgstr ""

msgid "You can always test your flow using the simulator, click"
msgstr ""

msgid "on the right to open it."
msgstr ""

#, python-format
msgid ""
"\n"
"        To get started you need to add a voice-enabled channel to your workspace. A voice-enabled channel is a\n"
"        phone number which %(name)s can use to make and receive phone calls on your behalf. For example, Twilio\n"
"        is a service which provides voice-enabled numbers which you can add as channels in your %(name)s workspace.\n"
"\n"
"      "
msgstr ""

msgid "This flow has never been started."
msgstr ""

msgid "This flow has been started once."
msgstr ""

msgid "This flow has been started {{ run_count }} times."
msgstr ""

msgid "It has been completed"
msgstr ""

msgid "Once."
msgstr ""

msgid "{{ complete_count }} times."
msgstr ""

#, python-format
msgid ""
"\n"
"        There is an active flow using this flow. It cannot be deleted until it is removed from the\n"
"\n"
"      "
msgid_plural ""
"\n"
"        There are %(counter)s flows using this flow. It cannot be deleted until it is removed from the\n"
"\n"
"      "
msgstr[0] ""
msgstr[1] ""

msgid ""
"\n"
"        flow.\n"
"      "
msgid_plural ""
"\n"
"        flows.\n"
"      "
msgstr[0] ""
msgstr[1] ""

#, python-format
msgid ""
"\n"
"        You are about to delete\n"
"        <span class='font-normal'>\n"
"          %(object)s.\n"
"        </span>\n"
"        There is no way to undo this. Are you sure?\n"
"\n"
"      "
msgstr ""

msgid "Update Flow"
msgstr ""

msgid "This flow is using a discontinued version of the flow editor. Update it to use the new editor today to start using powerful new features. Starting <b>October 1st</b>, all remaining flows will be updated automatically."
msgstr ""

msgid "To make your next connection,"
msgstr ""

msgid "drag"
msgstr ""

msgid "the red box."
msgstr ""

msgid "Run in"
msgstr ""

msgid "Simulator"
msgstr ""

msgid ""
"\n"
"              This flow is in the process of being sent, this message will disappear once all contacts have been added to the flow.\n"
"\n"
"            "
msgstr ""

msgid "Error Contacting Server. Changes may not be saved."
msgstr ""

msgid "Let's get started"
msgstr ""

msgid ""
"\n"
"                It's a good idea to start your call off by saying something first. You'll probably want to\n"
"                introduce yourself and ask them a question. Just type the message for now, you'll be able to\n"
"                add a voice recording of your message later.\n"
"              "
msgstr ""

msgid ""
"\n"
"                Welcome to a USSD flow. USSD is a session based communication type. We recommend starting your flow\n"
"                by sending a USSD message. This message will be sent to anybody right after they join the flow.\n"
"                This is your chance to send a single message or menu.\n"
"              "
msgstr ""

msgid "Receive a Message First"
msgstr ""

msgid ""
"\n"
"            A more advanced flow might start by receiving a message first. This lets you do different things\n"
"            based on how the flow was triggered.\n"
"          "
msgstr ""

msgid "Flow Start"
msgstr ""

msgid "Click here to add a message"
msgstr ""

msgid "Remove from all groups"
msgstr ""

msgid "Recent Messages"
msgstr ""

msgid "No recent messages to show"
msgstr ""

msgid "Wait for "
msgstr ""

msgid "Wait for USSD Menu"
msgstr ""

msgid "Wait for USSD Response"
msgstr ""

msgid "Wait for Menu"
msgstr ""

msgid "Wait for Digits"
msgstr ""

msgid "Random Split"
msgstr ""

msgid "Split on "
msgstr ""

msgid "Split on field in "
msgstr ""

msgid "Call Webhook"
msgstr ""

msgid "Call Zapier"
msgstr ""

msgid "Split by Expression"
msgstr ""

msgid "Transfer Airtime"
msgstr ""

msgid "Split on Group"
msgstr ""

msgid "Run Flow"
msgstr ""

msgid "Run flow "
msgstr ""

msgid "Change Language"
msgstr ""

msgid "This flow is in the process of being sent, this message will disappear once all contacts have been added to the flow."
msgstr ""

#, python-format
msgid "This will change the default language of the flow to <b>%(language)s</b>. This means that by default the flow will be appear in that language and can be translated into other languages. Also if a contact is in this flow and no translation exists for their language or the default language of the workspace, communication with that contact will default to <b>%(language)s</b>."
msgstr ""

msgid ""
"\n"
"      Sorry, this flow cannot be exported because it references another flow. To export it, please remove any\n"
"      actions that reference other flows and try again.\n"
"\n"
"    "
msgstr ""

msgid "Back to Flow"
msgstr ""

msgid "Extracts a <a href=\"https://en.wikipedia.org/wiki/Gettext\">gettext</a> PO file from the flow which can later be re-imported with updated translations."
msgstr ""

msgid "Remove Label"
msgstr ""

msgid "Are you sure you want to remove this label?"
msgstr ""

msgid "You cannot remove a label which has child labels. Please remove all children first."
msgstr ""

msgid "Importing a PO file will replace all matching translations in the flow for the selected language."
msgstr ""

msgid "Selected Flow"
msgstr ""

msgid "Base Language"
msgstr ""

msgid "Uploaded PO File"
msgstr ""

msgid "Number of entries"
msgstr ""

msgid "Number of translations"
msgstr ""

msgid "Upload"
msgstr ""

msgid "Back"
msgstr ""

msgid "Create Label"
msgstr ""

msgid "Webhook Call Log"
msgstr ""

msgid "New Label"
msgstr ""

msgid "Export Results"
msgstr ""

msgid "No matching flows."
msgstr ""

msgid "Create a message keyword to allow people to join a group."
msgstr ""

msgid "Overview"
msgstr ""

msgid "Analytics"
msgstr ""

msgid "Runs"
msgstr ""

msgid "Responded"
msgstr ""

msgid "More Columns"
msgstr ""

msgid "Last Activity"
msgstr ""

#, python-format
msgid ""
"\n"
"            Any runs prior to %(start)s can be found in your\n"
"          "
msgstr ""

msgid "Ask a series of questions to collect data from your contacts."
msgstr ""

#, python-format
msgid "was started by %(user)s for"
msgstr ""

msgid "was started by Zapier for"
msgstr ""

msgid "was started by an API call for"
msgstr ""

msgid "all contacts"
msgstr ""

msgid "contacts not in other flows"
msgstr ""

msgid "contacts not in other flows who haven't already been through this flow"
msgstr ""

msgid "contacts who haven't already been through this flow"
msgstr ""

#, python-format
msgid "<b>%(count)s</b> run"
msgid_plural "<b>%(count)s</b> runs"
msgstr[0] ""
msgstr[1] ""

msgid "No flow starts"
msgstr ""

msgid "Are you sure you want to continue? This cannot be undone."
msgstr ""

#, python-format
msgid "<b>%(name)s</b> cannot be deleted since it is currently in use. Usage %%summary:"
msgstr ""

msgid "Flows:"
msgstr ""

msgid "Once deleted, this global will be gone forever. There is no way to undo this operation."
msgstr ""

msgid "No related flows."
msgstr ""

#, python-format
msgid "You have <b>%(counter)s global</b> configured"
msgid_plural "You have <b>%(counter)s globals</b> configured"
msgstr[0] ""
msgstr[1] ""

msgid "You do not have any globals configured."
msgstr ""

msgid "Create Global"
msgstr ""

msgid "Globals"
msgstr ""

#, python-format
msgid "Found %(results_count)s global matching <i>%(search)s</i>."
msgid_plural "Found %(results_count)s globals matching <i>%(search)s</i>."
msgstr[0] ""
msgstr[1] ""

msgid "Update Global"
msgstr ""

msgid "Delete Global"
msgstr ""

msgid "Global Details"
msgstr ""

msgid "No globals"
msgstr ""

msgid "messages"
msgstr ""

msgid "contacts"
msgstr ""

msgid "flows"
msgstr ""

msgid "campaigns"
msgstr ""

msgid "triggers"
msgstr ""

msgid "tickets"
msgstr ""

msgid "channels"
msgstr ""

msgid "users"
msgstr ""

msgid "workspaces"
msgstr ""

msgid "android"
msgstr ""

msgid "dashboard"
msgstr ""

msgid "orgs"
msgstr ""

msgid "end"
msgstr ""

msgid "sign out"
msgstr ""

msgid "sign in"
msgstr ""

msgid "You are out of credits, add more to resume your service"
msgstr ""

#, python-format
msgid "You have %(credits)s credit remaining, add credits to prevent interruption"
msgid_plural "You have %(credits)s credits remaining, add credits to prevent interruption"
msgstr[0] ""
msgstr[1] ""

msgid "Your active credits will expire soon, add credits to prevent interruption."
msgstr ""

msgid "Your phone is having difficulty relaying messages"
msgstr ""

#, python-format
msgid ""
"\n"
"    Aliases for %(name)s\n"
"\n"
"  "
msgstr ""

#, python-format
msgid ""
"\n"
"      Often certain regions are known by more than one name. In %(brand)s, we call these alternate names for\n"
"      regions, aliases.\n"
"\n"
"    "
msgstr ""

#, python-format
msgid ""
"\n"
"                    %(count_comma)s recipient\n"
"                    "
msgid_plural ""
"\n"
"                      %(count_comma)s recipients\n"
"                  "
msgstr[0] ""
msgstr[1] ""

#, python-format
msgid ""
"\n"
"                    %(group_count)s groups, %(contact_count)s contacts, %(urn_count)s urns\n"
"\n"
"                  "
msgstr ""

msgid "No Matching schedules"
msgstr ""

msgid "Send History"
msgstr ""

#, python-format
msgid ""
"\n"
"                    %(group_count)s groups, %(contact_count)s contacts, %(urn_count)s urns\n"
"                  "
msgstr ""

#, python-format
msgid "%(recipients)s recipient currently at this step in the flow"
msgid_plural "%(recipients)s recipients currently at this step in the flow"
msgstr[0] ""
msgstr[1] ""

msgid "Message Details"
msgstr ""

#, python-format
msgid ""
"\n"
"          %(count_comma)s recipients\n"
"        "
msgid_plural ""
"\n"
"          %(count_comma)s recipients\n"
"      "
msgstr[0] ""
msgstr[1] ""

#, python-format
msgid ""
"\n"
"        %(group_count)s groups, %(contact_count)s contacts, %(urn_count)s urns\n"
"\n"
"      "
msgstr ""

msgid "Your message export is ready."
msgstr ""

#, python-format
msgid ""
"\n"
"Hi there!\n"
"\n"
"You can download your %(brand)s message export by clicking on the following link:\n"
msgstr ""

msgid "Your Message Hub"
msgstr ""

#, python-format
msgid ""
"\n"
"      This message pane lets you keep track of everything coming in and out of %(name)s.  As you send and receive messages, they will be listed here.\n"
"\n"
"    "
msgstr ""

#, python-format
msgid ""
"\n"
"      Just like your email, %(name)s lets you view, label and archive messages as you receive them.  %(name)s uses labels to classify responses, so you can view and manage those messages here.  You can also create your own labels to keep track of topical messages as you receive them.\n"
"\n"
"    "
msgstr ""

#, python-format
msgid ""
"\n"
"      %(name)s also keeps track of calls that are received on your channel so you can return any calls which may have been made to it.\n"
"    "
msgstr ""

#, python-format
msgid ""
"\n"
"          Uh oh, we couldn't delete %(name)s.\n"
"        "
msgstr ""

msgid "Are you sure you want to delete"
msgstr ""

msgid "Numeric Value:"
msgstr ""

msgid "Create Folder"
msgstr ""

msgid "Restore"
msgstr ""

msgid "Resend"
msgstr ""

msgid "New Label..."
msgstr ""

msgid "No messages"
msgstr ""

#, python-format
msgid "Found %(results_count)s message in last 90 days matching <i>%(search)s</i>."
msgid_plural "Found %(results_count)s messages in last 90 days matching <i>%(search)s</i>."
msgstr[0] ""
msgstr[1] ""

#, python-format
msgid "%(results_count)s message since %(start_date)s."
msgid_plural "%(results_count)s messages since %(start_date)s."
msgstr[0] ""
msgstr[1] ""

msgid "Remove Folder"
msgstr ""

msgid "Are you sure you want to remove this folder? This will also delete any labels contained in this folder."
msgstr ""

msgid "This label cannot be removed because it in use."
msgstr ""

#, python-format
msgid ""
"\n"
"              Used by %(num_flows)s flow:\n"
"              "
msgid_plural ""
"\n"
"              Used by %(num_flows)s flows:\n"
"              "
msgstr[0] ""
msgstr[1] ""

#, python-format
msgid ""
"\n"
"                    1 recipient\n"
"                    "
msgid_plural ""
"\n"
"                      %(counter)s recipients\n"
"                  "
msgstr[0] ""
msgstr[1] ""

#, python-format
msgid ""
"\n"
"                    %(recipient_counts.groups)s groups, %(recipient_counts.contacts)s contacts, %(recipient_counts.urns)s urns\n"
"\n"
"                  "
msgstr ""

msgid "(sending)"
msgstr ""

msgid "No matching messages."
msgstr ""

#, python-format
msgid ""
"\n"
"        To get started you need to add a channel to your workspace. A channel is a phone number or social network\n"
"        account which %(name)s can use to send and receive messages on your behalf. You can choose to use an\n"
"        Android phone and your own cell phone plan, or we can connect you with a service provider in your country\n"
"        directly.\n"
"\n"
"      "
msgstr ""

msgid "Loading recipients.."
msgstr ""

msgid "recipients at this point in the flow"
msgstr ""

msgid "Sending.."
msgstr ""

#, python-format
msgid ""
"\n"
"\n"
"<br/>\n"
"Hi %(customer)s,\n"
"\n"
"<br/>\n"
msgstr ""

#, python-format
msgid ""
"\n"
"\n"
"Your %(brand)s workspace for %(org)s is out of credit. You will no longer be able to send messages and users will no longer be able to interact in flows.\n"
"\n"
msgstr ""

msgid ""
"\n"
"    To resume your service please visit your workspace page to purchase a top up.\n"
"    "
msgstr ""

msgid ""
"\n"
"    To resume your service, please contact your account manager.\n"
"    "
msgstr ""

#, python-format
msgid ""
"\n"
"\n"
"Your %(brand)s workspace for %(org)s has expiring credits in less than one month.\n"
msgstr ""

msgid ""
"\n"
"      Messages will no longer be sent when your credits expire, to prevent an interruption in your service visit your workspace page to purchase a top up.\n"
"    "
msgstr ""

msgid ""
"\n"
"      Messages will no longer be sent when your credits expire, to prevent an interruption in your service, please contact your account manager.\n"
"    "
msgstr ""

#, python-format
msgid ""
"\n"
"Your %(brand)s workspace for %(org)s is running low on credits, you currently only have %(remaining)s credits remaining.\n"
msgstr ""

msgid ""
"\n"
"      Messages will no longer be sent when your credits reach zero, to prevent an interruption in your service visit your workspace page to purchase a top up.\n"
"    "
msgstr ""

msgid ""
"\n"
"      Messages will no longer be sent when your credits reach zero, to prevent an interruption in your service, please contact your account manager.\n"
"\n"
"    "
msgstr ""

#, python-format
msgid ""
"\n"
"\n"
"<br/>\n"
"Thanks!\n"
"<br/>\n"
"The %(brand)s Team\n"
"<br/>\n"
msgstr ""

#, python-format
msgid ""
"\n"
"\n"
"Hi %(customer)s,\n"
"\n"
msgstr ""

msgid ""
"\n"
"To resume your service please visit your workspace page to purchase a top up.\n"
msgstr ""

msgid ""
"\n"
"To resume your service, please contact your account manager.\n"
msgstr ""

#, python-format
msgid ""
"\n"
"\n"
"Your %(brand)s workspace for %(org)s has expiring credits in less than one month.\n"
"\n"
msgstr ""

msgid ""
"\n"
"Messages will no longer be sent when your credits expire, to prevent an interruption in your service visit your workspace page to purchase a top up.\n"
msgstr ""

msgid ""
"\n"
"Messages will no longer be sent when your credits expire, to prevent an interruption in your service, please contact your account manager.\n"
msgstr ""

#, python-format
msgid ""
"\n"
"\n"
"Your %(brand)s workspace for %(org)s is running low on credits, you currently only have %(remaining)s credits remaining.\n"
"\n"
msgstr ""

msgid ""
"\n"
"Messages will no longer be sent when your credits reach zero, to prevent an interruption in your service visit your workspace page to purchase a top up.\n"
msgstr ""

msgid ""
"\n"
"Messages will no longer be sent when your credits reach zero, to prevent an interruption in your service, please contact your account manager.\n"
msgstr ""

#, python-format
msgid ""
"\n"
"Thanks!\n"
"\n"
"The %(brand)s Team\n"
"\n"
msgstr ""

#, python-format
msgid ""
"\n"
"      You've been invited to join %(brand)s as a member of %(org)s.\n"
"      <br/>\n"
"      To accept the invitation, <a href='%(link)s/org/join/%(secret)s/'>click here</a>.\n"
"  "
msgstr ""

#, python-format
msgid ""
"\n"
"You've been invited to join %(org)s on %(brand)s\n"
msgstr ""

msgid "Click this link to join"
msgstr ""

#, python-format
msgid ""
"\n"
"\n"
"<br/>\n"
"Hi %(customer)s,\n"
"<br/>\n"
"<br/>\n"
"This is a receipt for your %(brand_name)s purchase for %(credits)s credits.  This is only a receipt, no payment is due. If you have any questions, please contact us anytime at %(brand_support)s.  You can view your top ups at any time by visiting your top up page.\n"
"<br/>\n"
"Thanks again for your support!\n"
"<br/>\n"
"<br/>\n"
"-----------------------------------------------------------------------------------------------\n"
"%(brand_name)s Receipt\n"
"-----------------------------------------------------------------------------------------------\n"
"<br/>\n"
"Invoice Details\n"
"<br/>\n"
"Id: %(charge_id)s\n"
"<br/>\n"
"Date: %(charge_date)s\n"
"<br/>\n"
"Workspace: %(org)s\n"
"<br/>\n"
"Description: %(description)s\n"
"<br/>\n"
"Credits: %(credits)s\n"
"<br/>\n"
"Amount: USD $%(amount)s\n"
"<br/>\n"
"<br/>\n"
"Charge Details\n"
"<br/>\n"
"Name: %(cc_name)s\n"
"<br/>\n"
"Credit Card: %(cc_type)s X%(cc_last4)s\n"
"<br/>\n"
"<br/>\n"
msgstr ""

#, python-format
msgid ""
"\n"
"\n"
"Hi %(customer)s,\n"
"\n"
"This is a receipt for your %(brand_name)s purchase for %(credits)s credits.  This is only a receipt, no payment is due. If you have any questions, please contact us anytime at %(brand_support)s.  You can view your top ups at any time by visiting your top up page.\n"
"\n"
"Thanks again for your support!\n"
"\n"
"-----------------------------------------------------------------------------------------------\n"
"%(brand_name)s Receipt\n"
"-----------------------------------------------------------------------------------------------\n"
"\n"
"Invoice Details\n"
"Id: %(charge_id)s\n"
"Date: %(charge_date)s\n"
"Workspace: %(org)s\n"
"Description: %(description)s\n"
"Credits: %(credits)s\n"
"Amount: USD $%(amount)s\n"
"\n"
"Charge Details\n"
"Name: %(cc_name)s\n"
"Credit Card: %(cc_type)s X%(cc_last4)s\n"
"\n"
msgstr ""

msgid ""
"\n"
"      Your workspace can have logins with various roles. You can use the Manage Logins page\n"
"      to view all existing logins or to add new logins to your workspace.\n"
"\n"
"    "
msgstr ""

msgid "Manage Logins"
msgstr ""

#, python-format
msgid ""
"\n"
"      If you use the %(brand)s Surveyor application to run flows offline, we recommend enabling\n"
"      users to create accounts from within the Android application. Setting a Surveyor password will\n"
"      allow anybody with that password to join %(org)s as a surveyor.\n"
"\n"
"    "
msgstr ""

msgid "has"
msgstr ""

#, python-format
msgid ""
"\n"
"    %(accounts)s Administrator,\n"
"    "
msgid_plural ""
"\n"
"      %(accounts)s Administrators,\n"
"\n"
"  "
msgstr[0] ""
msgstr[1] ""

#, python-format
msgid ""
"\n"
"    %(accounts)s Editor,\n"
"    "
msgid_plural ""
"\n"
"      %(accounts)s Editors,\n"
"\n"
"  "
msgstr[0] ""
msgstr[1] ""

#, python-format
msgid ""
"\n"
"    %(accounts)s Viewer,\n"
"    "
msgid_plural ""
"\n"
"      %(accounts)s Viewers,\n"
"\n"
"  "
msgstr[0] ""
msgstr[1] ""

#, python-format
msgid ""
"\n"
"    %(accounts)s Surveyor.\n"
"    "
msgid_plural ""
"\n"
"      %(accounts)s Surveyors.\n"
"  "
msgstr[0] ""
msgstr[1] ""

msgid "Chatbase Account"
msgstr ""

msgid "Connected to Chatbase Account"
msgstr ""

msgid "Connect your Chatbase account"
msgstr ""

msgid ""
"\n"
"        Connecting your Chatbase account will allow you to monitor your bot, fix broken experiences\n"
"        and better understand your users.\n"
"        To signup for an account, visit\n"
"      "
msgstr ""

msgid "Your Chatbase account is connected to the Agent"
msgstr ""

msgid "If you no longer want it connected, you can"
msgstr ""

msgid "disconnect"
msgstr ""

msgid "your Chatbase account. Doing so will interrupt the data sent to your Chatbase console."
msgstr ""

msgid "Disconnect Chatbase"
msgstr ""

msgid ""
"\n"
"          This will disconnect your Chatbase account. Are you sure you want to proceed?\n"
"        "
msgstr ""

msgid "Choose Workspace"
msgstr ""

msgid "Your login is not associated with any workspace. Please contact your administrator to receive an invitation to a workspace."
msgstr ""

#, python-format
msgid ""
"\n"
"          Responses to location questions must be in <b>%(country)s</b>.\n"
"\n"
"        "
msgstr ""

msgid "Edit Aliases"
msgstr ""

msgid "Choose a country to enable location support in your flows."
msgstr ""

msgid "Create new login"
msgstr ""

msgid "Add Credits"
msgstr ""

msgid "You have"
msgstr ""

msgid "credits remaining."
msgstr ""

msgid "You have used"
msgstr ""

msgid "credits since signing up."
msgstr ""

msgid "You are about to delete"
msgstr ""

msgid ""
"\n"
"    Are you sure you want to delete everything for this org? This cannot be undone. Any logins which only belong to this workspace will also be deleted.\n"
"  "
msgstr ""

msgid ""
"\n"
"      Your download should start automatically. If it doesn't start in a few seconds, use the button below to download.\n"
"    "
msgstr ""

msgid "DT One Account"
msgstr ""

#, python-format
msgid ""
"\n"
"          Connected to DT One account <b>%(login)s</b>.\n"
"        "
msgstr ""

msgid "Transfer Log"
msgstr ""

msgid "No DT One account connected."
msgstr ""

msgid ""
"\n"
"        Adding a DT One account will allow you to send airtime credit for 400+ operators in over 100 countries. Once connected\n"
"        you can transfer airtime credit within your Flows. To signup for an account, visit\n"
"      "
msgstr ""

msgid "You can find your API Token by clicking on "
msgstr ""

msgid " on the DT One site."
msgstr ""

msgid "Your account is connected to a DT One account"
msgstr ""

msgid "your DT One account. Doing so will cause the payment actions in your flows to no longer be processed."
msgstr ""

msgid "Disconnect DT One"
msgstr ""

msgid ""
"\n"
"          This will disconnect your DT One account. Payment actions will no longer be processed. Are you sure you want to proceed?\n"
"\n"
"        "
msgstr ""

#, python-format
msgid ""
"\n"
"        Your workspace is <b>%(org)s</b>\n"
"\n"
"      "
msgstr ""

#, python-format
msgid ""
"\n"
"        which is in the <b>%(timezone)s</b> timezone.\n"
"\n"
"      "
msgstr ""

#, python-format
msgid ""
"\n"
"            You have <b>%(org_count)s</b> child workspaces.\n"
"          "
msgid_plural ""
"\n"
"            You have <b>%(org_count)s</b> child workspaces.\n"
"          "
msgstr[0] ""
msgstr[1] ""

msgid "Manage Workspaces"
msgstr ""

msgid "Create Export"
msgstr ""

msgid "Show Archived"
msgstr ""

msgid "Hide Archived"
msgstr ""

msgid "Select all of the items below that you would like to include in your export. We've grouped them together based on which flows and campaigns work with each other. Any related triggers will automatically be included in the export."
msgstr ""

msgid "Group"
msgstr ""

msgid "Select Group"
msgstr ""

msgid "Everything Else"
msgstr ""

msgid "Flows and Campaigns"
msgstr ""

msgid "Select Everthing Else"
msgstr ""

msgid "Select All"
msgstr ""

msgid "Workspace Settings"
msgstr ""

msgid "Import Flows and Campaigns"
msgstr ""

msgid "If you have an export file with flows and or campaigns, select it below to import it into your workspace."
msgstr ""

msgid "Warning!"
msgstr ""

msgid "If you have flows or campaigns with the same names or UUIDs as the ones you are importing they will be replaced and all history for them will be lost."
msgstr ""

msgid "Do not proceed unless you are willing to replace your existing flows and campaigns."
msgstr ""

msgid "Add guest viewers to"
msgstr ""

msgid "Enter emails of people to invite"
msgstr ""

#, python-format
msgid "You have been invited to join %(name)s."
msgstr ""

msgid "Please click Join to accept the invitation."
msgstr ""

#, python-format
msgid ""
"\n"
"      The primary language is <b>%(lang)s</b>.\n"
"    "
msgstr ""

#, python-format
msgid ""
"\n"
"        Translations are provided in <b>%(lang)s</b>.\n"
"      "
msgstr ""

msgid "Your workspace is configured to use a single language."
msgstr ""

msgid "Logins"
msgstr ""

msgid "Admins"
msgstr ""

msgid "You must have at least one administator"
msgstr ""

msgid "Pending Invitations"
msgstr ""

msgid "Invite New Users"
msgstr ""

msgid ","
msgstr ""

msgid "No Administrator"
msgstr ""

msgid "No Editors"
msgstr ""

msgid "and"
msgstr ""

msgid "No Viewers"
msgstr ""

msgid "Surveyor."
msgstr ""

msgid "No Surveyors."
msgstr ""

msgid "Surveyors."
msgstr ""

msgid ""
"\n"
"          Disconnecting your Nexmo account will also remove any Nexmo channels connected to it. Are you sure you want to proceed?\n"
"        "
msgstr ""

msgid "To connect your Nexmo Account you will need to provide us your Nexmo API key and secret."
msgstr ""

msgid "Both values can be found on your"
msgstr ""

msgid "Nexmo Settings Page"
msgstr ""

msgid "in the API Settings section."
msgstr ""

msgid "You are currently on the {{org.plan}} plan."
msgstr ""

msgid "Connect Plivo"
msgstr ""

msgid "To connect your Plivo Account you will need to provide us your Plivo AUTH ID and AUTH TOKEN."
msgstr ""

msgid "Plivo Dashboard"
msgstr ""

#, python-format
msgid "You can monitor contact group counts and channel message counts on your workspace using your %(prometheus)s endpoint. This will let you monitor usage over time using graphs and alerts in a dashboard such as %(grafana)s."
msgstr ""

msgid "Endpoint"
msgstr ""

msgid "Disable Prometheus"
msgstr ""

msgid "Enable Prometheus"
msgstr ""

#, python-format
msgid "You are monitoring your workspace using %(prometheus)s."
msgstr ""

#, python-format
msgid "You have not enabled %(prometheus)s monitoring on your workspace."
msgstr ""

msgid ""
"\n"
"      You can create flow events which external services can subscribe to. For example, Zapier can subscribe\n"
"      to flow events you create and trigger any number of Zapier integrations when they occur in your flows.\n"
"\n"
"    "
msgstr ""

msgid "no flow events"
msgstr ""

msgid "one flow event"
msgstr ""

msgid "flow events"
msgstr ""

msgid "configured."
msgstr ""

msgid "Create Account"
msgstr ""

#, python-format
msgid "Creating a %(brand)s account is free and only takes a minute."
msgstr ""

msgid "Sign In"
msgstr ""

msgid "Remove SMTP configuration"
msgstr ""

#, python-format
msgid ""
"\n"
"      Emails sent from flows will come from <b>%(from_email)s</b>.\n"
"\n"
"    "
msgstr ""

#, python-format
msgid ""
"\n"
"      You can configure %(brand)s to send emails generated within flows from an email address of your choosing. <br/>\n"
"      This will let you receive replies from your recipients.\n"
"\n"
"    "
msgstr ""

#, python-format
msgid ""
"\n"
"        If you no longer want to use %(from_email)s to send emails, you can <a href='javascript:confirmSMTPRemove();'>remove your SMTP configuration</a>.\n"
"\n"
"      "
msgstr ""

#, python-format
msgid ""
"\n"
"          Removing your SMTP configuration will result in emails being delivered from %(brand)s that cannot be replied to. Are you sure you want to continue?\n"
"\n"
"        "
msgstr ""

#, python-format
msgid ""
"\n"
"      To get started submitting surveys for %(org)s, download the %(brandname)s Surveyor app from\n"
"      Google Play. After you install the Surveyor app on your Android phone, simply login with the same\n"
"      email address you use to login to %(brandname)s.\n"
"\n"
"    "
msgstr ""

msgid ""
"\n"
"            Enter the password you were provided to continue. If you don't have one, request\n"
"            one from your project leader.\n"
"          "
msgstr ""

msgid ""
"\n"
"            You have been invited to be a surveyor for\n"
"\n"
"          "
msgstr ""

msgid ""
"\n"
"            Enter your details below to create your login.\n"
"            This is the email address you will use to login to Surveyor.\n"
"\n"
"          "
msgstr ""

msgid "API Docs"
msgstr ""

msgid "API Explorer"
msgstr ""

#, python-format
msgid "Your API Token is <b>%(token)s</b>."
msgstr ""

msgid "Disconnect Twilio"
msgstr ""

msgid ""
"\n"
"            Disconnecting your Twilio account will also remove any Twilio channels connected to it. Are you sure you want to proceed?\n"
"          "
msgstr ""

msgid "To enable two factor authentication, use a one time password application such as"
msgstr ""

msgid "Backup tokens can be used if you no longer have access to the authentication application configured for your account."
msgstr ""

msgid "Any tokens you may have previously generated are invalid."
msgstr ""

msgid "Generate Backup Tokens"
msgstr ""

msgid "Disable Two Factor"
msgstr ""

msgid "This workspace has been suspended"
msgstr ""

msgid "This workspace has been flagged for possible spamming"
msgstr ""

msgid "This workspace has been verified"
msgstr ""

msgid "This workspace has been scheduled for deletion"
msgstr ""

msgid "Top Ups"
msgstr ""

msgid "Your service is interrupted. You have"
msgstr ""

msgid "credits."
msgstr ""

msgid "credits remaining. Your service will be suspended when they are all used."
msgstr ""

msgid "of"
msgstr ""

msgid "Credits Used"
msgstr ""

msgid "Expired on "
msgstr ""

msgid "Expires on "
msgstr ""

msgid "Added on"
msgstr ""

msgid " by "
msgstr ""

#, python-format
msgid ""
"\n"
"              Thank you for supporting %(brand)s.\n"
"\n"
"            "
msgstr ""

#, python-format
msgid ""
"\n"
"              Complementary credits, thanks for trying %(brand)s.\n"
"            "
msgstr ""

#, python-format
msgid ""
"\n"
"    Your email address is <b>%(email)s</b>.\n"
"  "
msgstr ""

msgid ""
"\n"
"      When somebody arrives at this point in your flow\n"
"    "
msgstr ""

msgid "Quick Replies"
msgstr ""

msgid "Add reply"
msgstr ""

msgid ""
"\n"
"          Choose the preferred channel for this contact.\n"
"        "
msgstr ""

msgid ""
"\n"
"          Choose one or more labels below.\n"
"        "
msgstr ""

msgid ""
"\n"
"          Choose one or more groups below.\n"
"        "
msgstr ""

msgid ""
"\n"
"          <input name='all_groups' type='checkbox' ng-model='checked' ng-checked='checked' ng-init='checked=action.groups.length == 0 && config.type == \"del_group\"' id='all_groups'>\n"
"          <label for='all_groups'>Remove from All Groups</label>\n"
"        "
msgstr ""

msgid ""
"\n"
"          Set the preferred language for the contact.\n"
"\n"
"        "
msgstr ""

msgid "Save to field"
msgstr ""

msgid ""
"\n"
"          Select an existing field, or type a name to create a new field.\n"
"        "
msgstr ""

msgid ""
"\n"
"          The value to store can be any text you like. You can also reference other\n"
"          values that have been collected up to this point by typing @flow.\n"
"        "
msgstr ""

msgid "To"
msgstr ""

msgid "Subject"
msgstr ""

msgid ""
"\n"
"          This action starts the contacts you specify down a flow.\n"
"          The flow variables collected up to this point will be available in @parent.\n"
"        "
msgstr ""

msgid ""
"\n"
"          This action redirects contacts to a new flow. When they start that flow, they will exit this one.\n"
"        "
msgstr ""

msgid ""
"\n"
"          Using a Webhook you can fetch data from an external\n"
"          database and use it in this flow.\n"
"          Enter the URL to call out to at this point in the flow.\n"
"        "
msgstr ""

msgid "Additional options"
msgstr ""

msgid "Header Name"
msgstr ""

msgid "Header Value"
msgstr ""

msgid "Add header"
msgstr ""

msgid ""
"\n"
"            This step will be identified as [[actionset.uuid]]\n"
"\n"
"          "
msgstr ""

msgid ""
"\n"
"            If your server responds with JSON, each property will be added\n"
"            to the flow.\n"
"\n"
"          "
msgstr ""

msgid ""
"\n"
"            In this example @extra.product and @extra.stock_level would be\n"
"            added for all future steps\n"
"\n"
"          "
msgstr ""

msgid "Send to all contact addresses"
msgstr ""

msgid ""
"\n"
"            When somebody arrives at this point in your flow\n"
"          "
msgstr ""

msgid "Save result as"
msgstr ""

msgid "The response name must consist of only letters and numbers."
msgstr ""

msgid "If the message response..."
msgstr ""

msgid ""
"\n"
"            Call out to another flow and return the results to this flow in the @child variable.\n"
"          "
msgstr ""

msgid "If the expression "
msgstr ""

msgid "If the flow field "
msgstr ""

msgid "If the"
msgstr ""

msgid "field in"
msgstr ""

msgid "delimited by a"
msgstr ""

msgid "If the contact field "
msgstr ""

msgid "If the keypad entry before the # symbol.."
msgstr ""

msgid "Split them randomly into"
msgstr ""

msgid "even buckets"
msgstr ""

msgid "Select all the groups you would like to split by below"
msgstr ""

msgid ""
"\n"
"            You can configure the amount of the airtime in local currency to send\n"
"            for each country you have a channel for.\n"
"\n"
"          "
msgstr ""

msgid ""
"\n"
"            Select which flow event you want to notify Zapier of below. You can configure your flow events\n"
"            on your account page.\n"
"\n"
"          "
msgstr ""

msgid ""
"\n"
"            Using a Webhook you can fetch data from an external database\n"
"            and use it in this flow.\n"
"            Enter the URL to call out to at this point in the flow.\n"
"\n"
"          "
msgstr ""

msgid ""
"\n"
"              This step will be identified as [[ruleset.uuid]]\n"
"\n"
"            "
msgstr ""

msgid ""
"\n"
"              If your server responds with JSON, each property will be added\n"
"              to the flow.\n"
"\n"
"            "
msgstr ""

msgid ""
"\n"
"              In this example @extra.product and @extra.stock_level would be\n"
"              added for all future steps.\n"
"\n"
"            "
msgstr ""

msgid "today +"
msgstr ""

msgid "categorize as"
msgstr ""

msgid ""
"\n"
"                  Invalid range, [[inner.min.$viewValue]] is not less than [[rule.test.max]]\n"
"                "
msgstr ""

msgid "Enter a valid number of days."
msgstr ""

msgid "Please enter a value for evaluating this rule."
msgstr ""

msgid "Please enter a category name."
msgstr ""

msgid "[[language.name]] Translation"
msgstr ""

msgid "Translate rules and category names to [[language.name]]"
msgstr ""

msgid "refer to as"
msgstr ""

msgid "Translation"
msgstr ""

msgid "[[language.name]] [[translation.name]]"
msgstr ""

msgid "Add text:"
msgstr ""

msgid "Add menu:"
msgstr ""

msgid "Policies"
msgstr ""

msgid ""
"\n"
"      These are the policies currently in place. In general these should not be modified unless for inconsequential grammar. Consider instead,\n"
"      introducing a new policy which will archive the current policy for posterity and replace it.\n"
"\n"
"    "
msgstr ""

msgid "Created"
msgstr ""

msgid "edit"
msgstr ""

#, python-format
msgid ""
"\n"
"    %(name)s cares deeply about your privacy. We've designed this privacy page to help guide you through what kind of\n"
"    data we collect and what we do with it. Please take the time to review the following policies\n"
"    as your consent is required to continue to use %(name)s.\n"
"\n"
"  "
msgstr ""

#, python-format
msgid ""
"\n"
"            Ahoy! We've updated our policies. Before you continue to use %(name)s you will first need to agree to\n"
"            the updated policies below. Don't worry, you can revoke your consent at any time.\n"
"\n"
"          "
msgstr ""

msgid "Revoke"
msgstr ""

#, python-format
msgid ""
"\n"
"            You agreed to the these policies on %(day)s\n"
"\n"
"          "
msgstr ""

msgid "I agree to the above policies"
msgstr ""

msgid "Updated"
msgstr ""

msgid "Privacy Center"
msgstr ""

msgid "Update Policy"
msgstr ""

#, python-format
msgid ""
"\n"
"        To use an Android phone with your %(brand)s workspace to send messages you need to download the %(brand)s relayer app\n"
"\n"
"      "
msgstr ""

msgid "Latest released on"
msgstr ""

msgid "Download Relayer"
msgstr ""

#, python-format
msgid ""
"\n"
"      No Android app available yet. Please contact %(email)s and report that.\n"
"\n"
"    "
msgstr ""

#, python-format
msgid ""
"\n"
"        To increase the capacity of messages your phone can send in an hour we recommend you install each of the following %(brand)s message packs as well.\n"
"\n"
"      "
msgstr ""

#, python-format
msgid ""
"\n"
"            Download Message pack %(counter)s\n"
"\n"
"\n"
"          "
msgstr ""

msgid "Using a Local Number"
msgstr ""

#, python-format
msgid ""
"\n"
"    No matter where you are in the world, there's a way for you to use %(name)s with a local number.\n"
"\n"
"  "
msgstr ""

#, python-format
msgid ""
"\n"
"          Using %(name)s with an Android Phone\n"
"\n"
"        "
msgstr ""

#, python-format
msgid ""
"\n"
"          The easiest and most popular way to deploy %(name)s is by using a cheap Android phone along with a local sim card. It's quite\n"
"          simple in principal. When your %(name)s workspace sends a message, it notifies your Android phone. The phone will then\n"
"          send the message out from your local number on your behalf. If somebody responds to that message, the phone will then\n"
"          relay that message to your %(name)s workspace.\n"
"\n"
"        "
msgstr ""

msgid "Buy an Android phone"
msgstr ""

#, python-format
msgid ""
"\n"
"        We always recommend that the phone you use for %(name)s be dedicated for that purpose. The good news\n"
"        is that Android phones are very inexpensive and getting more capable every day. We recommend using a\n"
"        current version of an inexpensive phone such as the Moto G.\n"
"\n"
"      "
msgstr ""

msgid "Get a local sim card"
msgstr ""

msgid ""
"\n"
"        You might already have a local number to use, if so, just pop it in your android phone.\n"
"        Otherwise, you will want to aquire a sim card from your local carrier of choice. We recommend setting the account\n"
"        up to be data enabled. However, if you feel comfortable relying on your Wi-Fi connection, that's okay too. We also\n"
"        encourage that the account be on a post-paid plan so you don't have to worry about the phone running out of credit.\n"
"\n"
"      "
msgstr ""

#, python-format
msgid ""
"\n"
"          Install the %(name)s app\n"
"\n"
"        "
msgstr ""

msgid "Reverse Billing"
msgstr ""

msgid ""
"\n"
"          In some countries it's even possible have sim cards set up to be what is commonly known as <i>reverse billed</i>.\n"
"          When accounts are reverse billed, it's free\n"
"          for anyone to send messages to that number and you pay for both incoming and outgoing messages. This\n"
"          configuration is especially useful for programs working with populations that\n"
"          don't have the financial means to interact with the service.\n"
"\n"
"\n"
"        "
msgstr ""

msgid "You can download the free Android app from"
msgstr ""

msgid "Once the app is installed it will give you a 6 digit claim code that you then"
msgstr ""

#, python-format
msgid ""
"\n"
"        And that's all there is to it. From then on, that phone will handle sending all the messages for your %(name)s workspace.\n"
"\n"
"      "
msgstr ""

msgid "Give the phone a good home"
msgstr ""

msgid ""
"\n"
"        Android phones are great because they can be used in even the most challenging environments. You only need to locate\n"
"        one place in the country where you will have the most reliable power and good phone signal. You will\n"
"        need either a Wi-Fi or GSM data connection, but if you can get both, even better. The phone will be smart\n"
"        about which network to use if one connection isn't working well.\n"
"\n"
"\n"
"      "
msgstr ""

#, python-format
msgid ""
"\n"
"          %(name)s with Android FAQ\n"
"\n"
"        "
msgstr ""

msgid "What if I need to send a lot of messages?"
msgstr ""

#, python-format
msgid ""
"\n"
"          We encourage people to validate their ideas and experiment before focusing on scaling. Starting with Android\n"
"          phones is a logical starting point for most projects and you'll have no problem sending up to around 1,000 messages per hour.\n"
"          If you do outgrow that, we can help you connect your %(name)s workspace\n"
"          with a local aggregator or even a direct connection with the carriers themselves.\n"
"\n"
"        "
msgstr ""

msgid "What happens if the battery dies?"
msgstr ""

#, python-format
msgid ""
"\n"
"          Android phones are great because they have redundant network connections and a backup battery. So, if the office\n"
"          where it is located loses power or the network goes down, the %(name)s app will continue to relay messages. In most\n"
"          cases, using an Android phone with %(name)s means you can just <i>set it and forget it</i>.\n"
"\n"
"          We'll notify you automatically if the phone is running low on battery, out of credit, or if it doesn't have\n"
"          network connectivity so someone can check up on it.\n"
"\n"
"        "
msgstr ""

msgid "Can I use a short code? What about reverse billing?"
msgstr ""

msgid ""
"\n"
"          While these features are generally viewed as unique to SMPP accounts, in some countries the carriers will allow short codes\n"
"          to point to sim accounts. This means texting or calling that short code would route to your Android phone. In\n"
"          some cases these sim-based accounts can also be reverse-billed.\n"
"\n"
"        "
msgstr ""

#, python-format
msgid ""
"\n"
"          Does the fee I pay to %(name)s include messaging fees?\n"
"        "
msgstr ""

#, python-format
msgid ""
"\n"
"          No, the fee covers the use of the %(name)s platform. Any messaging rates imposed by your carrier apply.\n"
"\n"
"        "
msgstr ""

#, python-format
msgid ""
"\n"
"          Will %(name)s work for my remote ICT4D project?\n"
"        "
msgstr ""

#, python-format
msgid ""
"\n"
"          We understand that deploying SMS applications has traditionally been one of the trickiest parts when launching ICT4D projects.\n"
"          In fact, it's the primary thing that drove us to create %(name)s in the first place. We try hard to make it as easy as possible\n"
"          but we realize that you probably have questions on what this all means for your\n"
"          specific project. Please\n"
"        "
msgstr ""

msgid ""
"\n"
"          with <i>any questions</i> and we'll help you work through your options.\n"
"\n"
"        "
msgstr ""

msgid "Connecting to Carriers"
msgstr ""

#, python-format
msgid ""
"\n"
"        For projects that need to send more than a few thousand messages an hour, it may be worth looking\n"
"        into a direct connection with the local carriers. When your project is ready for it, your %(name)s workspace can be\n"
"        coverted over to an SMPP connection. Integrating with each carrier is generally expensive and time consuming,\n"
"        so it's not something that should be considered until it is absolutely necessary.\n"
"\n"
"      "
msgstr ""

msgid "Local Aggregators"
msgstr ""

msgid ""
"\n"
"        Using a local aggregator is much like connecting with a carrier except that it usually is less expensive and\n"
"        much, much quicker to setup. Additionally they generally work across all carriers in the country, so that means less\n"
"        trouble for you.\n"
"\n"
"        In countries where we have agreements in place, you can elect to use one\n"
"        of these aggregators. For example, for US, Canada or UK numbers, you can use <a href=\"http://www.twilio.com\">Twilio</a>.\n"
"        For Kenyan numbers, you can use <a href=\"http://www.africastalking.com\">Africa's Talking</a>.\n"
"\n"
"      "
msgstr ""

msgid "Non-Profit discount"
msgstr ""

#, python-format
msgid ""
"\n"
"        One of the biggest aggregators in the world, Twilio, recently announced <a href=\"http://twilio.org\">twilio.org</a> which promises a 25%% discount on messaging and voice\n"
"        fees for qualified non-profits. They'll even grant you a $500 credit to get started. These non-profit Twilio accounts\n"
"        can be connected easily to %(name)s. We'd be happy to help you get started with this great program.\n"
"\n"
"      "
msgstr ""

msgid "Adding more aggregators"
msgstr ""

#, python-format
msgid ""
"\n"
"      We're always extending our network of local aggregators. If you don't see an option for your country,\n"
"      <a href='javascript:void(0);' class='launch-support-widget'>let us know</a>. We'd be happy to help source a\n"
"      local aggregator that we can integrate with %(name)s for your country.\n"
"    "
msgstr ""

#, python-format
msgid ""
"\n"
"    %(name)s - Welcome\n"
"\n"
"  "
msgstr ""

msgid "Your channel is now connected."
msgstr ""

#, python-format
msgid ""
"\n"
"      You can now start flows through %(name)s.\n"
"    "
msgstr ""

msgid "Getting Started"
msgstr ""

msgid ""
"\n"
"      Here's a short introduction to help you get started.\n"
"\n"
"\n"
"    "
msgstr ""

msgid ""
"\n"
"            Using a simple drag-and-drop interface, anybody can design a custom SMS application\n"
"            that is tailored to their needs. Design a flow in minutes and start getting responses\n"
"            instantly. Once people start interacting with your flow, use real-time analytics to\n"
"            see how things are going.\n"
"\n"
"          "
msgstr ""

msgid "To learn more about flows, visit the"
msgstr ""

msgid "learning center"
msgstr ""

msgid "Sample Flows"
msgstr ""

msgid "Tutorials"
msgstr ""

msgid "Get Connected"
msgstr ""

#, python-format
msgid ""
"\n"
"            No matter where you are in the world, it's easy to configure %(name)s to work on real phones without delay.\n"
"            Whether you want to use a Twilio number, a direct connection with your local carriers, or even the SIM card\n"
"            you already have, we've got you covered.\n"
"\n"
"          "
msgstr ""

msgid ""
"\n"
"              You can also use our flow simulator if you don't want to setup a number right away.\n"
"\n"
"            "
msgstr ""

msgid "Add Number"
msgstr ""

#, python-format
msgid ""
"\n"
"          Before you do anything else in %(name)s, it is helpful to have a list of contacts. This will make it easy to send a message or survey out\n"
"          to a wide distribution list.\n"
"\n"
"          For example, you might have groups\n"
"          called <i>Field Staff</i>, <i>Office Managers</i>, or <i>Trainees</i>. You can import these groups into\n"
"          %(name)s by uploading an Excel file using our\n"
"          <a href='%(STATIC_URL)s/examples/contacts.xls'>\n"
"            template\n"
"          </a>\n"
"          as a guide. We'll create a group for you automatically for each file you upload. Don't worry, it's easy to add or\n"
"          remove people from groups later if you need to tweak things.\n"
"\n"
"        "
msgstr ""

msgid ""
"\n"
"            If you want anybody to be able to join a group using SMS, you can set a <i>join keyword</i>. Anybody who\n"
"            texts with that keyword will automatically be registered into the group.\n"
"\n"
"          "
msgstr ""

#, python-format
msgid ""
"\n"
"          If you use e-mail, reading and writing messages in %(name)s should already be familiar to you. Just like e-mail, you have an Inbox and it's easy to label\n"
"          messages so you can follow up with them later. %(name)s also allows you to schedule a message to be sent later or even as a reminder\n"
"          on a regular schedule.\n"
"\n"
"        "
msgstr ""

#, python-format
msgid ""
"\n"
"            For example you might have %(name)s send a message every Friday reminding people in the <i>Field Staff</i> group to complete their weekly report.\n"
"            If anybody joins the <i>Field Staff</i> group later, they will automatically start receiving the weekly reminder.\n"
"\n"
"          "
msgstr ""

#, python-format
msgid ""
"\n"
"            %(name)s also offers a robust REST API to add SMS features to your own website. Have a look through the\n"
"            <a href='%(api_url)s'>\n"
"              API documentation\n"
"            </a>\n"
"            to learn more.\n"
"\n"
"          "
msgstr ""

msgid "API Documentation"
msgstr ""

msgid "Create a Flow"
msgstr ""

#, python-format
msgid ""
"\n"
"    Learn %(brand)s - SMS Application Videos and Tutorials\n"
"\n"
"  "
msgstr ""

#, python-format
msgid ""
"\n"
"    Start building SMS applications by watching these short two minutes videos on various %(brand)s features.\n"
"\n"
"  "
msgstr ""

msgid "Mastering Flows"
msgstr ""

msgid "Add Video"
msgstr ""

#, python-format
msgid ""
"\n"
"    To make sure you get the most out of %(brand)s, we've put together a bunch of short videos to guide you through\n"
"    some of the most powerful features. Each of these videos are only a couple minutes, but they will help you\n"
"    build complex flows without a lot of effort.\n"
"\n"
"  "
msgstr ""

msgid ""
"\n"
"      You don't have to, but it's best if these are watched in order since they build on each other as you go.\n"
"\n"
"    "
msgstr ""

msgid "More"
msgstr ""

#, python-format
msgid ""
"\n"
"    Learn - %(video_name)s\n"
"\n"
"  "
msgstr ""

msgid "More Videos"
msgstr ""

msgid "Classifier Event"
msgstr ""

msgid "Connection Error"
msgstr ""

msgid "Select when you would like the message to be sent"
msgstr ""

msgid "The next message will be sent on"
msgstr ""

msgid "It will repeat every"
msgstr ""

msgid "at around the same time."
msgstr ""

msgid "on the"
msgstr ""

msgid "It will repeat"
msgstr ""

msgid "It will "
msgstr ""

msgid "not repeat"
msgstr ""

msgid "Unschedule"
msgstr ""

msgid "Not scheduled"
msgstr ""

msgid "Welcome Back"
msgstr ""

msgid ""
"\n"
"    Please sign in with your email address and password.\n"
"\n"
"  "
msgstr ""

msgid "Don't have an account yet?"
msgstr ""

msgid "Sign up"
msgstr ""

msgid "Login Failure"
msgstr ""

#, python-format
msgid ""
"\n"
"    Sorry, you cannot log in at this time because we received %(failed_login_limit)s incorrect login attempts.\n"
"\n"
"  "
msgstr ""

#, python-format
msgid ""
"\n"
"      Please wait %(lockout_timeout)s minutes before to try log in again.\n"
"\n"
"    "
msgstr ""

msgid "Alternatively, you can fill out the form below to have your password reset via e-mail."
msgstr ""

msgid "Please contact the website administrator to have your password reset."
msgstr ""

msgid "Reset"
msgstr ""

msgid "Reset Password"
msgstr ""

msgid ""
"\n"
"    Enter the email address you used to sign up. We will\n"
"    send you an email with details on how to reset your password.\n"
"\n"
"  "
msgstr ""

msgid "Pick a new password and enter it below. A good password will be at least eight characters long and have a mixture of upper and lower case letters."
msgstr ""

msgid "New password"
msgstr ""

msgid "Confirm new password"
msgstr ""

msgid "Delete "
msgstr ""

msgid "Delete Workspace"
msgstr ""

msgid "Delete Login"
msgstr ""

msgid "Whoa, whoa, whoa!"
msgstr ""

msgid "By deleting this login,"
msgstr ""

msgid ""
"\n"
"                  will also be deleted. All workspace data will be deleted and there is no\n"
"                  going back. This includes all flows, contacts, messages, etc.\n"
"                "
msgstr ""

#, python-format
msgid ""
"\n"
"              Are you sure you want to delete the login %(name)s?\n"
"\n"
"            "
msgstr ""

msgid "Ticketing Service"
msgstr ""

msgid "Ticketing Service over"
msgstr ""

msgid "Services"
msgstr ""

msgid "Close"
msgstr ""

msgid "Reopen"
msgstr ""

msgid "No tickets."
msgstr ""

msgid "Through"
msgstr ""

msgid "Body"
msgstr ""

msgid "Opened On"
msgstr ""

msgid "Close Ticket"
msgstr ""

msgid "Are you sure you want to close this ticket?"
msgstr ""

msgid "Connect a Ticketing Service"
msgstr ""

msgid "Ticketing Services let a human agent take over communication for a contact. In a flow you can open a new ticket for a contact and from that point until the ticket is closed all incoming messages from the contact will be forwarded to the service and all replies from the service will be sent back to the contact."
msgstr ""

msgid "Select the ticketing service you want to connect below to get started."
msgstr ""

msgid "No ticketing services are available."
msgstr ""

msgid "Unable to delete service still being used by"
msgstr ""

#, python-format
msgid "You are about to delete <span class='font-normal'> %(name)s. </span> There is no way to undo this. Are you sure?"
msgstr ""

#, python-format
msgid "Your verification code is <b>%(code)s</b> to continue adding an email-based ticketing service."
msgstr ""

#, python-format
msgid "Your verification code is %(code)s to continue adding an email-based ticketing service."
msgstr ""

msgid "This will connect your account to Zendesk allowing you to open tickets in flows."
msgstr ""

msgid "To complete connecting your account here to your Zendesk account you need to complete the following steps."
msgstr ""

#, python-format
msgid "Install the %(brand)s app into your Zendesk account from the <a href=\"%(market_url)s\">marketplace</a>."
msgstr ""

#, python-format
msgid "Go to <a href=\"%(channels_url)s\">channel integrations</a> where you will see a new %(brand)s channel service."
msgstr ""

#, python-format
msgid "Add account for the channel and enter <code>%(secret)s</code> as the secret."
msgstr ""

msgid "Start a flow after receiving a message not handled elsewhere."
msgstr ""

msgid "Triggers allow users to start flows based on user actions or schedules."
msgstr ""

msgid "Start a flow after receiving a call."
msgstr ""

msgid "Create a message keyword that launches a flow."
msgstr ""

msgid "The keyword"
msgstr ""

msgid "A missed call"
msgstr ""

msgid "An uncaught message"
msgstr ""

msgid "An inbound call"
msgstr ""

msgid "A new conversation"
msgstr ""

msgid "on"
msgstr ""

msgid "The referrer id"
msgstr ""

msgid "on the channel"
msgstr ""

msgid "starts"
msgstr ""

msgid "is not scheduled"
msgstr ""

msgid "No matching triggers."
msgstr ""

msgid "Update Trigger"
msgstr ""

msgid "Start a flow after a missed call."
msgstr ""

msgid "Start a flow when a conversation is started by a contact."
msgstr ""

msgid "Start a flow when Facebook refers a contact."
msgstr ""

msgid "Create a message keyword that allows people to join a group."
msgstr ""

msgid "Start a flow in the future or on a schedule."
msgstr ""

msgid "Enter a query"
msgstr ""

#, python-brace-format
msgid "Found ${count} for ${query}"
msgstr ""<|MERGE_RESOLUTION|>--- conflicted
+++ resolved
@@ -8,11 +8,7 @@
 msgstr ""
 "Project-Id-Version: PACKAGE VERSION\n"
 "Report-Msgid-Bugs-To: \n"
-<<<<<<< HEAD
-"POT-Creation-Date: 2020-08-28 17:20+0000\n"
-=======
-"POT-Creation-Date: 2020-08-31 00:44+0000\n"
->>>>>>> a399ebfe
+"POT-Creation-Date: 2020-08-31 13:07+0000\n"
 "PO-Revision-Date: YEAR-MO-DA HO:MI+ZONE\n"
 "Last-Translator: FULL NAME <EMAIL@ADDRESS>\n"
 "Language-Team: LANGUAGE <LL@li.org>\n"
@@ -2508,9 +2504,6 @@
 msgid "You cannot update the query of a group that is evaluating."
 msgstr ""
 
-msgid "Activate"
-msgstr ""
-
 msgid "Active"
 msgstr ""
 
@@ -2595,6 +2588,9 @@
 msgstr ""
 
 msgid "Custom Fields"
+msgstr ""
+
+msgid "Activate"
 msgstr ""
 
 msgid "Block"
@@ -5974,15 +5970,9 @@
 
 #, python-format
 msgid "Are you sure you want to delete all %(count)s archived contacts? This cannot be undone."
-<<<<<<< HEAD
-=======
 msgstr ""
 
 msgid "This operation can take a while to complete. Contacts may remain in this view during the process."
-msgstr ""
-
-msgid "Hold up!"
->>>>>>> a399ebfe
 msgstr ""
 
 msgid ""
