# SOME DESCRIPTIVE TITLE.
# Copyright (C) YEAR THE PACKAGE'S COPYRIGHT HOLDER
# This file is distributed under the same license as the PACKAGE package.
# FIRST AUTHOR <EMAIL@ADDRESS>, YEAR.
#
# Translators:
# Mikhail Budnikov <mbudnikov@yahoo.com>, 2020
# Hudson Brendon <hudson.brendon@ilhasoft.com.br>, 2020
#
#, fuzzy
msgid ""
msgstr ""
"Project-Id-Version: PACKAGE VERSION\n"
"Report-Msgid-Bugs-To: \n"
<<<<<<< HEAD
"POT-Creation-Date: 2021-06-16 19:18+0000\n"
=======
"POT-Creation-Date: 2021-06-16 20:15+0000\n"
>>>>>>> 6baa2e72
"PO-Revision-Date: 2019-05-13 20:14+0000\n"
"Last-Translator: Hudson Brendon <hudson.brendon@ilhasoft.com.br>, 2020\n"
"Language-Team: Russian (https://www.transifex.com/rapidpro/teams/226/ru/)\n"
"Language: ru\n"
"MIME-Version: 1.0\n"
"Content-Type: text/plain; charset=UTF-8\n"
"Content-Transfer-Encoding: 8bit\n"
"Plural-Forms: nplurals=4; plural=(n%10==1 && n%100!=11 ? 0 : n%10>=2 && n%10<=4 && (n%100<12 || n%100>14) ? 1 : n%10==0 || (n%10>=5 && n%10<=9) || (n%100>=11 && n%100<=14)? 2 : 3);\n"

msgid "Recent Airtime Transfers"
msgstr "Последние переводы эфирного времени"

msgid "Airtime Transfer Details"
msgstr "Детальная информация о переводе эфирного времени"

msgid "The organization this resthook belongs to"
msgstr "Организация, которой принадлежит данный resthook"

msgid "A simple label for this event"
msgstr "Простая метка для данного события"

msgid "The resthook being subscribed to"
msgstr "Данный resthook подписан на"

msgid "The URL that we will call when our ruleset is reached"
msgstr "URL, который мы будем вызывать, когда будет достигнут наш набор правил"

msgid "Administrator"
msgstr "Администратор"

msgid "Editor"
msgstr "Редактор"

msgid "Surveyor"
msgstr "Наблюдатель"

msgid "Webhook Log"
msgstr ""

msgid "Flows"
msgstr "Потоки"

msgid "Relayer Application APK"
msgstr "APK Приложения Ретранслятора "

msgid "Message Pack Application APK"
msgstr "APK Приложения Пакета сообщений "

msgid "Message"
msgstr "Сообщение"

msgid "Run"
msgstr "Пуск"

msgid "Archive"
msgstr "Архив"

msgid "File not found"
msgstr "Файл не найден"

msgid "You do not have permission to access this file"
msgstr "У Вас нет прав доступа к данному файлу"

msgid "The name of this campaign"
msgstr "Название данной кампании"

msgid "The group this campaign operates on"
msgstr "Группа, по которой работает данная кампания"

msgid "Minutes"
msgstr "Минуты"

msgid "Hours"
msgstr "Часы"

msgid "Days"
msgstr "Дни"

msgid "Weeks"
msgstr "Недели"

#, python-format
msgid "%d minute before"
msgid_plural "%d minutes before"
msgstr[0] ""
msgstr[1] ""
msgstr[2] ""
msgstr[3] ""

#, python-format
msgid "%d hour before"
msgid_plural "%d hours before"
msgstr[0] ""
msgstr[1] ""
msgstr[2] ""
msgstr[3] ""

#, python-format
msgid "%d day before"
msgid_plural "%d days before"
msgstr[0] ""
msgstr[1] ""
msgstr[2] ""
msgstr[3] ""

#, python-format
msgid "%d week before"
msgid_plural "%d weeks before"
msgstr[0] ""
msgstr[1] ""
msgstr[2] ""
msgstr[3] ""

#, python-format
msgid "%d minute after"
msgid_plural "%d minutes after"
msgstr[0] ""
msgstr[1] ""
msgstr[2] ""
msgstr[3] ""

#, python-format
msgid "%d hour after"
msgid_plural "%d hours after"
msgstr[0] ""
msgstr[1] ""
msgstr[2] ""
msgstr[3] ""

#, python-format
msgid "%d day after"
msgid_plural "%d days after"
msgstr[0] ""
msgstr[1] ""
msgstr[2] ""
msgstr[3] ""

#, python-format
msgid "%d week after"
msgid_plural "%d weeks after"
msgstr[0] ""
msgstr[1] ""
msgstr[2] ""
msgstr[3] ""

msgid "on"
msgstr ""

msgid "Select a group to base the campaign on"
msgstr "Выберите группу, на которой будет основана кампания"

msgid "Export"
msgstr "Экспорт"

msgid "Add Event"
msgstr "Добавить событие"

msgid "Edit"
msgstr "Редактировать"

msgid "Update Campaign"
msgstr "Обновить Кампанию"

msgid "Service"
msgstr "Сервис"

msgid "Campaign archived"
msgstr "Кампания архивирована"

msgid "Campaign activated"
msgstr "Кампания активирована"

msgid "Select the event type"
msgstr "Выберите тип события"

msgid "Relative date direction"
msgstr "Направление относительной даты"

msgid "Select a unit"
msgstr "Выберите единицу"

msgid "Select a flow to start"
msgstr "Выберите поток для запуска"

msgid "Select a date field to base this event on"
msgstr "Выберите поле даты, на котором будет основано это событие"

msgid "Select hour for delivery"
msgstr "Выберите час для осуществления доставки"

msgid "Stop it and start this event"
msgstr "Остановить это и запустить данное событие"

msgid "Skip this event"
msgstr "Пропустить данное событие"

msgid "Stop it and send the message"
msgstr "Остановить это и отправить сообщение"

msgid "Skip this message"
msgstr "Пропустить данное сообщение"

msgid "Send the message"
msgstr ""

msgid "Message sending rules"
msgstr "Правила отправки сообщения"

#, python-format
msgid "A message is required for '%s'"
msgstr "Сообщение требуется для '%s'"

#, python-format
msgid "Translation for '%(language)s' exceeds the %(limit)d character limit."
msgstr "Перевод для '%(language)s' превышает лимит символов %(limit)d ."

msgid "Hi @contact.name! This is just a friendly reminder to apply your fertilizer."
msgstr "Здравствуйте, @contact.name! Это дружеское напоминание о необходимости внесения Вами удобрений."

msgid "Default"
msgstr "По умолчанию"

msgid "Update Event"
msgstr "Обновить событие"

msgid "Delete Event"
msgstr ""

msgid "Delete"
msgstr "Удалить"

msgid "Default Encoding"
msgstr "Кодировка по умолчанию"

msgid "Smart Encoding"
msgstr "Умная кодировка"

msgid "Unicode Encoding"
msgstr "Кодировка Unicode"

msgid "URL Encoded - application/x-www-form-urlencoded"
msgstr "Кодированный URL - application/x-www-form-urlencoded"

msgid "JSON - application/json"
msgstr "JSON - application/json"

msgid "XML - text/xml; charset=utf-8"
msgstr "XML - text/xml; charset=utf-8"

msgid "Name"
msgstr "Название"

msgid "Descriptive label for this channel"
msgstr "Описательная метка данного канала"

msgid "Address"
msgstr "Адрес"

msgid "Address with which this channel communicates"
msgstr "Адрес, с которым взаимодействует данный канал"

msgid "Country"
msgstr "Страна"

msgid "Country which this channel is for"
msgstr "Страна, для которой предназначен канал"

msgid "Claim Code"
msgstr "Код запроса"

msgid "The token the user will us to claim this channel"
msgstr "Токен, который пользователь будет использовать для запроса данного канала"

msgid "Secret"
msgstr "Секрет"

msgid "The secret token this channel should use when signing requests"
msgstr "Секретный токен, который этот канал должен использовать при подписывании запросов"

msgid "Last Seen"
msgstr "Последнее посещение"

msgid "The last time this channel contacted the server"
msgstr "Последний раз, когда данный канал связывался с сервером"

msgid "Device"
msgstr "Устройство"

msgid "The type of Android device this channel is running on"
msgstr "Тип устройства Android, на котором работает этот канал"

msgid "OS"
msgstr "ОС"

msgid "What Android OS version this channel is running on"
msgstr "На какой версии ОС Android работает этот канал"

msgid "Alert Email"
msgstr "Оповещение через электронную почту"

msgid "We will send email alerts to this address if experiencing issues sending"
msgstr "Мы будем направлять оповещения по электронной почте на данный адрес, если возникнут проблемы при отправке"

msgid "Maximum Transactions per Second"
msgstr "Максимум транзакций в секунду"

msgid "The max number of messages that will be sent per second"
msgstr "Максимальное количество сообщений, которые будут отправляться в секунду "

msgid "Android Phone"
msgstr "Телефон Android "

#, python-format
msgid "%s Channel"
msgstr "%s Канал"

msgid "Incoming Message"
msgstr "Входящее сообщение"

msgid "Outgoing Message"
msgstr "Исходящее сообщение"

msgid "Incoming Voice"
msgstr "Входящий голосовой вызов"

msgid "Outgoing Voice"
msgstr "Исходящий голосовой вызов"

msgid "Success Log Record"
msgstr "Запись в журнале об удачном завершении"

msgid "Error Log Record"
msgstr "Запись в журнале об ошибке"

msgid "The channel this is a daily summary count for"
msgstr "Канал, для которого ведется этот ежедневный сводный подсчет"

msgid "What type of message this row is counting"
msgstr "Какой тип сообщений подсчитывается в данной строке"

msgid "The day this count is for"
msgstr "День, за который был сделан этот подсчет"

msgid "The count of messages on this day and type"
msgstr "Подсчет сообщений в этот день и их тип"

msgid "Unknown Call Type"
msgstr "Неизвестный тип звонка"

msgid "Outgoing Call"
msgstr "Исходящий звонок"

msgid "Missed Outgoing Call"
msgstr "Пропущенный Исходящий звонок"

msgid "Incoming Call"
msgstr "Входящий звонок"

msgid "Missed Incoming Call"
msgstr "Пропущенный Входящий звонок"

msgid "Stop Contact"
msgstr "Остановить Контакт"

msgid "New Conversation"
msgstr "Новый Разговор"

msgid "Referral"
msgstr "Направление"

msgid "Welcome Message"
msgstr "Приветственное Сообщение"

msgid "Power"
msgstr "Питание"

msgid "Disconnected"
msgstr "Отключено"

msgid "SMS"
msgstr "SMS"

msgid "Channel"
msgstr "Канал"

msgid "The channel that this alert is for"
msgstr "Канал, для которого предназначено данное оповещение"

msgid "Sync Event"
msgstr "Событие синхронизации"

msgid "The sync event that caused this alert to be sent (if any)"
msgstr "Событие синхронизации, которое вызвало отправку данного Оповещения (если имеется)"

msgid "Alert Type"
msgstr "Тип Оповещения"

msgid "The type of alert the channel is sending"
msgstr "Тип оповещения, которое направляет канал"

msgid "Ended On"
msgstr "Завершено"

#, python-format
msgid "Unknown alert type: %(alert)s"
msgstr "Неизвестный тип оповещения: %(alert)s"

msgid "Retry Count"
msgstr "Количество повторных выполнений"

msgid "Error Count"
msgstr "Количество ошибок"

msgid "Next Attempt"
msgstr "Следующая попытка"

#, python-format
msgid "You can purchase a short code from %(link)s and connect it in a few simple steps."
msgstr ""

msgid "To finish configuring your Africa's Talking connection you'll need to set the following callback URLs on the Africa's Talking website under your account."
msgstr ""

msgid "Callback URL"
msgstr "URL обратного вызова"

msgid "You can set the callback URL on your Africa's Talking account by visiting the SMS Dashboard page, then clicking on Callback URL."
msgstr ""

msgid "Delivery URL"
msgstr "URL доставки"

msgid "You can set the delivery URL on your Africa's Talking account by visiting the SMS Dashboard page, then clicking on Delivery Reports."
msgstr ""

msgid "Your short code on Africa's Talking"
msgstr "Ваш короткий код в Africa's Talking"

msgid "Burkina Faso"
msgstr "Буркина-Фасо"

msgid "Côte d'Ivoire"
msgstr "Кот-д'Ивуар"

msgid "Ethiopia"
msgstr "Эфиопия"

msgid "Kenya"
msgstr "Кения"

msgid "Malawi"
msgstr "Малави"

msgid "Nigeria"
msgstr "Нигерия"

msgid "Rwanda"
msgstr "Руанда"

msgid "Tanzania"
msgstr "Танзания"

msgid "Uganda"
msgstr "Уганда"

msgid "South Africa"
msgstr "ЮАР"

msgid "Zambia"
msgstr "Замбия"

msgid "Whether this short code is shared with others"
msgstr "Будет ли этот короткий код совместно использоваться с другими"

msgid "Your username on Africa's Talking"
msgstr "Ваше имя пользователя в Africa's Talking"

msgid "Your api key, should be 64 characters"
msgstr "Ваш ключ api, должен содержать 64 символа"

msgid "The claim code from your Android phone"
msgstr "Код запроса с Вашего телефона Android "

msgid "The phone number of the phone"
msgstr "Номер Вашего телефона"

msgid "Invalid claim code, please check and try again."
msgstr "Неверный код запроса, пожалуйста, проверьте и попробуйте снова."

msgid "Invalid phone number, try again."
msgstr "Неверный номер телефона, попробуйте снова."

msgid "Another channel has this number. Please remove that channel first."
msgstr "У другого канала имеется этот номер. Пожалуйста, удалите сначала тот канал."

msgid "Connect Android Channel"
msgstr "Подключить канал Android "

msgid "Phone number of this device"
msgstr "Номер телефона данного устройства"

#, python-format
msgid "If you have an %(link)s number, you can quickly connect it using their APIs."
msgstr ""

msgid "To finish connecting your channel, you need to have ArabiaCell configure the URL below for your shortcode."
msgstr ""

msgid "Receive URL"
msgstr "URL Получения"

msgid "This URL should be called by ArabiaCell when new messages are received."
msgstr "Этот адрес URL должен вызываться ArabiaCell при получении новых сообщений."

msgid "The country this channel will be used in"
msgstr "Страна, в которой будет использоваться данный канал"

msgid "Short Code"
msgstr "Короткий код"

msgid "The short code you are connecting"
msgstr "Короткий код, который Вы подключаете"

msgid "Service ID"
msgstr "ID сервиса"

msgid "The service ID as provided by ArabiaCell"
msgstr "Идентификационный номер сервиса, предоставленный ArabiaCell"

msgid "Free"
msgstr "Бесплатно"

msgid "Billed"
msgstr "Платно"

msgid "The charging level for your account"
msgstr "Уровень взимаемой платы по Вашей учетной записи"

msgid "Username"
msgstr "Имя пользователя"

msgid "The username for your API account"
msgstr "Имя пользователя для Вашей учетной записи API"

msgid "Password"
msgstr "Пароль"

msgid "The password for your API account"
msgstr "Пароль для Вашей учетной записи API"

#, python-format
msgid "Easily add a two way number you have configured with %(link)s using their APIs."
msgstr ""

msgid "To finish configuring your Blackmyna connection you'll need to notify Blackmyna of the following URLs."
msgstr ""

msgid "Inbound URL"
msgstr "Входящий URL"

msgid "This endpoint should be called by Blackmyna when new messages are received to your number."
msgstr "Эта конечная точка должна вызываться Blackmyna при получении новых сообщений на Ваш номер."

msgid "DLR URL"
msgstr "DLR URL"

msgid "This endpoint should be called by Blackmyna when the message status changes. (delivery reports)"
msgstr "Эта конечная точка должна вызываться Blackmyna при изменениях статуса сообщения. (Отчеты о доставке)"

msgid "To finish connecting your channel, you need to have Bongo Live configure the URLs below for your shortcode."
msgstr ""

msgid "This URL should be called by Bongo Live when new messages are received or to report DLR status."
msgstr "Этот URL должен вызываться Bongo Live при получении новых сообщений или для сообщения о статусе DLR."

msgid "Number"
msgstr "Номер"

msgid "The number you are connecting."
msgstr "Подключаемый Вами номер"

msgid "The username for your Bongo Live account"
msgstr "Имя пользователя для Вашей учетной записи Bongo Live"

msgid "The password for your Bongo Live account"
msgstr "Пароль для Вашей учетной записи Bongo Live"

msgid "API Key"
msgstr "Ключ API"

msgid "The API key as found on your settings page"
msgstr "Ключ API, указанный на Вашей странице настроек"

msgid "API Secret"
msgstr "Секретный ключ API"

msgid "The API secret as found on your settings page"
msgstr "Секретный ключ API, указанный на Вашей странице настроек"

msgid "You can connect your BurstSMS number by entering the settings below."
msgstr "Вы можете подключить свой номер BurstSMS, введя настройки ниже"

#, python-format
msgid "If you have a %(link)s number, you can quickly connect it using their APIs."
msgstr ""

msgid "To finish connecting your channel, you need to set your callback URLs below for your number."
msgstr ""

msgid "This URL should be called by BurstSMS when new messages are received.You must set this for your number under the 'Inbound Settings' options.Select 'Yes' to the 'Forward to URL' option and enter this URL."
msgstr "Этот URL должен вызываться BurstSMS, когда получаются новые сообщения. Вы должны настроить его для своего номера в настройках «Настройки для входящих». Выберите «Да» для варианта «Перенаправить на URL» и введите этот адрес URL."

msgid "DLR callback URL"
msgstr "URL обратного вызова DLR "

msgid "This URL should be called by BurstSMS when the status of an outgoing message is updated.You can set it on your settings page."
msgstr "Этот URL должен вызываться BurstSMS, когда обновляется статус исходящего сообщения. Вы можете настроить его на Вашей странице настроек."

msgid "Reply callback URL"
msgstr "URL для ответа на обратный вызов"

msgid "This URL should be called by BurstSMS when messages are replied to.You can set it on your settings page."
msgstr "Этот URL должен вызываться BurstSMS, когда происходит ответ на сообщения. Вы можете настроить его на Вашей странице настроек."

msgid "If you are based in the Phillipines, you can integrate with Chikka to send and receive messages on your shortcode."
msgstr ""

msgid "To finish configuring your Chikka connection you need to set the following URLs in your Chikka account API settings."
msgstr ""

msgid "Notification Receiver URL"
msgstr "URL получателя уведомлений"

msgid "Message Receiver URL"
msgstr "URL получателя сообщений"

msgid "The country this phone number is used in"
msgstr "Страна, в которой используется данный номер телефона"

msgid "The short code you are connecting."
msgstr "Короткий код, который Вы подключаете."

msgid "Client Id"
msgstr "ID Клиента"

msgid "The Client Id found on your Chikka API credentials page"
msgstr "Идентификационный номер Клиента на Вашей странице учетных данных API Chikka "

msgid "Secret Key"
msgstr "Секретный ключ"

msgid "The Secret Key found on your Chikka API credentials page"
msgstr "Секретный ключ на Вашей странице учетных данных API Chikka"

#, python-format
msgid "Connect your %(link)s number, we'll walk you through the steps necessary to get your Clickatell connection working in a few minutes."
msgstr ""

msgid "To finish configuring your Clickatell connection you'll need to set the following callback URLs on the Clickatell website for your integration."
msgstr ""

msgid "Reply Callback"
msgstr "Ответ на обратный вызов"

msgid "You can set the callback URL on your Clickatell account by managing your integration, then setting your reply callback under \"Two Way Settings\" to HTTP POST and your target address to the URL below. (leave username and password blank)"
msgstr ""

msgid "Delivery Notifications"
msgstr "Уведомления о доставке"

msgid "You can set the delivery notification URL on your Clickatell account by managing your integration, then setting your delivery notification URL under \"Settings\" to HTTP POST and your target address to the URL below. (leave username and password blank)"
msgstr ""

msgid "The phone number with country code or short code you are connecting. ex: +250788123124 or 15543"
msgstr "Номер телефона с кодом страны или короткий код, которые Вы подключаете, например +250788123124 или 15543"

msgid "The API key for your integration as provided by Clickatell"
msgstr "Ключ API для Вашей интеграции, предоставленный Clickatell"

msgid "Invalid phone number, please include the country code. ex: +250788123123"
msgstr "Неверный номер телефона, пожалуйста, укажите код страны, например +250788123123"

#, python-format
msgid "If you are based in Malawi or Ghana you can purchase a number from %(link)s and connect it in a few simple steps."
msgstr ""

msgid "To finish configuring your channel you need to configure Click Mobile to send new messages to the URL below."
msgstr ""

msgid "The Click Mobile phone number or short code you are connecting with country code. ex: +250788123124"
msgstr ""

msgid "Ghana"
msgstr ""

msgid "User ID"
msgstr ""

msgid "Your user_id on Click Mobile"
msgstr ""

msgid "Your password on Click Mobile"
msgstr ""

msgid "App ID"
msgstr "ID Приложения"

msgid "Your app_id on Click Mobile"
msgstr ""

msgid "Org ID"
msgstr ""

msgid "Your org_id on Click Mobile"
msgstr ""

msgid "API Username"
msgstr "Имя пользователя API"

msgid "Your API Username"
msgstr "Ваше имя пользователя API"

msgid "API Password"
msgstr "Пароль API"

msgid "Your API Password"
msgstr "Ваш пароль API"

msgid "You can connect your ClickSend number by entering the settings below."
msgstr "Вы можете подключить Ваш номер ClickSend, введя настройки ниже"

msgid "To finish connecting your channel, you need to set your inbound SMS URL below for your number."
msgstr ""

msgid "This URL should be called by ClickSend when new messages are received. On your ClickSend dashboard, you can set this URL by going to SMS, then Settings, then the Inbound SMS Settings menu. Add a new rule, select action URL, and use the URL above, then click save."
msgstr ""

#, python-format
msgid "Easily add a two way number you have configured with %(link)s in Indonesia."
msgstr ""

msgid "To finish configuring your Dart Media connection you'll need to provide them with the following details."
msgstr ""

msgid "Received URL"
msgstr "URL Полученных"

msgid "This endpoint should be called by Dart Media when new messages are received to your number. You can set the receive URL on your Dart Media account by contacting your sales agent."
msgstr ""

msgid "Delivered URL"
msgstr "URL Доставленных"

msgid "This endpoint should be called by Dart Media when a message has been to the final recipient. (delivery reports) You can set the delivery callback URL on your Dart Media account by contacting your sales agent."
msgstr ""

msgid "Message Templates"
msgstr "Шаблоны сообщения"

#, python-format
msgid "Activate your own enterprise WhatsApp account in %(link)s to communicate with your contacts. "
msgstr ""

#, python-format
msgid "Unable to register callbacks: %(resp)s"
msgstr ""

msgid "Your enterprise WhatsApp number"
msgstr "Ваш корпоративный номер WhatsApp "

msgid "The base URL for your 360 Dialog WhatsApp enterprise installation"
msgstr ""

msgid "The 360 Dialog API key generated after account registration"
msgstr ""

msgid "Please enter a valid phone number"
msgstr "Пожалуйста, введите действительный номер телефона"

#, python-format
msgid "Add a %(link)s bot to send messages to Discord users for free. Your users will need a Discord account and a compatible device to send/recieve messages. This channel type is only available if your instance has been configured with the Discord proxy application, available %(proxy_link)s."
msgstr ""

msgid "Authentication Token"
msgstr "Токен Аутентификации"

msgid "The discord bot token"
msgstr ""

msgid "Proxy URL"
msgstr ""

msgid "The URL on which the discord proxy is running"
msgstr ""

msgid "A Discord channel for this bot already exists on your account."
msgstr ""

msgid "Couldn't log in using that bot token. Please check and try again"
msgstr ""

msgid "An error occurred accessing the Discord API. Please try again"
msgstr ""

#, python-format
msgid "If you are based in Uganda or DRC you can purchase a short code from %(link)s and connect it in a few simple steps."
msgstr ""

msgid "To finish configuring your DMark channel you need to set DMark to send MO messages to the URL below."
msgstr ""

msgid "Your short code on DMark Mobile"
msgstr "Ваш короткий код у DMark Mobile"

msgid "DRC"
msgstr "ДРК"

msgid "Your username on DMark Mobile"
msgstr "Ваше имя пользователя у DMark Mobile"

msgid "Your password on DMark Mobile"
msgstr "Ваш пароль у DMark Mobile"

msgid "Use our pluggable API to connect an external service you already have."
msgstr "Используйте наш подключаемый API для подключения внешнего сервиса, который у Вас уже имеется."

msgid "URN Type"
msgstr "Тип URN"

msgid "The type of URNs handled by this channel"
msgstr "Тип URN, которые обрабатываются данным каналом"

msgid "The phone number or that this channel will send from"
msgstr "Номер телефона или того, с чего будет происходить отправка этим каналом"

msgid "The external address that this channel will send from"
msgstr "Внешний адрес, с которого будет происходить отправка этим каналом"

msgid "What HTTP method to use when calling the URL"
msgstr "Какой метод HTTP использовать при вызове URL"

msgid "Encoding"
msgstr "Кодировка"

msgid "What encoding to use for outgoing messages"
msgstr "Какую кодировку использовать для исходящих сообщений"

msgid "The content type used when sending the request"
msgstr "Тип контента, используемый при отправке запроса"

msgid "The maximum length of any single message on this channel. (longer messages will be split)"
msgstr "Максимальная длина любого отдельного сообщения на данном канале (более длинные сообщения будут разделены)"

msgid "Authorization Header Value"
msgstr "Значение заголовка авторизации"

msgid "The Authorization header value added when calling the URL (if any)"
msgstr "Добавляемое Значение заголовка авторизации при вызове адреса URL (если имеется)"

msgid "Send URL"
msgstr "URL Отправки"

msgid "The URL we will call when sending messages, with variable substitutions"
msgstr "URL, который мы будем вызывать при отправке сообщений, с подстановкой переменных"

msgid "Request Body"
msgstr "Тело Запроса"

msgid "The request body if any, with variable substitutions (only used for PUT or POST)"
msgstr "Тело запроса, при наличии, с подстановкой переменных (используется только для PUT или POST)"

msgid "MT Response check"
msgstr "Проверка Ответа MT"

msgid "The content that must be in the response to consider the request successful"
msgstr "Контент, который должен присутствовать в ответе для того, чтобы запрос считался успешным"

msgid "This field is required."
msgstr ""

msgid "The URL we will POST to when sending messages, with variable substitutions"
msgstr "URL, который мы будем выполнять POST при отправке сообщений, с подстановкой переменных"

msgid "Receive"
msgstr ""

msgid "Send"
msgstr ""

msgid "Channel Role"
msgstr ""

msgid "The roles this channel can fulfill"
msgstr ""

msgid "Add a <a href=\"http://facebook.com\">Facebook</a> bot to send and receive messages on behalf of one of your Facebook pages for free. You will need to create a Facebook application on their <a href=\"http://developers.facebook.com\">developers</a> site first."
msgstr ""

msgid "The Page Access Token for your Application"
msgstr "Токен Доступа к странице для Вашего Приложения"

msgid "The name of the Facebook page"
msgstr "Имя на странице Facebook "

msgid "Reconnect Facebook Page"
msgstr ""

#, python-format
msgid "Add a %(link)s bot to send and receive messages on behalf of one of your Facebook pages for free. You will need to connect your page by logging into your Facebook and checking the Facebook page to connect. On the Facebook page, navigate Settings > Page roles and verify you have an admin page role on the page."
msgstr ""

msgid "The User Access Token"
msgstr ""

msgid "The Facebook User ID of the admin that connected the channel"
msgstr ""

msgid "Sorry your Facebook channel could not be connected. Please try again"
msgstr ""

#, python-format
msgid "Add a %(link)s channel to send and receive messages. Your users will need an App to send and receive messages."
msgstr ""

msgid "To use your Firebase Cloud Messaging channel you'll have to POST to the following URLs with the parameters below."
msgstr ""

msgid "Contact Register"
msgstr "Реестр контактов"

msgid "To register contacts, POST to the following URL with the parameters urn, fcm_token and optionally name."
msgstr "Для записи контактов, выполните POST по следующему адресу URL, с параметрами urn, fcm_token и, на усмотрение, именем."

msgid "To handle incoming messages, POST to the following URL with the parameters from, msg and fcm_token."
msgstr "Для обработки входящих сообщений, выполните POST по следующему адресу URL, с параметрами from, msg и fcm_token."

msgid "Notification Title"
msgstr "Наименование Уведомления"

msgid "FCM Key"
msgstr "Ключ FCM"

msgid "The key provided on the the Firebase Console when you created your app."
msgstr "Ключ, предоставляемый в Консоли Firebase, когда Вы создаете свое приложение."

msgid "Send notification"
msgstr "Отправить уведомление "

msgid "Check if you want this channel to send notifications to contacts."
msgstr "Проверьте, хотите ли Вы, чтобы данный канал отправлял уведомления контактам."

#, python-format
msgid "Connect your approved %(link)s channel"
msgstr ""

msgid "To use your FreshChat channel you'll have to configure the FreshChat server to direct messages to the url below."
msgstr ""

msgid "POST FreshChat trigger to this address."
msgstr "Выполните POST активатора FreshChat на данный адрес."

msgid "FreshChat Environment Title"
msgstr "Название среды FreshChat "

msgid "The name of your environment"
msgstr "Название Вашей среды"

msgid "FreshChat Webhook Public Key"
msgstr "Открытый ключ вебхука FreshChat "

msgid "Webhook Public Key used to verify signatures"
msgstr "Открытый ключ вебхука, используемый для проверки подписей"

msgid "FreshChat Agent ID"
msgstr "ID Агента FreshChat "

msgid "The UUID of the Agent you want RP to Use."
msgstr "UUID-идентификатор Агента, которого Вы хотите, чтобы использовал RP"

msgid "FreshChat API Auth Token"
msgstr "Аутентификационный токен API FreshChat "

msgid "The API auth token- leave out the bearer"
msgstr "Аутентификационный токен API-не указывать носитель"

msgid "If you are based in the Phillipines, you can integrate {{ brand.name }} with Globe Labs to send and receive messages on your shortcode."
msgstr ""

msgid "To finish configuring your Globe Labs connection you'll need to set the following notify URI for SMS on your application configuration page."
msgstr ""

msgid "Notify URI"
msgstr "URI Уведомления"

msgid "The shortcode you have been assigned by Globe Labs ex: 15543"
msgstr "Короткий код, который был Вам присвоен Globe Labs, например 15543"

msgid "Application Id"
msgstr "Id Приложения"

msgid "The id of your Globe Labs application"
msgstr "Id Вашего приложения Globe Labs"

msgid "Application Secret"
msgstr "Секрет Приложения"

msgid "The secret assigned to your Globe Labs application"
msgstr "Секрет, присвоенный Вашему приложению Globe Labs"

msgid "Passphrase"
msgstr "Кодовая фраза"

msgid "The passphrase assigned to you by Globe Labs to support sending"
msgstr "Кодовая фраза, присвоенная Вам Globe Labs для поддержки отправки"

#, python-format
msgid "If you are based in France, you can purchase a number from %(link)s and connect it in a few simple steps."
msgstr ""

msgid "To finish configuring your connection you'll need to notify HighConnection of the following URL for incoming (MO) messages."
msgstr ""

#, python-format
msgid "If you are based in Somalia, you can get a number from %(link)s and connect it in a few simple steps."
msgstr ""

msgid "To finish configuring your connection you'll need to notify Hormuud of the following URL for incoming (MO) messages."
msgstr ""

msgid "Easily add a two way number you have configured with Hub9 in Indonesia."
msgstr "Легко добавьте двухсторонний номер, который Вы настроили с Hub9 в Индонезии."

msgid "To finish configuring your Hub9 connection you'll need to provide them with the following details."
msgstr ""

msgid "This endpoint should be called by Hub9 when new messages are received to your number. You can set the receive URL on your Hub9 account by contacting your sales agent."
msgstr ""

msgid "This endpoint should be called by Hub9 when a message has been to the final recipient. (delivery reports) You can set the delivery callback URL on your Hub9 account by contacting your sales agent."
msgstr ""

#, python-format
msgid "If you have a long number or shortcode with %(link)s you can connect it in a few easy steps."
msgstr ""

msgid "To finish configuring your I2SMS channel you'll need to set the message URL for the `DEFAULT` keyword as below."
msgstr ""

msgid "Message URL"
msgstr "URL сообщения"

msgid "You can set your message URL by visiting the <a href=\"https://mx.i2sms.net/\">I2SMS Dashboard</a>, creating a DEFAULT keyword and using this URL as your message URL. Select POST HTTP Variables and check the box for \"No URL Output\"."
msgstr ""

msgid "The hash of your i2SMS channel"
msgstr "Хэш Вашего канала i2SMS"

msgid "Your i2SMS username"
msgstr "Ваше имя пользователя i2SMS"

msgid "Your i2SMS password"
msgstr "Ваш пароль i2SMS"

msgid "To finish configuring your Infobip connection you'll need to set the following callback URLs on the Infobip website under your account."
msgstr ""

msgid "This endpoint should be called with a POST by Infobip when new messages are received to your number. You can set the receive URL on your Infobip account by contacting your sales agent."
msgstr ""

msgid "This endpoint should be called with a POST by Infobip when a message has been to the final recipient. (delivery reports) You can set the delivery callback URL on your Infobip account by contacting your sales agent."
msgstr ""

#, python-format
msgid "Connect your %(link)s instance that you have already connected to an SMSC."
msgstr ""

msgid "As a last step you'll need to configure Jasmin to call the following URL for MO (incoming) messages."
msgstr ""

msgid "Push Message URL"
msgstr "URL push-сообщения"

msgid "This endpoint will be called by Jasmin when new messages are received to your number, it must be configured to be called as a POST."
msgstr ""

msgid "The short code or phone number you are connecting."
msgstr "Короткий код или номер телефона, который Вы подключаете."

msgid "Ex: https://jasmin.gateway.io/send"
msgstr ""

msgid "URL"
msgstr "URL"

msgid "The URL for the Jasmin server send path"
msgstr ""

msgid "The username to be used to authenticate to Jasmin"
msgstr "Имя пользователя, которое будет использоваться для аутентификации в Jasmin"

msgid "The password to be used to authenticate to Jasmin"
msgstr "Пароль, который будет использоваться для аутентификации в Jasmin"

#, python-format
msgid "Add a %(link)s bot to send and receive messages to JioChat users for free. Your users will need an Android, Windows or iOS device and a JioChat account to send and receive messages."
msgstr ""

msgid "To finish configuring your JioChat connection, you'll need to enter the following webhook URL and token on JioChat Developer Center configuration."
msgstr ""

msgid "Webhook URL"
msgstr "URL вебхука"

msgid "Token"
msgstr "Токен"

msgid "The JioChat App ID"
msgstr "ID приложения JioChat "

msgid "The JioChat App secret"
msgstr "Секрет приложения JioChat"

#, python-format
msgid "Connect your %(link)s instance that you have already set up and configured."
msgstr ""

msgid "As a last step you'll need to configure Junebug to call the following URL for MO (incoming) messages."
msgstr ""

msgid "This endpoint will be called by Junebug when new messages are received to your number, it must be configured to be called as a POST."
msgstr ""

msgid "The URL for the Junebug channel. ex: https://junebug.praekelt.org/jb/channels/3853bb51-d38a-4bca-b332-8a57c00f2a48/messages.json"
msgstr "Адрес URL для канала Junebug, например https://junebug.praekelt.org/jb/channels/3853bb51-d38a-4bca-b332-8a57c00f2a48/messages.json"

msgid "The username to be used to authenticate to Junebug"
msgstr "Имя пользователя, которое будет использоваться для аутентификации в Junebug"

msgid "The password to be used to authenticate to Junebug"
msgstr "Пароль, который будет использоваться для аутентификации в Junebug"

msgid "The token Junebug should use to authenticate"
msgstr "Токен, который Junebug должен использовать для аутентификации"

msgid "Activate your own enterprise WhatsApp account in Kaleyra to communicate with your contacts. <a href=\"https://www.kaleyra.com/whatsapp/\">Learn more about Kaleyra WhatsApp"
msgstr ""

msgid "To finish configuring your Kaleyra connection you'll need to set the following callback URL on your Kaleyra account."
msgstr ""

msgid "To receive incoming messages, you need to set the receive URL for your Kaleyra account."
msgstr ""

msgid "Account SID"
msgstr "SID Учетной записи"

msgid "Your Kaleyra Account SID"
msgstr ""

msgid "Your Kaleyra API Key"
msgstr ""

msgid "No org for this user, cannot claim"
msgstr ""

#, python-format
msgid "Connect your %(link)s instance, we'll walk you through the steps necessary to get your SMSC connection working in a few minutes."
msgstr ""

msgid "The phone number or short code you are connecting"
msgstr "Номер телефона или короткий код, который Вы подключаете"

msgid "The publicly accessible URL for your Kannel instance for sending. ex: https://kannel.macklemore.co/cgi-bin/sendsms"
msgstr "Имеющийся в открытом доступе адрес URL для Вашего экземпляра класса Kannel для отправки, например https://kannel.macklemore.co/cgi-bin/sendsms "

msgid "The username to use to authenticate to Kannel, if left blank we will generate one for you"
msgstr "Имя пользователя, которое будет использоваться для аутентификации в Kannel. Если оставите его пустым, мы сгенерируем его для Вас"

msgid "The password to use to authenticate to Kannel, if left blank we will generate one for you"
msgstr "Пароль, который будет использоваться для аутентификации в Kannel. Если оставите его пустым, мы сгенерируем его для Вас"

msgid "Verify SSL"
msgstr "Проверить SSL"

msgid "Whether to verify the SSL connection (recommended)"
msgstr "Необходимость проверки соединения SSL (рекомендуется)"

msgid "Use National Numbers"
msgstr "Использовать национальные номера"

msgid "Use only the national number (no country code) when sending (not recommended)"
msgstr "Использовать только национальный номер (без кода страны) при отправке (не рекомендуется)"

#, python-format
msgid "Add a %(link)s bot to send and receive messages to LINE users for free. Your users will need an Android, Windows or iOS device and a LINE account to send and receive messages."
msgstr ""

msgid "Channel ID"
msgstr "ID Канала"

msgid "The Channel ID of the LINE channel for the Bot"
msgstr "ID Канала для канала LINE для Бота"

msgid "The Name of the Bot"
msgstr "Название Бота"

msgid "Access Token"
msgstr "Токен доступа"

msgid "The Access Token of the LINE Bot"
msgstr "Токен доступа Бота LINE"

msgid "The Secret of the LINE Bot"
msgstr "Секрет Бота LINE"

msgid "A channel with this configuration already exists."
msgstr "Канал с такой конфигурацией уже существует."

msgid "To finish configuring your connection you'll need to notify M3Tech of the following callback URLs."
msgstr ""

msgid "Sent URL"
msgstr "URL Отправлено"

msgid "Failed URL"
msgstr "URL Не выполнено"

msgid "To finish configuring your MACROKIOSK connection you'll need to notify MACROKIOSK of the following URLs."
msgstr ""

msgid "This endpoint should be called by MACROKIOSK when new messages are received to your number."
msgstr "Эта конечная точка должна вызываться MACROKIOSK при получении новых сообщений на Ваш номер."

msgid "This endpoint should be called by MACROKIOSK when the message status changes. (delivery reports)"
msgstr "Эта конечная точка должна вызываться MACROKIOSK при изменениях статуса сообщения. (Отчеты о доставке)"

msgid "The phone number or short code you are connecting with country code. ex: +250788123124"
msgstr "Номер телефона или короткий код, который Вы подключаете, с кодом страны, например +250788123124"

msgid "Sender ID"
msgstr "ID Отправителя"

msgid "The sender ID provided by Macrokiosk to use their API"
msgstr "ID отправителя, предоставленное Macrokiosk для использования их API"

msgid "The username provided by Macrokiosk to use their API"
msgstr "Имя пользователя, предоставленное Macrokiosk для использования их API"

msgid "The password provided by Macrokiosk to use their API"
msgstr "Пароль, предоставленный Macrokiosk для использования их API"

msgid "The Service ID provided by Macrokiosk to use their API"
msgstr "ID Сервиса, предоставленный Macrokiosk для использования их API"

msgid "As a last step you'll need to set the following callback URL on your Mblox account."
msgstr ""

msgid "This endpoint will be called by Mblox when new messages are received to your number and for delivery reports."
msgstr "Эта конечная точка будет вызываться Mblox при получении новых сообщений на Ваш номер, а также для отчетов о доставке."

#, python-format
msgid "If you are based in Jamaica, you can purchase a short code from %(link)s and connect it in a few simple steps."
msgstr ""

msgid "To finish configuring your Messangi connection you'll need to set the following callback URLs on your Messangi account."
msgstr ""

msgid "To receive incoming messages, you need to set the receive URL for your Messangi account."
msgstr "Для получения входящих сообщений Вам потребуется установить адрес URL получения в Вашей учетной записи Messangi."

msgid "The Messangi short code"
msgstr "Короткий код Messangi "

msgid "Carrier Id"
msgstr "Id Оператора"

msgid "The carrier id for the Shortcode"
msgstr "Id Оператора для Короткого кода"

msgid "Public Key"
msgstr "Открытый ключ"

msgid "The public key provided by Messangi"
msgstr "Открытый ключ, предоставленный Messangi"

msgid "Private Key"
msgstr "Частный ключ"

msgid "The private key provided by Messangi"
msgstr "Частный ключ, предоставленный Messangi"

msgid "Instance Id"
msgstr "Id экземпляра класса"

msgid "The instance id provided by Messangi"
msgstr "Id экземпляра класса, предоставленный Messangi"

#, python-format
msgid "If you have an %(link)s account, you can quickly connect it using their APIs."
msgstr ""

msgid "To finish connecting your channel, you need to have Mtarget configure the URLs below for your Service ID."
msgstr ""

msgid "Status URL"
msgstr "URL Статуса"

msgid "The service ID as provided by Mtarget"
msgstr "Идентификационный номер сервиса, предоставленный Mtarget"

#, python-format
msgid "If you are based in Trinidad & Tobago, you can purchase a short code from %(link)s and connect it in a few simple steps."
msgstr ""

msgid "To receive incoming messages, you need to set the receive URL for your Novo account."
msgstr "Для получения входящих сообщений Вам потребуется установить URL получения в Вашей учетной записи Novo."

msgid "The Novo short code"
msgstr "Короткий код Novo "

msgid "Merchant ID"
msgstr "ID Продавца"

msgid "The merchant id to compose your Merchant URL provided by Novo"
msgstr "ID продавца для формирования Вашего URL Продавца, предоставленный Novo"

msgid "Merchant Secret"
msgstr "Секрет Продавца"

msgid "The merchant secret provided by Novo"
msgstr "Секрет продавца, предоставленный Novo"

#, python-format
msgid "If you are based in Uzbekistan, you can purchase a short code from %(link)s and connect it in a few simple steps."
msgstr ""

msgid "To finish configuring your Play Mobile connection you'll need to notify Play Mobile of the following URL."
msgstr ""

msgid "To receive incoming messages, you need to set the receive URL for your Play Mobile account."
msgstr "Для получения входящих сообщений Вам потребуется установить URL получения в Вашей учетной записи Play Mobile."

msgid "Base URL"
msgstr "Базовый URL"

msgid "The base URL for PlayMobile"
msgstr "Базовый URL для PlayMobile"

msgid "Shortcode"
msgstr "Короткий код"

msgid "The phone number being added"
msgstr "Номер телефона добавляется"

msgid "That number is not currently supported."
msgstr "Указанный номер в настоящее время не поддерживается."

msgid "There was a problem claiming that number, please check the balance on your account."
msgstr "Была проблема с запросом указанного номера, пожалуйста, проверьте остаток средств на Вашем счету."

msgid "There was a problem updating that number, please try again."
msgstr "Возникла проблема при обновлении того номера, попробуйте снова."

msgid "Connection to RocketChat is taking too long."
msgstr ""

msgid "Unable to configure. Connection to RocketChat is taking too long."
msgstr ""

#, python-format
msgid "Add a %(link)s bot to send and receive messages to Rocket.Chat users."
msgstr ""

msgid "Ex.: https://my.rocket.chat/api/apps/public/51c5cebe-b8e4-48ae-89d3-2b7746019cc4"
msgstr ""

msgid "URL of the Rocket.Chat Channel app"
msgstr ""

msgid "Bot Username"
msgstr ""

msgid "Username of your bot user"
msgstr ""

msgid "Admin User ID"
msgstr ""

msgid "User ID of an administrator user"
msgstr ""

msgid "Admin Auth Token"
msgstr ""

msgid "Authentication token of an administrator user"
msgstr ""

msgid "Secret to be passed to Rocket.Chat"
msgstr ""

msgid "Invalid secret code."
msgstr ""

msgid "Secret code change detected."
msgstr ""

#, python-format
msgid "Invalid URL %(base_url)s"
msgstr ""

msgid "There is already a channel configured for this URL."
msgstr ""

msgid "Configuration has failed"
msgstr ""

msgid "If you are based in Somalia, you can integrate with Shaqodoon to send and receive messages on your shortcode."
msgstr ""

msgid "To finish configuring your Shaqodoon connection you'll need to provide Shaqodoon with the following delivery URL for incoming messages to {{ channel.address }}."
msgstr ""

msgid "The short code you are connecting with."
msgstr "Короткий код, к которому Вы подключаетесь."

msgid "The url provided to deliver messages"
msgstr "URL, предоставленный для доставки сообщений"

msgid "The username provided to use their API"
msgstr "Имя пользователя, предоставленное для использования их API"

msgid "The password provided to use their API"
msgstr "Пароль, предоставленный для использования их API"

#, python-format
msgid "Easily add a two way number you have with %(link)s using their APIs."
msgstr ""

msgid "Your SignalWire channel is now connected."
msgstr ""

msgid "This endpoint will be called by SignalWire when new messages are received to your number."
msgstr "Эта конечная точка будет вызываться SignalWire при получении новых сообщений на Ваш номер."

msgid "The phone number or short code you are connecting."
msgstr "Номер телефона или короткий код, который Вы подключаете."

msgid "Domain"
msgstr "Домен"

msgid "The domain for your account ex: rapid.signalwire.com"
msgstr "Домен для Вашей учетной записи, например, rapid.signalwire.com"

msgid "Project Key"
msgstr "Ключ Проекта"

msgid "The key for your project ex: 990c5c10-bf8f-4156-b014-44282e60b3a1"
msgstr "Ключ для Вашего проекта, например, 990c5c10-bf8f-4156-b014-44282e60b3a1"

msgid "The API token to use to authenticate ex: FPd199eb93e878f8a3tw9ttna313914tnauwy"
msgstr "Токен API для использования в целях аутентификации, например, FPd199eb93e878f8a3tw9ttna313914tnauwy"

msgid "To finish configuring your SMSCentral connection you'll need to notify SMSCentral of the following URL."
msgstr ""

msgid "This endpoint should be called by SMSCentral when new messages are received to your number."
msgstr "Эта конечная точка должна вызываться SMSCentral при получении новых сообщений на Ваш номер."

msgid "To finish configuring your Start connection you'll need to notify Start of the following receiving URL."
msgstr ""

msgid "This endpoint should be called by Start when new messages are received to your number."
msgstr "Эта конечная точка должна вызываться Start при получении новых сообщений на Ваш номер."

#, python-format
msgid "Add a %(link)s bot to send and receive messages to Telegram users for free. Your users will need an Android, Windows or iOS device and a Telegram account to send and receive messages."
msgstr ""

msgid "The Authentication token for your Telegram Bot"
msgstr "Токен аутентификации для Вашего бота Telegram "

msgid "A telegram channel for this bot already exists on your account."
msgstr "Канал Telegram для этого бота существует в Вашей учетной записи."

msgid "Your authentication token is invalid, please check and try again"
msgstr "Ваш токен аутентификации недействителен, пожалуйста, проверьте и попробуйте снова"

msgid "If you are based in Somalia, you can integrate with Telesom to send and receive messages on your shortcode."
msgstr "Если Вы находитесь в Сомали, Вы можете интегрироваться с Telesom для отправки и получения сообщений по Вашему короткому коду."

msgid "To finish configuring your Telesom connection you'll need to provide Telesom with the following delivery URL for incoming messages to {{ channel.address }}."
msgstr "Для завершения настройки Вашего подключения Telesom Вам потребуется предоставить Telesom следующий адрес URL доставки для входящих сообщений по {{ channel.address }}."

msgid "The private key provided to use their API"
msgstr "Частный ключ, предоставленный для использования их API"

#, python-format
msgid "Easily use your own Enterprise WhatsApp account using %(link)s to communicate with your contacts. "
msgstr ""

msgid "API Endpoint"
msgstr ""

msgid "The API endpoint for your TextIt WhatsApp number"
msgstr ""

msgid "The access token for your TextIt WhatsApp number"
msgstr ""

#, python-format
msgid "If you have a number with %(link)s you can connect it in a few easy steps to automate your SMS numbers."
msgstr ""

msgid "To finish configuring your ThinQ connection you'll need to set the following callback URLs on the ThinQ website on the SMS -> SMS Configuration page."
msgstr ""

msgid "Inbound SMS Configuration"
msgstr "Конфигурация входящих SMS"

msgid "Set your Inbound SMS Configuration URL to the above, making sure you select \"URL\" for Attachment Type."
msgstr ""

msgid "Outbound SMS Configuration"
msgstr "Конфигурация исходящих SMS"

msgid "Set your Delivery Confirmation URL to the above, making sure you select \"Form-Data\" as the Delivery Notification Format."
msgstr ""

msgid "Your ThinQ account id"
msgstr "ID Вашей учетной записи ThinQ "

msgid "The ThinQ number you want to connect"
msgstr "Номер ThinQ, который Вы хотите подключить"

msgid "United States"
msgstr "Соединенные Штаты Америки"

msgid "The user name for you API token"
msgstr "Имя пользователя для Вашего токена API"

msgid "Your API token"
msgstr "Ваш токен API"

msgid "Invalid phone number, please include the country code. ex: +12065551212"
msgstr "Неверный номер телефона, пожалуйста, укажите код страны, например +12065551212"

msgid "Short code not found on your Twilio Account. Please check you own the short code and Try again"
msgstr "Короткий код не найден в Вашей учетной записи Twilio. Пожалуйста, проверьте Ваш короткий код и попробуйте снова"

msgid "Sorry, no numbers found, please enter another area code and try again."
msgstr "Извините, номера не найдены, введите другой код области и повторите попытку."

msgid "Sorry, no numbers found, please enter another pattern and try again."
msgstr "Извините, номера не найдены, введите другую комбинацию и повторите попытку."

#, python-format
msgid "You can connect a messaging service from your Twilio account to benefit from %(link)s features."
msgstr ""

msgid "To finish configuring your Twilio Messaging Service connection you'll need to add the following URL in your Messaging Service Inbound Settings."
msgstr ""

msgid "Request URL"
msgstr "URL Запроса"

msgid "This endpoint should be called by Twilio when new messages are received by your Messaging Service."
msgstr "Эта конечная точка должна вызываться Twilio при получении новых сообщений Вашей Службой Передачи Сообщений."

msgid "Messaging Service SID"
msgstr "SID Службы Передачи Сообщений"

msgid "The Twilio Messaging Service SID"
msgstr "SID Службы Передачи Сообщений Twilio "

#, python-format
msgid "If you have a %(link)s number, you can connect it to communicate with your WhatsApp contacts."
msgstr ""

msgid "To finish configuring your Twilio WhatsApp connection you'll need to add the following URL in your Twilio Inbound Settings. Check the Twilio WhatsApp documentation for more information."
msgstr ""

msgid "This endpoint should be called by Twilio when new messages are received by your Twilio WhatsApp number."
msgstr "Эта конечная точка должна вызываться Twilio при получении новых сообщений Вашим номером Twilio WhatsApp."

msgid "Only existing Twilio WhatsApp number are supported"
msgstr "Поддерживается только существующий номер Twilio WhatsApp."

msgid "Connect to a service that speaks TwiML. You can use this to connect to TwiML compatible services outside of Twilio."
msgstr ""

msgid "To finish configuring your TwiML REST API channel you'll need to add the following URL in your TwiML REST API instance."
msgstr ""

msgid "TwiML REST API Host"
msgstr "TwiML REST API Хост"

msgid "The endpoint which will receive Twilio API requests for this channel."
msgstr ""

msgid "Incoming messages for this channel will be sent to this endpoint."
msgstr "Входящие сообщения для этого канала будут направляться на эту конечную точку."

msgid "Messaging"
msgstr "Передача сообщений"

msgid "Voice"
msgstr "Голосовая связь"

msgid "Both"
msgstr "Оба"

msgid "The phone number without country code or short code you are connecting."
msgstr "Номер телефона без кода страны или короткий код, который Вы подключаете."

msgid "The publicly accessible URL for your TwiML REST API instance ex: https://api.twilio.com"
msgstr "Находящийся в открытом доступе адрес URL для Вашего экземпляра класса TwiML REST API, например, https://api.twilio.com"

msgid "Role"
msgstr "Функция"

msgid "Choose the role that this channel supports"
msgstr "Выберите функцию, которую поддерживает данный канал"

msgid "The Account SID to use to authenticate to the TwiML REST API"
msgstr "SID Учетной записи для использования в целях аутентификации в TwiML REST API"

msgid "The Account Token to use to authenticate to the TwiML REST API"
msgstr "Токен Учетной записи для использования в целях аутентификации в TwiML REST API"

msgid "Max active calls at the same time"
msgstr "Максимальное одновременное количество активных звонков"

#, python-format
msgid "Send and receive messages on Twitter using their %(link)s API. You will have to apply for Twitter API access and create a Twitter application."
msgstr ""

msgid "Consumer API Key"
msgstr "Ключ API Потребителя"

msgid "Consumer API Secret Key"
msgstr "Секретный ключ API Потребителя"

msgid "Access Token Secret"
msgstr "Секрет токена доступа"

msgid "Environment Name"
msgstr "Название среды"

msgid "The provided Twitter credentials do not appear to be valid."
msgstr "Предоставленные идентификационные данные Twitter не являются действительными."

msgid "Handle"
msgstr "Дескриптор"

msgid "Twitter handle of this channel"
msgstr "Дескриптор Twitter данного канала"

#, python-format
msgid "Use a %(link)s connection to leverage in-country SIP connections for building voice (IVR) flows."
msgstr ""

msgid "To finish configuring your connection you'll need to set the following status callback URL for your Verboice project"
msgstr ""

msgid "Status Callback URL"
msgstr "URL статуса обратного вызова"

msgid "The username provided by the provider to use their API"
msgstr "Имя пользователя, предоставленное провайдером для использования их API"

msgid "The password provided by the provider to use their API"
msgstr "Пароль, предоставленный провайдером для использования их API"

msgid "Channel Name"
msgstr "Название Канала"

msgid "The Verboice channel that will be handling your calls"
msgstr "Канал Verboice, который будет обрабатывать Ваши вызовы"

#, python-format
msgid "Connect a %(link)s public channel to send and receive messages to Viber users for free. Your users will need an Android, Windows or iOS device and a Viber account to send and receive messages."
msgstr ""

msgid "Your Viber channel is connected. If needed the webhook endpoints are listed below."
msgstr ""

msgid "The authentication token provided by Viber"
msgstr "Токен аутентификации, предоставленный Viber"

msgid "The message send to user who have not yet subscribed to the channel, changes may take up to 30 seconds to take effect"
msgstr "Отправка сообщения пользователю, который еще не подписался на канал. Вступление изменений в силу может занять до 30 секунд."

#, python-format
msgid "Add a %(link)s bot to send and receive messages on behalf of a VK community for free. You will need to create an access token for your community first."
msgstr ""

msgid "The Community Access Token"
msgstr "Токен доступа сообщества"

msgid "The name of the Community"
msgstr "Название Сообщества"

msgid "The Community ID"
msgstr "ID Сообщества"

msgid "The callback verification string"
msgstr "Строка подтверждения обратного вызова"

msgid "Your Vonage configuration URLs are as follows. These should have been set up automatically when claiming your number, but if not you can set them from your Vonage dashboard."
msgstr ""

msgid "Callback URL for Inbound Messages"
msgstr "URL Обратного вызова для Входящих сообщений"

#, fuzzy
#| msgid "The callback URL is called by Nexmo when you receive new incoming messages."
msgid "The callback URL is called by Vonage when you receive new incoming messages."
msgstr "URL обратного вызова вызывается Nexmo, когда Вы получаете новые входящие сообщения."

msgid "Callback URL for Delivery Receipt"
msgstr "URL Обратного вызова для Получения Доставки"

#, fuzzy
#| msgid "The delivery URL is called by Nexmo when a message is successfully delivered to a recipient."
msgid "The delivery URL is called by Vonage when a message is successfully delivered to a recipient."
msgstr "URL доставки вызывается Nexmo, когда сообщение успешно доставлено получателю."

msgid "Callback URL for Incoming Call"
msgstr "URL Обратного вызова для Входящего Звонка"

#, fuzzy
#| msgid "The callback URL is called by Nexmo when you receive an incoming call."
msgid "The callback URL is called by Vonage when you receive an incoming call."
msgstr "URL обратного вызова вызывается Nexmo, когда Вы получаете входящий звонок."

#, fuzzy
#| msgid "There was a problem claiming that number, please check the balance on your account. Note that you can only claim numbers after adding credit to your Nexmo account."
msgid "There was a problem claiming that number, please check the balance on your account. Note that you can only claim numbers after adding credit to your Vonage account."
msgstr "Была проблема с запросом указанного номера, пожалуйста, проверьте остаток средств на Вашем счету. Обратите внимание, что Вы можете затребовать номера только после добавления средств на Ваш счет Nexmo."

msgid "To finish connecting your channel, you need to have Movile/Wavy configure the URL below for your number."
msgstr ""

msgid "This URL should be called by Movile/Wavy when new messages are received."
msgstr "Этот URL должен вызываться Movile/Wavy при получении новых сообщений."

msgid "To receive the acknowledgement of sent messages, you need to set the Sent URL for your Movile/Wavy account."
msgstr "Для получения подтверждения отправленных сообщений Вам потребуется установить адрес URL Отправленных в Вашей учетной записи Movile/Wavy."

msgid "To receive delivery of delivered messages, you need to set the Delivered URL for your Movile/Wavy account."
msgstr "Для получения подтверждения доставки по доставленным сообщениям Вам потребуется установить URL Доставленных в Вашей учетной записи Movile/Wavy."

msgid "The username for your Movile/Wavy account"
msgstr "Имя пользователя для Вашей учетной записи Movile/Wavy"

msgid "The Authentication Token for your Movile/Wavy account"
msgstr "Токен Аутентификации для Вашей учетной записи Movile/Wavy"

#, python-format
msgid "Add a %(link)s bot to send and receive messages to WeChat users for free. Your users will need an Android, Windows or iOS device and a WeChat account to send and receive messages."
msgstr ""

msgid "To finish configuring your WeChat connection, you'll need to enter the following webhook URL and token on WeChat Official Accounts Platform."
msgstr ""

msgid "The WeChat App ID"
msgstr "ID приложения WeChat "

msgid "The WeChat App secret"
msgstr "Секрет приложения WeChat "

msgid "If you have an enterprise WhatsApp account, you can connect it to communicate with your contacts"
msgstr "Если у Вас есть корпоративная учетная запись WhatsApp, Вы можете подключить ее для общения с Вашими контактами"

#, python-format
msgid "Unable to register callbacks: %s"
msgstr "Невозможно зарегистрировать обратные вызовы: %s"

#, python-format
msgid "Unable to configure channel: %s"
msgstr "Невозможно настроить канал: %s"

msgid "The base URL for your WhatsApp enterprise installation"
msgstr "Базовый URL для Вашей корпоративной установки WhatsApp "

msgid "The username to access your WhatsApp enterprise account"
msgstr "Имя пользователя для доступа к Вашей корпоративной учетной записи WhatsApp "

msgid "The password to access your WhatsApp enterprise account"
msgstr "Пароль для доступа к Вашей корпоративной учетной записи WhatsApp"

msgid "Templates Domain"
msgstr "Домен шаблонов"

msgid "Which domain to retrieve the message templates from"
msgstr "С какого домена запрашивать шаблоны сообщения"

msgid "The Facebook waba-id that will be used for template syncing"
msgstr "Facebook waba-id, который будет использоваться для синхронизации шаблона"

msgid "The Facebook access token that will be used for syncing"
msgstr "Токен доступа Facebook, который будет использоваться для синхронизации"

msgid "The namespace for your WhatsApp templates"
msgstr "Область имен для Ваших шаблонов WhatsApp "

msgid "Unable to check WhatsApp enterprise account, please check username and password"
msgstr "Невозможно проверить корпоративный счет WhatsApp, пожалуйста, проверьте имя пользователя и пароль"

msgid "Unable to access Facebook templates, please check user id and access token and make sure the whatsapp_business_management permission is enabled"
msgstr "Невозможно получить доступ к шаблонам Facebook, пожалуйста, проверьте id пользователя и токен доступа и убедитесь, что включено разрешение whatsapp_business_management."

#, python-format
msgid "If you are based in Uganda, you can integrate with %(link)s to send and receive messages on your shortcode."
msgstr ""

msgid "To finish configuring your Yo! connection you'll need to notify Yo! of the following inbound SMS URL."
msgstr ""

msgid "Inbound SMS URL"
msgstr "URL входящих SMS"

msgid "This URL should be called with a GET by Yo! when new incoming messages are received on your shortcode."
msgstr "Данный URL должен вызываться Yo! при помощи GET, когда получаются новые входящие сообщения по Вашему короткому коду."

msgid "Account Number"
msgstr "Номер учетной записи"

msgid "Your Yo! account YBS account number"
msgstr "Номер учетной записи YBS Вашей учетной записи Yo! "

msgid "Gateway Password"
msgstr "Пароль шлюза"

msgid "Your Yo! SMS Gateway password"
msgstr "Ваш пароль SMS-шлюза Yo! "

#, python-format
msgid "If you are based in Brazil, you can purchase a short code from %(link)s and connect it in a few simple steps."
msgstr ""

msgid "To finish configuring your Zenvia connection you'll need to set the following callback URLs on your Zenvia account."
msgstr ""

msgid "To receive delivery and acknowledgement of sent messages, you need to set the status URL for your Zenvia account."
msgstr "Для получения подтверждения доставки и подтверждения отправленных сообщений Вам потребуется установить URL статуса в Вашей учетной записи Zenvia."

msgid "To receive incoming messages, you need to set the receive URL for your Zenvia account."
msgstr "Для получения входящих сообщений Вам потребуется установить адрес URL получения в Вашей учетной записи Zenvia."

msgid "The Zenvia short code"
msgstr "Короткий код Zenvia"

msgid "The account username provided by Zenvia"
msgstr "Имя пользователя учетной записи, предоставленное Zenvia"

msgid "The account password provided by Zenvia"
msgstr "Пароль учетной записи, предоставленный Zenvia"

#, fuzzy, python-format
#| msgid "If you have an enterprise WhatsApp account, you can connect it to communicate with your contacts"
msgid "If you have a %(link)s number, you can connect it to communicate with your contacts."
msgstr "Если у Вас есть корпоративная учетная запись WhatsApp, Вы можете подключить ее для общения с Вашими контактами"

#, python-format
msgid "Unable to register webhook subscriptions: %(resp)s"
msgstr ""

#, python-format
msgid "Unable to remove webhook subscriptions: %(resp)s"
msgstr ""

msgid "API Token"
msgstr "Токен API"

msgid "The API token for your integration as provided by Zenvia"
msgstr ""

msgid "Invalid token. Please check your Zenvia account settings."
msgstr ""

msgid "POST Required"
msgstr "Требуется POST"

#, python-format
msgid "Connect %(channel_type)s"
msgstr "Подключите %(channel_type)s"

msgid "You can connect your number by entering your credentials here."
msgstr "Вы можете подключить Ваш номер, введя Ваши идентификационные данные здесь."

msgid "Sorry, you need to have a workspace to add numbers. You can still test things out for free using an Android phone."
msgstr ""

msgid "Sorry, the number you chose is not supported. You can still deploy in any country using your own SIM card and an Android phone."
msgstr "Извините, выбранный Вами номер не поддерживается. Вы по-прежнему можете работать в любой стране, используя свою собственную SIM-карту и телефон Android."

#, python-format
msgid "That number is already connected (%s)"
msgstr "Указанный номер уже подключен (%s)"

#, python-format
msgid "That number is already connected to another account - %(org)s (%(user)s)"
msgstr "Указанный номер уже подключен к другой учетной записи - %(org)s (%(user)s)"

msgid "An error occurred connecting your Twilio number, try removing your Twilio account, reconnecting it and trying again."
msgstr "Произошла ошибка при подключении Вашего номера Twilio, попробуйте удалить Вашу учетную запись Twilio, заново подключить ее и попробовать снова."

msgid "Allow international sending"
msgstr "Разрешить международную отправку"

msgid "Phone number of this channel"
msgstr "Номер телефона этого канала"

msgid "Android Channel"
msgstr ""

msgid "Settings"
msgstr "Настройки"

msgid "Channel Log"
msgstr "Журнал Канала"

msgid "Call Log"
msgstr "Журнал Вызова"

msgid "Edit Channel"
msgstr ""

msgid "Disable Bulk Sending"
msgstr "Отключить Массовую Отправку"

msgid "Enable Bulk Sending"
msgstr "Подключить Массовую Отправку"

msgid "Disable Voice Calling"
msgstr "Отключить Голосовые Звонки"

msgid "Enable Voice Calling"
msgstr ""

msgid "Delete Channel"
msgstr ""

msgid "Whitelist Domain"
msgstr "Домен белого списка"

msgid "Incoming Text"
msgstr "Входящий Текст"

msgid "Outgoing Text"
msgstr "Исходящий Текст"

msgid "Incoming IVR"
msgstr "Входящий ИРВ"

msgid "Outgoing IVR"
msgstr "Исходящий ИРВ"

msgid "An error occured contacting the Facebook API"
msgstr "Произошла ошибка при обращении к API Facebook"

msgid "Your channel has been removed."
msgstr "Ваш канал был удален."

msgid "We have disconnected your Twilio number. If you do not need this number you can delete it from the Twilio website."
msgstr "Мы отключили Ваш номер Twilio. Если Вам не нужен этот номер, Вы можете удалить его с веб-сайта Twilio."

#, fuzzy, python-brace-format
#| msgid "Twilio reported an error removing your channel (Twilio error %s). Please try again later."
msgid "Twilio reported an error removing your channel (error code {e.code}). Please try again later."
msgstr "Twilio сообщил об ошибке при удалении Вашего канала (ошибка Twilio %s). Повторите попытку позже."

msgid "Save Changes"
msgstr "Сохранить Изменения"

#, fuzzy
#| msgid "A connection to a Nexmo account is required"
msgid "A connection to a Vonage account is required"
msgstr "Требуется подключение к учетной записи Nexmo "

msgid "A connection to a Twilio account is required"
msgstr "Требуется подключение к учетной записи Twilio "

msgid "A caller cannot be added for that number"
msgstr "Вызывающий оператор не может быть добавлен для указанного номера"

msgid "A caller has already been added for that number"
msgstr "Вызывающий оператор уже был добавлен для указанного номера"

msgid "Channels"
msgstr "Каналы"

msgid "Unknown"
msgstr "Неизвестно"

msgid "Calls"
msgstr "Вызовы"

msgid "Messages"
msgstr "Сообщения "

msgid "Other Interactions"
msgstr "Прочие взаимодействия"

msgid "The name of your bot"
msgstr "Название Вашего бота"

msgid "Access token for your bot, leave out leading Bearer"
msgstr "Токен доступа для Вашего бота, не указывайте ведущий Носитель"

msgid "Unable to access bothub with credentials, please check and try again"
msgstr "Не удалось получить доступ к bothub, используя идентификационные данные. Пожалуйста, проверьте их и попробуйте снова"

msgid "The name of your LUIS app"
msgstr "Название Вашего приложения LUIS"

msgid "The ID for your LUIS app"
msgstr "ID Вашего приложения LUIS"

msgid "The name of the version of your LUIS app to use"
msgstr "Название версии Вашего приложения LUIS, которое будет использоваться"

msgid "The primary key for your LUIS app"
msgstr "Первичный ключ для Вашего приложения LUIS"

msgid "The endpoint URL for your LUIS app"
msgstr "URL конечной точки для Вашего приложения LUIS"

msgid "Unable to get intents for your app, please check credentials and try again"
msgstr "Не удалось получить намерения для Вашего приложения. Пожалуйста, проверьте идентификационные данные и повторите попытку."

msgid "Your app's name"
msgstr "Название Вашего приложения"

msgid "Your app's ID"
msgstr "ID Вашего приложения"

msgid "Your app's server access token"
msgstr "Токен доступа сервера Вашего приложения"

msgid "Unable to access wit.ai with credentials, please check and try again"
msgstr "Не удалось получить доступ к wit.ai, используя идентификационные данные. Пожалуйста, проверьте их и попробуйте снова"

msgid "Connect"
msgstr "Подключить"

msgid "Your classifier has been deleted."
msgstr "Ваш классификатор был удален."

msgid "Log"
msgstr ""

msgid "Sync"
msgstr "Синхронизировать"

msgid "Delete Classifier"
msgstr "Удалить Классификатор"

msgid "Your classifier has been synced."
msgstr ""

msgid "Unable to sync classifier. See the log for details."
msgstr "Невозможно синхронизировать классификатор. Смотрите детальную информацию в журнале."

msgid "Phone number"
msgstr "Номер телефона"

msgid "Facebook identifier"
msgstr "Идентификатор Facebook "

msgid "Twitter handle"
msgstr "Дескриптор Twitter "

msgid "Twitter ID"
msgstr "Twitter ID"

msgid "Viber identifier"
msgstr "Идентификатор Viber"

msgid "LINE identifier"
msgstr "Идентификатор LINE"

msgid "Telegram identifier"
msgstr "Идентификатор Telegram"

msgid "Email address"
msgstr "Адрес электронной почты:"

msgid "External identifier"
msgstr "Внешний идентификатор "

msgid "JioChat identifier"
msgstr "Идентификатор JioChat "

msgid "WeChat identifier"
msgstr "Идентификатор WeChat"

msgid "Firebase Cloud Messaging identifier"
msgstr "Идентификатор Firebase Cloud Messaging"

msgid "WhatsApp identifier"
msgstr "Идентификатор WhatsApp"

msgid "Freshchat identifier"
msgstr "Идентификатор Freshchat"

msgid "VK identifier"
msgstr "Идентификатор VK"

msgid "RocketChat identifier"
msgstr ""

msgid "Discord Identifier"
msgstr ""

msgid "Text"
msgstr "Текст"

msgid "Date & Time"
msgstr "Дата и Время"

msgid "State"
msgstr "Штат"

msgid "District"
msgstr "Район"

msgid "Ward"
msgstr "Административный округ"

msgid "Label"
msgstr "Метка"

msgid "Field Type"
msgstr ""

msgid "The name of this contact"
msgstr "Название данного контакта"

msgid "Language"
msgstr "Язык"

msgid "The preferred language for this contact"
msgstr "Предпочитаемый язык для этого контакта"

msgid "Initializing"
msgstr "Инициализация"

msgid "Evaluating"
msgstr "Оценка"

msgid "Ready"
msgstr "Готов"

msgid "The name of this contact group"
msgstr "Название данной группы контактов"

msgid "Query"
msgstr ""

msgid "The membership query for this group"
msgstr "Запрос членства для данной группы"

msgid "The unique group to export"
msgstr "Уникальная группа для экспорта"

msgid "The search query"
msgstr "Поисковый запрос"

msgid "Import file appears to be empty."
msgstr ""

msgid "Import file contains an empty header."
msgstr ""

#, python-format
msgid "Import file contains duplicated contact UUID '%(uuid)s'."
msgstr ""

#, python-format
msgid "Import file contains duplicated contact URN '%(urn)s'."
msgstr ""

#, python-format
msgid "Import files can contain a maximum of %(max)d records."
msgstr ""

msgid "Import file doesn't contain any records."
msgstr ""

#, python-format
msgid "Header '%(header)s' is not a valid URN type."
msgstr ""

#, python-format
msgid "Header '%(header)s' is not a valid field name."
msgstr ""

msgid "Import files must contain either UUID or a URN header."
msgstr ""

msgid "Import files must contain columns besides UUID."
msgstr ""

#, python-format
msgid "Invalid query syntax at '%(token)s'"
msgstr ""

#, python-format
msgid "Unable to convert '%(value)s' to a number"
msgstr ""

#, python-format
msgid "Unable to convert '%(value)s' to a date"
msgstr ""

#, python-format
msgid "'%(value)s' is not a valid language code"
msgstr ""

#, python-format
msgid "'%(value)s' is not a valid group name"
msgstr ""

#, python-format
msgid "Using ~ with name requires token of at least %(min_token_length)s characters"
msgstr ""

#, python-format
msgid "Using ~ with URN requires value of at least %(min_value_length)s characters"
msgstr ""

msgid "Can only use ~ with name or URN values"
msgstr ""

#, python-format
msgid "Can only use %(operator)s with number or date values"
msgstr ""

#, python-format
msgid "Can't check whether '%(property)s' is set or not set"
msgstr ""

#, python-format
msgid "Can't resolve '%(property)s' to a field or URN scheme"
msgstr ""

msgid "Can't query on URNs in an anonymous workspace"
msgstr ""

msgid "Name is used by another group"
msgstr "Название используется другой группой"

msgid "Group name must not be blank or begin with + or -"
msgstr "Название группы не должно быть пустым или начинаться с + или -"

#, python-format
msgid "This org has %(count)d groups and the limit is %(limit)d. You must delete existing ones before you can create new ones."
msgstr "Эта организация имеет %(count)d групп и предел составляет %(limit)d. Вы должны удалить существующие группы, прежде чем сможете создавать новые."

msgid "You cannot create a smart group based on \"id\" or \"group\"."
msgstr ""

msgid "You cannot update the query of a group that is evaluating."
msgstr "Вы не можете обновить запрос для группы, которая проводит оценку."

msgid "Active"
msgstr "Активный"

msgid "Blocked"
msgstr "Заблокировано"

msgid "Stopped"
msgstr "Остановлено"

msgid "Archived"
msgstr "Архивировано"

#, python-brace-format
msgid "{label} for this contact"
msgstr "{label} для данного контакта"

msgid "Used by another contact"
msgstr "Используется другим контактом"

msgid "Invalid number. Ensure number includes country code, e.g. +1-541-754-3010"
msgstr "Недействительный номер. Убедитесь, что номер включает код страны, например, +1-541-754-3010"

msgid "Invalid format"
msgstr "Недействительный формат"

msgid "Invalid input"
msgstr "Недействительный ввод"

msgid "Groups"
msgstr "Группы"

msgid "Select groups for this contact"
msgstr ""

#, fuzzy, python-brace-format
#| msgid "%s (Missing)"
msgid "{lang_name} (Missing)"
msgstr "%s (Отсутствует)"

msgid "The groups which this contact belongs to"
msgstr "Группы, которым принадлежит данный контакт"

msgid "Group Memberships for"
msgstr "Членство Групп для"

msgid "Optional: Choose groups to show in your export"
msgstr ""

msgid "Include group membership only for these groups. (Leave blank to ignore group memberships)."
msgstr "Включить членство групп только для данных групп. (Оставьте пустым, чтобы игнорировать членства групп)."

#, python-format
msgid "There is already an export in progress, started by %s. You must wait for that export to complete before starting another."
msgstr "Экспортирование уже осуществляется и был начат %s. Вы должны дождаться завершения указанного экспорта, прежде чем начинать другой."

#, python-format
msgid "We are preparing your export. We will e-mail you at %s when it is ready."
msgstr "Мы осуществляем подготовку Вашего экспорта. Мы направим Вам электронное письмо по адресу %s, когда он будет готов."

#, python-format
msgid "Export complete, you can find it here: %s (production users will get an email)"
msgstr "Экспортирование завершено. Вы можете найти его далее: %s (производственные пользователи получат электронное письмо)"

msgid "Send Message"
msgstr "Отправить Сообщение"

msgid "Start In Flow"
msgstr ""

msgid "Edit Contact"
msgstr ""

msgid "Custom Fields"
msgstr "Настраиваемые Поля"

msgid "Activate"
msgstr "Активировать"

msgid "Block"
msgstr "Блокировать"

msgid "Contacts"
msgstr "Контакты"

msgid "Save as Group"
msgstr "Сохранить как Группу"

msgid "Manage Fields"
msgstr "Управление Полями"

msgid "Export Contacts"
msgstr "Экспортировать Контакты"

msgid "Blocked Contacts"
msgstr "Заблокированные Контакты"

msgid "Stopped Contacts"
msgstr "Остановленные Контакты"

msgid "Archived Contacts"
msgstr ""

msgid "Delete All"
msgstr ""

msgid "Edit Group"
msgstr "Редактировать Группу"

msgid "Delete Group"
msgstr "Удалить Группу"

msgid "Create"
msgstr "Создать"

msgid "An error occurred updating your contact. Please try again later."
msgstr "При обновлении Вашего контакта произошла ошибка. Пожалуйста, попробуйте позже."

msgid "Select a field to update"
msgstr ""

msgid "Start"
msgstr "Начать"

msgid "Can only contain letters, numbers and hypens."
msgstr "Может содержать только буквы, числа и дефисы."

msgid "Must be unique."
msgstr "Должен быть уникальным."

msgid "Can't be a reserved word"
msgstr "Не может являться зарезервированным словом"

#, python-format
msgid "Cannot create a new field as limit is %(limit)s."
msgstr "Невозможно создать новое поле, так как предел равен %(limit)s."

msgid "Field Name"
msgstr ""

msgid "Manage Contact Fields"
msgstr "Управление Полями Контактов"

msgid "Featured"
msgstr "Рекомендованный"

msgid "Update"
msgstr "Обновить"

msgid "Contact field uses"
msgstr "Использование поля контактов"

#, fuzzy
#| msgid "New Group..."
msgid "new group"
msgstr "Новая Группа..."

msgid "existing group"
msgstr ""

#, fuzzy
#| msgid "Select Group"
msgid "Select a group"
msgstr "Выбрать Группу"

#, python-format
msgid "Field name for '%(header)s' can't be empty."
msgstr ""

#, python-format
msgid "Field name for '%(header)s' matches an existing field."
msgstr ""

#, python-format
msgid "Field name for '%(header)s' is invalid or a reserved word."
msgstr ""

#, python-format
msgid "Field name '%(name)s' is repeated."
msgstr ""

#, fuzzy
#| msgid "POST Required"
msgid "Required."
msgstr "Требуется POST"

#, fuzzy
#| msgid "Isn't a valid name"
msgid "Invalid group name."
msgstr "Не является допустимым именем"

msgid "Already exists."
msgstr ""

#, python-format
msgid "This workspace has reached the limit of %(count)d groups."
msgstr ""

msgid "Phone Call"
msgstr ""

msgid "Background"
msgstr ""

msgid "The name for this flow"
msgstr "Название данного потока"

msgid "Minutes of inactivity that will cause expiration from flow"
msgstr "Количество минут бездействия, которое приведет к выходу из потока"

msgid "Ignore keyword triggers while in this flow"
msgstr "Игнорировать триггеры ключевых слов при нахождении в этом потоке"

msgid "The authoring language, additional languages can be added later"
msgstr ""

msgid "Archive delete"
msgstr "Удалить архив"

msgid "User delete"
msgstr "Удалить пользователя"

msgid "The JSON flow definition"
msgstr "Определение потока JSON"

msgid "The flow version this definition is in"
msgstr "Версия потока, в которой находится это определение"

msgid "Revision number for this definition"
msgstr "Номер редакции для данного определения"

msgid "The flows to export"
msgstr "Потоки для экспорта"

msgid "Any configuration options for this flow export"
msgstr "Любые варианты конфигурации для экспорта данного потока"

msgid "Pending"
msgstr "В ожидании"

msgid "Starting"
msgstr "Начинается"

msgid "Complete"
msgstr "Выполнено"

msgid "Failed"
msgstr "Не выполнено"

msgid "The name of this flow label"
msgstr "Название метки данного потока"

msgid "Parent"
msgstr "Родительский элемент"

msgid "After 5 minutes"
msgstr "Через 5 минут"

msgid "After 10 minutes"
msgstr "Через 10 минут"

msgid "After 15 minutes"
msgstr "Через 15 минут"

msgid "After 30 minutes"
msgstr "Через 30 минут"

msgid "After 1 hour"
msgstr "Через 1 час"

msgid "After 3 hours"
msgstr "Через 3 часа"

msgid "After 6 hours"
msgstr "Через 6 часов"

msgid "After 12 hours"
msgstr "Через 12 часов"

msgid "After 18 hours"
msgstr "Через 18 часов"

msgid "After 1 day"
msgstr "Через 1 день"

msgid "After 2 days"
msgstr "Через 2 дня"

msgid "After 3 days"
msgstr "Через 3 дня"

msgid "After 1 week"
msgstr "Через 1 неделю"

msgid "After 2 weeks"
msgstr "Через 2 недели"

msgid "After 30 days"
msgstr "Через 30 дней"

#, python-format
msgid "\"%(keyword)s\" must be a single word, less than %(limit)d characters, containing only letter and numbers"
msgstr "\"%(keyword)s\" должно быть одним словом, длиной менее %(limit)d символов, содержащим только буквы и цифры"

#, python-format
msgid "The keywords \"%s\" are already used for another flow"
msgstr "Ключевые слова \"%s\" уже используются для другого потока"

#, python-format
msgid "The keyword \"%s\" is already used for another flow"
msgstr "Ключевое слово \"%s\" уже используется для другого потока"

msgid "You don't have permission to edit this flow"
msgstr "У Вас нет прав для редактирования этого потока"

msgid "Your flow failed validation. Please refresh your browser."
msgstr "Ваш поток не прошел проверку. Пожалуйста, обновите Ваш браузер."

msgid "Your flow has been upgraded to the latest version. In order to continue editing, please refresh your browser."
msgstr "Ваш поток был обновлен до последней версии. Для продолжения редактирования, пожалуйста, обновите Ваш браузер."

#, python-format
msgid "%s is currently editing this Flow. Your changes will not be saved until you refresh your browser."
msgstr "%s в настоящее время редактирует этот Поток. Ваши изменения не будут сохранены до тех, пока Вы не обновите свой браузер."

msgid "Your flow could not be saved. Please refresh your browser."
msgstr "Ваш поток не может быть сохранен. Пожалуйста, обновите Ваш браузер."

msgid "Global keyword triggers"
msgstr "Глобальные триггеры ключевых слов"

msgid "When a user sends any of these keywords they will begin this flow"
msgstr "Когда пользователь отправляет любое из этих ключевых слов, они запускают этот поток"

msgid "Select keywords to trigger this flow"
msgstr ""

msgid "Type"
msgstr ""

msgid "Choose the method for your flow"
msgstr "Выберите метод для Вашего потока"

msgid "Choose a name to describe this flow, e.g. Demographic Survey"
msgstr "Выберите название для описания этого потока, например, «Демографическое обследование»"

msgid "Create a contact "
msgstr "Создать контакт"

msgid "Whether surveyor logins should be used as the contact for each run"
msgstr "Должны ли логины наблюдателя использоваться в качестве контакта для каждого прохода"

msgid "For each run"
msgstr "Для каждого прохода"

msgid "For each login"
msgstr "Для каждого логина"

msgid "Retry call if unable to connect"
msgstr "Повторить вызов, если не удается подсоединиться"

msgid "Retries call three times for the chosen interval"
msgstr "Повторяет вызов три раза с заданным интервалом"

msgid "Expire inactive contacts"
msgstr "Аннулировать неактивные контакты"

msgid "When inactive contacts should be removed from the flow"
msgstr "Когда неактивные контакты должны быть удалены из потока"

msgid "Keywords"
msgstr ""

#, python-format
msgid "The following flows are still used by campaigns so could not be archived: %(flows)s"
msgstr ""

msgid "Import"
msgstr "Импорт"

msgid "Edit Label"
msgstr ""

msgid "Delete Label"
msgstr ""

msgid "Start Flow"
msgstr "Начать поток"

msgid "Results"
msgstr "Результаты"

msgid "Edit Flow"
msgstr "Редактировать Поток"

msgid "Copy"
msgstr "Копия"

msgid "Delete Flow"
msgstr "Удалить Поток"

msgid "Export Definition"
msgstr "Экспортировать Определение"

msgid "Export Translation"
msgstr "Экспортировать Перевод"

msgid "Import Translation"
msgstr "Импортировать Перевод"

msgid "Not a valid language."
msgstr ""

msgid "Include translations in this language."
msgstr "Включить переводы в этот язык"

msgid "Include Arguments"
msgstr "Включить Аргументы"

msgid "Include arguments to tests on splits"
msgstr "Включить аргументы в тесты на разделение"

msgid "PO translation file"
msgstr "PO-файл перевода"

msgid "File doesn't appear to be a valid PO file."
msgstr "Файл не является допустимым PO-файлом."

#, python-format
msgid "Contains translations in %(lang)s which is the base language of this flow."
msgstr "Содержит переводы на %(lang)s, который является основным языком данного потока."

#, python-format
msgid "Contains translations in %(lang)s which is not a supported translation language."
msgstr "Содержит переводы на %(lang)s, который не является поддерживаемым языком перевода."

msgid "Replace flow translations in this language."
msgstr "Заменить переводы потока на этот язык."

msgid "Optional: Group memberships"
msgstr ""

msgid "Optional: Fields to include"
msgstr ""

msgid "URNs"
msgstr "Названия URN"

msgid "Optional: URNs in addition to the one used in the flow"
msgstr ""

msgid "Responded Only"
msgstr "Только Ответившие"

msgid "Only export results for contacts which responded"
msgstr "Экспортирует результаты только по тем контактам, которые ответили"

msgid "Include Messages"
msgstr "Включить Сообщения"

msgid "Export all messages sent and received in this flow"
msgstr "Экспортировать все сообщения, отправленные и полученные в этом потоке"

#, python-brace-format
msgid "You can only include up to {ExportFlowResultsTask.MAX_CONTACT_FIELDS_COLS} contact fields in your export"
msgstr "В свой экспорт Вы можете включить только до {ExportFlowResultsTask.MAX_CONTACT_FIELDS_COLS} полей контактов"

#, python-brace-format
msgid "You can only include up to {ExportFlowResultsTask.MAX_GROUP_MEMBERSHIPS_COLS} groups for group memberships in your export"
msgstr "В свой экспорт Вы можете включить только до {ExportFlowResultsTask.MAX_GROUP_MEMBERSHIPS_COLS} групп для членства групп"

msgid "Download Results"
msgstr "Скачать Результаты"

msgid "Sunday"
msgstr "Воскресенье"

msgid "Monday"
msgstr "Понедельник"

msgid "Tuesday"
msgstr "Вторник"

msgid "Wednesday"
msgstr "Среда"

msgid "Thursday"
msgstr "Четверг"

msgid "Friday"
msgstr "Пятница"

msgid "Saturday"
msgstr "Суббота"

msgid "Download"
msgstr "Скачать"

msgid "Contacts & Groups"
msgstr "Контакты и Группы"

msgid "These contacts will be added to the flow, sending the first message if appropriate."
msgstr "Данные контакты будут добавлены в поток, с отправкой первого сообщения, при необходимости"

msgid "Recipients, enter contacts or groups"
msgstr "Получатели, введите контакты или группы"

msgid "Restart Participants"
msgstr "Перезапустить Участников"

msgid "Restart any contacts already participating in this flow"
msgstr "Перезапустить любые контакты, уже участвующие в этом потоке"

msgid "Include Active Contacts"
msgstr "Включить Активные Контакты"

msgid "Include contacts currently active in a flow"
msgstr "Включить контакты, в настоящее время активные в потоке"

msgid "Select contacts or groups to start in the flow"
msgstr "Выбрать контакты или группы для начала потока"

msgid "Enter contacts and groups to start below"
msgstr "Ввести ниже контакты или группы для запуска "

msgid "Search for contacts to start"
msgstr "Поиск контактов для запуска"

msgid "Enter contact query"
msgstr "Ввести запрос по контакту"

msgid "Contact query is required"
msgstr "Требуется запрос по контакту"

msgid "You must specify at least one contact or one group to start a flow."
msgstr "Вы должны указать по меньшей мере один контакт или одну группу для начала потока."

msgid "This flow is already being started, please wait until that process is complete before starting more contacts."
msgstr "Данный поток уже был запущен, пожалуйста, дождитесь окончания процесса до запуска большего количества контактов."

msgid "Sorry, your workspace is currently suspended. To enable starting flows, please contact support."
msgstr ""

msgid "Sorry, your workspace is currently flagged. To enable starting flows, please contact support."
msgstr ""

msgid "This flow does not specify a Facebook topic. You may still start this flow but Facebook contacts who have not sent an incoming message in the last 24 hours may not receive it."
msgstr "Данный поток не указывает тему Facebook. Вы все равно можете запустить этот поток, но контакты Facebook, которые не отправляли входящее сообщение за последние 24 часа, могут не получить его."

msgid "This flow does not use message templates. You may still start this flow but WhatsApp contacts who have not sent an incoming message in the last 24 hours may not receive it."
msgstr "Данный поток не использует шаблоны сообщения. Вы все равно можете запустить этот поток, но контакты WhatsApp, которые не отправляли входящее сообщение за последние 24 часа, могут не получить его."

msgid "The message template {ref['name']} does not exist on your account and cannot be sent."
msgstr "Шаблон сообщения {ref['name']} не существует в Вашей учетной записи и не может быть отправлен."

#, python-brace-format
msgid "Your message template {template.name} is not approved and cannot be sent."
msgstr "Ваш шаблон сообщения {template.name} не утвержден и не может быть отправлен."

msgid "Optional: Select parent label"
msgstr ""

msgid "Name already used"
msgstr "Название уже используется"

msgid "Flow Start Log"
msgstr "Журнал запуска потока"

msgid "Key"
msgstr "Ключ"

#, python-format
msgid "Cannot create a new global as limit is %(limit)s."
msgstr "Невозможно создать новый глобальный объект, так как ограничение равно %(limit)s."

msgid "Isn't a valid name"
msgstr "Не является допустимым именем"

msgid "Value"
msgstr "Значение"

msgid "Manage Globals"
msgstr "Управление Глобальным объектами"

msgid "All"
msgstr "Все"

msgid "Unused"
msgstr "Не используется"

msgid "After 1 minute"
msgstr "Через 1 минуту"

msgid "After 2 minutes"
msgstr "Через 2 минуты"

msgid "After 3 minutes"
msgstr "Через 3 минуты"

msgid "After 4 minutes"
msgstr "Через 4 минуты"

msgid "Home"
msgstr ""

msgid "You must select a country for your workspace."
msgstr ""

msgid "Queued"
msgstr "В очереди"

msgid "Wired"
msgstr "Смонтировано"

msgid "Sent"
msgstr "Отправлено"

msgid "Delivered"
msgstr "Доставлено"

msgid "Handled"
msgstr "Обработано"

msgid "Error Sending"
msgstr "Ошибка при отправке"

msgid "Failed Sending"
msgstr "Не удалось отправить"

msgid "Resent message"
msgstr "Повторно отправленное сообщение"

msgid "When this broadcast was created"
msgstr "Когда была создана эта рассылка"

msgid "Whether this count is for archived messages"
msgstr "Будет ли этот подсчет проводиться для архивированных сообщений"

msgid "Number of items with this system label"
msgstr "Количество объектов с этой системной меткой"

msgid "Choose a name for your label"
msgstr ""

msgid "Folder"
msgstr "Папка"

msgid "The date for the oldest message to export"
msgstr "Дата самого старого сообщения для экспорта"

msgid "The date for the newest message to export"
msgstr "Дата самого нового сообщения для экспорта"

msgid "Recipients"
msgstr "Получатели"

msgid "The contacts to send the message to"
msgstr "Контакты, которым нужно отправить сообщение"

msgid "Hi @contact.name!"
msgstr "Здравствуйте, @contact.name!"

msgid "Schedule for later"
msgstr "Расписание на потом"

msgid "At least one recipient is required"
msgstr "Требуется хотя бы один получатель"

msgid "Sorry, your workspace is currently suspended. To enable sending messages, please contact support."
msgstr ""

msgid "Sorry, your workspace is currently flagged. To enable sending messages, please contact support."
msgstr ""

msgid "Inbox"
msgstr "Входящие"

msgid "Outbox"
msgstr "Исходящие"

msgid "Schedules"
msgstr "Расписания"

msgid "Download Messages"
msgstr ""

msgid "Schedule Message"
msgstr "Запланировать сообщение"

msgid "Scheduled Message"
msgstr "Запланированное сообщение"

msgid "Scheduled Messages"
msgstr "Запланированные сообщения"

msgid "You must add a phone number before sending messages"
msgstr "Вы должны добавить номер телефона перед тем как отправлять сообщения"

msgid "Which channel will deliver the message"
msgstr "Какой канал будет осуществлять доставку сообщения"

msgid "The URN of the contact delivering this message"
msgstr "URN контакта, осуществляющего доставку этого сообщения"

msgid "The message that is being delivered"
msgstr "Сообщение, которое будет доставляться"

msgid "Just this label"
msgstr "Только эта метка"

msgid "All messages"
msgstr "Все сообщения"

msgid "Just this folder"
msgstr "Только эта папка"

msgid "Selection"
msgstr "Выбор"

msgid "Leave blank for the oldest message"
msgstr ""

msgid "Start Date"
msgstr ""

msgid "Leave blank for the latest message"
msgstr ""

msgid "End Date"
msgstr ""

msgid "Export only messages from these contact groups. (Leave blank to export all messages)."
msgstr "Экспортировать сообщения только из этих групп контактов. (Оставьте пустым для экспорта всех сообщений)."

msgid "Start date can't be in the future."
msgstr "Дата запуска не может находиться в будущем."

msgid "End date can't be before start date"
msgstr "Дата окончания не может быть ранее даты запуска."

msgid "Flow Messages"
msgstr "Сообщения Потока"

msgid "Outbox Messages"
msgstr "Сообщения в Исходящих"

msgid "Sent Messages"
msgstr "Отправленные Сообщения"

msgid "Failed Outgoing Messages"
msgstr "Невыполненные Исходящие Сообщения"

msgid "Edit Folder"
msgstr ""

msgid "Send All"
msgstr "Отправить Все"

#, fuzzy
#| msgid "Create Folder"
msgid "Delete Folder"
msgstr "Создать папку"

msgid "Name must not be blank or begin with punctuation"
msgstr "Название не должно быть пустым или начинаться с пунктуационных знаков"

msgid "Name must be unique"
msgstr "Название должно быть уникальным"

#, python-format
msgid "This org has %(count)d labels and the limit is %(limit)d. You must delete existing ones before you can create new ones."
msgstr "Эта организация имеет %(count)d меток и предел составляет %(limit)d. Вы должны удалить существующие, прежде чем сможете создавать новые."

msgid "Optional: Parent Folder"
msgstr ""

msgid "Choose a name for your folder"
msgstr ""

msgid "Update Folder"
msgstr "Обновить Папку"

msgid "Update Label"
msgstr "Обновить Метку"

#, fuzzy
#| msgid "Your classifier has been deleted."
msgid "Your label has been deleted."
msgstr "Ваш классификатор был удален."

#, fuzzy
#| msgid "Your classifier has been deleted."
msgid "Your label folder has been deleted."
msgstr "Ваш классификатор был удален."

msgid "Agent Name"
msgstr "Название Агента"

#, fuzzy
#| msgid "Your last name"
msgid "Your Chatbase agent's name."
msgstr "Ваша фамилия"

msgid "The chatbase agent's API Key."
msgstr ""

msgid "Version"
msgstr "Версия"

msgid "Missing agent name or API key."
msgstr ""

msgid "Your DT One API key and secret seem invalid. Please check them again and retry."
msgstr "Ключ и секрет API Вашей учетной записи DT On являются недействительными. Пожалуйста, проверьте их и попробуйте снова."

msgid "Administrators"
msgstr "Администраторы"

msgid "Editors"
msgstr "Редакторы"

msgid "Viewer"
msgstr "Абонент"

msgid "Viewers"
msgstr "Абоненты"

msgid "Agent"
msgstr ""

msgid "Agents"
msgstr ""

msgid "Surveyors"
msgstr "Наблюдатели"

msgid "Plan"
msgstr "План"

msgid "What plan your organization is on"
msgstr "На каком плане находится Ваша организация"

msgid "Stripe Customer"
msgstr "Клиент Stripe "

msgid "Our Stripe customer id for your organization"
msgstr "Наш id клиента Stripe для Вашей организации"

#, fuzzy
#| msgid "Base Language"
msgid "Default Language"
msgstr "Основной язык"

msgid "The default website language for new users."
msgstr ""

msgid "Timezone"
msgstr "Часовой пояс"

msgid "Date Format"
msgstr "Формат даты"

msgid "Whether day comes first or month comes first in dates"
msgstr "Указывается ли в датах сначала день или месяц"

msgid "Configuration"
msgstr "Конфигурация"

msgid "More Organization specific configuration"
msgstr "Более специфическая для Организации конфигурация"

msgid "Slug"
msgstr "Slug (уникальная строка идентификатор)"

msgid "This slug is not available"
msgstr "Этот slug не доступен."

msgid "Whether this organization anonymizes the phone numbers of contacts within it"
msgstr "Осуществляет ли эта организация анонимизацию телефонных номеров внутренних контактов "

msgid "Whether this organization is currently flagged."
msgstr ""

msgid "Whether this organization is currently suspended."
msgstr ""

msgid "Whether this organization uses topups."
msgstr ""

msgid "Whether this organization can have child workspaces"
msgstr ""

msgid "Whether this organization can have multiple logins"
msgstr ""

msgid "Brand"
msgstr "Бренд"

msgid "The brand used in emails"
msgstr "Используемый в электронных письмах бренд"

msgid "A password that allows users to register as surveyors"
msgstr "Пароль, позволяющий пользователям регистрироваться в качестве наблюдателей"

msgid "The parent org that manages this org"
msgstr "Родительская организация, которая управляет данной организацией"

msgid "The primary language will be used for contacts with no language preference."
msgstr "Основной язык, который будет использоваться для контактов без языковых предпочтений."

#, python-format
msgid "Invalid bundle: %s, cannot upgrade."
msgstr "Недействительный пакет: %s, обновление невозможно."

#, python-format
msgid "%(name)s Receipt"
msgstr "%(name)s Квитанции"

msgid "Sorry, your card was declined, please contact your provider or try another card."
msgstr "Извините, Ваша карта была отклонена, пожалуйста, свяжитесь со своим провайдером или попробуйте другую карту."

msgid "Sorry, we were unable to process your payment, please try again later or contact us."
msgstr "Извините, нам не удалось обработать Ваш платеж, повторите попытку позже или свяжитесь с нами."

#, python-format
msgid "%(name)s Invitation"
msgstr "Приглашение %(name)s"

msgid "Price Paid"
msgstr "Уплаченная цена"

msgid "The price paid for the messages in this top up (in cents)"
msgstr "Уплаченная цена за сообщения в рамках этого пополнения (в центах)"

msgid "Number of Credits"
msgstr "Количество Кредитов"

msgid "The number of credits bought in this top up"
msgstr "Количество кредитов, приобретенных в рамках этого пополнения"

msgid "Expiration Date"
msgstr "Дата окончания срока действия"

msgid "The date that this top up will expire"
msgstr "Дата, в которую закончится срок действия данного пополнения"

msgid "Stripe Charge Id"
msgstr "Id снятия средств Stripe "

msgid "The Stripe charge id for this charge"
msgstr "Id снятия средств Stripe по этому снятию средств"

#, python-format
msgid "Transfer from %s"
msgstr "Перевод из %s"

msgid "Purchased Credits"
msgstr "Приобретенные Кредиты"

msgid "Complimentary Credits"
msgstr "Бесплатные кредиты"

msgid "Credits"
msgstr "Кредиты"

#, python-format
msgid "Transfer to %(org)s"
msgstr "Перевод в %(org)s"

msgid "Messaging credits used"
msgstr "Использованные кредиты на сообщения"

msgid "Expired credits"
msgstr "Кредиты с истекшим сроком действия"

msgid "The topup these credits are applied against"
msgstr "Пополнение, в счет которого применяются эти кредиты"

msgid "How many credits were debited"
msgstr "Количество списанных кредитов "

msgid "Optional topup that was allocated with these credits"
msgstr "Опциональное пополнение, которое было выделено на эти кредиты"

msgid "What caused this debit"
msgstr "Что привело к этому списанию"

msgid "The topup these credits are being used against"
msgstr "Пополнение, в счет которого используются эти кредиты"

msgid "How many credits were used, can be negative"
msgstr "Сколько кредитов было использовано, значение может быть отрицательным"

msgid "Credits Over"
msgstr "Закончившиеся кредиты"

msgid "Low Credits"
msgstr "Маленькое количество Кредитов"

msgid "Credits expiring soon"
msgstr "Кредиты с истекающим сроком действия"

#, python-format
msgid "%(name)s Credits Alert"
msgstr "Оповещение по Кредитам %(name)s "

msgid "is used by the following flows which may not work as expected if you delete it"
msgstr ""

msgid "is used in the query of the following smart groups which must be updated or deleted first"
msgstr ""

msgid "is used by the following campaign events which must be updated or deleted first"
msgstr ""

msgid "First name"
msgstr ""

msgid "Last name"
msgstr ""

msgid "name@domain.com"
msgstr "name@domain.com"

msgid "The timezone for your workspace"
msgstr ""

msgid "At least eight characters or more"
msgstr ""

msgid "Workspace"
msgstr ""

msgid "A workspace is usually the name of a company or project"
msgstr ""

msgid "My Company, Inc."
msgstr ""

msgid "That email address is already used"
msgstr "Такой адрес электронной почты уже используется"

msgid "The first name of the workspace administrator"
msgstr ""

msgid "Your last name of the workspace administrator"
msgstr ""

msgid "Their email address"
msgstr "Их адрес электронной почты"

msgid "The timezone for the workspace"
msgstr ""

msgid "Their password, at least eight letters please. (leave blank for existing login)"
msgstr ""

msgid "The name of the new workspace"
msgstr ""

msgid "The initial number of credits granted to this workspace"
msgstr ""

msgid "Login already exists, please do not include password."
msgstr ""

msgid "Password required for new login."
msgstr ""

msgid "Incorrect OTP. Please try again."
msgstr ""

msgid "Invalid backup token. Please try again."
msgstr ""

msgid "Password incorrect."
msgstr ""

#, python-brace-format
msgid "Deleted user {username}"
msgstr "Удаленный пользователь {username}"

msgid "First Name"
msgstr "Имя"

msgid "Required"
msgstr ""

msgid "Last Name"
msgstr "Фамилия"

msgid "Email"
msgstr "E-mail"

msgid "Current Password"
msgstr ""

#, fuzzy
#| msgid "POST Required"
msgid "Password Required"
msgstr "Требуется POST"

msgid "New Password"
msgstr ""

msgid "Optional"
msgstr ""

msgid "Website Language"
msgstr "Язык веб-сайта"

msgid "Passwords must have at least 8 letters."
msgstr "Пароли должны содержать не менее 8 букв."

msgid "Please enter your password to save changes."
msgstr "Пожалуйста, введите свой пароль для сохранения изменений."

msgid "Sorry, that email address is already taken."
msgstr "Извините, такой адрес электронной почты уже занят"

msgid "6-digit code"
msgstr ""

msgid "Current password"
msgstr ""

msgid "OTP incorrect. Please try again."
msgstr ""

msgid "Two-factor authentication enabled"
msgstr ""

msgid "Enable"
msgstr ""

msgid "Enable Two-factor Authentication"
msgstr ""

msgid "Two-factor authentication disabled"
msgstr ""

msgid "Disable"
msgstr ""

msgid "Disable Two-factor Authentication"
msgstr ""

msgid "Two-factor Authentication"
msgstr ""

msgid "Two-factor authentication backup tokens changed."
msgstr ""

msgid "The import file"
msgstr "Импортированный файл"

msgid "Update all flows and campaigns"
msgstr "Обновить все потоки и кампании"

msgid "This file is not a valid flow definition file."
msgstr "Этот файл не является допустимым файлом определения потока."

msgid "This file is no longer valid. Please export a new version and try again."
msgstr "Этот файл больше недействителен. Пожалуйста, экспортируйте новую версию и попробуйте снова."

msgid "Import successful"
msgstr "Импорт завершен успешно"

msgid "Sorry, your import file is invalid."
msgstr "Извините, Ваш файл импорта не является допустимым."

msgid "Your Twilio Account SID"
msgstr "SID Вашей учетной записи Twilio "

msgid "Your Twilio Account Token"
msgstr "Токен Вашей учетной записи Twilio"

msgid "You must enter your Twilio Account SID"
msgstr "Вы должны указать SID Вашей учетной записи Twilio "

msgid "You must enter your Twilio Account Token"
msgstr "Вы должны указать Токен Вашей учетной записи Twilio"

msgid "The Twilio account SID and Token seem invalid. Please check them again and retry."
msgstr "SID и Токен учетной записи Twilio являются недействительными. Пожалуйста, проверьте их и попробуйте снова."

#, fuzzy
#| msgid "You must enter your Nexmo Account API Key"
msgid "You must enter your account API Key"
msgstr "Вы должны указать Ключ API Вашей учетной записи Nexmo "

#, fuzzy
#| msgid "You must enter your Nexmo Account API Secret"
msgid "You must enter your account API Secret"
msgstr "Вы должны указать Секрет API Вашей учетной записи Nexmo "

#, fuzzy
#| msgid "Your Nexmo API key and secret seem invalid. Please check them again and retry."
msgid "Your API key and secret seem invalid. Please check them again and retry."
msgstr "Ключ и секрет API Вашей учетной записи Nexmo являются недействительными. Пожалуйста, проверьте их и попробуйте снова."

#, fuzzy
#| msgid "Your Nexmo API key"
msgid "Your Vonage API key"
msgstr "Ваш ключ API Nexmo "

#, fuzzy
#| msgid "Your Nexmo API secret"
msgid "Your Vonage API secret"
msgstr "Ваш секрет API Nexmo"

#, fuzzy
#| msgid "Your Plivo AUTH ID"
msgid "Your Plivo auth ID"
msgstr "Ваш Plivo AUTH ID"

#, fuzzy
#| msgid "Your Twilio Account Token"
msgid "Your Plivo auth token"
msgstr "Токен Вашей учетной записи Twilio"

#, fuzzy
#| msgid "The Twilio account SID and Token seem invalid. Please check them again and retry."
msgid "Your Plivo auth ID and auth token seem invalid. Please check them again and retry."
msgstr "SID и Токен учетной записи Twilio являются недействительными. Пожалуйста, проверьте их и попробуйте снова."

msgid "Email Address"
msgstr "Адрес электронной почты"

msgid "The from email address, can contain a name: ex: Jane Doe <jane@example.org>"
msgstr "Адрес электронной почты может содержать имя, например, Jane Doe <jane@example.org>"

msgid "SMTP Host"
msgstr "SMTP Хост"

msgid "Leave blank to keep the existing set password if one exists"
msgstr "Оставьте пустым для сохранения текущего установленного пароля, если таковой существует"

msgid "Port"
msgstr "Порт"

msgid "You must enter a from email"
msgstr "Вы должны ввести из электронной почты"

msgid "Please enter a valid email address"
msgstr "Пожалуйста, введите действительный адрес электронной почты"

msgid "You must enter the SMTP host"
msgstr "Вы должны указать хост SMTP "

msgid "You must enter the SMTP username"
msgstr "Вы должны указать имя пользователя SMTP "

msgid "You must enter the SMTP password"
msgstr "Вы должны указать пароль SMTP "

msgid "You must enter the SMTP port"
msgstr "Вы должны указать порт SMTP"

#, python-format
msgid "%(name)s SMTP configuration test"
msgstr "Тест настройки SMTP %(name)s"

#, python-format
msgid "This email is a test to confirm the custom SMTP server configuration added to your %(name)s account."
msgstr "Данное электронное письмо является тестовым для подтверждения настраиваемой конфигурации сервера SMTP, добавленной в Вашей учетной записи %(name)s."

#, python-format
msgid "Failed to send email with STMP server configuration with error '%s'"
msgstr "Не удалось отправить электронное письмо с конфигурацией сервера STMP по причине ошибки '%s'"

msgid "Failed to send email with STMP server configuration"
msgstr "Не удалось отправить электронное письмо с конфигурацией сервера STMP"

msgid "Workspaces"
msgstr ""

msgid "Topups"
msgstr "Пополнения"

msgid "Unflag"
msgstr ""

msgid "Flag"
msgstr ""

msgid "Verify"
msgstr ""

msgid "Delete Workspace"
msgstr ""

msgid "This password is not valid. Choose a new password and try again."
msgstr "Этот пароль не является допустимым. Выберите новый пароль и повторите попытку."

msgid "One of the emails you entered is invalid."
msgstr "Один из адресов электронной почты, который Вы ввели, является недопустимым."

msgid "One of the emails you entered has an existing user on the workspace."
msgstr ""

msgid "One of the emails you entered is duplicated."
msgstr ""

msgid "A workspace must have at least one administrator."
msgstr ""

msgid "Manage Logins"
msgstr ""

msgid "Dashboard"
msgstr "Информационная панель"

msgid "New Workspace"
msgstr ""

msgid "Transfer Credits"
msgstr ""

msgid "The name of your workspace"
msgstr ""

msgid "Select your Workspace"
msgstr ""

msgid "No organizations for this account, please contact your administrator."
msgstr "Организации для этой учетной записи отсутствуют. Пожалуйста, свяжитесь с Вашим администратором."

msgid "Your invitation link is invalid. Please contact your workspace administrator."
msgstr ""

#, python-format
msgid "Join %(name)s"
msgstr "Присоединиться к %(name)s"

msgid "Sign in with your account to accept the invitation"
msgstr ""

msgid "Your invitation link has expired. Please contact your workspace administrator."
msgstr ""

msgid "Join"
msgstr "Присоединиться"

msgid "Invalid surveyor password, please check with your project leader and try again."
msgstr "Недействительный пароль наблюдателя. Пожалуйста, уточните его у руководителя проекта и повторите попытку."

msgid "Your first name"
msgstr "Ваше имя"

msgid "Your last name"
msgstr "Ваша фамилия"

msgid "Your email address"
msgstr "Ваш адрес электронной почты"

msgid "Your password, at least eight letters please"
msgstr "Ваш пароль. Пожалуйста, укажите не менее восьми букв"

msgid "Welcome!"
msgstr "Добро пожаловать!"

msgid "Create Workspace Account"
msgstr ""

msgid "Sign Up"
msgstr "Зарегистрироваться"

msgid "Save"
msgstr "Сохранить"

msgid "New Event"
msgstr "Новое событие"

msgid "Your Account"
msgstr "Ваша Учетная запись"

msgid "Add Channel"
msgstr "Добавить Канал"

msgid "Add Classifier"
msgstr "Добавить Классификатор"

msgid "Add Ticketing Service"
msgstr ""

msgid "Help"
msgstr "Помощь"

msgid "Sign Out"
msgstr ""

msgid "Account Token"
msgstr "Токен Учетной записи"

msgid "Workspace Name"
msgstr ""

msgid "From Workspace"
msgstr ""

msgid "Select which workspace to take credits from"
msgstr ""

msgid "To Workspace"
msgstr ""

msgid "Select which workspace to receive the credits"
msgstr ""

msgid "How many credits to transfer"
msgstr "Количество кредитов для перевода"

#, python-format
msgid "Sorry, %(org_name)s doesn't have enough credits for this transfer. Pick a different workspace to transfer from or reduce the transfer amount."
msgstr ""

msgid "The country used for location values. (optional)"
msgstr "Страна, используемая для значений местоположения. (опционально)"

#, fuzzy
#| msgid "Base Language"
msgid "Default Flow Language"
msgstr "Основной язык"

#, fuzzy
#| msgid "The primary language will be used for contacts with no language preference."
msgid "Used for contacts with no language preference."
msgstr "Основной язык, который будет использоваться для контактов без языковых предпочтений."

#, fuzzy
#| msgid "Select Group"
msgid "Select a language"
msgstr "Выбрать Группу"

msgid "Additional Languages"
msgstr "Дополнительные языки"

msgid "The languages that your flows can be translated into."
msgstr ""

#, fuzzy
#| msgid "Contact language"
msgid "Select languages"
msgstr "Язык Контакта"

#, python-format
msgid "Cleared %(name)s cache for this workspace (%(count)d keys)"
msgstr ""

msgid "Privacy Policy"
msgstr "Политика конфиденциальности"

msgid "Content Guidelines"
msgstr ""

msgid "Terms of Service"
msgstr "Условия оказания услуг"

msgid "Cookie Policy"
msgstr "Политика использования файлов cookie"

msgid "Choose the type of policy"
msgstr "Выберите тип политики"

msgid "Enter the content of the policy (Markdown permitted)"
msgstr "Введите содержание политики (Разметка разрешена)"

msgid "Summary of policy changes (Markdown permitted)"
msgstr "Сводная информация по изменениям политики (Разметка разрешена)"

msgid "Is Consent Required?"
msgstr "Требуется ли Согласие?"

msgid "New Policy"
msgstr "Новая Политика"

msgid "Your Privacy"
msgstr "Ваша конфиденциальность"

msgid "The name of the video"
msgstr "Название видео"

msgid "Summary"
msgstr "Аннотация"

msgid "A short blurb about the video"
msgstr "Короткий обзор видео"

msgid "Description"
msgstr "Описание"

msgid "Vimeo ID"
msgstr "Vimeo ID"

msgid "The id vimeo uses for this video"
msgstr "ID, которое Vimeo использует для этого видео"

msgid "Register for public beta"
msgstr "Зарегистрироваться на открытую бета-версию"

msgid "Intents Synced"
msgstr "Намерения синхронизированы"

msgid "Classifier Called"
msgstr "Классификатор вызван"

msgid "Ticketing Service Called"
msgstr "Служба обработки запросов клиентов вызвана"

msgid "Airtime Transferred"
msgstr "Эфирное время передано"

msgid "WhatsApp Templates Synced"
msgstr "Шаблоны WhatsApp синхронизированы"

msgid "WhatsApp Tokens Synced"
msgstr "Токены WhatsApp синхронизированы"

msgid "WhatsApp Contacts Refreshed"
msgstr "Контакты WhatsApp обновлены"

msgid "Recent Classifier Events"
msgstr "Последние События Классификатора"

msgid "Recent Ticketing Service Events"
msgstr ""

msgid "Classifier Log"
msgstr "Журнал классификатора"

msgid "Never"
msgstr "Никогда"

msgid "Daily"
msgstr "Ежедневно"

msgid "Weekly"
msgstr "Еженедельно"

msgid "Monthly"
msgstr "Ежемесячно"

#, python-format
msgid "in %(timeperiod)s"
msgstr "раз в %(timeperiod)s"

#, python-format
msgid "each day at %(time)s"
msgstr "каждый день в %(time)s"

#, python-format
msgid "each week on %(daysofweek)s"
msgstr "каждую неделю в %(daysofweek)s"

#, python-format
msgid "each month on the %(dayofmonth)s"
msgstr "каждый месяц %(dayofmonth)s-го"

#, python-format
msgid "%(day)s is not a valid day of the week"
msgstr "%(day)s не является действительным днем ​​недели"

msgid "Must specify at least one day of the week"
msgstr "Необходимо указать хотя бы один день недели"

msgid "Select days to repeat on"
msgstr ""

msgid " "
msgstr ""

#, python-format
msgid "%s Time Zone"
msgstr ""

msgid "English"
msgstr "Английский"

msgid "Portuguese"
msgstr "Португальский "

msgid "French"
msgstr "Французский "

msgid "Spanish"
msgstr "Испанский "

msgid "Russian"
msgstr "Русский"

msgid "Visually build nationally scalable mobile applications"
msgstr ""

msgid "Visually build nationally scalable mobile applications from anywhere in the world."
msgstr "Наглядно создавайте масштабируемые на национальном уровне мобильные приложения из любой точки мира."

msgid "Copyright &copy; 2012-2017 UNICEF, Nyaruka. All Rights Reserved."
msgstr "Авторское право &copy; 2012-2017 ЮНИСЕФ, Nyaruka. Все права защищены."

msgid "Open"
msgstr "Открыто"

msgid "Closed"
msgstr "Закрыто"

msgid "Enabling this will allow you to handle tickets within this application."
msgstr ""

#, python-format
msgid "This will enable handling tickets internally in %(brand)s."
msgstr ""

msgid "Connecting an email address will forward all new tickets and their responses to that email address. You will be able to respond to them directly and your replies will be sent to the contact."
msgstr ""

msgid "The email address to forward tickets and replies to"
msgstr ""

msgid "The verification code that was sent to your email"
msgstr ""

msgid "No verification code found, please start over."
msgstr ""

msgid "Code does not match, please check your email."
msgstr ""

msgid "Verify Email"
msgstr ""

#, python-format
msgid "A verification code was sent to <code>%(address)s</code>. Enter it below to continue adding this ticketing service to your account."
msgstr ""

msgid "New tickets and replies will be sent to the email address that you configure below. You will need to verify it by entering the code sent to you."
msgstr ""

msgid "Verify your email address for tickets"
msgstr ""

#, python-format
msgid "%(link)s is a free open source solution for team communications which can be connected as a ticket service through its omnichannel feature."
msgstr ""

msgid "URL of the Rocket.Chat Tickets app"
msgstr ""

#, python-format
msgid "Invalid URL: %(base_url)s"
msgstr ""

msgid "There is already a ticketing service configured for this URL."
msgstr ""

msgid "<a href=\"https://www.zendesk.com/\">Zendesk</a> is one of the most popular customer service systems around. You can use it to manage all the tickets created on your account."
msgstr ""

msgid "Enter your Zendesk subdomain. You will be redirected to Zendesk where you need to grant access to this application."
msgstr ""

msgid "Your subdomain on Zendesk"
msgstr ""

msgid "Not a valid subdomain name."
msgstr ""

msgid "There is already a ticketing service configured for this subdomain."
msgstr ""

msgid "Unable to request OAuth token."
msgstr ""

msgid "Tickets"
msgstr ""

msgid "The display name of this account"
msgstr ""

msgid "The secret for the ticketer"
msgstr ""

msgid "Secret is incorrect."
msgstr ""

msgid "Add"
msgstr ""

#, python-format
msgid "Connect %(ticketer)s"
msgstr ""

msgid "Open Tickets"
msgstr ""

msgid "Closed Tickets"
msgstr ""

msgid "Delete Ticket Service"
msgstr ""

msgid "HTTP Log"
msgstr ""

msgid "Notes can only be seen by the support team"
msgstr ""

#, fuzzy
#| msgid "Add Number"
msgid "Add Note"
msgstr "Добавить Номер"

msgid "Your ticketing service has been deleted."
msgstr ""

#, fuzzy
#| msgid "Keyword Trigger"
msgid "Keyword Triggers"
msgstr "Триггер Ключевого слова"

#, fuzzy
#| msgid "Schedule"
msgid "Scheduled"
msgstr "Расписание"

#, fuzzy
#| msgid "Schedule Trigger"
msgid "Scheduled Triggers"
msgstr "Триггер Расписания"

#, fuzzy
#| msgid "Catch All Trigger"
msgid "Call Triggers"
msgstr "Триггер Перехвата всего"

msgid "Social Media"
msgstr ""

#, fuzzy
#| msgid "Schedule Trigger"
msgid "Social Media Triggers"
msgstr "Триггер Расписания"

#, fuzzy
#| msgid "Triggers"
msgid "Ticket Triggers"
msgstr "Триггеры"

#, fuzzy
#| msgid "Catch All Trigger"
msgid "Catch All"
msgstr "Триггер Перехвата всего"

#, fuzzy
#| msgid "Catch All Trigger"
msgid "Catch All Triggers"
msgstr "Триггер Перехвата всего"

msgid "Message starts with the keyword"
msgstr "Сообщение начинается с ключевого слова"

msgid "Message contains only the keyword"
msgstr "Сообщение содержит только ключевое слово"

msgid "Keyword"
msgstr "Ключевое слово"

#, fuzzy
#| msgid "Word to match in the message text"
msgid "Word to match in the message text."
msgstr "Слово для соответствия в тексте сообщения"

msgid "Flow"
msgstr "Поток"

#, fuzzy
#| msgid "Which flow will be started"
msgid "Which flow will be started."
msgstr "Какой поток будет запущен"

msgid "Trigger When"
msgstr "Сработать, когда"

#, fuzzy
#| msgid "How to match a message with a keyword"
msgid "How to match a message with a keyword."
msgstr "Как сопоставить сообщение с ключевым словом"

#, fuzzy
#| msgid "The associated channel"
msgid "The associated channel."
msgstr "Связанный канал"

msgid "Select a flow"
msgstr "Выберите поток"

#, fuzzy
#| msgid "Group to Join"
msgid "Groups To Include"
msgstr "Группа для Присоединения"

#, fuzzy
#| msgid "Recipients, enter contacts or groups"
msgid "Only includes contacts in these groups."
msgstr "Получатели, введите контакты или группы"

#, fuzzy
#| msgid "Recipients, enter contacts or groups"
msgid "Optional: Select contact groups"
msgstr "Получатели, введите контакты или группы"

msgid "Groups To Exclude"
msgstr ""

msgid "Excludes contacts in these groups."
msgstr ""

#, fuzzy
#| msgid "Keywords must be a single word containing only letter and numbers"
msgid "Must be a single word containing only letters and numbers."
msgstr "Ключевые слова должны быть одним словом, содержащим только буквы и цифры"

msgid "Can't include and exclude the same group."
msgstr ""

#, fuzzy
#| msgid "An active trigger already exists, triggers must be unique for each group"
msgid "There already exists a trigger of this type with these options."
msgstr "Активный триггер уже существует, триггеры должны быть уникальными для каждой группы"

msgid "The first word of the message text"
msgstr "Первое слово текста сообщения"

msgid "Group to Join"
msgstr "Группа для Присоединения"

msgid "The group the contact will join when they send the above keyword"
msgstr "Группа, к которой присоединится контакт, когда он отправит указанное выше ключевое слово"

msgid "Response"
msgid_plural "Responses"
msgstr[0] "Ответ"
msgstr[1] "Ответы"
msgstr[2] "Ответы"
msgstr[3] "Ответы"

msgid "The message to send in response after they join the group (optional)"
msgstr "Ответное сообщение для отправки после того, как они присоединятся к группе (опционально)"

msgid "Start Time"
msgstr ""

msgid "The groups and contacts the flow will be broadcast to"
msgstr "Группы и контакты, которым поток будет осуществлять рассылку"

msgid "The channel to apply this trigger to, leave blank for all Facebook channels"
msgstr "Канал, к которому применить этот триггер, оставьте пустым для охвата всех каналов Facebook"

msgid "Referrer Id"
msgstr "Id Источника ссылки"

msgid "The referrer id that will trigger us"
msgstr "Id источника ссылки, который запустит нас"

msgid "Create Trigger"
msgstr "Создать Триггер"

msgid "Join Keyword"
msgstr "Присоединить ключевое слово"

msgid "The first word of the message"
msgstr "Первое слово сообщения"

msgid "Create Schedule"
msgstr "Создать Расписание"

msgid "Create Referral Trigger"
msgstr "Создать Реферальный Триггер"

msgid "Triggers"
msgstr "Триггеры"

#, fuzzy
#| msgid "Schedule Trigger"
msgid "Archived Triggers"
msgstr "Триггер Расписания"

msgid "United Kingdom"
msgstr "Великобритания"

#, fuzzy
#| msgid "Scension Island"
msgid "Ascension Island"
msgstr "Остров Асенсьон"

msgid "Kosovo"
msgstr "Косово"

msgid "Processing"
msgstr "Обработка"

msgid "The organization of the user."
msgstr "Организация пользователя."

msgid "Must use HTTP or HTTPS."
msgstr ""

msgid "Unable to resolve host."
msgstr ""

msgid "Cannot be a local or private host."
msgstr ""

msgid "Unique Identifier"
msgstr "Уникальный Идентификатор"

msgid "The unique identifier for this object"
msgstr "Уникальный идентификатор для данного объекта"

msgid "Whether this row was created by squashing"
msgstr "Была ли эта строка создана путем сквошинга"

#, python-format
msgid "%d year"
msgid_plural "%d years"
msgstr[0] "%d год"
msgstr[1] "%d лет"
msgstr[2] "%d лет"
msgstr[3] "%d лет"

#, python-format
msgid "%d month"
msgid_plural "%d months"
msgstr[0] "%d месяц"
msgstr[1] "%d месяцев"
msgstr[2] "%d месяцев"
msgstr[3] "%d месяцев"

#, python-format
msgid "%d week"
msgid_plural "%d weeks"
msgstr[0] "%d неделя"
msgstr[1] "%d недель"
msgstr[2] "%d недель"
msgstr[3] "%d недель"

#, python-format
msgid "%d day"
msgid_plural "%d days"
msgstr[0] "%d день"
msgstr[1] "%d дней"
msgstr[2] "%d дней"
msgstr[3] "%d дней"

#, python-format
msgid "%d hour"
msgid_plural "%d hours"
msgstr[0] "%d час"
msgstr[1] "%d часов"
msgstr[2] "%d часов"
msgstr[3] "%d часов"

#, python-format
msgid "%d minute"
msgid_plural "%d minutes"
msgstr[0] "%d минута"
msgstr[1] "%d минут"
msgstr[2] "%d минут"
msgstr[3] "%d минут"

#, python-format
msgid "%d second"
msgid_plural "%d seconds"
msgstr[0] "%d секунда"
msgstr[1] "%d секунд"
msgstr[2] "%d секунд"
msgstr[3] "%d секунд"

msgid "0 seconds"
msgstr "0 секунд"

msgid ", "
msgstr ", "

msgid "An error occurred while making your changes. Please try again."
msgstr ""

msgid "Contacts refresh begun, it may take a few minutes to complete."
msgstr "Обновление контактов началось, может потребоваться несколько минут для завершения процесса."

msgid "Sync Logs"
msgstr "Журналы синхронизации"

msgid "HTTP Logs"
msgstr "Журналы HTTP"

msgid "No Data"
msgstr "Нет данных"

#, python-format
msgid "API v1 has been replaced by <a href=\"%(v2_url)s\">API v2</a>. Please migrate your applications accordingly."
msgstr "API v1 была заменена на <a href=\"%(v2_url)s\">API v2</a>. Пожалуйста, перенесите Ваши приложения соответственно."

msgid "Explorer"
msgstr ""

msgid "Log in to get your API Token"
msgstr ""

msgid "Query String Parameters"
msgstr "Параметры Строки Запроса"

msgid "Post Body Fields"
msgstr "Поля Тела Post "

msgid "Query String"
msgstr "Строка Запроса"

msgid "Post Body"
msgstr "Тело Post"

msgid "View Full Documentation"
msgstr "Просмотреть документацию полностью"

msgid "Log in to use the Explorer"
msgstr ""

msgid "Webhook Calls"
msgstr ""

msgid "Status"
msgstr "Состояние"

msgid "Elapsed"
msgstr "Прошло"

msgid "Time"
msgstr "Время"

msgid "Webhook Event"
msgstr ""

msgid "Request Time"
msgstr ""

msgid "Contact"
msgstr "Контакт"

msgid "Took"
msgstr ""

msgid "Archives"
msgstr "Архивы"

#, python-format
msgid "You have %(counter)s archive"
msgid_plural "You have %(counter)s archives"
msgstr[0] "У Вас есть %(counter)s архив,"
msgstr[1] "У Вас есть %(counter)s архивов,"
msgstr[2] "У Вас есть %(counter)s архивов,"
msgstr[3] "У Вас есть %(counter)s архивов,"

#, python-format
msgid "containing %(counter)s record."
msgid_plural "containing %(counter)s records."
msgstr[0] "содержащий %(counter)s запись."
msgstr[1] "содержащих %(counter)s записей."
msgstr[2] "содержащих %(counter)s записей."
msgstr[3] "содержащих %(counter)s записей."

msgid "You do not have any message or run archives yet."
msgstr "У Вас пока еще нет никаких архивов сообщений или проходов."

msgid "File"
msgstr "Файл"

msgid "Records"
msgstr "Записи"

msgid "Size"
msgstr "Размер"

msgid "Period"
msgstr "Период"

msgid "No archives found. Archives are created after 90 days of inactivity for messages and flow runs. Check back later to see a list of all archives."
msgstr "Архивы не найдены. Архивы создаются после 90 дней бездействия для сообщений и проходов потоков. Зайдите позже, чтобы увидеть список всех архивов."

msgid "Your download should start automatically. If it doesn't start in a few seconds, use the button below to download."
msgstr "Ваша загрузка должна начаться автоматически. Если она не запустится через несколько секунд, используйте кнопку ниже для загрузки."

msgid "Download Now"
msgstr "Скачать сейчас"

msgid "Campaigns"
msgstr "Кампании"

msgid "Create Campaign"
msgstr ""

msgid "Search"
msgstr "Поиск"

msgid "No matching campaigns"
msgstr ""

msgid "(Archived)"
msgstr "(Архивировано)"

msgid "No group assigned to this campaign"
msgstr "Ни одна из групп не привязана к этой кампании"

msgid "No events in this campaign yet."
msgstr "События в этой компании пока отсутствуют."

msgid "You are about to delete this event. There is no way to undo this. Are you sure?"
msgstr ""

msgid "Start the"
msgstr ""

msgid "Upcoming Events"
msgstr ""

msgid "No events scheduled"
msgstr ""

msgid "Recent Events"
msgstr ""

msgid "If the contact is already active in a flow"
msgstr "Активен ли уже контакт в потоке"

msgid "Add Bulk Sender"
msgstr "Добавить массового отправителя"

msgid "Bulk senders typically can send a higher volume of messages and in some cases are even cheaper than local messaging rates. If you have an account with a bulk sender, you can use your local Android phone number to receive messages, and use a bulk sender for your outgoing messages."
msgstr "Массовые отправители обычно могут отправлять больший объем сообщений, а в некоторых случаях сделают это даже дешевле, чем по местным расценкам отправки сообщений. Если у Вас есть учетная запись с массовым отправителем, Вы можете использовать свой местный номер телефона Android для получения сообщений и использовать массового отправителя для Ваших исходящих сообщений."

#, fuzzy
#| msgid "Connect Nexmo"
msgid "Connect Vonage"
msgstr "Подключить Nexmo"

#, fuzzy
#| msgid "A great way to connect if you are outside the United States or UK. Connect a Nexmo Account to send messages to over 200 countries worldwide."
msgid "A great way to connect if you are outside the United States or UK. Connect a Vonage Account to send messages to over 200 countries worldwide."
msgstr "Отличный способ подключиться, если Вы находитесь за пределами США или Великобритании. Подключите учетную запись Nexmo для отправки сообщений в более чем 200 стран мира."

#, fuzzy
#| msgid "Send with Nexmo"
msgid "Send with Vonage"
msgstr "Отправить при помощи Nexmo"

#, fuzzy
#| msgid "A great way to connect if you are outside the United States or UK. Connect a Nexmo Account to send messages to over 200 countries worldwide."
msgid "Instead of using your Android phone to send messages, you can use your Vonage Account to send messages to over 200 countries."
msgstr "Отличный способ подключиться, если Вы находитесь за пределами США или Великобритании. Подключите учетную запись Nexmo для отправки сообщений в более чем 200 стран мира."

msgid "Connect External API"
msgstr ""

msgid "If you have an external provider you want to use to send messages, you can connect it using our External API."
msgstr "Если у Вас есть внешний провайдер, при помощи которого Вы хотите отправлять сообщения, Вы можете подключить его с использованием нашего Внешнего API."

msgid "Add a Channel"
msgstr "Добавить Канал"

#, python-format
msgid "To get started you need to add a channel to your workspace. A channel is a phone number or social network account which %(name)s can use to send and receive messages on your behalf. You can choose to use an Android phone and your own cell phone plan, or we can connect you with a service provider in your country directly."
msgstr ""

msgid "Recommendations"
msgstr "Рекомендации"

msgid "We recommend using an Android phone with a local sim card for your country. This phone will send and receive messages for you. You will only need one phone per country depending on message volume. Don't worry! The people you are texting with can still use basic phones."
msgstr "Мы рекомендуем использовать телефон Android с местной сим-картой Вашей страны. Этот телефон будет отправлять и получать сообщения для Вас. Вам понадобится только один телефон на каждую страну, в зависимости от объема сообщений. Не переживайте! Люди, которым Вы пишете, могут использовать обычные телефоны."

msgid "Social Network Channels"
msgstr "Каналы Социальной сети"

msgid "SMS and Voice Channels"
msgstr ""

msgid "Works in any country and uses the cell phone plan you already have. You just need an Android phone to get started."
msgstr "Работает в любой стране и использует тарифный план сотовой связи, который у Вас уже есть. Чтобы начать, Вам нужен всего лишь телефон Android."

msgid "API Channels"
msgstr "Каналы API"

msgid "All Channels"
msgstr ""

#, python-format
msgid "The channels above are the available channels for your region, but you can also <a class=\"inline\" href=\"%(claim_all_url)s\">view all channels</a>."
msgstr ""

msgid "Enter your credentials to add your number."
msgstr ""

msgid "Connect a Phone Number"
msgstr ""

msgid "Once you connect a number you will immediately be able to send and receive messages. Contacts who send messages to your number will be charged according to their plan."
msgstr ""

msgid "Pattern"
msgstr "Комбинация"

msgid "Existing Numbers"
msgstr ""

msgid "Select a number you already own to connect it to your account."
msgstr ""

msgid "(Unsupported)"
msgstr ""

msgid "IP Addresses"
msgstr "IP-адреса:"

msgid "Additionally you will need to make sure the following IP addresses are whitelisted"
msgstr "Помимо этого, Вам потребуется убедиться, что следующие IP-адреса находятся в белом списке."

msgid "Bulk sending"
msgstr ""

msgid "Voice calls"
msgstr ""

msgid "Last synced"
msgstr "Последняя синхронизация"

#, python-format
msgid "%(last_sync)s ago"
msgstr "%(last_sync)s назад"

msgid "Not synced yet"
msgstr ""

msgid "unsent message"
msgid_plural "unsent messages"
msgstr[0] "неотправленное сообщение"
msgstr[1] "неотправленные сообщения"
msgstr[2] "неотправленные сообщения"
msgstr[3] "неотправленные сообщения"

msgid "Activated"
msgstr "Активировано"

msgid "Device has not synced yet"
msgstr "Устройство еще не синхронизировано"

msgid "ON"
msgstr "ВКЛ"

msgid "UNKNOWN"
msgstr "НЕИЗВЕСТНО"

msgid "DISCHARGING"
msgstr "РАЗРЯЖАЕТСЯ"

msgid "CHARGING"
msgstr "ЗАРЯЖАЕТСЯ"

msgid "FULLY CHARGED"
msgstr "ПОЛНОСТЬЮ ЗАРЯЖЕН"

msgid "IVR Messages"
msgstr "Сообщения ИРВ"

msgid "Recent Errors"
msgstr "Последние Ошибки"

msgid "Month"
msgstr "Месяц"

msgid "Incoming Text Messages"
msgstr "Входящие Текстовые Сообщения"

msgid "Outgoing Text Messages"
msgstr "Исходящие Текстовые Сообщения"

msgid "Incoming IVR Messages"
msgstr "Входящие Сообщения ИРВ"

msgid "Outgoing IVR Messages"
msgstr "Исходящие Сообщения ИРВ"

msgid "Synced on"
msgstr "Синхронизировано на"

msgid "Incoming"
msgstr "Входящий"

msgid "Outgoing"
msgstr "Исходящий"

msgid "Retry"
msgstr "Повторить"

msgid "Battery"
msgstr "Аккумулятор "

msgid "Network"
msgstr "Сеть"

msgid "&nbsp;&nbsp;OTHER"
msgstr "&nbsp;&nbsp;ПРОЧЕЕ"

msgid "Cancel"
msgstr "Отменить"

#, python-format
msgid "Found %(results_count)s call in last 90 days for <i>%(search)s</i>."
msgid_plural "Found %(results_count)s calls in last 90 days for <i>%(search)s</i>."
msgstr[0] "Найден %(results_count)s вызов за последние 90 дней по <i>%(search)s</i>."
msgstr[1] "Найдено %(results_count)s вызовов за последние 90 дней по <i>%(search)s</i>."
msgstr[2] "Найдено %(results_count)s вызовов за последние 90 дней по <i>%(search)s</i>."
msgstr[3] "Найдено %(results_count)sвызовов за последние 90 дней по <i>%(search)s</i>."

#, python-format
msgid "Outgoing Call (%(duration)s seconds)"
msgstr "Исходящий Звонок (%(duration)s seconds)"

#, python-format
msgid "Incoming Call (%(duration)s seconds)"
msgstr "Входящий Звонок (%(duration)s seconds)"

msgid "No Matching calls"
msgstr "Нет Соответствующих вызовов"

msgid "Channel Events"
msgstr "События Канала"

msgid "Interactions"
msgstr ""

msgid "phone call"
msgstr "телефонный вызов"

msgid "complete"
msgstr "завершено"

msgid "Channel interaction"
msgstr "Взаимодействие Канала"

msgid "Channel Event"
msgstr "Событие Канала"

msgid "Message Error"
msgstr "Ошибка Сообщения"

msgid "Message Log"
msgstr "Журнал Сообщений"

msgid "Recipient"
msgstr ""

msgid "Direction"
msgstr "Направление"

msgid "Date"
msgstr ""

msgid "Duration"
msgstr ""

msgid "Error"
msgstr "Ошибка "

msgid "Change Alert Settings"
msgstr "Изменить Настройки Оповещения"

#, python-format
msgid "We've noticed that the Android phone for %(org_name)s has been connected back to internet and has been able to sync with the %(brand)s servers recently at"
msgstr "Мы заметили, что телефон Android для %(org_name)s был снова подключен к Интернету и недавно смог синхронизироваться с серверами %(brand)s по"

msgid "This email is to announce that your android phone connection problem reported last time was resolved."
msgstr "В этом электронном письме сообщается, что проблема с подключением телефона Android, о которой сообщалось в прошлый раз, была решена."

#, python-format
msgid "You can check the current status of your %(channel_name)s by visiting its"
msgstr "Вы можете проверить текущий статус Вашего %(channel_name)s, посетив его"

msgid "status page."
msgstr "страницу состояния."

msgid "Thanks!"
msgstr "Спасибо!"

#, python-format
msgid "The %(brand)s Team"
msgstr "Команда %(brand)s"

#, python-format
msgid ""
"\n"
"Hi %(org_name)s,\n"
"\n"
"We've noticed that the Android phone for %(org_name)s has been connected back to internet and has been able to sync with the %(brand)s servers recently at\n"
msgstr ""
"\n"
"Привет, %(org_name)s! Мы заметили, что телефон Android для%(org_name)s был снова подключен к Интернету и недавно смог синхронизироваться с серверами %(brand)s на\n"

#, python-format
msgid ""
"\n"
"   You can check the current status of your %(channel_name)s by visiting its status page at:\n"
msgstr ""
"\n"
"   Вы можете проверить текущий статус Вашего %(channel_name)s, посетив его страницу состояния по адресу:\n"

#, python-format
msgid "We've noticed that the Android phone for %(org_name)s hasn't contacted the %(brand)s servers since"
msgstr "Мы заметили, что телефон Android для %(org_name)s не связывался с серверами %(brand)s с "

msgid "This is usually due to your phone being unable to connect to the internet."
msgstr "Обычно это происходит из-за того, что Ваш телефон не может подключиться к Интернету."

msgid "Please check on your phone to make sure it is connected to a WiFi network or cellular data. If problems persist you may want to try turning the phone off then back on."
msgstr "Пожалуйста, проверьте Ваш телефон и убедитесь, что он подключен к сети Wi-Fi или к мобильной сети передачи данных. Если проблемы сохраняются, Вы можете попробовать выключить телефон и затем снова включить его."

#, python-format
msgid "You can check the current status of your %(channel.get_name)s by visiting its"
msgstr "Вы можете проверить текущий статус Вашего %(channel.get_name)s, посетив его"

#, python-format
msgid ""
"\n"
"Hi %(org_name)s,\n"
"\n"
"Your Android phone for %(org_name)s hasn't contacted the %(brand)s servers since\n"
msgstr ""
"\n"
"Здравствуйте, %(org_name)s! Ваш телефон Android для %(org_name)s не связывался с серверами %(brand)s с\n"

msgid ""
"\n"
"This is usually an indication that your phone has lost its connection to the internet.\n"
"\n"
"Please check on your phone to make sure it is connected to WiFi or a cellular data network.  If problems persist you may want to try turning the phone off then back on.\n"
msgstr ""
"\n"
"Обычно это служит признаком того, что Ваш телефон потерял связь с Интернетом.\n"
"\n"
"Пожалуйста, проверьте Ваш телефон и убедитесь, что он подключен к сети Wi-Fi или к мобильной сети передачи данных. Если проблемы сохраняются, Вы можете попробовать выключить телефон и затем снова включить его.\n"

#, python-format
msgid ""
"\n"
"   You can check the current status of %(channel_name)s by visiting its status page at:\n"
msgstr ""
"\n"
"   Вы можете проверить текущий статус %(channel_name)s, посетив его страницу состояния по адресу:\n"

msgid "Thanks,"
msgstr "Спасибо!"

#, python-format
msgid "We've noticed that the Android phone for %(org_name)s is getting low on power and isn't plugged in. If it runs out of power then you will stop receiving messages for %(brand)s."
msgstr "Мы заметили, что на телефоне Android для %(org_name)s низкий уровень заряда, и он не подключен к сети. Если у него закончится заряд, Вы перестанете получать сообщения для %(brand)s."

#, python-format
msgid "Please check on your phone to make sure it is plugged into a reliable power source. The current power level is %(power_level)s%%, you will only receive this notification when the power drops below 25%%."
msgstr "Пожалуйста, проверьте Ваш телефон, чтобы убедиться, что он подключен к надежному источнику питания. Текущий уровень заряда составляет %(power_level)s%%, Вы получаете это уведомление только тогда, когда уровень заряда упадет ниже 25%%."

#, python-format
msgid ""
"\n"
"Hi %(org_name)s,\n"
msgstr ""
"\n"
"Здравствуйте, %(org_name)s!\n"

#, python-format
msgid ""
"\n"
"We've noticed that your Android phone, %(channel_name)s, is getting low on power and isn't plugged in.  If it runs out of power then you will stop receiving messages for %(brand)s.\n"
msgstr ""
"\n"
"Мы заметили, что на Вашем телефоне Android, %(channel_name)s, низкий уровень заряда, и он не подключен к сети. Если у него закончится заряд, Вы перестанете получать сообщения для %(brand)s.\n"

#, python-format
msgid ""
"\n"
"Please check on your phone to make sure it is plugged into a reliable power source.  You will only receive this notification when the power drops below 25%%.  The current power level is %(power_level)s%%.\n"
msgstr ""
"\n"
"Пожалуйста, проверьте Ваш телефон, чтобы убедиться, что он подключен к надежному источнику питания.  Вы получаете это уведомление только тогда, когда уровень заряда упадет ниже 25%%.  Текущий уровень заряда составляет %(power_level)s%%.\n"

#, python-format
msgid "We've noticed that the Android phone for %(org_name)s is now charging the battery."
msgstr "Мы заметили, что аккумулятор телефона Android для %(org_name)s в настоящее время заряжается."

msgid "This email is to announce that your android phone battery low reported last time was resolved. Now the battery is charging."
msgstr "Это электронное письмо уведомляет Вас о том, что проблема низкого заряда аккумулятора Вашего телефона Android, о которой сообщалось в прошлый раз, решена. Теперь аккумулятор заряжается."

#, python-format
msgid ""
"\n"
"Hi %(org_name)s,\n"
"\n"
"We've noticed that the Android phone for %(org_name)s is now charging the battery.\n"
"This email is to announce that your android phone battery low reported last time was resolved. Now the battery is charging.\n"
msgstr ""

#, python-format
msgid ""
"\n"
"   You can check the current status of your %(channel_name)s by visiting its\n"
msgstr ""
"\n"
"  Вы можете проверить текущий статус Вашего %(channel_name)s, посетив его\n"

#, python-format
msgid "We've noticed that the Android phone for %(org_name)s is having trouble sending text messages.  This might be a temporary problem due to your cellular network, or could be an indication that your phone is out of credit."
msgstr "Мы заметили, что телефон Android для %(org_name)s столкнулся с проблемами при отправке текстовых сообщений. Это может быть временной проблемой, связанной с Вашей сотовой сетью, или может быть признаком того, что на Вашем телефоне закончились средства."

#, python-format
msgid "Please check on your phone to make sure it has sufficient credit and can send text messages.  If problems persist you may want to try turning the phone off then back on.  Currently your Android phone has <strong>%(unsent_count)s</strong> messages which haven't sent in over an hour."
msgstr "Пожалуйста, проверьте Ваш телефон и убедитесь, что на нем достаточно средств и он может отправлять текстовые сообщения. Если проблемы не были решены, Вы можете попробовать выключить телефон и затем снова включить его. В настоящее время на Вашем телефоне Android есть <strong>%(unsent_count)s</strong> сообщений, которые не были отправлены в течение более одного часа."

#, python-format
msgid "We've noticed that the %(channel_type)s for %(org_name)s is having trouble sending text messages.  This might be a temporary problem due to network communication to %(channel_type)s or may indicate a change in configuration which required your action."
msgstr "Мы заметили, что %(channel_type)s для %(org_name)s столкнулся с проблемами при отправке текстовых сообщений. Это может быть временной проблемой, связанной с сетевой передачей данных по %(channel_type)s, или может указывать на изменение конфигурации, которое потребовало Ваших действий."

#, python-format
msgid "Please check on your %(channel_type)s to make sure it can send text messages.  Currently your %(channel_type)s has <strong>%(unsent_count)s</strong> messages which haven't sent in over an hour."
msgstr "Пожалуйста, проверьте Ваш %(channel_type)s и убедитесь, что он может отправлять текстовые сообщения. В настоящее время на Вашем %(channel_type)s есть <strong>%(unsent_count)s</strong> сообщений, которые не были отправлены в течение более одного часа."

#, python-format
msgid "We've noticed that the %(channel_type)s for %(org_name)s is having trouble sending text messages.  This might be a temporary problem due to network communication to %(channel_type)s, or could be an indication that your %(channel_type)s is out of credit."
msgstr "Мы заметили, что %(channel_type)s для %(org_name)s столкнулся с проблемами при отправке текстовых сообщений. Это может быть временной проблемой, связанной с сетевой передачей данных по %(channel_type)s, или может быть признаком того, что на Вашем %(channel_type)s закончились средства."

#, python-format
msgid "Please check on your %(channel_type)s to make sure it has sufficient credit and can send text messages.  Currently your %(channel_type)s has <strong>%(unsent_count)s</strong> messages which haven't sent in over an hour."
msgstr "Пожалуйста, проверьте Ваш %(channel_type)s и убедитесь, что на нем достаточно средств и он может отправлять текстовые сообщения. В настоящее время на Вашем %(channel_type)s есть <strong>%(unsent_count)s</strong> сообщений, которые не были отправлены в течение более одного часа."

#, python-format
msgid ""
"\n"
"Hi %(org_name)s,\n"
"\n"
"We've noticed that the Android phone for %(org_name)s is having trouble sending text messages.  This might be a temporary problem due to your cellular network, or could be an indication that your phone is out of credit.\n"
msgstr ""
"\n"
"Здравствуйте, %(org_name)s! Мы заметили, что телефон Android для %(org_name)s столкнулся с проблемами при отправке текстовых сообщений. Это может быть временной проблемой, связанной с Вашей сотовой сетью, или может быть признаком того, что на Вашем телефоне закончились средства.\n"

#, python-format
msgid ""
"\n"
"Please check on your phone to make sure it has sufficient credit and can send text messages.  If problems persist you may want to try turning the phone off then back on.  Currently your Android phone has %(unsent_count)s messages which haven't sent in over an hour.\n"
msgstr ""
"\n"
"Пожалуйста, проверьте Ваш телефон и убедитесь, что он имеет достаточно средств и может отправлять текстовые сообщения. Если проблемы не были решены, Вы можете попробовать выключить телефон и затем снова включить его. В настоящее время на Вашем телефоне Android есть %(unsent_count)s сообщений, которые не были отправлены в течение более одного часа.\n"

#, python-format
msgid ""
"\n"
"Hi %(org_name)s,\n"
"\n"
"We've noticed that the %(channel_type)s for %(org_name)s is having trouble sending text messages.  This might be a temporary problem due to network communication to %(channel_type)s or may indicate a change in configuration which required your action.\n"
msgstr ""
"\n"
"Здравствуйте, %(org_name)s! \n"
"\n"
"Мы заметили, что %(channel_type)s для %(org_name)s столкнулся с проблемами при отправке текстовых сообщений. Это может быть временной проблемой, связанной с сетевой передачей данных по %(channel_type)s, или может указывать на изменение конфигурации, которое потребовало Ваших действий.\n"

#, python-format
msgid ""
"\n"
"Please check on your %(channel_type)s to make sure it can send text messages. Currently your %(channel_type)s has %(unsent_count)s messages which haven't sent in over an hour.\n"
msgstr ""
"\n"
"Пожалуйста, проверьте Ваш %(channel_type)s и убедитесь, что он может отправлять текстовые сообщения. В настоящее время на Вашем %(channel_type)s есть %(unsent_count)s сообщений, которые не были отправлены в течение более одного часа.\n"

#, python-format
msgid ""
"\n"
"Hi %(org_name)s,\n"
"\n"
"We've noticed that the %(channel_type)s for %(org_name)s is having trouble sending text messages.  This might be a temporary problem due to network communication to %(channel_type)s, or could be an indication that your %(channel_type)s is out of credit.\n"
msgstr ""
"\n"
"Здравствуйте, %(org_name)s! \n"
"\n"
"Мы заметили, что %(channel_type)s для %(org_name)s столкнулся с проблемами при отправке текстовых сообщений. Это может быть временной проблемой, связанной с сетевой передачей данных по %(channel_type)s, или может быть признаком того, что на Вашем %(channel_type)s закончились средства.\n"

#, python-format
msgid ""
"\n"
"Please check on your %(channel_type)s to make sure it has sufficient credit and can send text messages. Currently your %(channel_type)s has %(unsent_count)s messages which haven't sent in over an hour.\n"
msgstr ""
"\n"
"Пожалуйста, проверьте Ваш %(channel_type)s и убедитесь, что на нем достаточно средств и он может отправлять текстовые сообщения. В настоящее время на Вашем %(channel_type)s есть %(unsent_count)s сообщений, которые не были отправлены в течение более одного часа.\n"

msgid "Connect your Android phone"
msgstr "Подключить Ваш телефон Android"

msgid "Add Android Channel"
msgstr ""

#, python-format
msgid "%(brand)s can use your Android phone to send and receive messages on your behalf."
msgstr ""

#, python-format
msgid "Due to restrictions Android has on applications that send SMS messages, we cannot distribute the %(brand)s application through the Play Store. You will need to download the application manually and install it using the steps below."
msgstr "Ввиду ограничений, установленных Android на приложения, которые рассылают SMS-сообщения, мы не можем распространять приложение %(brand)s через Play Store. Вам потребуется скачать приложение вручную и установить его в соответствии с описанными ниже шагами."

msgid "was released on"
msgstr "было выпущено "

msgid "Download App"
msgstr "Скачать Приложение"

msgid "On your Android device, open your browser and download the app by entering the URL:"
msgstr "На Вашем устройстве Android откройте браузер и скачайте приложение, введя адрес URL:"

#, python-format
msgid "Launch the %(brand)s installer"
msgstr "Запустите установщик %(brand)s"

msgid "Open the notifications shade by dragging from the top and select the downloaded file."
msgstr "Откройте шторку уведомлений, потянув ее сверху вниз, и выберите загруженный файл."

msgid "Tap Settings"
msgstr "Нажмите Настройки"

msgid "You will be taken to a screen with \"allow from this source\" toggle"
msgstr "Вы перейдете на экран с переключателем \"разрешить из этого источника\""

msgid "Toggle allow from this source"
msgstr "Переключатель разрешения использования из этого источника"

msgid "Make sure \"allow from this source\" toggle is in the On position."
msgstr "Убедитесь, что переключатель \"разрешить из этого источника\"стоит в положении Вкл"

msgid "Go Back"
msgstr "Вернитесь назад"

msgid "Click Install"
msgstr "Нажмите Установить"

#, python-format
msgid "Open %(brand)s"
msgstr "Откройте %(brand)s"

#, python-format
msgid "Once %(brand)s has been installed, open the app drawer and tap on the %(brand)s icon to start the app."
msgstr "После завершения установки %(brand)s откройте панель приложения и нажмите на значок %(brand)s, чтобы запустить приложение."

msgid "Enter Claim Code"
msgstr "Введите Код запроса"

#, python-format
msgid "When you first open %(brand)s, the app will register your device with Google and our servers.  Once that is complete, it will display a claim code.  Enter that claim code in the form to the left and click \"Add Phone\" to connect your device."
msgstr "Когда Вы открываете %(brand)s в первый раз, приложение зарегистрирует Ваше устройство в Google и на наших серверах. Как только этот процесс будет завершен, приложение отобразит код запроса. Введите этот код запроса в форму слева и нажмите \"Добавить телефон\", чтобы подключить Ваше устройство."

msgid "To connect a <a href=\"http://clickatell.com\">Clickatell</a> number, first create an HTTP integration for a two way number, then enter the number and API key below."
msgstr "Для подключения номера <a href=\"http://clickatell.com\">Clickatell</a>, сначала создайте интеграцию HTTP для двустороннего номера, затем введите номер и ключ API ниже."

#, python-format
msgid "After connecting your service we will provide URLs for the endpoints for Clickatell to call when they want to push a message to %(brand)s."
msgstr "После подключения Вашего сервиса мы предоставим адреса URL для конечных точек, которые Clickatell будет вызывать, когда они захотят отправить сообщение на %(brand)s."

msgid "Your 360Dialog WhatsApp channel is now connected, you should be able to send and receive messages as normal."
msgstr ""

#, python-format
msgid "You can connect your <a href=\"http://dmarkmobile.com/\">DMark Mobile</a> number to %(name)s using the fields below. You will first need to create a DMark Mobile account and receive a username and password from them to use below."
msgstr "Вы можете подключить свой номер <a href=\"http://dmarkmobile.com/\">DMark Mobile</a> к %(name)s с помощью полей ниже. Сначала Вам нужно будет создать учетную запись DMark Mobile и получить от них имя пользователя и пароль для использования ниже."

#, python-format
msgid "You can connect an external aggregator or messaging service to %(brand)s using our external API. You can specify parameters to substitute in the URL or body by using these variables:"
msgstr "Вы можете подключить внешний агрегатор или службу передачи сообщений к %(brand)s с помощью нашего внешнего API. Вы можете указать параметры для замены в адресе URL или теле, используя эти переменные:"

msgid "the message of the text being sent"
msgstr "сообщение отправляемого текста"

msgid "the phone number or address you have configured for this service"
msgstr "номер телефона или адрес, который Вы настроили для этого сервиса"

msgid "the phone number or address you have configured for this service, with leading +'s removed"
msgstr "номер телефона или адрес, который Вы настроили для этого сервиса, с удаленными + в начале"

msgid "the phone number or URN this message is addressed to"
msgstr "номер телефона или URN, на который адресовано это сообщение"

msgid "the phone number or URN this message is addressed to, with leading +'s removed"
msgstr "номер телефона или URN, на который адресовано это сообщение, с удаленными + в начале"

msgid "the unique ID of this message"
msgstr "уникальный ID этого сообщения"

msgid "the quick replies for this message, formatted according to send method and content type"
msgstr "варианты быстрых ответов на это сообщение, отформатированные в соответствии с методом отправки и типом содержимого"

msgid "An example that would substitute variables in the URL:"
msgstr "Пример замены переменных в URL:"

msgid "If using POST or PUT, you can specify the body of the request using the same variables."
msgstr "Если Вы используете POST или PUT, Вы можете указать тело запроса, используя те же переменные."

#, python-format
msgid "The %(quick_replies_var)s variable with method GET or content type URL Encoded will be replaced by %(quick_replies_output)s for each quick reply."
msgstr "Переменная %(quick_replies_var)s с методом GET или типом содержимого «Кодированный URL» будет заменена на %(quick_replies_output)s для каждого быстрого ответа."

#, python-format
msgid "After connecting your service we will provide URLs for the endpoints to call when you want to push a message to %(brand)s or notify %(brand)s of the delivery status of a message."
msgstr "После подключения Вашего сервиса мы предоставим адреса URL для вызова конечных точек для тех случаев, когда Вы захотите отправить сообщение на %(brand)s или уведомить %(brand)s о статусе доставки сообщения."

msgid "To finish configuring your connection you'll need to set the following callback URLs on your service or aggregator."
msgstr "Для завершения настройки Вашего соединения Вам потребуется установить следующие адреса URL обратного вызова у Вашего сервиса или агрегатора."

msgid "When we need to send an outgoing message it will make a"
msgstr "Когда нам нужно будет отправить исходящее сообщение, оно отправится"

msgid "to this URL with the parameters 'text', 'to', 'from', 'channel' and 'id'"
msgstr "на этот адрес URL с параметрами «text», «to», «from», «channel» и «id»"

msgid "Example"
msgstr "Пример"

msgid "When a new message is received by your service, it should notify us with a POST to the following URL, passing the following parameters: 'from' and 'text'. Callers can optionally also send a 'date' parameter in ISO-8601 (ex: 2012-04-23T18:25:43.511Z) format to specify the time the message was received."
msgstr "Когда Ваш сервис получает новое сообщение, он должен уведомить нас посредством POST по следующему адресу URL, с передачей следующих параметров: «from» и «text». Вызывающие операторы могут также опционально отправить параметр «date» в формате ISO-8601 (например, 2012-04-23T18: 25: 43.511Z), чтобы указать время, когда было получено сообщение."

msgid "When your service successfully sends a message, it should notify us with a POST to the following URL, passing the id of the message as the parameter 'id' (reporting sent messages is optional)"
msgstr "Когда Ваш сервис успешно отправит сообщение, он должен уведомить нас посредством POST по следующему адресу URL, с передачей id сообщения в качестве параметра 'id' (отчеты об отправленных сообщениях являются опциональными)"

msgid "When your service successfully delivers a message, it should notify us with a POST to the following URL, passing the id of the message as the parameter 'id' (reporting deliveries is optional)"
msgstr "Когда Ваш сервис успешно доставит сообщение, он должен уведомить нас посредством POST по следующему адресу URL, с передачей id сообщения в качестве параметра 'id' (отчеты о доставке являются опциональными)"

msgid "If your service fails to send an outgoing message, it should notify us with a POST to the following URL, passing the id of the message as the parameter 'id' (reporting failed sends is optional)"
msgstr "Если Вашему сервису не удалось отправить исходящее сообщение, он должен уведомить нас посредством POST по следующему адресу URL, с передачей id сообщения в качестве параметра 'id' (отчеты о неудавшейся отправке являются опциональными)"

msgid "Contact Opt out/Stopped URL"
msgstr "URL Исключенного / Остановленного Контакта "

msgid "If this channel provides a way for contacts to opt out and stop receiving messages, the service should notify us with a POST to the following URL, passing the phone number as the parameter \"from\""
msgstr "Если этот канал предоставляет возможность исключить и прекратить прием сообщений для контактов, сервис должен уведомить нас посредством POST по следующему адресу URL, с передачей номера телефона в качестве параметра \"from\""

#, python-format
msgid "In order to connect your Facebook page to %(name)s you will need to <a href=\"https://developer.facebook.com/\">create a new Facebook application</a> that has messaging permissions."
msgstr ""

msgid "On the Messenger section of your application, you can create a Page Access Token for the page you wish to connect. Enter that Page Access Token below."
msgstr ""

msgid "To get your Facebook Page ID, go to your Facebook page and click the About tab in the left column."
msgstr ""

msgid "Until your Facebook application is approved by Facebook you will only be able to send and receive messages with administrators of your application."
msgstr ""

#, python-format
msgid "When submitting your application for approval, make sure to include the %(messaging)s and %(subscriptions)s permissions so that you are able to initiate conversations with your contacts."
msgstr ""

msgid "To finish configuring your Facebook connection, you'll need to enter the following webhook URL and token on your application's Messenger settings page. Make sure to check all boxes within the 'Webhooks' section to subscribe to incoming Facebook events and referral parameters in the following list."
msgstr ""

msgid "Referral Parmeters"
msgstr ""

msgid "Permissions"
msgstr ""

msgid "Verify Token"
msgstr "Проверить Токен"

msgid "It may take up to ten minutes for a new webhook to take effect after being set on your Facebook application. Remember, until your Facebook application is approved by Facebook you will only be able to send and receive messages with administrators of your application."
msgstr ""

#, python-format
msgid "You can connect your Facebook page to %(name)s in just a few simple steps."
msgstr ""

msgid "Click on the button below to get started."
msgstr ""

msgid "Select the user you want to log in as."
msgstr ""

msgid "Select all the pages you want to grant us permissions for."
msgstr ""

msgid "Approve the permissions, these are required for us to send and receive messages on your behalf."
msgstr ""

msgid "Finally, select the page you want to add as a channel."
msgstr ""

msgid "Add Facebook Page"
msgstr ""

msgid "Select the page you want to add as a channel:"
msgstr ""

msgid "Error with token, you need to reconnect the Facebook page by clicking the button below"
msgstr ""

msgid "Everything looks good. No need to reconnect"
msgstr ""

msgid "Error reconnecting Facebook page. Please retry"
msgstr ""

msgid "Reconnect Facebook page"
msgstr ""

#, python-format
msgid "You can to connect using a <a href=\"https://firebase.google.com/docs/cloud-messaging/\"> Firebase Cloud Messaging App</a> to your %(name)s workspace to automate sending notifications."
msgstr ""

msgid "You will need to create a new App on Firebase Console and get its key. To do so:"
msgstr ""

#, python-format
msgid "You can connect a <a href=\"https://www.freshworks.com/live-chat-software/\">FreshChat</a> Account to your %(name)s account to automate sending and receiving messages via FreshChat. This will also support Apple Business Chat if it's been configured on your FreshChat account."
msgstr ""

#, python-format
msgid "Each message sent to the channel will have a URN in the format %(format)s where the channel UUID is the FreshChat channel's UUID."
msgstr ""

msgid "In the FreshChat web interface, under Settings, API Tokens, select Generate Token. Once the token is created you'll enter it below."
msgstr "В веб-интерфейсе FreshChat в разделе «Настройки», «Токены API», выберите «Генерировать Токен». Как только токен будет создан, Вы введете его ниже."

msgid "Under Settings again, select Webhooks and copy the Public Key and paste it below. This assures all webhook request from FreshChat will be authenticated."
msgstr "Снова в разделе «Настройки» выберите «Вебхуки» и скопируйте Открытый Ключ и вставьте его ниже. Это гарантирует, что все запросы вебхука от FreshChat будут аутентифицированы."

#, python-format
msgid "Lastly, you'll need the UUID of the Agent that %(name)s will use when it sends FreshChat message. This is available via the <a href=\"https://developers.freshchat.com/api/#agent\">FreshChat API</a>."
msgstr ""

msgid "Once you press Submit below with all the information configured, the confirmation page will give you the URL to use for the FreshChat Webhooks. Enter this URL on the Settings page, under Webhooks where the Public Key was copied from before."
msgstr "После того, как Вы нажмете кнопку «Отправить» ниже со всей настроенной информацией, на странице подтверждения Вам будет выдан адрес URL, который нужно использовать для вебхуков FreshChat. Введите этот адрес URL на странице «Настройки» в разделе «Вебхуки», откуда ранее был скопирован Открытый Ключ."

#, python-format
msgid "You can connect your <a href=\"http://www.globelabs.com.ph/\">Globe Labs</a> application to %(name)s using the fields below. You will first need to create a Globe Labs application, then get approval from Globe Labs by sending an email to <a href:\"mailto:api@globelabsbeta.com\">api@globelabsbeta.com</a>."
msgstr ""

msgid "With the approval from Globe Labs you will receive the passphrase to use below."
msgstr ""

msgid "You can connect your <a href=\"http://infobip.com\">Infobip</a> number by entering your number, username and password here."
msgstr ""

#, python-format
msgid "After connecting your service we will provide URLs for the endpoints for InfoBip to call when they want to push a message to %(brand)s."
msgstr ""

#, python-format
msgid "You can connect a <a href=\"https://jiochat.com\">JioChat Channel</a> to your %(name)s workspace to automate sending and receiving JioChat messages."
msgstr ""

msgid "To start copy the App ID and App Secret from the Developer Center into the form below and click Submit."
msgstr ""

msgid "After entering your endpoint URL below, we'll provide you with the configuration details for your Kannel configuration file."
msgstr ""

msgid "As a last step you'll need to configure Kannel to send and receive messages. Here is a stanza you can add to your Kannel configuration to enable sending and receiving."
msgstr ""

msgid "Make sure to change the forced-smsc and default-smsc values to the appropriate values for your configuration."
msgstr "Убедитесь, что Вы изменили значения forced-smsc и default-smsc на соответствующие значения в Вашей конфигурации."

#, python-format
msgid "You can connect a <a href=\"https://developers.line.me/messaging-api/overview\">LINE Bot</a> to your %(name)s workspace to automate sending and receiving LINE messages."
msgstr ""

msgid "To start creating a LINE bot, go to <a href=\"https://developers.line.me/messaging-api/getting-started\">Getting started with the Messaging API</a>."
msgstr ""

msgid "Access the <a href=\"https://developers.line.me/channels/\">LINE Channels</a> page and add a new Channel.</li>"
msgstr ""

msgid "Create a Line account using the application on your smartphone"
msgstr ""

msgid "Activate the permission to login via web application in the <i>Settings</i> &gt; <i>Account</i> &gt; <i>Allow login</i>"
msgstr ""

msgid "Register your email and password via the application <i>Settings</i> &gt; <i>Account</i> &gt; <i>Email Account</i>"
msgstr ""

msgid "Create a new business account Line (With Messaging API enabled)"
msgstr ""

msgid "In <a href=\"https://business.line.me/en/\">LINE Business Center</a>, select <i>Messaging API</i> in <i>Services</i>"
msgstr ""

msgid "Select <i>Start using Messaging API</i>"
msgstr ""

msgid "Enter your credentials created through the application and wait for the confirmation code in it."
msgstr ""

msgid "Note: At this time you must create a LINE business account and some information, for example, address, phone, etc., will be requested."
msgstr ""

msgid "After the creation process of the LINE business account, you will see the page to add a new channel of communication <i>Messaging API</i>. Enter the name and select the appropriate category and click OK."
msgstr ""

msgid "In the next step, click the <i>LINE @ Manager</i> and it will redirect you to the API activation page."
msgstr ""

msgid "Click \"Enable API\" and confirm. (By doing so, the status of your API will be <i>Valid</i>)"
msgstr ""

msgid "Enable the option to allow the use of Webhooks and click <i>Save</i>."
msgstr ""

msgid "Set your bot:"
msgstr ""

msgid "Click on the menu \"Accounts\" at the top of the page at the link <a href=\"https://business.line.me\">https://business.line.me</a>"
msgstr ""

msgid "In the communication channel of your choice, click on the <i>LINE Developers</i> button, accept the terms, and it will direct you to a page with the information needed to fill out in the form below (Channel ID, Channel Name, Channel Secret and Channel Access Token)."
msgstr ""

msgid "Note: To generate the Channel Access Token click on <i>Issue</i> button"
msgstr ""

msgid "To finish the configuration of Line channel you'll need to set the following callback URL in the Line Bot settings page, following the steps below:"
msgstr ""

msgid "Step One"
msgstr ""

msgid "Configure \"Callback URL\" in the channel page (the same page which get the information Channel Secret and Channel Access Token) by clicking on the \"Edit\" button, filling the field \"webhook URL\" and pressing on the \"Save\" button."
msgstr ""

msgid "Step Two"
msgstr ""

msgid "Fill the IP addresses in the \"Server IP Whitelist\" with the list of addresses displayed below."
msgstr ""

msgid "To finish configuring your Novo connection you'll need to set the following callback URLs on your Novo account."
msgstr ""

msgid "When a new message is received by your service, it should notify us with a POST to the following URL, passing the following parameters: 'from' and 'text'."
msgstr ""

msgid "Use this Token as Authorization when sending incoming messages"
msgstr ""

#, python-format
msgid "You can connect Rocket.Chat to %(name)s in a few simple steps."
msgstr ""

msgid "In your Rocket.Chat instance, go to <i>Administration</i> &gt; <i>Omnichannel</i> and enable it."
msgstr ""

msgid "Add a new user with the \"bot\" role (<i>Administration</i> &gt; <i>Users</i> &gt; <i>New</i>)"
msgstr ""

#, python-format
msgid "Install the app <b>%(brand)s Channel</b> from the <i>Marketplace</i>."
msgstr ""

#, python-format
msgid "Open the app details at <i>Administration</i> &gt; <i>Apps</i> &gt; <i>%(brand)s Channel</i>, and in its settings section put the following token in the <i>App Secret</i> field: <div class=\"code\">%(secret)s</div>"
msgstr ""

msgid "Save the changes. Copy the app's URL and paste it in the URL field. It should end with a long ID, for example: https://my.rocket.chat/api/apps/public/51c5cebe-b8e4-48ae-89d3-2b7746019cc4"
msgstr ""

msgid "You will also need a Auth Token and User ID which you can generate at <i>Profile</i> &gt; <i>My account</i> &gt; <i>Personal Access Tokens</i>. Ensure that <i>Ignore Two Factor Authentication</i> is checked."
msgstr ""

#, python-format
msgid "You can connect a <a href=\"https://core.telegram.org/bots\">Telegram Bot</a> to your %(name)s workspace to automate sending and receiving Telegram messages."
msgstr ""

msgid "You will need to <a href=\"https://core.telegram.org/bots#create-a-new-bot\">create a new Telegram bot</a> and get its Authentication Token. To do so:"
msgstr ""

msgid "Start a new chat with the <a href=\"https://telegram.me/botfather\">BotFather</a>. You can do so on your device by searching for \"botfather\" and starting a new chat."
msgstr ""

msgid "In your @botfather chat, type in the command <code>/newbot</code>. Follow the instructions to name your bot and choose a username for it."
msgstr ""

msgid "Once you have created your bot, @botfather will provide you with the authentication token to use your bot. Enter that token below."
msgstr ""

msgid "You can quickly connect TextIt WhatsApp numbers by entering the credentials below. You can find the API endpoint and access token by visiting your TextIt WhatsApp account page."
msgstr ""

msgid "You have connected a Twilio Trial Account which has some restrictions."
msgstr "Вы подключили Пробную версию учетной записи Twilio, у которой есть некоторые ограничения."

msgid "Read more about the limits placed on Twilio's Free Trial numbers."
msgstr "Узнайте более подробную информацию об ограничениях, установленных для номеров бесплатной пробной версии Twilio."

msgid "You can add your Twilio Messaging SID as a channel. You can get your messaging Service SID or create a new messaging service from <a href=\"https://www.twilio.com/user/account/messaging/services\">Twilio Console</a>."
msgstr ""

#, python-format
msgid "After adding your Twilio Messaging Service SID we will provide you with the URL endpoint for Twilio to call when they want to push a message to %(brand)s."
msgstr ""

msgid "Once you connect a number you will immediately be able to send and receive WhatsApp messages."
msgstr ""

msgid "You do not have any number on your Twilio Account. Please make sure you have a number and that it has access to Twilio WhatsApp."
msgstr "У Вас нет номера в Вашей учетной записи Twilio. Пожалуйста, убедитесь, что у Вас есть номер и у него есть доступ к Twilio WhatsApp."

msgid "To request access to Twilio WhatsApp"
msgstr "Чтобы запросить доступ к Twilio WhatsApp"

msgid "You can add a TwiML REST API as a channel using your TwiML instance."
msgstr ""

#, python-format
msgid "After connecting your account, any incoming direct messages will automatically be read by %(name)s, you'll also be able to send direct messages to contacts you know using their twitter handle."
msgstr ""

msgid "Note that Twitter places a limit of 250 direct messages sent or received per day, so if you expect to exceed this number you'll want to contact Twitter directly to task for them to lift the limits on your account."
msgstr ""

msgid "In order to receive direct messages from new followers, you'll need to update your Twitter account to enable the option to <b>Receive Direct Messages from anyone</b>. You can do so from your <a href=\"https://twitter.com/settings/security\"> Twitter Security Settings</a>."
msgstr ""

msgid "Check the box (as seen below) then click \"Save Changes\"."
msgstr ""

msgid "You can connect your <a href=\"http://verboice.instedd.org/\">Verboice</a> number by entering your credentials here."
msgstr ""

#, python-format
msgid "In order to connect your public Viber page to %(brand_name)s you will need to create a public channel and follow the steps necessary to get an authentication token. Please consult the <a href=\"https://developers.viber.com/?b_id=15145\">Viber developers documentation</a> on how to create your own public account."
msgstr ""

#, python-format
msgid "Once you have your authentication token, enter it below to connect your public channel to %(brand_name)s"
msgstr ""

msgid "To connect your VK community to RapidPro, you will need to create a community token with messaging permissions."
msgstr "Для подключения Вашего сообщества VK к RapidPro, Вам потребуется создать токен сообщества с разрешениями на передачу сообщений."

msgid "To obtain the name of your community, access it and enter the exact name below."
msgstr "Для получения названия Вашего сообщества войдите в него и введите точное название ниже."

msgid "To get your community id, go to Manage > API Usage > Callback API > Server Settings. Copy the whole number you have right after the group_id present in the example json present in the part regarding the verification of the request."
msgstr "Для получения идентификатора сообщества, выберите «Управление» > «Использование API» > «API обратного вызова» > «Настройки сервера». Скопируйте весь номер, который у Вас идет сразу после group_id, показанного на примере json, представленном в части, касающейся проверки запроса."

msgid "To obtain the verification string, go to the Manage > API Usage > Callback API > Server Settings section. You will find the verification string in an excerpt similar to: String to be returned: <code>4412dd18</code>, copy the string and inform below."
msgstr "Для получения строки проверки, выберите «Управление» > «Использование API» > «API обратного вызова» > «Настройки сервера». Вы найдете строку подтверждения в выдержке, похожей на следующее: «Возвращаемая строка: <code>4412dd18</code>», скопируйте строку и укажите ниже."

msgid "The API Version of the configured server must be <code>5.103</code>. To configure this, go to Manage > API Usage > Callback API > Server Settings."
msgstr "Версия API настроенного сервера должна быть <code>5.103</code>. Для ее настройки, выберите «Управление» > «Использование API» > «API обратного вызова» > «Настройки сервера»."

msgid "To complete the configuration you will need to enter a few things on your VK account."
msgstr ""

#, python-format
msgid "<div class='code mt-4'> Manage > API Usage > Callback API > Server Settings </div> <div class='mt-2'> Enter the Webhook URL below for the <div class='code inline py-1'>URL</div> field and the Verify Token in the <div class='code inline py-1'>Secret Key</div> field. </div> <div class='code mt-6'> Manage > API Usage > Callback API > Event Types </div> <div class='mt-2'> Check the option %(option)s </div>"
msgstr ""

msgid "Your WhatsApp channel is now connected, you should be able to send and receive messages as normal."
msgstr ""

msgid "In the case of a new WhatsApp install or replacement of an existing WhatsApp channel you may need to refresh the contacts on the WhatsApp application. This may take a few minutes."
msgstr ""

msgid "Connect a Classifier"
msgstr "Подключить Классификатор"

msgid "Classifiers let you interpret words and phrases into intents you can act on. Various services let you train your own classifier which you can then use in your flows to draw meaning from the unstructured text your contacts send you."
msgstr ""

msgid "Select your provider below to get started."
msgstr ""

msgid "Classifier"
msgstr "Классификатор"

msgid "Intent"
msgstr ""

msgid "External ID"
msgstr "Внешний ID"

msgid "Created On"
msgstr "Создано"

msgid "No synced intents at this time."
msgstr "На данный момент синхронизированные намерения отсутствуют."

msgid "Intents are synced automatically every 5 minutes"
msgstr "Намерения автоматически синхронизируются каждые 5 минут"

msgid "These contacts have been removed from all groups and can be deleted permanently."
msgstr ""

msgid "Delete Selected Contacts"
msgstr ""

msgid "Are you sure you want to delete the selected contacts? This cannot be undone."
msgstr ""

msgid "Delete All Contacts"
msgstr ""

#, python-format
msgid "Are you sure you want to delete all %(count)s archived contacts? This cannot be undone."
msgstr ""

msgid "This operation can take a while to complete. Contacts may remain in this view during the process."
msgstr ""

#, python-format
msgid "You are about to delete <span class='font-normal'> %(object)s. </span> There is no way to undo this. Are you sure?"
msgstr ""

#, python-format
msgid "Transferred <b>%(amount)s</b> <b>%(currency)s</b> of airtime"
msgstr ""

msgid "Airtime transfer failed"
msgstr "Передача эфирного времени не удалась"

msgid "Call Started"
msgstr "Вызов Начат"

msgid "Missed outgoing call"
msgstr "Пропущенный исходящий звонок"

msgid "Missed incoming call"
msgstr "Пропущенный входящий звонок"

msgid "Started Conversation"
msgstr "Разговор начат"

msgid "Welcome Message Sent"
msgstr "Отправлено Приветственное Сообщение"

msgid "Referred"
msgstr "Переслано"

msgid "Followed"
msgstr "Подписано"

msgid "Outgoing Phone Call"
msgstr "Исходящий телефонный вызов"

msgid "Incoming Phone call"
msgstr "Входящий телефонный вызов"

msgid "Unknown/Unsupported"
msgstr "Неизвестно / Не поддерживается"

#, python-format
msgid "Field <b>%(name)s</b> updated to <b>%(value)s</b>"
msgstr ""

#, python-format
msgid "Field <b>%(name)s</b> cleared"
msgstr ""

msgid "Added to groups"
msgstr "Добавлено в группы"

msgid "Removed from groups"
msgstr "Удалено из групп"

#, python-format
msgid "Language updated to <b>%(language)s</b>"
msgstr ""

msgid "Language cleared"
msgstr "Язык очищен"

#, python-format
msgid "Name updated to <b>%(name)s</b>"
msgstr ""

msgid "Name cleared"
msgstr "Название очищено"

msgid "URNs updated to"
msgstr "URN обновлены на "

msgid "Email sent to"
msgstr "Отправлено электронное письмо по адресу"

msgid "with subject"
msgstr "с темой"

msgid "Interrupted"
msgstr "Прервано"

msgid "Expired"
msgstr "Истекло."

msgid "Completed"
msgstr "Завершено"

msgid "Started"
msgstr "Начато"

msgid "Message labelled as"
msgstr "Сообщение помечено как"

#, python-format
msgid "Run result <b>%(name)s</b> updated to <b>%(value)s</b> with category <b>%(category)s</b>"
msgstr ""

#, python-format
msgid "Opened ticket on <a href=\"%(ticketer_url)s\">%(ticketer)s</a> with subject <b>%(subject)s</b>"
msgstr ""

#, python-format
msgid "Closed ticket on <a href=\"%(ticketer_url)s\">%(ticketer)s</a> with subject <b>%(subject)s</b>"
msgstr ""

msgid "Successfully called"
msgstr "Успешно вызвано"

msgid "Failed to call"
msgstr "Не удалось вызвать"

#, python-format
msgid "Any messages prior to %(start)s can be found in your"
msgstr ""

msgid "archive"
msgstr "архиве"

msgid "Import Contacts"
msgstr "Импортировать Контакты"

msgid "Smart Groups"
msgstr ""

msgid "Create Contact"
msgstr "Создать Контакт"

msgid "Create Group"
msgstr "Создать Группу"

msgid "Remove From Group"
msgstr ""

msgid "New Group..."
msgstr "Новая Группа..."

#, python-format
msgid ""
"\n"
"                    Found %(results_count)s contact matching <i>%(search)s</i>.\n"
"                    "
msgid_plural ""
"\n"
"                      Found %(results_count)s contacts matching <i>%(search)s</i>.\n"
"\n"
"                  "
msgstr[0] ""
"\n"
"                    Найден %(results_count)s контакт, соответствующий <i>%(search)s</i>.\n"
"                    "
msgstr[1] ""
"\n"
"                      Найдено %(results_count)s контактов, соответствующих <i>%(search)s</i>.\n"
"\n"
"                  "
msgstr[2] ""
"\n"
"                      Найдено %(results_count)s контактов, соответствующих <i>%(search)s</i>.\n"
"\n"
"                  "
msgstr[3] ""
"\n"
"                      Найдено %(results_count)s контактов, соответствующих <i>%(search)s</i>.\n"
"\n"
"                  "

msgid "Last Seen On"
msgstr ""

msgid "No matching contacts."
msgstr "Нет соответствующих контактов."

msgid "To view more than 10,000 search results, save it as a group."
msgstr ""

msgid "Search browsing is limited to 10k results. If you want to browse through all of the results, please save this search as a group."
msgstr "Просмотр результатов поиска ограничен 10 тысячами результатов. Если Вы хотите просмотреть все результаты, пожалуйста, сохраните этот поиск как группу."

msgid "Details"
msgstr "Детальная информация"

msgid "Contact Id"
msgstr ""

msgid "Upcoming"
msgstr "Ожидается"

msgid "repeats daily"
msgstr "повторяется ежедневно"

msgid "repeats weekly"
msgstr "повторяется еженедельно"

msgid "History"
msgstr "История"

msgid "Full"
msgstr "Полностью"

msgid "These contacts have opted out and you can no longer send them messages, they have been removed from all groups."
msgstr "Эти контакты были исключены, и Вы больше не можете отправлять им сообщения, они были удалены из всех групп."

#, python-format
msgid "<b>%(name)s</b> cannot be deleted since it is currently in use."
msgstr ""

#, python-format
msgid "Are you sure you want to delete <b>%(name)s</b>? This cannot be undone."
msgstr ""

msgid "Used in the flow"
msgid_plural "Used in the flows"
msgstr[0] ""
msgstr[1] ""
msgstr[2] ""
msgstr[3] ""

msgid "Used in the campaign event"
msgid_plural "Used in the campaign events"
msgstr[0] ""
msgstr[1] ""
msgstr[2] ""
msgstr[3] ""

msgid "Used in the group"
msgid_plural "Used in the groups"
msgstr[0] ""
msgstr[1] ""
msgstr[2] ""
msgstr[3] ""

#, python-format
msgid "You have reached the limit of %(limit)s fields per workspace. Please remove fields that you are no longer using."
msgstr ""

#, python-format
msgid "You are approaching the limit of %(limit)s fields per workspace. You should remove fields that you are no longer using."
msgstr ""

msgid "Create Field"
msgstr "Создать Поле"

msgid "Featured Fields"
msgstr ""

msgid "Featured fields are shown prominently on contact pages. Drag to reorder the fields that you would most like to see at glance."
msgstr ""

msgid "Update Field"
msgstr ""

msgid "Delete Field"
msgstr ""

msgid "Field Details"
msgstr ""

#, python-format
msgid "%(counter)s Use"
msgid_plural "%(counter)s Uses"
msgstr[0] "%(counter)s использование"
msgstr[1] "%(counter)s использований"
msgstr[2] "%(counter)s использований"
msgstr[3] "%(counter)s использований"

msgid "No fields"
msgstr "Нет полей"

#, python-format
msgid "Sorry, <span class=\"named\">%(group_name)s</span> cannot be deleted yet."
msgstr ""

#, python-format
msgid "This group is used by an <a href=\"%(triggers_url)s\">active trigger</a>. In order to delete it, first remove the trigger."
msgid_plural "This group is used by <a href=\"%(triggers_url)s\">%(counter)s triggers<a>. In order to delete it, first remove the triggers."
msgstr[0] "Эта группа используется <a href=\"%(triggers_url)s\">активным триггером</a>. Чтобы удалить ее, сначала удалите триггер."
msgstr[1] "Эта группа используется <a href=\"%(triggers_url)s\">%(counter)s триггерами<a>. Чтобы удалить ее, сначала удалите триггеры."
msgstr[2] "Эта группа используется <a href=\"%(triggers_url)s\">%(counter)s триггерами<a>. Чтобы удалить ее, сначала удалите триггеры."
msgstr[3] "Эта группа используется <a href=\"%(triggers_url)s\">%(counter)sтриггерами<a>. Чтобы удалить ее, сначала удалите триггеры."

#, python-format
msgid "There is an active flow using this group. It cannot be deleted until it is removed from the"
msgid_plural "There are %(counter)s flows using this group. It cannot be deleted until it is removed from the"
msgstr[0] "Существует активный поток, использующий эту группу. Ее нельзя удалить, пока она не будет удалена из"
msgstr[1] "Существуют %(counter)s потоки, использующие эту группу. Ее нельзя удалить, пока она не будет удалена из"
msgstr[2] "Существуют %(counter)s потоки, использующие эту группу. Ее нельзя удалить, пока она не будет удалена из"
msgstr[3] "Существуют %(counter)s потоки, использующие эту группу. Ее нельзя удалить, пока она не будет удалена из"

msgid "flow."
msgid_plural "flows."
msgstr[0] "потока."
msgstr[1] "потоков."
msgstr[2] "потоков."
msgstr[3] "потоков."

#, python-format
msgid "There is an active campaign using this group. It cannot be deleted until it is removed from the"
msgid_plural "There are %(counter)s campaigns using this group. It cannot be deleted until it is removed from the"
msgstr[0] "Существует активная кампания, использующая эту группу. Ее нельзя удалить, пока она не будет удалена из"
msgstr[1] "Существуют %(counter)s кампании, использующие эту группу. Ее нельзя удалить, пока она не будет удалена из"
msgstr[2] "Существуют %(counter)s кампании, использующие эту группу. Ее нельзя удалить, пока она не будет удалена из"
msgstr[3] "Существуют %(counter)s кампании, использующие эту группу. Ее нельзя удалить, пока она не будет удалена из"

msgid "campaign."
msgid_plural "campaigns."
msgstr[0] "кампании."
msgstr[1] "кампаний."
msgstr[2] "кампаний."
msgstr[3] "кампаний."

#, python-format
msgid "<div class='mb-2'> You are about to delete <span class='named'> %(object)s. </span> </div> No contacts will be deleted but the group itself will be deleted. There is no way to undo this. Are you sure?"
msgstr ""

msgid "Show Contacts"
msgstr "Показать Контакты"

msgid "You can import contacts from an Excel spreadsheet or comma separated values file."
msgstr ""

msgid "Supported Fields"
msgstr ""

msgid "Any columns that do not match the following table will be ignored."
msgstr ""

msgid "Column Header"
msgstr "Заголовок столбца"

msgid "Imported As"
msgstr ""

msgid "Contact name"
msgstr "Название Контакта"

msgid "Contact language"
msgstr "Язык Контакта"

msgid "Only valid <a href=\"https://en.wikipedia.org/wiki/ISO_639-3\" target=\"_new\">ISO639-3</a> codes supported."
msgstr ""

#, python-format
msgid "Numbers without a country code will be treated as local numbers in %(country)s."
msgstr ""

msgid "If fields don't exist you will have the option to create them or ignore them."
msgstr ""

#, python-format
msgid "You can download <a href=\"%(sample_url)s\">this Excel template</a> as a sample. Imports files can contain a maximum of %(max)s records. Note that blank values will be ignored. If you want to explicitly clear values use <tt>%(code)s</tt>."
msgstr ""

msgid "Choose File"
msgstr "Выбрать Файл"

msgid "Preview"
msgstr ""

msgid "Preview Contact Import"
msgstr ""

#, python-format
msgid "This import file contains <strong>%(count)s</strong> records. Headers that didn't match existing fields can be ignored or added as new custom fields by editing them below."
msgstr ""

msgid "will be ignored"
msgstr ""

msgid "as"
msgstr ""

msgid "new field"
msgstr ""

msgid "of type"
msgstr ""

msgid "field"
msgstr ""

#, python-format
msgid "a <strong>%(scheme)s</strong> URN"
msgstr ""

#, fuzzy
#| msgid "contacts"
msgid "Add contacts to"
msgstr "контакты"

#, fuzzy
#| msgid "Billed"
msgid "called"
msgstr "Платно"

msgid "Contact Import"
msgstr ""

#, python-format
msgid "Created %(count)s new contact"
msgid_plural "Created %(count)s new contacts"
msgstr[0] ""
msgstr[1] ""
msgstr[2] ""
msgstr[3] ""

#, python-format
msgid "Updated %(count)s existing contact"
msgid_plural "Updated %(count)s existing contacts"
msgstr[0] ""
msgstr[1] ""
msgstr[2] ""
msgstr[3] ""

#, python-format
msgid "Added %(count)s contact to the <a href=\"%(group_url)s\">%(group_name)s</a> group"
msgid_plural "Added %(count)s contacts to the <a href=\"%(group_url)s\">%(group_name)s</a> group"
msgstr[0] ""
msgstr[1] ""
msgstr[2] ""
msgstr[3] ""

#, python-format
msgid "Ignored %(count)s record because of errors"
msgid_plural "Ignored %(count)s records because of errors"
msgstr[0] ""
msgstr[1] ""
msgstr[2] ""
msgstr[3] ""

msgid "Errors"
msgstr ""

#, python-format
msgid "Row %(row)s: %(message)s"
msgstr ""

msgid "Hi there!"
msgstr "Приветствую!"

msgid "Your contacts export is ready."
msgstr "Ваш экспорт контактов готов."

msgid "Download your Excel file here:"
msgstr "Скачайте свой файл Excel отсюда:"

#, python-format
msgid "The %(brand)s Team "
msgstr "Команда %(brand)s"

#, python-format
msgid ""
"\n"
"Hi there!\n"
"\n"
"You can download your %(brand)s contacts export by clicking on the following link:\n"
msgstr ""
"\n"
"Приветствую!\n"
"\n"
"Вы можете скачать свой экспорт контактов %(brand)s, нажав на следующую ссылку:\n"

#, python-format
msgid "Contacts will automatically be added here as you communicate with them using %(name)s. From here you can change a contact's name, organize them into groups and see the communication you've had with each."
msgstr ""

#, python-format
msgid "To get started you can <a href=\"%(url)s\">import</a> contacts from a file you create in Excel."
msgstr ""

msgid "Your export for the following flows is ready."
msgstr "Ваш экспорт по следующим потокам готов."

#, python-format
msgid ""
"\n"
"Hi there!\n"
"\n"
"You can download your %(brand)s flow results by clicking on the following link:\n"
msgstr ""
"\n"
"Приветствую!\n"
"\n"
"Вы можете скачать свои результаты потоков %(brand)s, нажав на следующую ссылку:\n"

msgid "Flows let you easily pose a set of questions to a group of users. When you send people through a flow over SMS, it is natural just like any other conversation."
msgstr ""

#, python-format
msgid "A flow gives you the power to model complex interactions by simply drawing a flowchart. With %(brand)s's drag-and-drop interface, you can easily build branches based on how people respond to your messages. This means it's easy to create highly personal and engaging experiences for your users."
msgstr ""

msgid "No results yet"
msgstr "Пока результатов нет"

msgid "Completion"
msgstr "Завершение"

msgid "Day of Week"
msgstr "День недели"

msgid "Time of Day"
msgstr "Время суток"

msgid "Interrupted, Expired and Failed"
msgstr ""

#, python-format
msgid ""
"\n"
"      To get started you need to add a channel to your workspace. A channel is a phone number or social network\n"
"      account which %(name)s can use to send and receive messages on your behalf. You can choose to use an\n"
"      Android phone and your own cell phone plan, or we can connect you with a service provider in your country\n"
"      directly.\n"
"    "
msgstr ""

msgid "You can always test your flow using the simulator, click"
msgstr "Вы всегда можете протестировать свой поток с помощью симулятора, для этого нажмите"

msgid "on the right to open it."
msgstr "справа, чтобы открыть его."

#, python-format
msgid "To get started you need to add a voice-enabled channel to your workspace. A voice-enabled channel is a phone number which %(name)s can use to make and receive phone calls on your behalf. For example, Twilio is a service which provides voice-enabled numbers which you can add as channels in your %(name)s workspace."
msgstr ""

#, python-format
msgid ""
"\n"
"        There is an active flow using this flow. It cannot be deleted until it is removed from the\n"
"\n"
"      "
msgid_plural ""
"\n"
"        There are %(counter)s flows using this flow. It cannot be deleted until it is removed from the\n"
"\n"
"      "
msgstr[0] ""
msgstr[1] ""
msgstr[2] ""
msgstr[3] ""

msgid ""
"\n"
"        flow.\n"
"      "
msgid_plural ""
"\n"
"        flows.\n"
"      "
msgstr[0] ""
msgstr[1] ""
msgstr[2] ""
msgstr[3] ""

#, python-format
msgid ""
"\n"
"        You are about to delete\n"
"        <span class='font-normal'>\n"
"          %(object)s.\n"
"        </span>\n"
"        There is no way to undo this. Are you sure?\n"
"\n"
"      "
msgstr ""

msgid "This flow is in the process of being sent, this message will disappear once all contacts have been added to the flow."
msgstr "Этот поток находится в процессе осуществления отправки, это сообщение исчезнет после того, ​​как все контакты будут добавлены в поток."

msgid "Change Language"
msgstr ""

#, python-format
msgid "This will change the default language of the flow to <b>%(language)s</b>. This means that by default the flow will be appear in that language and can be translated into other languages. Also if a contact is in this flow and no translation exists for their language or the default language of the workspace, communication with that contact will default to <b>%(language)s</b>."
msgstr ""

msgid "Sorry, this flow cannot be exported because it references another flow. To export it, please remove any actions that reference other flows and try again."
msgstr ""

msgid "Back to Flow"
msgstr "Вернуться к Потоку"

msgid "Extracts a <a href=\"https://en.wikipedia.org/wiki/Gettext\">gettext</a> PO file from the flow which can later be re-imported with updated translations."
msgstr "Извлекает PO-файл <a href=\"https://en.wikipedia.org/wiki/Gettext\">gettext</a> из потока, который впоследствии может быть повторно импортирован с обновленными переводами."

msgid "Remove Label"
msgstr "Удалить Метку"

msgid "Are you sure you want to remove this label?"
msgstr "Вы действительно хотите удалить эту метку?"

msgid "Once it is removed, it will be gone forever. There is no way to undo this operation."
msgstr "После того как он будет удален, он исчезнет навсегда. Способа отменить эту операцию не существует."

msgid "You cannot remove a label which has child labels. Please remove all children first."
msgstr "Вы не можете удалить метку с дочерними метками. Пожалуйста, сначала удалите все дочерние элементы."

msgid "Importing a PO file will replace all matching translations in the flow for the selected language."
msgstr "Импорт PO-файла заменит все соответствующие переводы в потоке для выбранного языка."

msgid "Selected Flow"
msgstr "Выбранный Поток"

msgid "Base Language"
msgstr "Основной язык"

msgid "Uploaded PO File"
msgstr "Загруженный РО-файл"

msgid "Number of entries"
msgstr "Количество записей"

msgid "Number of translations"
msgstr "Количество единиц перевода"

msgid "Upload"
msgstr "Загрузить"

msgid "Back"
msgstr "Вернуться"

msgid "Create Label"
msgstr "Создать Метку"

msgid "Create Flow"
msgstr "Создать Поток"

msgid "Labels"
msgstr "Метки"

msgid "Webhook Call Log"
msgstr ""

msgid "New Label"
msgstr ""

msgid "Has issues"
msgstr ""

msgid "No matching flows."
msgstr "Нет соответствующих потоков"

msgid "Delete Run"
msgstr ""

msgid "Deleting this run will remove it from your flow's results. While the messages for the contact will remain, any record of this flow run will be gone forever."
msgstr ""

msgid "Overview"
msgstr "Обзор"

msgid "Analytics"
msgstr "Аналитика"

msgid "Runs"
msgstr "Проходы"

msgid "Responded"
msgstr "Отвечено"

msgid "More Columns"
msgstr ""

msgid "Last Activity"
msgstr "Последняя активность"

#, python-format
msgid "Any runs prior to %(start)s can be found in your"
msgstr ""

msgid "Ask a series of questions to collect data from your contacts."
msgstr "Задайте ряд вопросов, чтобы собрать данные у Ваших контактов."

#, python-format
msgid "<b>%(name)s</b> cannot be deleted since it is a parent to other labels."
msgstr ""

msgid "Manual"
msgstr ""

#, python-format
msgid "was started by %(user)s for"
msgstr "было запущено %(user)s для"

msgid "was started by Zapier for"
msgstr "было запущено Zapier для"

msgid "was started by an API call for"
msgstr "было запущено вызовом API для"

msgid "all contacts"
msgstr "всех контактов"

msgid "contacts not in other flows"
msgstr "контактов, не находящихся в других потоках"

msgid "contacts not in other flows who haven't already been through this flow"
msgstr "контактов, не находящихся в других потоках, которые еще не прошли через этот поток"

msgid "contacts who haven't already been through this flow"
msgstr "контактов, которые еще не прошли через этот поток"

#, python-format
msgid "<b>%(count)s</b> run"
msgid_plural "<b>%(count)s</b> runs"
msgstr[0] "<b>%(count)s</b> проход"
msgstr[1] "<b>%(count)s</b> проходов"
msgstr[2] "<b>%(count)s</b> проходов"
msgstr[3] "<b>%(count)s</b> проходов"

msgid "No flow starts"
msgstr ""

msgid "Are you sure you want to continue? This cannot be undone."
msgstr ""

#, python-format
msgid "You have <b>%(counter)s global</b> configured"
msgid_plural "You have <b>%(counter)s globals</b> configured"
msgstr[0] "У Вас есть настроенный <b>%(counter)s глобальный объект</b> "
msgstr[1] "У Вас есть настроенные <b>%(counter)s глобальные объекты</b> "
msgstr[2] "У Вас есть настроенные <b>%(counter)s глобальные объекты</b> "
msgstr[3] "У Вас есть настроенные <b>%(counter)s глобальные объекты</b> "

msgid "You do not have any globals configured."
msgstr "У Вас нет настроенных глобальных объектов."

msgid "Create Global"
msgstr "Создать Глобальный объект"

msgid "Globals"
msgstr "Глобальные объекты"

#, python-format
msgid "Found %(results_count)s global matching <i>%(search)s</i>."
msgid_plural "Found %(results_count)s globals matching <i>%(search)s</i>."
msgstr[0] ""
msgstr[1] ""
msgstr[2] ""
msgstr[3] ""

msgid "Update Global"
msgstr "Обновить Глобальный объект"

msgid "Delete Global"
msgstr "Удалить Глобальный объект"

msgid "Global Details"
msgstr ""

msgid "No globals"
msgstr "Нет глобальных объектов"

msgid "messages"
msgstr "сообщения"

msgid "contacts"
msgstr "контакты"

msgid "flows"
msgstr "потоки"

msgid "campaigns"
msgstr "кампании"

msgid "triggers"
msgstr "триггеры"

msgid "tickets"
msgstr ""

msgid "channels"
msgstr "каналы"

msgid "users"
msgstr "пользователи"

msgid "workspaces"
msgstr ""

msgid "android"
msgstr "android"

msgid "dashboard"
msgstr "информационная панель"

msgid "orgs"
msgstr "организации"

msgid "end"
msgstr ""

msgid "sign out"
msgstr ""

msgid "sign in"
msgstr "войти"

msgid "You are out of credits, add more to resume your service"
msgstr "У Вас закончились кредиты, добавьте еще, чтобы возобновить работу Вашего сервиса"

#, python-format
msgid "You have %(credits)s credit remaining, add credits to prevent interruption"
msgid_plural "You have %(credits)s credits remaining, add credits to prevent interruption"
msgstr[0] "У Вас остался %(credits)s кредит, добавьте кредиты во избежание перебоев в обслуживании"
msgstr[1] "У Вас осталось %(credits)s кредитов, добавьте кредиты во избежание перебоев в обслуживании"
msgstr[2] "У Вас осталось %(credits)s кредитов, добавьте кредиты во избежание перебоев в обслуживании"
msgstr[3] "У Вас осталось %(credits)s кредитов, добавьте кредиты во избежание перебоев в обслуживании"

msgid "Your active credits will expire soon, add credits to prevent interruption."
msgstr ""

msgid "Your phone is having difficulty relaying messages"
msgstr "Ваш телефон столкнулся с проблемами при ретрансляции сообщений"

#, python-format
msgid "%(count)s result"
msgid_plural "%(count)s results"
msgstr[0] ""
msgstr[1] ""
msgstr[2] ""
msgstr[3] ""

#, python-format
msgid "Results %(start)s - %(end)s of %(total)s"
msgstr ""

#, python-format
msgid "Aliases for %(name)s"
msgstr ""

#, python-format
msgid "Often certain regions are known by more than one name. In %(brand)s, we call these alternate names for regions, aliases."
msgstr ""

msgid "No Matching schedules"
msgstr "Нет соответствующих расписаний"

msgid "Send History"
msgstr "Отправить историю"

#, python-format
msgid "%(count_comma)s recipient"
msgid_plural "%(count_comma)s recipients"
msgstr[0] ""
msgstr[1] ""
msgstr[2] ""
msgstr[3] ""

#, python-format
msgid "%(recipients)s recipient currently at this step in the flow"
msgid_plural "%(recipients)s recipients currently at this step in the flow"
msgstr[0] "%(recipients)s получатель в настоящее время находится на этом этапе в потоке"
msgstr[1] "%(recipients)s получатели в настоящее время находятся на этом этапе в потоке"
msgstr[2] "%(recipients)s получатели в настоящее время находятся на этом этапе в потоке"
msgstr[3] "%(recipients)s получатели в настоящее время находятся на этом этапе в потоке"

msgid "Message Details"
msgstr ""

msgid "Your message export is ready."
msgstr "Ваш экспорт сообщений готов."

#, python-format
msgid ""
"\n"
"Hi there!\n"
"\n"
"You can download your %(brand)s message export by clicking on the following link:\n"
msgstr ""
"\n"
"Приветствую!\n"
"\n"
"Вы можете скачать свой экспорт сообщений %(brand)s, нажав на следующую ссылку:\n"

msgid "Your Message Hub"
msgstr "Ваш Центр сообщений"

#, python-format
msgid "This message pane lets you keep track of everything coming in and out of %(name)s.  As you send and receive messages, they will be listed here."
msgstr ""

#, python-format
msgid "Just like your email, %(name)s lets you view, label and archive messages as you receive them.  %(name)s uses labels to classify responses, so you can view and manage those messages here.  You can also create your own labels to keep track of topical messages as you receive them."
msgstr ""

#, python-format
msgid "%(name)s also keeps track of calls that are received on your channel so you can return any calls which may have been made to it."
msgstr ""

#, python-format
msgid "<b>%(name)s</b> cannot be deleted as it still contains labels."
msgstr ""

msgid "Numeric Value:"
msgstr "Числовое значение:"

msgid "Create Folder"
msgstr "Создать папку"

msgid "Restore"
msgstr ""

msgid "Resend"
msgstr "Отправить повторно"

msgid "New Label..."
msgstr "Новая Метка..."

msgid "No messages"
msgstr ""

#, python-format
msgid "Found %(results_count)s message in last 90 days matching <i>%(search)s</i>."
msgid_plural "Found %(results_count)s messages in last 90 days matching <i>%(search)s</i>."
msgstr[0] "Найдено %(results_count)s сообщение за последние 90 дней, соответствующее <i>%(search)s</i>."
msgstr[1] "Найдено %(results_count)s сообщений за последние 90 дней, соответствующих <i>%(search)s</i>."
msgstr[2] "Найдено %(results_count)s сообщений за последние 90 дней, соответствующих <i>%(search)s</i>."
msgstr[3] "Найдено %(results_count)s сообщений за последние 90 дней, соответствующих <i>%(search)s</i>."

#, python-format
msgid "%(results_count)s message since %(start_date)s."
msgid_plural "%(results_count)s messages since %(start_date)s."
msgstr[0] "%(results_count)s сообщение с %(start_date)s."
msgstr[1] "%(results_count)s сообщений с %(start_date)s."
msgstr[2] "%(results_count)s сообщений с %(start_date)s."
msgstr[3] "%(results_count)s сообщений с %(start_date)s."

msgid "Remove Folder"
msgstr "Удалить Папку"

msgid "Are you sure you want to remove this folder? This will also delete any labels contained in this folder."
msgstr "Вы уверены, что хотите удалить эту папку? Это действие также удалит все метки, содержащиеся в этой папке."

msgid "This label cannot be removed because it in use."
msgstr "Эта метка не может быть удалена, потому что она используется."

#, python-format
msgid "Used by %(num_flows)s flow:"
msgid_plural "Used by %(num_flows)s flows:"
msgstr[0] "Используется %(num_flows)s потоком:"
msgstr[1] "Используется %(num_flows)s потоками:"
msgstr[2] "Используется %(num_flows)s потоками:"
msgstr[3] "Используется %(num_flows)s потоками:"

msgid "No matching messages."
msgstr "Нет соответствующих сообщений."

msgid "Your workspace is suspended and no longer processing messages."
msgstr ""

#, fuzzy, python-format
#| msgid "%(counter)s Use"
#| msgid_plural "%(counter)s Uses"
msgid "and %(count)s more"
msgstr "%(counter)s использование"

msgid "You are about to delete"
msgstr ""

msgid "There is no way to undo this. Are you sure?"
msgstr ""

#, python-format
msgid ""
"\n"
"\n"
"<br/>\n"
"Hi %(customer)s,\n"
"\n"
"<br/>\n"
msgstr ""
"\n"
"\n"
"<br/>\n"
"Здравствуйте, %(customer)s!\n"
"\n"
"<br/>\n"

#, python-format
msgid ""
"\n"
"\n"
"Your %(brand)s workspace for %(org)s is out of credit. You will no longer be able to send messages and users will no longer be able to interact in flows.\n"
"\n"
msgstr ""

msgid ""
"\n"
"    To resume your service please visit your workspace page to purchase a top up.\n"
"    "
msgstr ""

msgid ""
"\n"
"    To resume your service, please contact your account manager.\n"
"    "
msgstr ""
"\n"
"    Для возобновления обслуживания, пожалуйста, обратитесь к менеджеру своей учетной записи.\n"
"    "

#, python-format
msgid ""
"\n"
"\n"
"Your %(brand)s workspace for %(org)s has expiring credits in less than one month.\n"
msgstr ""

msgid ""
"\n"
"      Messages will no longer be sent when your credits expire, to prevent an interruption in your service visit your workspace page to purchase a top up.\n"
"    "
msgstr ""

msgid ""
"\n"
"      Messages will no longer be sent when your credits expire, to prevent an interruption in your service, please contact your account manager.\n"
"    "
msgstr ""
"\n"
"      Сообщения больше не будут отправляться после истечения срока действия Ваших кредитов. Во избежание перебоев в Вашем обслуживании, пожалуйста, обратитесь к менеджеру своей учетной записи."

#, python-format
msgid ""
"\n"
"Your %(brand)s workspace for %(org)s is running low on credits, you currently only have %(remaining)s credits remaining.\n"
msgstr ""

msgid ""
"\n"
"      Messages will no longer be sent when your credits reach zero, to prevent an interruption in your service visit your workspace page to purchase a top up.\n"
"    "
msgstr ""

msgid ""
"\n"
"      Messages will no longer be sent when your credits reach zero, to prevent an interruption in your service, please contact your account manager.\n"
"\n"
"    "
msgstr ""
"\n"
"      Сообщения больше не будут отправляться после обнуления количества Ваших кредитов. Во избежание перебоев в Вашем обслуживании, пожалуйста, обратитесь к менеджеру своей учетной записи."

#, python-format
msgid ""
"\n"
"\n"
"<br/>\n"
"Thanks!\n"
"<br/>\n"
"The %(brand)s Team\n"
"<br/>\n"
msgstr ""
"\n"
"\n"
"<br/>\n"
"Спасибо!\n"
"<br/>\n"
"Команда %(brand)s\n"
"<br/>\n"

#, python-format
msgid ""
"\n"
"\n"
"Hi %(customer)s,\n"
"\n"
msgstr ""
"\n"
"\n"
"Здравствуйте, %(customer)s!\n"
"\n"

msgid ""
"\n"
"To resume your service please visit your workspace page to purchase a top up.\n"
msgstr ""

msgid ""
"\n"
"To resume your service, please contact your account manager.\n"
msgstr ""
"\n"
"Для возобновления обслуживания, пожалуйста, обратитесь к менеджеру своей учетной записи.\n"

#, python-format
msgid ""
"\n"
"\n"
"Your %(brand)s workspace for %(org)s has expiring credits in less than one month.\n"
"\n"
msgstr ""

msgid ""
"\n"
"Messages will no longer be sent when your credits expire, to prevent an interruption in your service visit your workspace page to purchase a top up.\n"
msgstr ""

msgid ""
"\n"
"Messages will no longer be sent when your credits expire, to prevent an interruption in your service, please contact your account manager.\n"
msgstr ""
"\n"
"Сообщения больше не будут отправляться после истечения срока действия Ваших кредитов. Во избежание перебоев в Вашем обслуживании, пожалуйста, обратитесь к менеджеру своей учетной записи.\n"

#, python-format
msgid ""
"\n"
"\n"
"Your %(brand)s workspace for %(org)s is running low on credits, you currently only have %(remaining)s credits remaining.\n"
"\n"
msgstr ""

msgid ""
"\n"
"Messages will no longer be sent when your credits reach zero, to prevent an interruption in your service visit your workspace page to purchase a top up.\n"
msgstr ""

msgid ""
"\n"
"Messages will no longer be sent when your credits reach zero, to prevent an interruption in your service, please contact your account manager.\n"
msgstr ""
"\n"
"Сообщения больше не будут отправляться после обнуления количества Ваших кредитов. Во избежание перебоев в Вашем обслуживании, пожалуйста, обратитесь к менеджеру своей учетной записи.\n"

#, python-format
msgid ""
"\n"
"Thanks!\n"
"\n"
"The %(brand)s Team\n"
"\n"
msgstr ""
"\n"
"Спасибо!\n"
"\n"
"Команда %(brand)s\n"

#, python-format
msgid ""
"\n"
"      You've been invited to join %(brand)s as a member of %(org)s.\n"
"      <br/>\n"
"      To accept the invitation, <a href='%(link)s/org/join/%(secret)s/'>click here</a>.\n"
"  "
msgstr ""
"\n"
"      Вас пригласили присоединиться к %(brand)s в качестве члена %(org)s.\n"
"      <br/>\n"
"      Чтобы принять приглашение, <a href='%(link)s/org/join/%(secret)s/'>нажмите здесь</a>.\n"
"  "

#, python-format
msgid ""
"\n"
"You've been invited to join %(org)s on %(brand)s\n"
msgstr ""
"\n"
"Вас пригласили присоединиться к %(org)s по %(brand)s\n"

msgid "Click this link to join"
msgstr "Нажмите на эту ссылку, чтобы присоединиться"

#, python-format
msgid ""
"\n"
"\n"
"<br/>\n"
"Hi %(customer)s,\n"
"<br/>\n"
"<br/>\n"
"This is a receipt for your %(brand_name)s purchase for %(credits)s credits.  This is only a receipt, no payment is due. If you have any questions, please contact us anytime at %(brand_support)s.  You can view your top ups at any time by visiting your top up page.\n"
"<br/>\n"
"Thanks again for your support!\n"
"<br/>\n"
"<br/>\n"
"-----------------------------------------------------------------------------------------------\n"
"%(brand_name)s Receipt\n"
"-----------------------------------------------------------------------------------------------\n"
"<br/>\n"
"Invoice Details\n"
"<br/>\n"
"Id: %(charge_id)s\n"
"<br/>\n"
"Date: %(charge_date)s\n"
"<br/>\n"
"Workspace: %(org)s\n"
"<br/>\n"
"Description: %(description)s\n"
"<br/>\n"
"Credits: %(credits)s\n"
"<br/>\n"
"Amount: USD $%(amount)s\n"
"<br/>\n"
"<br/>\n"
"Charge Details\n"
"<br/>\n"
"Name: %(cc_name)s\n"
"<br/>\n"
"Credit Card: %(cc_type)s X%(cc_last4)s\n"
"<br/>\n"
"<br/>\n"
msgstr ""

#, python-format
msgid ""
"\n"
"\n"
"Hi %(customer)s,\n"
"\n"
"This is a receipt for your %(brand_name)s purchase for %(credits)s credits.  This is only a receipt, no payment is due. If you have any questions, please contact us anytime at %(brand_support)s.  You can view your top ups at any time by visiting your top up page.\n"
"\n"
"Thanks again for your support!\n"
"\n"
"-----------------------------------------------------------------------------------------------\n"
"%(brand_name)s Receipt\n"
"-----------------------------------------------------------------------------------------------\n"
"\n"
"Invoice Details\n"
"Id: %(charge_id)s\n"
"Date: %(charge_date)s\n"
"Workspace: %(org)s\n"
"Description: %(description)s\n"
"Credits: %(credits)s\n"
"Amount: USD $%(amount)s\n"
"\n"
"Charge Details\n"
"Name: %(cc_name)s\n"
"Credit Card: %(cc_type)s X%(cc_last4)s\n"
"\n"
msgstr ""

#, fuzzy, python-format
#| msgid "A connection to a Twilio account is required"
msgid "Connected to your Chatbase account as agent <b>%(agent)s</b>."
msgstr "Требуется подключение к учетной записи Twilio "

msgid "Connect your Chatbase account."
msgstr ""

msgid "Connecting your Chatbase account will allow you to monitor your bot, fix broken experiences and better understand your users. To signup for an account, visit"
msgstr ""

msgid "Your Chatbase account is connected to the Agent"
msgstr "Ваша учетная запись Chatbase подключена к Агенту"

msgid "If you no longer want it connected, you can"
msgstr "Если Вы больше не хотите, чтобы она была подключена, Вы можете"

msgid "disconnect"
msgstr "отключить"

msgid "your Chatbase account. Doing so will interrupt the data sent to your Chatbase console."
msgstr "свою учетную запись Chatbase. Это приведет к прекращению отправки данных на Вашу консоль Chatbase."

msgid "Disconnect Chatbase"
msgstr "Отключить Chatbase"

msgid "This will disconnect your Chatbase account. Are you sure you want to proceed?"
msgstr ""

#, fuzzy
#| msgid "Connected to Chatbase Account"
msgid "Connected to your DT One account."
msgstr "Подключено к учетной записи Chatbase"

msgid "Transfer Log"
msgstr "Журнал передачи"

msgid "Connect your DT One account."
msgstr ""

#, python-format
msgid "Adding a DT One account will allow you to send airtime credit over 400+ operators in over 100 countries. Once connected you can transfer airtime credit within your flows. To signup for an account, visit %(link)s."
msgstr ""

#, python-format
msgid "You can find your credentials on the Developer tab on your %(link)s page."
msgstr ""

msgid "Your account is connected to a DT One account."
msgstr ""

#, python-format
msgid "If you no longer want it connected, you can <a href=\"%(disconnect_url)s\">disconnect</a> it. Doing so will cause the payment actions in your flows to no longer be processed."
msgstr ""

msgid "Disconnect DT One"
msgstr "Отключить DT One"

msgid "This will disconnect your DT One account. Payment actions will no longer be processed. Are you sure you want to proceed?"
msgstr ""

msgid "Confirm Access"
msgstr ""

msgid "To access this page please confirm your current password."
msgstr ""

msgid "Confirm"
msgstr ""

msgid "Welcome Back"
msgstr ""

msgid "Please sign in with your email address and password."
msgstr ""

msgid "Sign In"
msgstr ""

msgid "Don't have an account yet?"
msgstr ""

msgid "Sign up"
msgstr ""

msgid "If you no longer have access to the device with which you setup two-factor authentication on your login, you can enter one of your backup tokens below."
msgstr ""

msgid "8-character token"
msgstr ""

msgid "Use Device"
msgstr ""

msgid "Open the one-time password application with which you setup two-factor authentication on your account and enter the code below to verify your identity."
msgstr ""

msgid "Use Backup Token"
msgstr ""

msgid "Your workspace can have logins with various roles. You can use the Manage Logins page to view all existing logins or to add new logins to your workspace."
msgstr ""

#, python-format
msgid "If you use the %(brand)s Surveyor application to run flows offline, we recommend enabling users to create accounts from within the Android application. Setting a Surveyor password will allow anybody with that password to join your workspace as a surveyor."
msgstr ""

msgid "Your workspace has"
msgstr ""

msgid "Choose Workspace"
msgstr ""

msgid "Your login is not associated with any workspace. Please contact your administrator to receive an invitation to a workspace."
msgstr ""

#, python-format
msgid "Responses to location questions must be in <b>%(country)s</b>."
msgstr ""

msgid "Edit Aliases"
msgstr "Редактировать Псевдонимы "

msgid "Choose a country to enable location support in your flows."
msgstr "Выберите страну для включения поддержки местоположения в Ваших потоках."

msgid "Add Credits"
msgstr "Добавить Кредиты"

msgid "You have"
msgstr "У Вас есть"

msgid "credits remaining."
msgstr "кредитов в остатке."

msgid "You have used"
msgstr "Вы использовали"

msgid "credits since signing up."
msgstr "кредитов с момента регистрации."

#, python-format
msgid "This will schedule deletion of <b>%(org)s</b> on <b>%(date)s</b>."
msgstr ""

msgid "Are you sure you want to delete everything belonging to this workspace? This cannot be undone. Any logins which belong only to this workspace will also be deleted."
msgstr ""

#, python-format
msgid "Your workspace is <b>%(org)s</b>"
msgstr ""

#, python-format
msgid "which is in the <b>%(timezone)s</b> timezone."
msgstr ""

#, python-format
msgid ""
"\n"
"            You have <b>%(org_count)s</b> child workspaces.\n"
"          "
msgid_plural ""
"\n"
"            You have <b>%(org_count)s</b> child workspaces.\n"
"          "
msgstr[0] ""
msgstr[1] ""
msgstr[2] ""
msgstr[3] ""

msgid "Manage Workspaces"
msgstr ""

msgid "Create Export"
msgstr ""

msgid "Show Archived"
msgstr "Показать Архивированное"

msgid "Hide Archived"
msgstr "Скрыть Архивированное"

msgid "Select all of the items below that you would like to include in your export. We've grouped them together based on which flows and campaigns work with each other. Any related triggers will automatically be included in the export."
msgstr ""

msgid "Group"
msgstr "Группа"

msgid "Select Group"
msgstr "Выбрать Группу"

msgid "Everything Else"
msgstr "Все остальное"

msgid "Flows and Campaigns"
msgstr "Потоки и Кампании"

msgid "Select Everthing Else"
msgstr "Выбрать Все остальное"

msgid "Select All"
msgstr "Выбрать Все"

msgid "Workspace Settings"
msgstr ""

msgid "Import Flows and Campaigns"
msgstr "Импортировать Потоки и Кампании"

msgid "If you have an export file with flows and or campaigns, select it below to import it into your workspace."
msgstr ""

msgid "Warning!"
msgstr "Предупреждение!"

msgid "If you have flows or campaigns with the same names or UUIDs as the ones you are importing they will be replaced and all history for them will be lost."
msgstr "Если у Вас есть потоки или кампании с такими же именами или UUID, как и у тех, которые Вы импортируете, они будут заменены, и вся история по ним будет потеряна."

msgid "Do not proceed unless you are willing to replace your existing flows and campaigns."
msgstr "Не продолжайте, если Вы не хотите заменить свои существующие потоки и кампании."

msgid "Sign in"
msgstr "Войти"

#, python-format
msgid "You have been invited to join %(name)s."
msgstr ""

msgid "Please click Join to accept the invitation."
msgstr "Пожалуйста, для принятия приглашения нажмите «Присоединиться»."

#, python-format
msgid "The default flow language is <b>%(lang)s</b>."
msgstr ""

#, fuzzy
#| msgid "The authentication token provided by Viber"
msgid "Translations are provided in"
msgstr "Токен аутентификации, предоставленный Viber"

msgid "Your workspace is configured to use a single language."
msgstr ""

msgid "Login"
msgstr "Логин"

msgid "Remove"
msgstr "Удалить"

msgid "Pending Invitations"
msgstr ""

msgid "Invite New Users"
msgstr ""

msgid "You are currently on the {{org.plan}} plan."
msgstr ""

msgid "Connect Plivo"
msgstr "Подключить Plivo"

msgid "To connect your Plivo Account you will need to provide us your Plivo AUTH ID and AUTH TOKEN."
msgstr "Для подключения Вашей учетной записи Plivo Вам потребуется предоставить нам Ваш AUTH ID и AUTH TOKEN Plivo."

msgid "Both values can be found on your"
msgstr "Оба значения указаны у Вас на "

msgid "Plivo Dashboard"
msgstr "Информационная панель Plivo "

#, python-format
msgid "You can monitor contact group counts and channel message counts on your workspace using your %(prometheus)s endpoint. This will let you monitor usage over time using graphs and alerts in a dashboard such as %(grafana)s."
msgstr ""

msgid "Endpoint"
msgstr "Конечная точка"

msgid "Disable Prometheus"
msgstr "Отключить Prometheus"

msgid "Enable Prometheus"
msgstr "Включить Prometheus"

#, python-format
msgid "You are monitoring your workspace using %(prometheus)s."
msgstr ""

#, python-format
msgid "You have not enabled %(prometheus)s monitoring on your workspace."
msgstr ""

msgid "You can create flow events which external services can subscribe to. For example, Zapier can subscribe to flow events you create and trigger any number of Zapier integrations when they occur in your flows."
msgstr ""

msgid "You have <b>no flow events</b> configured."
msgstr ""

#, python-format
msgid "You have <b>1 flow event</b> configured."
msgid_plural "You have <b>%(counter)s flow events</b> configured."
msgstr[0] ""
msgstr[1] ""
msgstr[2] ""
msgstr[3] ""

msgid "Create Account"
msgstr ""

#, python-format
msgid "Creating a %(brand)s account is free and only takes a minute."
msgstr ""

#, python-format
msgid "Emails sent from flows will be sent from <b>%(from_email)s</b>."
msgstr ""

#, python-format
msgid "You can configure %(brand)s to send emails generated within flows from an email address of your choosing."
msgstr ""

#, python-format
msgid "If you no longer want to use %(from_email)s to send emails, you can <a href='javascript:confirmSMTPRemove();'>remove your SMTP settings</a>."
msgstr ""

#, fuzzy
#| msgid "Remove SMTP configuration"
msgid "Remove SMTP Settings"
msgstr "Удалить настройки SMTP"

#, python-format
msgid "Removing these settings will mean that emails sent from flows will come from %(from_email)s. Are you sure you want to continue?"
msgstr ""

#, python-format
msgid "To get started submitting surveys for %(org)s, download the %(brandname)s Surveyor app from Google Play. After you install the Surveyor app on your Android phone, simply login with the same email address you use to login to %(brandname)s."
msgstr ""

msgid "Enter the password you were provided to continue. If you don't have one, request one from your project leader."
msgstr ""

msgid "You have been invited to be a surveyor for"
msgstr ""

msgid "Enter your details below to create your login. This is the email address you will use to login to Surveyor."
msgstr ""

msgid "API Docs"
msgstr "Документы API"

msgid "API Explorer"
msgstr ""

#, python-format
msgid "Your API Token is <b>%(token)s</b>."
msgstr ""

#, fuzzy, python-format
#| msgid "A connection to a Twilio account is required"
msgid "Connected to Twilio Account <b>%(account_sid)s</b>."
msgstr "Требуется подключение к учетной записи Twilio "

#, fuzzy, python-format
#| msgid "If you no longer want it connected, you can"
msgid "If you no longer want it connected, you can <a href=\"%(url)s\">disconnect your Twilio account</a>."
msgstr "Если Вы больше не хотите, чтобы она была подключена, Вы можете"

msgid "Disconnect Twilio"
msgstr "Отключить Twilio"

msgid "Disconnecting your Twilio account will also remove any Twilio channels connected to it. Are you sure you want to proceed?"
msgstr ""

#, fuzzy
#| msgid "Disconnect Twilio"
msgid "Connect Twilio"
msgstr "Отключить Twilio"

#, python-format
msgid "To connect your Twilio Account you will need to provide us your Twilio account SID and auth token. Both values can be found on your <a target=\"twilio\" href=\"%(settings_url)s\">Twilio account page</a>."
msgstr ""

msgid "This workspace has been suspended"
msgstr ""

msgid "This workspace has been flagged for possible spamming"
msgstr ""

msgid "This workspace has been verified"
msgstr ""

msgid "This workspace has been scheduled for deletion"
msgstr ""

#, fuzzy, python-format
#| msgid "A connection to a Twilio account is required"
msgid "Connected to Vonage account with API key %(api_key)s."
msgstr "Требуется подключение к учетной записи Twilio "

#, fuzzy, python-format
#| msgid "If you no longer want it connected, you can"
msgid "If you no longer want it connected, you can <a href=\"%(url)s\">disconnect your Vonage account</a>."
msgstr "Если Вы больше не хотите, чтобы она была подключена, Вы можете"

#, fuzzy
#| msgid "Disconnect DT One"
msgid "Disconnect Vonage"
msgstr "Отключить DT One"

msgid "Disconnecting your Vonage account will also remove any Vonage channels connected to it. Are you sure you want to proceed?"
msgstr ""

#, python-format
msgid "To connect your Vonage Account you will need to provide us your API key and secret. Both values can be found on your <a target=\"vonage\" href=\"%(settings_url)s\">Vonage settings</a> page in the API Settings section."
msgstr ""

msgid "Top Ups"
msgstr "Пополнения"

msgid "Your service is interrupted. You have"
msgstr "Работа Вашего сервиса прервана. У Вас есть"

msgid "credits."
msgstr ""

msgid "credits remaining. Your service will be suspended when they are all used."
msgstr ""

msgid "of"
msgstr "из"

msgid "Credits Used"
msgstr "Кредитов использовано"

msgid "Expired on "
msgstr "Истекло"

msgid "Expires on "
msgstr "Истекает"

msgid "Added on"
msgstr "Добавлено"

msgid " by "
msgstr " со стороны "

#, python-format
msgid "Thank you for supporting %(brand)s."
msgstr ""

#, python-format
msgid "Complementary credits, thanks for trying %(brand)s."
msgstr ""

#, fuzzy
#| msgid "Please enter your password to save changes."
msgid "Confirm your current password to save these changes"
msgstr "Пожалуйста, введите свой пароль для сохранения изменений."

#, python-format
msgid ""
"\n"
"    Your email address is <b>%(email)s</b>.\n"
"\n"
"  "
msgstr ""

msgid "To disable two-factor authentication for your login, enter your current password."
msgstr ""

#, python-format
msgid "To enable two-factor authentication on your login, use a one-time password (OTP) application such as <a href=\"%(ga_url)s\">Google Authenticator</a> or <a href=\"%(authy_url)s\">Authy</a> to scan the QR code below."
msgstr ""

msgid "Two-factor authentication is <b>disabled</b>."
msgstr ""

msgid "Two-factor authentication is currently enabled for your login. Below are your backup tokens which you can use if you lose access to the device with which you setup two-factor authentication. Each token can only be used once and tokens which have already been used are showed with a line through them. You should record these tokens in a secure place."
msgstr ""

msgid "You can generate new backup tokens but remember that the current tokens will be no longer be usable if you do this."
msgstr ""

msgid "Regenerate Tokens"
msgstr ""

msgid "Two-factor authentication is <b>enabled</b>."
msgstr ""

msgid "Policies"
msgstr ""

msgid ""
"\n"
"      These are the policies currently in place. In general these should not be modified unless for inconsequential grammar. Consider instead,\n"
"      introducing a new policy which will archive the current policy for posterity and replace it.\n"
"\n"
"    "
msgstr ""

msgid "Created"
msgstr "Созданный"

msgid "edit"
msgstr "редактировать"

#, python-format
msgid ""
"\n"
"    %(name)s cares deeply about your privacy. We've designed this privacy page to help guide you through what kind of\n"
"    data we collect and what we do with it. Please take the time to review the following policies\n"
"    as your consent is required to continue to use %(name)s.\n"
"\n"
"  "
msgstr ""
"\n"
"    %(name)s очень заботится о Вашей конфиденциальности. Мы разработали эту страницу по вопросам конфиденциальности, чтобы помочь Вам узнать о том, какие\n"
"    данные мы собираем и что мы делаем с ними. Пожалуйста, внимательно изучите следующие политики,\n"
"    потому что для продолжения использования %(name)s требуется Ваше согласие.\n"
"\n"
"  "

#, python-format
msgid ""
"\n"
"            Ahoy! We've updated our policies. Before you continue to use %(name)s you will first need to agree to\n"
"            the updated policies below. Don't worry, you can revoke your consent at any time.\n"
"\n"
"          "
msgstr ""
"\n"
"            Внимание! Мы обновили наши политики. Прежде чем Вы продолжите использовать %(name)s, Вам сначала нужно согласиться с\n"
"            обновленными политиками ниже. Не переживайте, Вы сможете отозвать свое согласие в любое время.\n"
"\n"
"          "

msgid "Revoke"
msgstr "Отозвать"

#, python-format
msgid ""
"\n"
"            You agreed to the these policies on %(day)s\n"
"\n"
"          "
msgstr ""
"\n"
"            Вы согласились с этими политиками %(day)s\n"
"\n"
"          "

msgid "I agree to the above policies"
msgstr "Я согласен с вышеуказанными политиками"

msgid "Updated"
msgstr "Обновлено"

msgid "Privacy Center"
msgstr "Центр конфиденциальной информации"

msgid "Update Policy"
msgstr ""

#, python-format
msgid ""
"\n"
"        To use an Android phone with your %(brand)s workspace to send messages you need to download the %(brand)s relayer app\n"
"\n"
"      "
msgstr ""

msgid "Latest released on"
msgstr "Последний релиз от "

msgid "Download Relayer"
msgstr "Скачать ретранслятор"

#, python-format
msgid ""
"\n"
"      No Android app available yet. Please contact %(email)s and report that.\n"
"\n"
"    "
msgstr ""
"\n"
"      Пока нет ни одного доступного приложения для Android. Пожалуйста, свяжитесь с %(email)s и сообщите об этом.\n"
"\n"
"    "

#, python-format
msgid ""
"\n"
"        To increase the capacity of messages your phone can send in an hour we recommend you install each of the following %(brand)s message packs as well.\n"
"\n"
"      "
msgstr ""
"\n"
"        Для увеличения объема сообщений, которые Ваш телефон может отправлять в течение часа, мы рекомендуем Вам также установить каждый из следующих пакетов сообщений %(brand)s.\n"
"\n"
"      "

#, python-format
msgid ""
"\n"
"            Download Message pack %(counter)s\n"
"\n"
"\n"
"          "
msgstr ""
"\n"
"            Скачать пакет Сообщений %(counter)s\n"
"\n"
"\n"
"          "

#, python-format
msgid ""
"\n"
"    %(name)s - Welcome\n"
"\n"
"  "
msgstr ""
"\n"
"    %(name)s - Добро пожаловать\n"
"\n"
"  "

msgid "Your channel is now connected."
msgstr "Ваш канал теперь подключен."

#, python-format
msgid ""
"\n"
"      You can now start flows through %(name)s.\n"
"    "
msgstr ""

msgid "Getting Started"
msgstr "Знакомство и начало работы"

msgid ""
"\n"
"      Here's a short introduction to help you get started.\n"
"\n"
"\n"
"    "
msgstr ""

msgid ""
"\n"
"            Using a simple drag-and-drop interface, anybody can design a custom SMS application\n"
"            that is tailored to their needs. Design a flow in minutes and start getting responses\n"
"            instantly. Once people start interacting with your flow, use real-time analytics to\n"
"            see how things are going.\n"
"\n"
"          "
msgstr ""

msgid "To learn more about flows, visit the"
msgstr "Чтобы узнать больше о потоках, посетите"

msgid "learning center"
msgstr "обучающий центр"

msgid "Sample Flows"
msgstr ""

msgid "Tutorials"
msgstr ""

msgid "Get Connected"
msgstr ""

#, python-format
msgid ""
"\n"
"            No matter where you are in the world, it's easy to configure %(name)s to work on real phones without delay.\n"
"            Whether you want to use a Twilio number, a direct connection with your local carriers, or even the SIM card\n"
"            you already have, we've got you covered.\n"
"\n"
"          "
msgstr ""
"\n"
"            Независимо от того, в какой точке мира Вы находитесь, настроить %(name)s для работы на реальных телефонах без задержки легко.\n"
"            Независимо от того, хотите ли Вы использовать номер Twilio, или прямое соединение с Вашими местными операторами связями или даже SIM-карту,\n"
"            которая у Вас уже есть, у нас есть все для этого.\n"
"\n"
"          "

msgid ""
"\n"
"              You can also use our flow simulator if you don't want to setup a number right away.\n"
"\n"
"            "
msgstr ""

msgid "Add Number"
msgstr "Добавить Номер"

#, python-format
msgid ""
"\n"
"          Before you do anything else in %(name)s, it is helpful to have a list of contacts. This will make it easy to send a message or survey out\n"
"          to a wide distribution list.\n"
"\n"
"          For example, you might have groups\n"
"          called <i>Field Staff</i>, <i>Office Managers</i>, or <i>Trainees</i>. You can import these groups into\n"
"          %(name)s by uploading an Excel file using our\n"
"          <a href='%(STATIC_URL)s/examples/contacts.xls'>\n"
"            template\n"
"          </a>\n"
"          as a guide. We'll create a group for you automatically for each file you upload. Don't worry, it's easy to add or\n"
"          remove people from groups later if you need to tweak things.\n"
"\n"
"        "
msgstr ""

msgid ""
"\n"
"            If you want anybody to be able to join a group using SMS, you can set a <i>join keyword</i>. Anybody who\n"
"            texts with that keyword will automatically be registered into the group.\n"
"\n"
"          "
msgstr ""

#, python-format
msgid ""
"\n"
"          If you use e-mail, reading and writing messages in %(name)s should already be familiar to you. Just like e-mail, you have an Inbox and it's easy to label\n"
"          messages so you can follow up with them later. %(name)s also allows you to schedule a message to be sent later or even as a reminder\n"
"          on a regular schedule.\n"
"\n"
"        "
msgstr ""
"\n"
"          Если Вы используете электронную почту, процесс чтения и написания сообщений в %(name)s уже должен быть Вам знаком. Как и электронная почта, у Вас есть «Входящие», а сообщения легко отметить\n"
"          для того, чтобы Вы могли следить за ними позже. %(name)s также позволяет Вам запланировать отправку сообщения позже или даже в качестве напоминания\n"
"          на регулярной основе.\n"
"\n"
"        "

#, python-format
msgid ""
"\n"
"            For example you might have %(name)s send a message every Friday reminding people in the <i>Field Staff</i> group to complete their weekly report.\n"
"            If anybody joins the <i>Field Staff</i> group later, they will automatically start receiving the weekly reminder.\n"
"\n"
"          "
msgstr ""

#, python-format
msgid ""
"\n"
"            %(name)s also offers a robust REST API to add SMS features to your own website. Have a look through the\n"
"            <a href='%(api_url)s'>\n"
"              API documentation\n"
"            </a>\n"
"            to learn more.\n"
"\n"
"          "
msgstr ""

msgid "API Documentation"
msgstr "Документация по API"

#, python-format
msgid ""
"\n"
"    Learn %(brand)s - SMS Application Videos and Tutorials\n"
"\n"
"  "
msgstr ""
"\n"
"    Изучите %(brand)s - видеоролики и учебные пособия по SMS-приложению\n"
"\n"
"  "

#, python-format
msgid ""
"\n"
"    Start building SMS applications by watching these short two minutes videos on various %(brand)s features.\n"
"\n"
"  "
msgstr ""
"\n"
"    Начните создавать SMS-приложения, посмотрев эти короткие двухминутные видеоролики о различных функциях %(brand)s.\n"
"\n"
"  "

msgid "Mastering Flows"
msgstr "Освоение Потоков"

msgid "Add Video"
msgstr "Добавить видеоролик"

#, python-format
msgid ""
"\n"
"    To make sure you get the most out of %(brand)s, we've put together a bunch of short videos to guide you through\n"
"    some of the most powerful features. Each of these videos are only a couple minutes, but they will help you\n"
"    build complex flows without a lot of effort.\n"
"\n"
"  "
msgstr ""

msgid ""
"\n"
"      You don't have to, but it's best if these are watched in order since they build on each other as you go.\n"
"\n"
"    "
msgstr ""
"\n"
"      Это необязательно, но лучше смотреть видеоролики по порядку, так как они отталкиваются друг от друга в порядке очередности.\n"
"\n"
"    "

msgid "More"
msgstr "Больше"

#, python-format
msgid ""
"\n"
"    Learn - %(video_name)s\n"
"\n"
"  "
msgstr ""
"\n"
"    Изучите - %(video_name)s\n"
"\n"
"  "

msgid "More Videos"
msgstr "Больше видеороликов"

msgid "Classifier Event"
msgstr "Событие Классификатора"

msgid "Connection Error"
msgstr "Ошибка подключения"

msgid "Schedule"
msgstr "Расписание"

msgid "Select when you would like the message to be sent"
msgstr ""

msgid "The next message will be sent on"
msgstr "Следующее сообщение будет отправлено "

msgid "It will repeat every"
msgstr "Оно будет повторно отправляться каждый"

msgid "at around the same time."
msgstr "примерно в это же время."

msgid "on the"
msgstr "в"

msgid "It will repeat"
msgstr "Оно будет повторяться"

msgid "It will "
msgstr "Оно "

msgid "not repeat"
msgstr "не будет повторяться"

msgid "Unschedule"
msgstr ""

msgid "Not scheduled"
msgstr "Не запланировано"

msgid "Login Failure"
msgstr ""

#, python-format
msgid ""
"\n"
"    Sorry, you cannot log in at this time because we received %(failed_login_limit)s incorrect login attempts.\n"
"\n"
"  "
msgstr ""

#, python-format
msgid ""
"\n"
"      Please wait %(lockout_timeout)s minutes before to try log in again.\n"
"\n"
"    "
msgstr ""

msgid "Alternatively, you can fill out the form below to have your password reset via e-mail."
msgstr ""

msgid "Please contact the website administrator to have your password reset."
msgstr ""

msgid "Reset"
msgstr ""

msgid "Reset Password"
msgstr ""

msgid ""
"\n"
"    Enter the email address you used to sign up. We will\n"
"    send you an email with details on how to reset your password.\n"
"\n"
"  "
msgstr ""

msgid "Pick a new password and enter it below. A good password will be at least eight characters long and have a mixture of upper and lower case letters."
msgstr ""

msgid "New password"
msgstr ""

msgid "Confirm new password"
msgstr ""

msgid "Delete "
msgstr "Удалить"

msgid "Delete Login"
msgstr ""

msgid "Whoa, whoa, whoa!"
msgstr "Постойте!"

msgid "By deleting this login,"
msgstr ""

msgid ""
"\n"
"                  will also be deleted. All workspace data will be deleted and there is no\n"
"                  going back. This includes all flows, contacts, messages, etc.\n"
"                "
msgstr ""

#, python-format
msgid ""
"\n"
"              Are you sure you want to delete the login %(name)s?\n"
"\n"
"            "
msgstr ""

msgid "Ticketing Service"
msgstr ""

msgid "Ticketing Service over"
msgstr ""

msgid "Services"
msgstr ""

msgid "Close"
msgstr ""

msgid "Reopen"
msgstr ""

msgid "No tickets."
msgstr ""

msgid "Through"
msgstr ""

msgid "Body"
msgstr ""

msgid "Opened On"
msgstr ""

msgid "Close Ticket"
msgstr ""

msgid "Are you sure you want to close this ticket?"
msgstr ""

msgid "Connect a Ticketing Service"
msgstr ""

msgid "Ticketing Services let a human agent take over communication for a contact. In a flow you can open a new ticket for a contact and from that point until the ticket is closed all incoming messages from the contact will be forwarded to the service and all replies from the service will be sent back to the contact."
msgstr ""

msgid "Select the ticketing service you want to connect below to get started."
msgstr ""

msgid "No ticketing services are available."
msgstr ""

#, python-format
msgid "Your verification code is <b>%(code)s</b> to continue adding an email-based ticketing service."
msgstr ""

#, python-format
msgid "Your verification code is %(code)s to continue adding an email-based ticketing service."
msgstr ""

#, python-format
msgid "Install the app <b>%(brand)s Tickets</b> from the <i>Marketplace</i>."
msgstr ""

#, python-format
msgid "Open the app details at <i>Administration</i> &gt; <i>Apps</i> &gt; <i>%(brand)s Tickets</i>, and in its settings section put the following token in the <i>App Secret</i> field: <div class=\"code\">%(secret)s</div>"
msgstr ""

msgid "This will connect your account to Zendesk allowing you to open tickets in flows."
msgstr ""

msgid "To complete connecting your account here to your Zendesk account you need to complete the following steps."
msgstr ""

#, python-format
msgid "Install the %(brand)s app into your Zendesk account from the <a href=\"%(market_url)s\">marketplace</a>."
msgstr ""

#, python-format
msgid "Go to <a href=\"%(channels_url)s\">channel integrations</a> where you will see a new %(brand)s channel service."
msgstr ""

#, python-format
msgid "Add account for the channel and enter <code>%(secret)s</code> as the secret."
msgstr ""

msgid "Triggers allow users to start flows based on user actions or schedules."
msgstr "Триггеры позволяют пользователям запускать потоки на основе действий пользователя или расписания."

#, fuzzy
#| msgid "Start a flow after receiving a message not handled elsewhere."
msgid "Start a flow after receiving a message that doesn't match any keywords."
msgstr "Запустите поток после получения сообщения, не обработанного где-либо еще."

#, fuzzy
#| msgid "Start a flow after a missed call."
msgid "Start a flow after a ticket is closed."
msgstr "Запустить поток после пропущенного звонка."

msgid "Start a flow after receiving a call."
msgstr "Запустите поток после получения звонка."

msgid "Create a message keyword that launches a flow."
msgstr "Создайте ключевое слово сообщения, которое запускает поток."

msgid "Start a flow after a missed call."
msgstr "Запустить поток после пропущенного звонка."

msgid "Start a flow when a conversation is started by a contact."
msgstr "Запустить поток, когда разговор начинается контактом."

msgid "Start a flow when Facebook refers a contact."
msgstr "Запустить поток, когда Facebook направляет контакт."

msgid "Create a message keyword that allows people to join a group."
msgstr "Создать ключевое слово сообщения, которое позволит людям присоединяться к группе."

msgid "Start a flow in the future or on a schedule."
msgstr "Начать поток в будущем или по расписанию."

#, fuzzy
#| msgid "URN Type"
msgid "Types"
msgstr "Тип URN"

msgid "The keyword"
msgstr "Ключевое слово"

msgid "A missed call"
msgstr ""

msgid "An uncaught message"
msgstr ""

msgid "An inbound call"
msgstr ""

msgid "A new conversation"
msgstr ""

msgid "The referrer id"
msgstr ""

msgid "on the channel"
msgstr ""

msgid "A closed ticket"
msgstr ""

msgid "starts"
msgstr ""

msgid "is not scheduled"
msgstr ""

msgid "No matching triggers."
msgstr "Нет соответствующих триггеров."

msgid "Update Trigger"
msgstr "Обновить Триггер"

msgid "Enter a query"
msgstr "Ввести запрос"

#, python-brace-format
msgid "Found ${count} for ${query}"
msgstr "Найдено ${count} по ${query}"

#, fuzzy
#| msgid "WhatsApp Templates Events"
msgid "Templates Events"
msgstr "События Шаблонов WhatsApp "

msgid "No syncs yet. Check back later."
msgstr ""

msgid "Templates"
msgstr "Шаблоны"

#, fuzzy
#| msgid "Templates are synced from your WhatsApp account every 15 minutes."
msgid "Templates are synced from your account every 15 minutes."
msgstr "Шаблоны синхронизируются с Вашей учетной записью WhatsApp каждые 15 минут."

msgid "No synced templates at this time."
msgstr "На данный момент синхронизированные шаблоны отсутствуют."

#, fuzzy
#~| msgid "Unable to check WhatsApp enterprise account, please check username and password"
#~ msgid "Unable to check Zenvia account, please check the API token"
#~ msgstr "Невозможно проверить корпоративный счет WhatsApp, пожалуйста, проверьте имя пользователя и пароль"

#~ msgid "Primary Language"
#~ msgstr "Основной язык"

#, fuzzy
#~| msgid "Group to Join"
#~ msgid "Group Filtering"
#~ msgstr "Группа для Присоединения"

#, fuzzy
#~| msgid "An active trigger already exists, triggers must be unique for each group"
#~ msgid "There already exists a trigger with this keyword for these groups."
#~ msgstr "Активный триггер уже существует, триггеры должны быть уникальными для каждой группы"

#, fuzzy
#~| msgid "Trigger with this Channel already exists."
#~ msgid "Trigger with this channel already exists."
#~ msgstr "Триггер для этого Канала уже существует."

#~ msgid "The referrer id that triggers us"
#~ msgstr "Id источника ссылки, который запускает нас"

#~ msgid "The groups to broadcast the flow to"
#~ msgstr "Группы, которым нужно разослать поток"

#~ msgid "Individual contacts to broadcast the flow to"
#~ msgstr "Отдельные контакты, которым нужно рассылать поток"

#~ msgid "Our recurring schedule"
#~ msgstr "Наше повторяющиеся расписание"

#~ msgid "Inbound Call Trigger"
#~ msgstr "Триггер Входящего Вызова"

#~ msgid "Missed Call Trigger"
#~ msgstr "Триггер Пропущенного Вызова"

#~ msgid "New Conversation Trigger"
#~ msgstr "Триггер Нового Разговора"

#~ msgid "USSD Pull Session Trigger"
#~ msgstr "Триггер сессии USSD Pull "

#~ msgid "Referral Trigger"
#~ msgstr "Триггер Направления"

#~ msgid "Remove Android"
#~ msgstr "Удалить Android"

#~ msgid "We encountered an error removing your channel, please try again later."
#~ msgstr "При удалении Вашего канала произошла ошибка, повторите попытку позже."

#~ msgid "Ok"
#~ msgstr "Ok"

#~ msgid "Any labels on this flow"
#~ msgstr "Любые метки по данному потоку"

#~ msgid "Whether this flow is archived"
#~ msgstr "Архивируется ли данный поток"

#~ msgid "Whether this is a system created flow"
#~ msgstr "Является ли этот поток созданным системой"

#~ msgid "When this item was saved"
#~ msgstr "Когда этот элемент был сохранен"

#~ msgid "The user which last saved this flow"
#~ msgstr "Пользователь, который последним сохранял этот поток"

#~ msgid "The area code you want to search for a new number in"
#~ msgstr "Код области, в которой Вы хотите найти новый номер"

#~ msgid "Your Plivo AUTH TOKEN"
#~ msgstr "Ваш Plivo AUTH TOKEN"

#~ msgid "Your Plivo AUTH ID and AUTH TOKEN seem invalid. Please check them again and retry."
#~ msgstr "Ваши Plivo AUTH ID и AUTH TOKEN являются недействительными. Пожалуйста, проверьте их и попробуйте снова."

#~ msgid "Org"
#~ msgstr "Организация"

#~ msgid "or"
#~ msgstr "или"

#~ msgid "The main language used by this organization"
#~ msgstr "Основной язык, используемый этой организацией"

#~ msgid "Missing data: Agent Name or API Key.Please check them again and retry."
#~ msgstr "Отсутствуют данные: Название Агента или ключ API. Пожалуйста, проверьте их еще раз и повторите попытку."

#~ msgid "Disconnect Nexmo"
#~ msgstr "Отключить Nexmo"

#~ msgid "To connect your Nexmo Account you will need to provide us your Nexmo API key and secret."
#~ msgstr "Для подключения Вашей учетной записи Nexmo Вам потребуется предоставить нам Ваш ключ API и секретный ключ Nexmo."

#~ msgid "Nexmo Settings Page"
#~ msgstr "странице «Настройки» в Nexmo "

#~ msgid "in the API Settings section."
#~ msgstr "в разделе «Настройки API»."

#, fuzzy
#~| msgid "Disconnect Nexmo"
#~ msgid "Disconnected from Nexmo"
#~ msgstr "Отключить Nexmo"

#, fuzzy
#~| msgid "Disconnect Twilio"
#~ msgid "Disconnected from Twilio"
#~ msgstr "Отключить Twilio"

#~ msgid " and "
#~ msgstr " и"

#, python-format
#~ msgid "%(lang1)s and %(lang2)s"
#~ msgstr "%(lang1)s и %(lang2)s"

#~ msgid "Chatbase Account"
#~ msgstr "Учетная запись Chatbase"

#~ msgid "DT One Account"
#~ msgstr "Учетная запись DT One"<|MERGE_RESOLUTION|>--- conflicted
+++ resolved
@@ -12,11 +12,7 @@
 msgstr ""
 "Project-Id-Version: PACKAGE VERSION\n"
 "Report-Msgid-Bugs-To: \n"
-<<<<<<< HEAD
-"POT-Creation-Date: 2021-06-16 19:18+0000\n"
-=======
-"POT-Creation-Date: 2021-06-16 20:15+0000\n"
->>>>>>> 6baa2e72
+"POT-Creation-Date: 2021-06-16 21:12+0000\n"
 "PO-Revision-Date: 2019-05-13 20:14+0000\n"
 "Last-Translator: Hudson Brendon <hudson.brendon@ilhasoft.com.br>, 2020\n"
 "Language-Team: Russian (https://www.transifex.com/rapidpro/teams/226/ru/)\n"
@@ -7762,11 +7758,6 @@
 msgid "No synced templates at this time."
 msgstr "На данный момент синхронизированные шаблоны отсутствуют."
 
-#, fuzzy
-#~| msgid "Unable to check WhatsApp enterprise account, please check username and password"
-#~ msgid "Unable to check Zenvia account, please check the API token"
-#~ msgstr "Невозможно проверить корпоративный счет WhatsApp, пожалуйста, проверьте имя пользователя и пароль"
-
 #~ msgid "Primary Language"
 #~ msgstr "Основной язык"
 
