--- conflicted
+++ resolved
@@ -12,11 +12,7 @@
 msgstr ""
 "Project-Id-Version: PACKAGE VERSION\n"
 "Report-Msgid-Bugs-To: \n"
-<<<<<<< HEAD
-"POT-Creation-Date: 2020-12-10 16:59+0000\n"
-=======
 "POT-Creation-Date: 2020-12-09 22:20+0000\n"
->>>>>>> 429d2620
 "PO-Revision-Date: 2019-05-13 20:14+0000\n"
 "Last-Translator: Hudson Brendon <hudson.brendon@ilhasoft.com.br>, 2020\n"
 "Language-Team: Russian (https://www.transifex.com/rapidpro/teams/226/ru/)\n"
@@ -888,9 +884,6 @@
 "                Эта конечная точка должна вызываться Dart Media при доставке сообщения конечному получателю. (Отчеты о доставке)\n"
 "                Вы можете настроить адрес URL обратного вызова по доставке в своей учетной записи Dart Media, связавшись с Вашим торговым агентом."
 
-msgid "Message Templates"
-msgstr "Шаблоны сообщения"
-
 #, fuzzy, python-format
 #| msgid "If you have an enterprise WhatsApp account, you can connect it to communicate with your contacts"
 msgid "Activate your own enterprise WhatsApp account in %(link)s to communicate with your contacts. "
@@ -914,11 +907,6 @@
 
 msgid "Please enter a valid phone number"
 msgstr "Пожалуйста, введите действительный номер телефона"
-
-#, fuzzy
-#| msgid "Sync Logs"
-msgid "Sync logs"
-msgstr "Журналы синхронизации"
 
 #, fuzzy, python-format
 #| msgid "If you are based in Jamaica, you can purchase a short code from <a href=\"http://www.messangi.com/\">Messangi</a> and connect it in a few simple steps."
@@ -2327,6 +2315,9 @@
 
 msgid "The WeChat App secret"
 msgstr "Секрет приложения WeChat "
+
+msgid "Message Templates"
+msgstr "Шаблоны сообщения"
 
 msgid "If you have an enterprise WhatsApp account, you can connect it to communicate with your contacts"
 msgstr "Если у Вас есть корпоративная учетная запись WhatsApp, Вы можете подключить ее для общения с Вашими контактами"
@@ -5765,25 +5756,6 @@
 "\n"
 "  "
 
-#, fuzzy
-#| msgid "WhatsApp Templates Events"
-msgid "360dialog Template Events"
-msgstr "События Шаблонов WhatsApp "
-
-msgid "No syncs yet. Check back later."
-msgstr ""
-
-msgid "Templates"
-msgstr "Шаблоны"
-
-#, fuzzy
-#| msgid "Templates are synced from your WhatsApp account every 15 minutes."
-msgid "Templates are synced from your 360dialog account every 15 minutes."
-msgstr "Шаблоны синхронизируются с Вашей учетной записью WhatsApp каждые 15 минут."
-
-msgid "No synced templates at this time."
-msgstr "На данный момент синхронизированные шаблоны отсутствуют."
-
 #, python-format
 msgid "You can connect your <a href=\"http://dmarkmobile.com/\">DMark Mobile</a> number to %(name)s using the fields below. You will first need to create a DMark Mobile account and receive a username and password from them to use below."
 msgstr "Вы можете подключить свой номер <a href=\"http://dmarkmobile.com/\">DMark Mobile</a> к %(name)s с помощью полей ниже. Сначала Вам нужно будет создать учетную запись DMark Mobile и получить от них имя пользователя и пароль для использования ниже."
@@ -6811,8 +6783,17 @@
 msgid "WhatsApp Templates Events"
 msgstr "События Шаблонов WhatsApp "
 
+msgid "No syncs yet. Check back later."
+msgstr ""
+
+msgid "Templates"
+msgstr "Шаблоны"
+
 msgid "Templates are synced from your WhatsApp account every 15 minutes."
 msgstr "Шаблоны синхронизируются с Вашей учетной записью WhatsApp каждые 15 минут."
+
+msgid "No synced templates at this time."
+msgstr "На данный момент синхронизированные шаблоны отсутствуют."
 
 msgid "Connect a Classifier"
 msgstr "Подключить Классификатор"
@@ -10741,6 +10722,7 @@
 #~ "    код у <a href=\"http://dmarkmobile.com/\">DMark Mobile</a> и подключить его,\n"
 #~ "    выполнив несколько простых шагов."
 
+#, python-format
 #~ msgid "Unable to update call to action: %s"
 #~ msgstr "Невозможно обновить вызов действия: %s"
 
@@ -10845,7 +10827,7 @@
 #~ msgid "If you are based in Brazil, you can purchase a short code from <a href=\"http://www.zenvia.com.br/\">Zenvia</a> and connect it in a few simple steps."
 #~ msgstr "Если Вы находитесь в Бразилии, вы можете приобрести короткий код у <a href=\"http://www.zenvia.com.br/\">Zenvia</a> и подключить его, выполнив несколько простых шагов."
 
-#, fuzzy
+#, fuzzy, python-format
 #~| msgid ""
 #~| "\n"
 #~| "          When submitting your application for approval, make sure to include the <code>pages_messaging</code>\n"
@@ -10865,7 +10847,7 @@
 #~ "\n"
 #~ "        "
 
-#, fuzzy
+#, fuzzy, python-format
 #~| msgid ""
 #~| "\n"
 #~| "        After connecting your service we will provide URLs for the endpoints for InfoBip to call when they want\n"
@@ -10944,7 +10926,7 @@
 #~ msgid "Create a message keyword to allow people to join a group."
 #~ msgstr "Создать ключевое слово сообщения, чтобы люди могли присоединяться к группе."
 
-#, fuzzy
+#, fuzzy, python-format
 #~| msgid ""
 #~| "\n"
 #~| "                  %(group_count)s groups, %(contact_count)s contacts, %(urn_count)s urns\n"
@@ -10961,7 +10943,7 @@
 #~ "\n"
 #~ "                "
 
-#, fuzzy
+#, fuzzy, python-format
 #~| msgid ""
 #~| "\n"
 #~| "                  %(group_count)s groups, %(contact_count)s contacts, %(urn_count)s urns\n"
@@ -10977,6 +10959,7 @@
 #~ "\n"
 #~ "                "
 
+#, python-format
 #~ msgid ""
 #~ "\n"
 #~ "              Used by %(num_flows)s flow:\n"
@@ -11002,7 +10985,7 @@
 #~ "              Используется %(num_flows)s потоками:\n"
 #~ "              "
 
-#, fuzzy
+#, fuzzy, python-format
 #~| msgid ""
 #~| "\n"
 #~| "        To get started you need to add a channel to your account. A channel is a phone number or social network\n"
